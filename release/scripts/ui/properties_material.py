--- conflicted
+++ resolved
@@ -292,11 +292,7 @@
             sub = col.column()
             sub.active = not mat.use_shadeless
             sub.prop(mat, "use_tangent_shading")
-<<<<<<< HEAD
-            sub.prop(mat, "cubic")
-=======
             sub.prop(mat, "use_cubic")
->>>>>>> d59304e8
 
         elif mat.type == 'HALO':
             layout.prop(mat, "alpha")
@@ -304,11 +300,7 @@
 
 class MATERIAL_PT_transp(MaterialButtonsPanel, bpy.types.Panel):
     bl_label = "Transparency"
-<<<<<<< HEAD
-    bl_default_closed = True
-=======
     bl_options = {'DEFAULT_CLOSED'}
->>>>>>> d59304e8
     COMPAT_ENGINES = {'BLENDER_RENDER'}
 
     @classmethod
@@ -356,11 +348,7 @@
             col.prop(rayt, "ior")
             col.prop(rayt, "filter")
             col.prop(rayt, "falloff")
-<<<<<<< HEAD
-            col.prop(rayt, "limit")
-=======
             col.prop(rayt, "depth_max")
->>>>>>> d59304e8
             col.prop(rayt, "depth")
 
             col = split.column()
@@ -432,11 +420,7 @@
 
 class MATERIAL_PT_sss(MaterialButtonsPanel, bpy.types.Panel):
     bl_label = "Subsurface Scattering"
-<<<<<<< HEAD
-    bl_default_closed = True
-=======
     bl_options = {'DEFAULT_CLOSED'}
->>>>>>> d59304e8
     COMPAT_ENGINES = {'BLENDER_RENDER'}
 
     @classmethod
@@ -509,48 +493,28 @@
         col.prop(halo, "hardness")
         col.prop(halo, "add")
         col.label(text="Options:")
-<<<<<<< HEAD
-        col.prop(halo, "texture")
-        col.prop(halo, "use_vertex_normal")
-        col.prop(halo, "use_extreme_alpha")
-        col.prop(halo, "shaded")
-        col.prop(halo, "soft")
-=======
         col.prop(halo, "use_texture")
         col.prop(halo, "use_vertex_normal")
         col.prop(halo, "use_extreme_alpha")
         col.prop(halo, "use_shaded")
         col.prop(halo, "use_soft")
->>>>>>> d59304e8
 
         col = split.column()
         col.prop(halo, "use_ring")
         sub = col.column()
-<<<<<<< HEAD
-        sub.active = halo.ring
-=======
         sub.active = halo.use_ring
->>>>>>> d59304e8
         sub.prop(halo, "ring_count")
         sub.prop(mat, "mirror_color", text="")
         col.separator()
         col.prop(halo, "use_lines")
         sub = col.column()
-<<<<<<< HEAD
-        sub.active = halo.lines
-=======
         sub.active = halo.use_lines
->>>>>>> d59304e8
         sub.prop(halo, "line_count", text="Lines")
         sub.prop(mat, "specular_color", text="")
         col.separator()
         col.prop(halo, "use_star")
         sub = col.column()
-<<<<<<< HEAD
-        sub.active = halo.star
-=======
         sub.active = halo.use_star
->>>>>>> d59304e8
         sub.prop(halo, "star_tip_count")
 
 
@@ -612,20 +576,12 @@
         col = split.column()
         col.prop(phys, "force", slider=True)
         col.prop(phys, "elasticity", slider=True)
-<<<<<<< HEAD
-        col.prop(phys, "damp", slider=True)
-=======
         col.prop(phys, "damping", slider=True)
->>>>>>> d59304e8
 
 
 class MATERIAL_PT_strand(MaterialButtonsPanel, bpy.types.Panel):
     bl_label = "Strand"
-<<<<<<< HEAD
-    bl_default_closed = True
-=======
     bl_options = {'DEFAULT_CLOSED'}
->>>>>>> d59304e8
     COMPAT_ENGINES = {'BLENDER_RENDER'}
 
     @classmethod
@@ -659,11 +615,7 @@
         col.prop(tan, "width_fade")
         ob = context.object
         if ob and ob.type == 'MESH':
-<<<<<<< HEAD
-            col.prop_object(tan, "uv_layer", ob.data, "uv_textures", text="")
-=======
             col.prop_search(tan, "uv_layer", ob.data, "uv_textures", text="")
->>>>>>> d59304e8
         else:
             col.prop(tan, "uv_layer", text="")
         col.separator()
@@ -721,11 +673,7 @@
 
 class MATERIAL_PT_shadow(MaterialButtonsPanel, bpy.types.Panel):
     bl_label = "Shadow"
-<<<<<<< HEAD
-    bl_default_closed = True
-=======
     bl_options = {'DEFAULT_CLOSED'}
->>>>>>> d59304e8
     COMPAT_ENGINES = {'BLENDER_RENDER', 'BLENDER_GAME'}
 
     @classmethod
@@ -742,11 +690,7 @@
         split = layout.split()
 
         col = split.column()
-<<<<<<< HEAD
-        col.prop(mat, "shadows", text="Receive")
-=======
         col.prop(mat, "use_shadows", text="Receive")
->>>>>>> d59304e8
         col.prop(mat, "use_transparent_shadows", text="Receive Transparent")
         col.prop(mat, "use_only_shadow", text="Shadows Only")
         col.prop(mat, "use_cast_shadows_only", text="Cast Only")
@@ -766,11 +710,7 @@
 
 class MATERIAL_PT_transp_game(MaterialButtonsPanel, bpy.types.Panel):
     bl_label = "Transparency"
-<<<<<<< HEAD
-    bl_default_closed = True
-=======
     bl_options = {'DEFAULT_CLOSED'}
->>>>>>> d59304e8
     COMPAT_ENGINES = {'BLENDER_GAME'}
 
     @classmethod
