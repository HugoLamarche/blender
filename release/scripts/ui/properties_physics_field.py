# ##### BEGIN GPL LICENSE BLOCK #####
#
#  This program is free software; you can redistribute it and/or
#  modify it under the terms of the GNU General Public License
#  as published by the Free Software Foundation; either version 2
#  of the License, or (at your option) any later version.
#
#  This program is distributed in the hope that it will be useful,
#  but WITHOUT ANY WARRANTY; without even the implied warranty of
#  MERCHANTABILITY or FITNESS FOR A PARTICULAR PURPOSE.  See the
#  GNU General Public License for more details.
#
#  You should have received a copy of the GNU General Public License
#  along with this program; if not, write to the Free Software Foundation,
#  Inc., 51 Franklin Street, Fifth Floor, Boston, MA 02110-1301, USA.
#
# ##### END GPL LICENSE BLOCK #####

# <pep8 compliant>
import bpy


from properties_physics_common import basic_force_field_settings_ui
from properties_physics_common import basic_force_field_falloff_ui


class PhysicButtonsPanel():
    bl_space_type = 'PROPERTIES'
    bl_region_type = 'WINDOW'
    bl_context = "physics"

    @classmethod
    def poll(cls, context):
        rd = context.scene.render
        return (context.object) and (not rd.use_game_engine)


class PHYSICS_PT_field(PhysicButtonsPanel, bpy.types.Panel):
    bl_label = "Force Fields"

    def draw(self, context):
        layout = self.layout

        ob = context.object
        field = ob.field

            split = layout.split(percentage=0.2)
            split.label(text="Type:")

        split.prop(field, "type", text="")

        if field.type not in ('NONE', 'GUIDE', 'TEXTURE'):
                split = layout.split(percentage=0.2)
                split.label(text="Shape:")
            split.prop(field, "shape", text="")

        split = layout.split()

        if field.type == 'NONE':
            return  # nothing to draw
        elif field.type == 'GUIDE':
            col = split.column()
            col.prop(field, "guide_minimum")
            col.prop(field, "guide_free")
            col.prop(field, "falloff_power")
            col.prop(field, "use_guide_path_add")
            col.prop(field, "use_guide_path_weight")

                col = split.column()
            col.label(text="Clumping:")
            col.prop(field, "guide_clump_amount")
            col.prop(field, "guide_clump_shape")

            row = layout.row()
            row.prop(field, "use_max_distance")
            sub = row.row()
            sub.active = field.use_max_distance
            sub.prop(field, "distance_max")

            layout.separator()

            layout.prop(field, "guide_kink_type")
            if (field.guide_kink_type != 'NONE'):
                layout.prop(field, "guide_kink_axis")

                split = layout.split()

                col = split.column()
                col.prop(field, "guide_kink_frequency")
                col.prop(field, "guide_kink_shape")

                    col = split.column()
                col.prop(field, "guide_kink_amplitude")

        elif field.type == 'TEXTURE':
            col = split.column()
            col.prop(field, "strength")
            col.prop(field, "texture", text="")
            col.prop(field, "texture_mode", text="")
            col.prop(field, "texture_nabla")

<<<<<<< HEAD
                col = split.column()
            col.prop(field, "use_coordinates")
            col.prop(field, "root_coordinates")
            col.prop(field, "force_2d")
=======
            col = split.column()
            col.prop(field, "use_object_coords")
            col.prop(field, "use_root_coords")
            col.prop(field, "use_2d_force")
>>>>>>> 36c273b1
        else:
            basic_force_field_settings_ui(self, context, field)

        if field.type not in ('NONE', 'GUIDE'):

            layout.label(text="Falloff:")
            layout.prop(field, "falloff_type", expand=True)

            basic_force_field_falloff_ui(self, context, field)

            if field.falloff_type == 'CONE':
                layout.separator()

                split = layout.split(percentage=0.35)

                col = split.column()
                col.label(text="Angular:")
                col.prop(field, "use_radial_min", text="Use Minimum")
                col.prop(field, "use_radial_max", text="Use Maximum")

                    col = split.column()
                col.prop(field, "radial_falloff", text="Power")

                sub = col.column()
                sub.active = field.use_radial_min
                sub.prop(field, "radial_min", text="Angle")

                sub = col.column()
                sub.active = field.use_radial_max
                sub.prop(field, "radial_max", text="Angle")

            elif field.falloff_type == 'TUBE':
                layout.separator()

                split = layout.split(percentage=0.35)

                col = split.column()
                col.label(text="Radial:")
                col.prop(field, "use_radial_min", text="Use Minimum")
                col.prop(field, "use_radial_max", text="Use Maximum")

                    col = split.column()
                col.prop(field, "radial_falloff", text="Power")

                sub = col.column()
                sub.active = field.use_radial_min
                sub.prop(field, "radial_min", text="Distance")

                sub = col.column()
                sub.active = field.use_radial_max
                sub.prop(field, "radial_max", text="Distance")


class PHYSICS_PT_collision(PhysicButtonsPanel, bpy.types.Panel):
    bl_label = "Collision"
    #bl_options = {'DEFAULT_CLOSED'}

    @classmethod
    def poll(cls, context):
        ob = context.object
        rd = context.scene.render
        return (ob and ob.type == 'MESH') and (not rd.use_game_engine)

    def draw(self, context):
        layout = self.layout

        md = context.collision

        split = layout.split()

        if md:
            # remove modifier + settings
            split.context_pointer_set("modifier", md)
            split.operator("object.modifier_remove", text="Remove")
                col = split.column()

            #row = split.row(align=True)
            #row.prop(md, "show_render", text="")
            #row.prop(md, "show_viewport", text="")

            coll = md.settings

        else:
            # add modifier
            split.operator("object.modifier_add", text="Add").type = 'COLLISION'
                split.label()

            coll = None

        if coll:
            settings = context.object.collision

            layout.active = settings.use

            split = layout.split()

            col = split.column()
            col.label(text="Particle:")
            col.prop(settings, "permeability", slider=True)
            col.prop(settings, "stickness")
            col.prop(settings, "use_particle_kill")
            col.label(text="Particle Damping:")
            sub = col.column(align=True)
            sub.prop(settings, "damping_factor", text="Factor", slider=True)
            sub.prop(settings, "damping_random", text="Random", slider=True)

            col.label(text="Particle Friction:")
            sub = col.column(align=True)
            sub.prop(settings, "friction_factor", text="Factor", slider=True)
            sub.prop(settings, "friction_random", text="Random", slider=True)

                col = split.column()
            col.label(text="Soft Body and Cloth:")
            sub = col.column(align=True)
            sub.prop(settings, "thickness_outer", text="Outer", slider=True)
            sub.prop(settings, "thickness_inner", text="Inner", slider=True)

            col.label(text="Soft Body Damping:")
            col.prop(settings, "damping", text="Factor", slider=True)

            col.label(text="Force Fields:")
            col.prop(settings, "absorption", text="Absorption")


def register():
    pass


def unregister():
    pass

if __name__ == "__main__":
    register()<|MERGE_RESOLUTION|>--- conflicted
+++ resolved
@@ -57,7 +57,7 @@
         split = layout.split()
 
         if field.type == 'NONE':
-            return  # nothing to draw
+            return # nothing to draw
         elif field.type == 'GUIDE':
             col = split.column()
             col.prop(field, "guide_minimum")
@@ -99,17 +99,10 @@
             col.prop(field, "texture_mode", text="")
             col.prop(field, "texture_nabla")
 
-<<<<<<< HEAD
-                col = split.column()
-            col.prop(field, "use_coordinates")
-            col.prop(field, "root_coordinates")
-            col.prop(field, "force_2d")
-=======
-            col = split.column()
+                col = split.column()
             col.prop(field, "use_object_coords")
             col.prop(field, "use_root_coords")
             col.prop(field, "use_2d_force")
->>>>>>> 36c273b1
         else:
             basic_force_field_settings_ui(self, context, field)
 
