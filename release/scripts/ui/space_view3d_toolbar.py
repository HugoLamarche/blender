# ##### BEGIN GPL LICENSE BLOCK #####
#
#  This program is free software; you can redistribute it and/or
#  modify it under the terms of the GNU General Public License
#  as published by the Free Software Foundation; either version 2
#  of the License, or (at your option) any later version.
#
#  This program is distributed in the hope that it will be useful,
#  but WITHOUT ANY WARRANTY; without even the implied warranty of
#  MERCHANTABILITY or FITNESS FOR A PARTICULAR PURPOSE.  See the
#  GNU General Public License for more details.
#
#  You should have received a copy of the GNU General Public License
#  along with this program; if not, write to the Free Software Foundation,
#  Inc., 51 Franklin Street, Fifth Floor, Boston, MA 02110-1301, USA.
#
# ##### END GPL LICENSE BLOCK #####

# <pep8 compliant>
import bpy


class View3DPanel():
    bl_space_type = 'VIEW_3D'
    bl_region_type = 'TOOLS'


# ********** default tools for objectmode ****************


class VIEW3D_PT_tools_objectmode(View3DPanel, bpy.types.Panel):
    bl_context = "objectmode"
    bl_label = "Object Tools"

    def draw(self, context):
        layout = self.layout

        col = layout.column(align=True)
        col.label(text="Transform:")
        col.operator("transform.translate")
        col.operator("transform.rotate")
        col.operator("transform.resize", text="Scale")

        col = layout.column(align=True)
        col.operator("object.origin_set", text="Origin")

        col = layout.column(align=True)
        col.label(text="Object:")
        col.operator("object.duplicate_move")
        col.operator("object.delete")
        col.operator("object.join")

        active_object = context.active_object
        if active_object and active_object.type == 'MESH':

            col = layout.column(align=True)
            col.label(text="Shading:")
            col.operator("object.shade_smooth", text="Smooth")
            col.operator("object.shade_flat", text="Flat")

        col = layout.column(align=True)
        col.label(text="Keyframes:")
        col.operator("anim.keyframe_insert_menu", text="Insert")
        col.operator("anim.keyframe_delete_v3d", text="Remove")

        col = layout.column(align=True)
        col.label(text="Repeat:")
        col.operator("screen.repeat_last")
        col.operator("screen.repeat_history", text="History...")

        col = layout.column(align=True)
        col.label(text="Grease Pencil:")
        row = col.row()
        row.operator("gpencil.draw", text="Draw").mode = 'DRAW'
        row.operator("gpencil.draw", text="Line").mode = 'DRAW_STRAIGHT'
        row.operator("gpencil.draw", text="Erase").mode = 'ERASER'

# ********** default tools for editmode_mesh ****************


class VIEW3D_PT_tools_meshedit(View3DPanel, bpy.types.Panel):
    bl_context = "mesh_edit"
    bl_label = "Mesh Tools"

    def draw(self, context):
        layout = self.layout

        col = layout.column(align=True)
        col.label(text="Transform:")
        col.operator("transform.translate")
        col.operator("transform.rotate")
        col.operator("transform.resize", text="Scale")
        col.operator("transform.shrink_fatten", text="Along Normal")


        col = layout.column(align=True)
        col.label(text="Deform:")
        col.operator("transform.edge_slide")
        col.operator("mesh.rip_move")
        col.operator("mesh.vertices_smooth")


        col = layout.column(align=True)
        col.label(text="Add:")
        col.operator("view3d.edit_mesh_extrude_move_normal", text="Extrude Region")
        col.operator("view3d.edit_mesh_extrude_individual_move", text="Extrude Individual")
        col.operator("mesh.subdivide")
        col.operator("mesh.loopcut_slide")
        col.operator("mesh.duplicate_move", text="Duplicate")
        col.operator("mesh.spin")
        col.operator("mesh.screw")

        col = layout.column(align=True)
        col.label(text="Remove:")
        col.operator("mesh.delete")
        col.operator("mesh.merge")
        col.operator("mesh.remove_doubles")

        col = layout.column(align=True)
        col.label(text="Normals:")
        col.operator("mesh.normals_make_consistent", text="Recalculate")
        col.operator("mesh.flip_normals", text="Flip Direction")

        col = layout.column(align=True)
        col.label(text="UV Mapping:")
        col.operator("wm.call_menu", text="Unwrap").name = "VIEW3D_MT_uv_map"
        col.operator("mesh.mark_seam")
        col.operator("mesh.mark_seam", text="Clear Seam").clear = True


        col = layout.column(align=True)
        col.label(text="Shading:")
        col.operator("mesh.faces_shade_smooth", text="Smooth")
        col.operator("mesh.faces_shade_flat", text="Flat")

        col = layout.column(align=True)
        col.label(text="Repeat:")
        col.operator("screen.repeat_last")
        col.operator("screen.repeat_history", text="History...")

        col = layout.column(align=True)
        col.label(text="Grease Pencil:")
        row = col.row()
        row.operator("gpencil.draw", text="Draw").mode = 'DRAW'
        row.operator("gpencil.draw", text="Line").mode = 'DRAW_STRAIGHT'
        row.operator("gpencil.draw", text="Erase").mode = 'ERASER'


class VIEW3D_PT_tools_meshedit_options(View3DPanel, bpy.types.Panel):
    bl_context = "mesh_edit"
    bl_label = "Mesh Options"

    def draw(self, context):
        layout = self.layout

        ob = context.active_object

        if ob:
            mesh = context.active_object.data
            col = layout.column(align=True)
            col.prop(mesh, "use_mirror_x")
            col.prop(mesh, "use_mirror_topology")
            col.prop(context.tool_settings, "edge_path_mode")

# ********** default tools for editmode_curve ****************


class VIEW3D_PT_tools_curveedit(View3DPanel, bpy.types.Panel):
    bl_context = "curve_edit"
    bl_label = "Curve Tools"

    def draw(self, context):
        layout = self.layout

        col = layout.column(align=True)
        col.label(text="Transform:")
        col.operator("transform.translate")
        col.operator("transform.rotate")
        col.operator("transform.resize", text="Scale")

        col = layout.column(align=True)
        col.operator("transform.transform", text="Tilt").mode = 'TILT'
        col.operator("transform.transform", text="Shrink/Fatten").mode = 'CURVE_SHRINKFATTEN'

        col = layout.column(align=True)
        col.label(text="Curve:")
        col.operator("curve.duplicate")
        col.operator("curve.delete")
        col.operator("curve.cyclic_toggle")
        col.operator("curve.switch_direction")
        col.operator("curve.spline_type_set")

        col = layout.column(align=True)
        col.label(text="Handles:")
        row = col.row()
        row.operator("curve.handle_type_set", text="Auto").type = 'AUTOMATIC'
        row.operator("curve.handle_type_set", text="Vector").type = 'VECTOR'
        row = col.row()
        row.operator("curve.handle_type_set", text="Align").type = 'ALIGN'
        row.operator("curve.handle_type_set", text="Free").type = 'FREE_ALIGN'

        col = layout.column(align=True)
        col.label(text="Modeling:")
        col.operator("curve.extrude")
        col.operator("curve.subdivide")

        col = layout.column(align=True)
        col.label(text="Repeat:")
        col.operator("screen.repeat_last")
        col.operator("screen.repeat_history", text="History...")

        col = layout.column(align=True)
        col.label(text="Grease Pencil:")
        row = col.row()
        row.operator("gpencil.draw", text="Draw").mode = 'DRAW'
        row.operator("gpencil.draw", text="Line").mode = 'DRAW_STRAIGHT'
        row.operator("gpencil.draw", text="Erase").mode = 'ERASER'

# ********** default tools for editmode_surface ****************


class VIEW3D_PT_tools_surfaceedit(View3DPanel, bpy.types.Panel):
    bl_context = "surface_edit"
    bl_label = "Surface Tools"

    def draw(self, context):
        layout = self.layout

        col = layout.column(align=True)
        col.label(text="Transform:")
        col.operator("transform.translate")
        col.operator("transform.rotate")
        col.operator("transform.resize", text="Scale")

        col = layout.column(align=True)
        col.label(text="Curve:")
        col.operator("curve.duplicate")
        col.operator("curve.delete")
        col.operator("curve.cyclic_toggle")
        col.operator("curve.switch_direction")

        col = layout.column(align=True)
        col.label(text="Modeling:")
        col.operator("curve.extrude")
        col.operator("curve.subdivide")

        col = layout.column(align=True)
        col.label(text="Repeat:")
        col.operator("screen.repeat_last")
        col.operator("screen.repeat_history", text="History...")

        col = layout.column(align=True)
        col.label(text="Grease Pencil:")
        row = col.row()
        row.operator("gpencil.draw", text="Draw").mode = 'DRAW'
        row.operator("gpencil.draw", text="Line").mode = 'DRAW_STRAIGHT'
        row.operator("gpencil.draw", text="Erase").mode = 'ERASER'

# ********** default tools for editmode_text ****************


class VIEW3D_PT_tools_textedit(View3DPanel, bpy.types.Panel):
    bl_context = "text_edit"
    bl_label = "Text Tools"

    def draw(self, context):
        layout = self.layout

        col = layout.column(align=True)
        col.label(text="Text Edit:")
        col.operator("font.text_copy", text="Copy")
        col.operator("font.text_cut", text="Cut")
        col.operator("font.text_paste", text="Paste")

        col = layout.column(align=True)
        col.label(text="Set Case:")
        col.operator("font.case_set", text="To Upper").case = 'UPPER'
        col.operator("font.case_set", text="To Lower").case = 'LOWER'

        col = layout.column(align=True)
        col.label(text="Style:")
        col.operator("font.style_toggle", text="Bold").style = 'BOLD'
        col.operator("font.style_toggle", text="Italic").style = 'ITALIC'
        col.operator("font.style_toggle", text="Underline").style = 'UNDERLINE'

        col = layout.column(align=True)
        col.label(text="Repeat:")
        col.operator("screen.repeat_last")
        col.operator("screen.repeat_history", text="History...")


# ********** default tools for editmode_armature ****************


class VIEW3D_PT_tools_armatureedit(View3DPanel, bpy.types.Panel):
    bl_context = "armature_edit"
    bl_label = "Armature Tools"

    def draw(self, context):
        layout = self.layout

        col = layout.column(align=True)
        col.label(text="Transform:")
        col.operator("transform.translate")
        col.operator("transform.rotate")
        col.operator("transform.resize", text="Scale")

        col = layout.column(align=True)
        col.label(text="Bones:")
        col.operator("armature.bone_primitive_add", text="Add")
        col.operator("armature.duplicate_move", text="Duplicate")
        col.operator("armature.delete", text="Delete")

        col = layout.column(align=True)
        col.label(text="Modeling:")
        col.operator("armature.extrude_move")
        col.operator("armature.subdivide_multi", text="Subdivide")

        col = layout.column(align=True)
        col.label(text="Repeat:")
        col.operator("screen.repeat_last")
        col.operator("screen.repeat_history", text="History...")

        col = layout.column(align=True)
        col.label(text="Grease Pencil:")
        row = col.row()
        row.operator("gpencil.draw", text="Draw").mode = 'DRAW'
        row.operator("gpencil.draw", text="Line").mode = 'DRAW_STRAIGHT'
        row.operator("gpencil.draw", text="Erase").mode = 'ERASER'


class VIEW3D_PT_tools_armatureedit_options(View3DPanel, bpy.types.Panel):
    bl_context = "armature_edit"
    bl_label = "Armature Options"

    def draw(self, context):
        layout = self.layout

        arm = context.active_object.data

        col = layout.column(align=True)
        col.prop(arm, "x_axis_mirror")

# ********** default tools for editmode_mball ****************


class VIEW3D_PT_tools_mballedit(View3DPanel, bpy.types.Panel):
    bl_context = "mball_edit"
    bl_label = "Meta Tools"

    def draw(self, context):
        layout = self.layout

        col = layout.column(align=True)
        col.label(text="Transform:")
        col.operator("transform.translate")
        col.operator("transform.rotate")
        col.operator("transform.resize", text="Scale")

        col = layout.column(align=True)
        col.label(text="Repeat:")
        col.operator("screen.repeat_last")
        col.operator("screen.repeat_history", text="History...")

        col = layout.column(align=True)
        col.label(text="Grease Pencil:")
        row = col.row()
        row.operator("gpencil.draw", text="Draw").mode = 'DRAW'
        row.operator("gpencil.draw", text="Line").mode = 'DRAW_STRAIGHT'
        row.operator("gpencil.draw", text="Erase").mode = 'ERASER'

# ********** default tools for editmode_lattice ****************


class VIEW3D_PT_tools_latticeedit(View3DPanel, bpy.types.Panel):
    bl_context = "lattice_edit"
    bl_label = "Lattice Tools"

    def draw(self, context):
        layout = self.layout

        col = layout.column(align=True)
        col.label(text="Transform:")
        col.operator("transform.translate")
        col.operator("transform.rotate")
        col.operator("transform.resize", text="Scale")

        col = layout.column(align=True)
        col.operator("lattice.make_regular")

        col = layout.column(align=True)
        col.label(text="Repeat:")
        col.operator("screen.repeat_last")
        col.operator("screen.repeat_history", text="History...")

        col = layout.column(align=True)
        col.label(text="Grease Pencil:")
        row = col.row()
        row.operator("gpencil.draw", text="Draw").mode = 'DRAW'
        row.operator("gpencil.draw", text="Line").mode = 'DRAW_STRAIGHT'
        row.operator("gpencil.draw", text="Erase").mode = 'ERASER'


# ********** default tools for posemode ****************


class VIEW3D_PT_tools_posemode(View3DPanel, bpy.types.Panel):
    bl_context = "posemode"
    bl_label = "Pose Tools"

    def draw(self, context):
        layout = self.layout

        col = layout.column(align=True)
        col.label(text="Transform:")
        col.operator("transform.translate")
        col.operator("transform.rotate")
        col.operator("transform.resize", text="Scale")

        col = layout.column(align=True)
        col.label(text="In-Between:")
        row = col.row()
        row.operator("pose.push", text="Push")
        row.operator("pose.relax", text="Relax")
        col.operator("pose.breakdown", text="Breakdowner")

        col = layout.column(align=True)
        col.label(text="Pose:")
        row = col.row()
        row.operator("pose.copy", text="Copy")
        row.operator("pose.paste", text="Paste")

        col = layout.column(align=True)
        col.operator("poselib.pose_add", text="Add To Library")

        col = layout.column(align=True)
        col.label(text="Keyframes:")

        col.operator("anim.keyframe_insert_menu", text="Insert")
        col.operator("anim.keyframe_delete_v3d", text="Remove")

        col = layout.column(align=True)
        col.label(text="Repeat:")
        col.operator("screen.repeat_last")
        col.operator("screen.repeat_history", text="History...")

        col = layout.column(align=True)
        col.label(text="Grease Pencil:")
        row = col.row()
        row.operator("gpencil.draw", text="Draw").mode = 'DRAW'
        row.operator("gpencil.draw", text="Line").mode = 'DRAW_STRAIGHT'
        row.operator("gpencil.draw", text="Erase").mode = 'ERASER'


class VIEW3D_PT_tools_posemode_options(View3DPanel, bpy.types.Panel):
    bl_context = "posemode"
    bl_label = "Pose Options"

    def draw(self, context):
        layout = self.layout

        arm = context.active_object.data

        col = layout.column(align=True)
        col.prop(arm, "x_axis_mirror")
        col.prop(arm, "auto_ik")

# ********** default tools for paint modes ****************


class PaintPanel():
    bl_space_type = 'VIEW_3D'
    bl_region_type = 'TOOLS'

    @staticmethod
    def paint_settings(context):
        ts = context.tool_settings

        if context.sculpt_object:
            return ts.sculpt
        elif context.vertex_paint_object:
            return ts.vertex_paint
        elif context.weight_paint_object:
            return ts.weight_paint
        elif context.texture_paint_object:
            return ts.image_paint
        elif context.particle_edit_object:
            return ts.particle_edit

        return None


class VIEW3D_PT_tools_brush(PaintPanel, bpy.types.Panel):
    bl_label = "Brush"

    @classmethod
    def poll(cls, context):
        return cls.paint_settings(context)

    def draw(self, context):
        layout = self.layout

        settings = __class__.paint_settings(context)
        brush = settings.brush

        if not context.particle_edit_object:
            col = layout.split().column()
            col.template_ID_preview(settings, "brush", new="brush.add", rows=3, cols=8)

        # Particle Mode #

        # XXX This needs a check if psys is editable.
        if context.particle_edit_object:
            # XXX Select Particle System
            layout.column().prop(settings, "tool", expand=True)

            if settings.tool != 'NONE':
                col = layout.column()
                col.prop(brush, "size", slider=True)
                if settings.tool != 'ADD':
                    col.prop(brush, "strength", slider=True)

            if settings.tool == 'ADD':
                col.prop(brush, "count")
                col = layout.column()
                col.prop(settings, "add_interpolate")
                sub = col.column(align=True)
                sub.active = settings.add_interpolate
                sub.prop(brush, "steps", slider=True)
                sub.prop(settings, "add_keys", slider=True)
            elif settings.tool == 'LENGTH':
                layout.prop(brush, "length_mode", expand=True)
            elif settings.tool == 'PUFF':
                layout.prop(brush, "puff_mode", expand=True)
                layout.prop(brush, "use_puff_volume")

        # Sculpt Mode #

        elif context.sculpt_object and brush:

            col = layout.column()


            col.separator()

            row = col.row(align=True)

            if brush.use_locked_size:
                row.prop(brush, "use_locked_size", toggle=True, text="", icon='LOCKED')
                row.prop(brush, "unprojected_radius", text="Radius", slider=True)
            else:
                row.prop(brush, "use_locked_size", toggle=True, text="", icon='UNLOCKED')
                row.prop(brush, "size", text="Radius", slider=True)

            row.prop(brush, "use_size_pressure", toggle=True, text="")


            if brush.sculpt_tool not in ('SNAKE_HOOK', 'GRAB', 'ROTATE'):
                col.separator()

                row = col.row(align=True)

                if brush.use_space and brush.sculpt_tool not in ('SMOOTH'):
                    if brush.use_space_atten:
                        row.prop(brush, "use_space_atten", toggle=True, text="", icon='LOCKED')
                    else:
                        row.prop(brush, "use_space_atten", toggle=True, text="", icon='UNLOCKED')

                row.prop(brush, "strength", text="Strength", slider=True)
                row.prop(brush, "use_strength_pressure", text="")



            if brush.sculpt_tool not in ('SMOOTH'):
                col.separator()

                row = col.row(align=True)
                row.prop(brush, "autosmooth_factor", slider=True)
                row.prop(brush, "use_inverse_smooth_pressure", toggle=True, text="")



            if brush.sculpt_tool not in ('GRAVITY'):
                col.separator()

                row = col.row(align=True)
                row.prop(brush, "gravity_factor", slider=True)



            if brush.sculpt_tool in ('GRAB', 'SNAKE_HOOK'):
                col.separator()

                row = col.row(align=True)
                row.prop(brush, "normal_weight", slider=True)



            if brush.sculpt_tool in ('CREASE', 'BLOB'):
                col.separator()

                row = col.row(align=True)
                row.prop(brush, "crease_pinch_factor", slider=True, text="Pinch")

            if brush.sculpt_tool not in ('PINCH', 'INFLATE', 'SMOOTH'):
                col.separator()

                row = col.row(align=True)

                if brush.use_original_normal:
                    row.prop(brush, "use_original_normal", toggle=True, text="", icon='LOCKED')
                else:
                    row.prop(brush, "use_original_normal", toggle=True, text="", icon='UNLOCKED')

                row.prop(brush, "sculpt_plane", text="")

                row = col.row()
                row.prop(brush, "sculpt_plane_range")

            if brush.sculpt_tool in ('CLAY', 'CLAY_STRIPS', 'FLATTEN', 'FILL', 'SCRAPE'):
                row = col.row(align=True)
                row.prop(brush, "plane_offset", slider=True)
                row.prop(brush, "use_offset_pressure", text="")

                col.separator()

                row= col.row()
                row.prop(brush, "use_plane_trim", text="Trim")
                row= col.row()
                row.active=brush.use_plane_trim
                row.prop(brush, "plane_trim", slider=True, text="Distance")

            col.separator()

            row= col.row()
            row.prop(brush, "use_frontface", text="Front-Faces Only")
            row= col.row()
            row.active = brush.use_frontface
            row.prop(brush, "frontface_angle", text="Angle")

            col.separator()
            col.row().prop(brush, "direction", expand=True)

            if brush.sculpt_tool in ('DRAW', 'GRAVITY', 'CREASE', 'BLOB', 'INFLATE', 'LAYER', 'CLAY', 'CLAY_STRIP'):
                col.separator()

                col.prop(brush, "use_accumulate")

            if brush.sculpt_tool not in ('LAYER', 'GRAB', 'ROTATE', 'THUMB', 'SMOOTH'):
                col.separator()

                col.prop(brush, "use_layer")

            if brush.sculpt_tool in ('LAYER'):
                col.separator()

            if brush.sculpt_tool not in ('GRAB', 'ROTATE', 'THUMB', 'SMOOTH'):
                col.prop(brush, "layer_distance")

                ob = context.sculpt_object
                do_persistent = True

                # not supported yet for this case
                for md in ob.modifiers:
                    if md.type == 'MULTIRES':
                        do_persistent = False

                if do_persistent:
                    col.prop(brush, "use_persistent")
                    col.operator("sculpt.set_persistent_base")

        # Texture Paint Mode #

        elif context.texture_paint_object and brush:
            col = layout.column()
            col.template_color_wheel(brush, "color", value_slider=True)
            col.prop(brush, "color", text="")

            row = col.row(align=True)
            row.prop(brush, "size", text="Radius", slider=True)
            row.prop(brush, "use_size_pressure", toggle=True, text="")

            row = col.row(align=True)
            row.prop(brush, "strength", text="Strength", slider=True)
            row.prop(brush, "use_strength_pressure", toggle=True, text="")

            row = col.row(align=True)
            row.prop(brush, "jitter", slider=True)
            row.prop(brush, "use_jitter_pressure", toggle=True, text="")

            col.prop(brush, "blend", text="Blend")

            col = layout.column()
            col.active = (brush.blend not in ('ERASE_ALPHA', 'ADD_ALPHA'))
            col.prop(brush, "use_alpha")


        # Weight Paint Mode #

        elif context.weight_paint_object and brush:
            layout.prop(context.tool_settings, "vertex_group_weight", text="Weight", slider=True)
            layout.prop(context.tool_settings, "auto_normalize", text="Auto Normalize")

            col = layout.column()

            row = col.row(align=True)
            row.prop(brush, "size", text="Radius", slider=True)
            row.prop(brush, "use_size_pressure", toggle=True, text="")

            row = col.row(align=True)
            row.prop(brush, "strength", text="Strength", slider=True)
            row.prop(brush, "use_strength_pressure", toggle=True, text="")

            row = col.row(align=True)
            row.prop(brush, "jitter", slider=True)
            row.prop(brush, "use_jitter_pressure", toggle=True, text="")

        # Vertex Paint Mode #

        elif context.vertex_paint_object and brush:
            col = layout.column()
            col.template_color_wheel(brush, "color", value_slider=True)
            col.prop(brush, "color", text="")

            row = col.row(align=True)
            row.prop(brush, "size", text="Radius", slider=True)
            row.prop(brush, "use_size_pressure", toggle=True, text="")

            row = col.row(align=True)
            row.prop(brush, "strength", text="Strength", slider=True)
            row.prop(brush, "use_strength_pressure", toggle=True, text="")

            # XXX - TODO
            #row = col.row(align=True)
            #row.prop(brush, "jitter", slider=True)
            #row.prop(brush, "use_jitter_pressure", toggle=True, text="")


class VIEW3D_PT_tools_brush_texture(PaintPanel, bpy.types.Panel):
    bl_label = "Texture"
    bl_default_closed = True

    @classmethod
    def poll(cls, context):
        settings = cls.paint_settings(context)
        return (settings and settings.brush and (context.sculpt_object or
                             context.texture_paint_object))

    def draw(self, context):
        layout = self.layout

        settings = __class__.paint_settings(context)
        brush = settings.brush
        tex_slot = brush.texture_slot

        col = layout.column()

        col.template_ID_preview(brush, "texture", new="texture.new", rows=3, cols=8)

        if context.sculpt_object:
            #XXX duplicated from properties_texture.py



            col.separator()


            col.label(text="Brush Mapping:")
            row = col.row(align=True)
            row.prop(tex_slot, "map_mode", expand=True)

            col.separator()

            col = layout.column()
<<<<<<< HEAD
            col.active = tex_slot.map_mode in ('FIXED', 'TILED', 'WRAP')
=======
            col.active = tex_slot.map_mode in ('FIXED', )
>>>>>>> e9683f4b
            col.label(text="Angle:")
            
            col = layout.column()
            col.prop(brush, "texture_angle_source", text="")

            col = layout.column()
            col.prop(tex_slot, "angle", text="")
            col.active = tex_slot.map_mode in ('FIXED', 'TILED', 'WRAP')

            split = layout.split()

            col = split.column()
            col.prop(tex_slot, "offset")

            col = split.column()

            col.prop(tex_slot, "size")

            col = layout.column()

            row = col.row(align=True)
            row.label(text="Sample Bias:")
            row = col.row(align=True)
            row.prop(brush, "texture_sample_bias", slider=True, text="")

            row = col.row(align=True)
            row.label(text="Overlay:")
            row.active = tex_slot.map_mode in ('FIXED', 'TILED', 'WRAP')

            row = col.row(align=True)

            col = row.column()

            if brush.use_texture_overlay:
                col.prop(brush, "use_texture_overlay", toggle=True, text="", icon='MUTE_IPO_OFF')
            else:
                col.prop(brush, "use_texture_overlay", toggle=True, text="", icon='MUTE_IPO_ON')

            col.active = tex_slot.map_mode in ('FIXED', 'TILED', 'WRAP')

            col = row.column()
            col.prop(brush, "texture_overlay_alpha", text="Alpha")
            col.active = tex_slot.map_mode in ('FIXED', 'TILED', 'WRAP') and brush.use_texture_overlay


class VIEW3D_PT_tools_brush_tool(PaintPanel, bpy.types.Panel):
    bl_label = "Tool"
    bl_default_closed = True

    @classmethod
    def poll(cls, context):
        settings = cls.paint_settings(context)
        return (settings and settings.brush and
            (context.sculpt_object or context.texture_paint_object or
            context.vertex_paint_object or context.weight_paint_object))

    def draw(self, context):
        layout = self.layout

        settings = __class__.paint_settings(context)
        brush = settings.brush
        texture_paint = context.texture_paint_object
        sculpt = context.sculpt_object

        col = layout.column(align=True)

        if context.sculpt_object:
            col.prop(brush, "sculpt_tool", expand=False, text="")
            col.operator("brush.reset")
        elif context.texture_paint_object:
            col.prop(brush, "imagepaint_tool", expand=False, text="")
        elif context.vertex_paint_object or context.weight_paint_object:
            col.prop(brush, "vertexpaint_tool", expand=False, text="")

        row = layout.row(align=True)
        row.prop(brush, "use_paint_sculpt", text="", icon='SCULPTMODE_HLT')
        row.prop(brush, "use_paint_vertex", text="", icon='VPAINT_HLT')
        row.prop(brush, "use_paint_weight", text="", icon='WPAINT_HLT')
        row.prop(brush, "use_paint_texture", text="", icon='TPAINT_HLT')


class VIEW3D_PT_tools_brush_stroke(PaintPanel, bpy.types.Panel):
    bl_label = "Stroke"
    bl_default_closed = True

    @classmethod
    def poll(cls, context):
        settings = cls.paint_settings(context)
        return (settings and settings.brush and (context.sculpt_object or
                             context.vertex_paint_object or
                             context.weight_paint_object or
                             context.texture_paint_object))

    def draw(self, context):
        layout = self.layout

        settings = __class__.paint_settings(context)
        brush = settings.brush
        texture_paint = context.texture_paint_object

        col = layout.column()

        if context.sculpt_object:
            col.label(text="Stroke Method:")
            col.prop(brush, "stroke_method", text="")

            if brush.use_anchor:
                col.separator()
                row = col.row()
                row.prop(brush, "edge_to_edge", "Edge To Edge")

            if brush.use_airbrush:
                col.separator()
                row = col.row()
                row.prop(brush, "rate", text="Rate", slider=True)

            if brush.use_space:
                col.separator()
                row = col.row()
                row.active = brush.use_space
                row.prop(brush, "spacing", text="Spacing")
                row = col.row()
                row.active = brush.use_space
                row.prop(brush, "use_adaptive_space", text="Adaptive Spacing")

            if brush.sculpt_tool not in ('GRAB', 'THUMB', 'SNAKE_HOOK', 'ROTATE') and (not brush.use_anchor) and (not brush.restore_mesh):
                col = layout.column()
                col.separator()

                col.prop(brush, "use_smooth_stroke")

                sub = col.column()
                sub.active = brush.use_smooth_stroke
                sub.prop(brush, "smooth_stroke_radius", text="Radius", slider=True)
                sub.prop(brush, "smooth_stroke_factor", text="Factor", slider=True)

                col.separator()

                row = col.row(align=True)
                row.prop(brush, "jitter", slider=True)
                row.prop(brush, "use_jitter_pressure", toggle=True, text="")

        else:
            row = col.row()
            row.prop(brush, "use_airbrush")

            row = col.row()
            row.active = brush.use_airbrush and (not brush.use_space) and (not brush.use_anchor)
            row.prop(brush, "rate", slider=True)

            col.separator()

            if not texture_paint:
                row = col.row()
                row.prop(brush, "use_smooth_stroke")

                col = layout.column()
                col.active = brush.use_smooth_stroke
                col.prop(brush, "smooth_stroke_radius", text="Radius", slider=True)
                col.prop(brush, "smooth_stroke_factor", text="Factor", slider=True)

            col.separator()

            col = layout.column()
            col.active = (not brush.use_anchor) and (brush.sculpt_tool not in ('GRAB', 'THUMB', 'ROTATE', 'SNAKE_HOOK'))

            row = col.row()
            row.prop(brush, "use_space")

            row = col.row()
            row.active = brush.use_space
            row.prop(brush, "spacing", text="Spacing")

            #col.prop(brush, "use_space_atten", text="Adaptive Strength")
            #col.prop(brush, "use_adaptive_space", text="Adaptive Spacing")

            #col.separator()

            #if texture_paint:
            #    row.prop(brush, "use_spacing_pressure", toggle=True, text="")


class VIEW3D_PT_tools_brush_curve(PaintPanel, bpy.types.Panel):
    bl_label = "Curve"
    bl_default_closed = True

    @classmethod
    def poll(cls, context):
        settings = cls.paint_settings(context)
        return (settings and settings.brush and settings.brush.curve)

    def draw(self, context):
        layout = self.layout

        settings = self.paint_settings(context)

        brush = settings.brush

        layout.template_curve_mapping(brush, "curve", brush=True)

        row = layout.row(align=True)
        row.operator("brush.curve_preset", icon="SMOOTHCURVE", text="").shape = 'SMOOTH'
        row.operator("brush.curve_preset", icon="SPHERECURVE", text="").shape = 'ROUND'
        row.operator("brush.curve_preset", icon="ROOTCURVE", text="").shape = 'ROOT'
        row.operator("brush.curve_preset", icon="SHARPCURVE", text="").shape = 'SHARP'
        row.operator("brush.curve_preset", icon="LINCURVE", text="").shape = 'LINE'
        row.operator("brush.curve_preset", icon="NOCURVE", text="").shape = 'MAX'


class VIEW3D_PT_sculpt_options(PaintPanel, bpy.types.Panel):
    bl_label = "Options"
    bl_default_closed = True

    @classmethod
    def poll(cls, context):
        return (context.sculpt_object and context.tool_settings.sculpt)

    def draw(self, context):
        layout = self.layout


        tool_settings = context.tool_settings
        sculpt = tool_settings.sculpt
        settings = __class__.paint_settings(context)
        brush = settings.brush

        split = layout.split()

        col = split.column()

        col.prop(sculpt, "use_openmp", text="Threaded Sculpt")
        col.prop(sculpt, "fast_navigate")
        col.prop(sculpt, "show_brush")

        row = col.row()
        row.active = sculpt.show_brush and sculpt.is_on_surface_brush_capable()
        row.prop(sculpt, "show_brush_on_surface")

        col.label(text="Unified Settings:")
        col.prop(tool_settings, "sculpt_paint_use_unified_size", text="Size")
        col.prop(tool_settings, "sculpt_paint_use_unified_strength", text="Strength")

        col = split.column()

        col.label(text="Lock:")
        row = col.row(align=True)
        row.prop(sculpt, "lock_x", text="X", toggle=True)
        row.prop(sculpt, "lock_y", text="Y", toggle=True)
        row.prop(sculpt, "lock_z", text="Z", toggle=True)

<<<<<<< HEAD


class VIEW3D_PT_sculpt_symmetry(PaintPanel):
=======
		
		
class VIEW3D_PT_sculpt_symmetry(PaintPanel, bpy.types.Panel):
>>>>>>> e9683f4b
    bl_label = "Symmetry"
    bl_default_closed = True

    @classmethod
    def poll(cls, context):
        return (context.sculpt_object and context.tool_settings.sculpt)

    def draw(self, context):

        layout = self.layout

        sculpt = context.tool_settings.sculpt
        settings = __class__.paint_settings(context)
        brush = settings.brush

        split = layout.split()

        col = split.column()

        col.label(text="Mirror:")
        col.prop(sculpt, "symmetry_x", text="X")
        col.prop(sculpt, "symmetry_y", text="Y")
        col.prop(sculpt, "symmetry_z", text="Z")

        col = split.column()

        col.prop(sculpt, "radial_symm", text="Radial")

        col = layout.column()

        col.separator()

        col.prop(brush, "use_symmetry_feather", text="Feather")

class VIEW3D_PT_tools_brush_appearance(PaintPanel, bpy.types.Panel):
    bl_label = "Appearance"
    bl_default_closed = True

    @classmethod
    def poll(cls, context):
        return (context.sculpt_object and context.tool_settings.sculpt) or (context.vertex_paint_object and context.tool_settings.vertex_paint) or (context.weight_paint_object and context.tool_settings.weight_paint) or (context.texture_paint_object and context.tool_settings.image_paint)

    def draw(self, context):
        layout = self.layout

        sculpt = context.tool_settings.sculpt
        settings = __class__.paint_settings(context)
        brush = settings.brush

        col = layout.column();

        if context.sculpt_object and context.tool_settings.sculpt:
            if brush.sculpt_tool in ('DRAW', 'GRAVITY', 'INFLATE', 'CLAY', 'CLAY_STRIPS', 'PINCH', 'CREASE', 'BLOB', 'FLATTEN', 'FILL', 'SCRAPE'):
                col.prop(brush, "add_col", text="Add Color")
                col.prop(brush, "sub_col", text="Subtract Color")
            else:
                col.prop(brush, "add_col", text="Color")
        else:
            col.prop(brush, "add_col", text="Color")

        col = layout.column()
        col.label(text="Icon:")

        row = col.row(align=True)
        row.prop(brush, "use_custom_icon")
        if brush.use_custom_icon:
            row = col.row(align=True)
            row.prop(brush, "icon_filepath", text="")

# ********** default tools for weightpaint ****************


class VIEW3D_PT_tools_weightpaint(View3DPanel, bpy.types.Panel):
    bl_context = "weightpaint"
    bl_label = "Weight Tools"

    def draw(self, context):
        layout = self.layout

        col = layout.column()
        col.operator("object.vertex_group_normalize_all", text="Normalize All")
        col.operator("object.vertex_group_normalize", text="Normalize")
        col.operator("object.vertex_group_invert", text="Invert")
        col.operator("object.vertex_group_clean", text="Clean")
        col.operator("object.vertex_group_levels", text="Levels")


class VIEW3D_PT_tools_weightpaint_options(View3DPanel, bpy.types.Panel):
    bl_context = "weightpaint"
    bl_label = "Options"

    def draw(self, context):
        layout = self.layout

        tool_settings = context.tool_settings
        wpaint = tool_settings.weight_paint

        col = layout.column()
        col.prop(wpaint, "all_faces")
        col.prop(wpaint, "normals")
        col.prop(wpaint, "spray")

        obj = context.weight_paint_object
        if obj.type == 'MESH':
            mesh = obj.data
            col.prop(mesh, "use_mirror_x")
            col.prop(mesh, "use_mirror_topology")

        col.label(text="Unified Settings:")
        col.prop(tool_settings, "sculpt_paint_use_unified_size", text="Size")
        col.prop(tool_settings, "sculpt_paint_use_unified_strength", text="Strength")

# Commented out because the Apply button isn't an operator yet, making these settings useless
#		col.label(text="Gamma:")
#		col.prop(wpaint, "gamma", text="")
#		col.label(text="Multiply:")
#		col.prop(wpaint, "mul", text="")

# Also missing now:
# Soft, Vgroup, X-Mirror and "Clear" Operator.

# ********** default tools for vertexpaint ****************


class VIEW3D_PT_tools_vertexpaint(View3DPanel, bpy.types.Panel):
    bl_context = "vertexpaint"
    bl_label = "Options"

    def draw(self, context):
        layout = self.layout

        tool_settings = context.tool_settings
        vpaint = tool_settings.vertex_paint

        col = layout.column()
        #col.prop(vpaint, "mode", text="")
        col.prop(vpaint, "all_faces")
        col.prop(vpaint, "normals")
        col.prop(vpaint, "spray")

        col.label(text="Unified Settings:")
        col.prop(tool_settings, "sculpt_paint_use_unified_size", text="Size")
        col.prop(tool_settings, "sculpt_paint_use_unified_strength", text="Strength")

# Commented out because the Apply button isn't an operator yet, making these settings useless
#		col.label(text="Gamma:")
#		col.prop(vpaint, "gamma", text="")
#		col.label(text="Multiply:")
#		col.prop(vpaint, "mul", text="")

# ********** default tools for texturepaint ****************


class VIEW3D_PT_tools_projectpaint(View3DPanel, bpy.types.Panel):
    bl_context = "texturepaint"
    bl_label = "Project Paint"

    @classmethod
    def poll(cls, context):
        brush = context.tool_settings.image_paint.brush
        return (brush and brush.imagepaint_tool != 'SMEAR')

    def draw_header(self, context):
        ipaint = context.tool_settings.image_paint

        self.layout.prop(ipaint, "use_projection", text="")

    def draw(self, context):
        layout = self.layout

        ipaint = context.tool_settings.image_paint
        settings = context.tool_settings.image_paint
        use_projection = ipaint.use_projection

        col = layout.column()
        sub = col.column()
        sub.active = use_projection
        sub.prop(ipaint, "use_occlude")
        sub.prop(ipaint, "use_backface_cull")

        split = layout.split()

        col = split.column()
        col.active = (use_projection)
        col.prop(ipaint, "use_normal_falloff")

        col = split.column()
        col.active = (ipaint.use_normal_falloff and use_projection)
        col.prop(ipaint, "normal_angle", text="")

        col = layout.column(align=False)
        row = col.row()
        row.active = (use_projection)
        row.prop(ipaint, "use_stencil_layer", text="Stencil")

        row2 = row.row(align=False)
        row2.active = (use_projection and ipaint.use_stencil_layer)
        row2.menu("VIEW3D_MT_tools_projectpaint_stencil", text=context.active_object.data.uv_texture_stencil.name)
        row2.prop(ipaint, "invert_stencil", text="", icon='IMAGE_ALPHA')

        col = layout.column()
        sub = col.column()
        row = sub.row()
        row.active = (settings.brush.imagepaint_tool == 'CLONE')

        row.prop(ipaint, "use_clone_layer", text="Layer")
        row.menu("VIEW3D_MT_tools_projectpaint_clone", text=context.active_object.data.uv_texture_clone.name)

        sub = col.column()
        sub.prop(ipaint, "seam_bleed")

        col.label(text="External Editing")
        row = col.split(align=True, percentage=0.55)
        row.operator("image.project_edit", text="Quick Edit")
        row.operator("image.project_apply", text="Apply")
        row = col.row(align=True)
        row.prop(ipaint, "screen_grab_size", text="")

        sub = col.column()
        sub.operator("paint.project_image", text="Apply Camera Image")

        sub.operator("image.save_dirty", text="Save All Edited")


class VIEW3D_PT_imagepaint_options(PaintPanel):
    bl_label = "Options"
    bl_default_closed = True

    @classmethod
    def poll(cls, context):
        return (context.texture_paint_object and context.tool_settings.image_paint)

    def draw(self, context):
        layout = self.layout

        col = layout.column()

        tool_settings = context.tool_settings
        col.label(text="Unified Settings:")
        col.prop(tool_settings, "sculpt_paint_use_unified_size", text="Size")
        col.prop(tool_settings, "sculpt_paint_use_unified_strength", text="Strength")
        
class VIEW3D_MT_tools_projectpaint_clone(bpy.types.Menu):
    bl_label = "Clone Layer"

    def draw(self, context):
        layout = self.layout
        for i, tex in enumerate(context.active_object.data.uv_textures):
            prop = layout.operator("wm.context_set_int", text=tex.name)
            prop.data_path = "active_object.data.uv_texture_clone_index"
            prop.value = i


class VIEW3D_MT_tools_projectpaint_stencil(bpy.types.Menu):
    bl_label = "Mask Layer"

    def draw(self, context):
        layout = self.layout
        for i, tex in enumerate(context.active_object.data.uv_textures):
            prop = layout.operator("wm.context_set_int", text=tex.name)
            prop.data_path = "active_object.data.uv_texture_stencil_index"
            prop.value = i


class VIEW3D_PT_tools_particlemode(View3DPanel, bpy.types.Panel):
    '''default tools for particle mode'''
    bl_context = "particlemode"
    bl_label = "Options"

    def draw(self, context):
        layout = self.layout

        pe = context.tool_settings.particle_edit
        ob = pe.object

        layout.prop(pe, "type", text="")

        ptcache = None

        if pe.type == 'PARTICLES':
            if ob.particle_systems:
                if len(ob.particle_systems) > 1:
                    layout.template_list(ob, "particle_systems", ob, "active_particle_system_index", type='ICONS')

                ptcache = ob.particle_systems[ob.active_particle_system_index].point_cache
        else:
            for md in ob.modifiers:
                if md.type == pe.type:
                    ptcache = md.point_cache

        if ptcache and len(ptcache.point_cache_list) > 1:
            layout.template_list(ptcache, "point_cache_list", ptcache, "active_point_cache_index", type='ICONS')


        if not pe.editable:
            layout.label(text="Point cache must be baked")
            layout.label(text="to enable editing!")

        col = layout.column(align=True)
        if pe.hair:
            col.active = pe.editable
            col.prop(pe, "emitter_deflect", text="Deflect emitter")
            sub = col.row()
            sub.active = pe.emitter_deflect
            sub.prop(pe, "emitter_distance", text="Distance")

        col = layout.column(align=True)
        col.active = pe.editable
        col.label(text="Keep:")
        col.prop(pe, "keep_lengths", text="Lengths")
        col.prop(pe, "keep_root", text="Root")
        if not pe.hair:
            col.label(text="Correct:")
            col.prop(pe, "auto_velocity", text="Velocity")
        col.prop(ob.data, "use_mirror_x")

        col = layout.column(align=True)
        col.active = pe.editable
        col.label(text="Draw:")
        col.prop(pe, "draw_step", text="Path Steps")
        if pe.hair:
            col.prop(pe, "draw_particles", text="Children")
        else:
            if pe.type == 'PARTICLES':
                col.prop(pe, "draw_particles", text="Particles")
            col.prop(pe, "fade_time")
            sub = col.row()
            sub.active = pe.fade_time
            sub.prop(pe, "fade_frames", slider=True)


def register():
    pass


def unregister():
    pass

if __name__ == "__main__":
    register()<|MERGE_RESOLUTION|>--- conflicted
+++ resolved
@@ -772,11 +772,7 @@
             col.separator()
 
             col = layout.column()
-<<<<<<< HEAD
             col.active = tex_slot.map_mode in ('FIXED', 'TILED', 'WRAP')
-=======
-            col.active = tex_slot.map_mode in ('FIXED', )
->>>>>>> e9683f4b
             col.label(text="Angle:")
             
             col = layout.column()
@@ -791,7 +787,7 @@
             col = split.column()
             col.prop(tex_slot, "offset")
 
-            col = split.column()
+                col = split.column()
 
             col.prop(tex_slot, "size")
 
@@ -1019,7 +1015,7 @@
         col.prop(tool_settings, "sculpt_paint_use_unified_size", text="Size")
         col.prop(tool_settings, "sculpt_paint_use_unified_strength", text="Strength")
 
-        col = split.column()
+            col = split.column()
 
         col.label(text="Lock:")
         row = col.row(align=True)
@@ -1027,15 +1023,9 @@
         row.prop(sculpt, "lock_y", text="Y", toggle=True)
         row.prop(sculpt, "lock_z", text="Z", toggle=True)
 
-<<<<<<< HEAD
-
-
-class VIEW3D_PT_sculpt_symmetry(PaintPanel):
-=======
-		
-		
+
+
 class VIEW3D_PT_sculpt_symmetry(PaintPanel, bpy.types.Panel):
->>>>>>> e9683f4b
     bl_label = "Symmetry"
     bl_default_closed = True
 
@@ -1060,7 +1050,7 @@
         col.prop(sculpt, "symmetry_y", text="Y")
         col.prop(sculpt, "symmetry_z", text="Z")
 
-        col = split.column()
+            col = split.column()
 
         col.prop(sculpt, "radial_symm", text="Radial")
 
