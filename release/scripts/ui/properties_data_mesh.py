# ##### BEGIN GPL LICENSE BLOCK #####
#
#  This program is free software; you can redistribute it and/or
#  modify it under the terms of the GNU General Public License
#  as published by the Free Software Foundation; either version 2
#  of the License, or (at your option) any later version.
#
#  This program is distributed in the hope that it will be useful,
#  but WITHOUT ANY WARRANTY; without even the implied warranty of
#  MERCHANTABILITY or FITNESS FOR A PARTICULAR PURPOSE.  See the
#  GNU General Public License for more details.
#
#  You should have received a copy of the GNU General Public License
#  along with this program; if not, write to the Free Software Foundation,
#  Inc., 51 Franklin Street, Fifth Floor, Boston, MA 02110-1301, USA.
#
# ##### END GPL LICENSE BLOCK #####

# <pep8 compliant>
import bpy
from rna_prop_ui import PropertyPanel

narrowui = bpy.context.user_preferences.view.properties_width_check


class MESH_MT_vertex_group_specials(bpy.types.Menu):
    bl_label = "Vertex Group Specials"
    COMPAT_ENGINES = {'BLENDER_RENDER', 'BLENDER_GAME'}

    def draw(self, context):
        layout = self.layout

        layout.operator("object.vertex_group_sort", icon='SORTALPHA')
        layout.operator("object.vertex_group_copy", icon='COPY_ID')
        layout.operator("object.vertex_group_copy_to_linked", icon='LINK_AREA')
        layout.operator("object.vertex_group_copy_to_selected", icon='LINK_AREA')
        layout.operator("object.vertex_group_mirror", icon='ARROW_LEFTRIGHT')


class MESH_MT_shape_key_specials(bpy.types.Menu):
    bl_label = "Shape Key Specials"
    COMPAT_ENGINES = {'BLENDER_RENDER', 'BLENDER_GAME'}

    def draw(self, context):
        layout = self.layout

        layout.operator("object.shape_key_transfer", icon='COPY_ID') # icon is not ideal
        layout.operator("object.join_shapes", icon='COPY_ID') # icon is not ideal
        layout.operator("object.shape_key_mirror", icon='ARROW_LEFTRIGHT')


class DataButtonsPanel():
    bl_space_type = 'PROPERTIES'
    bl_region_type = 'WINDOW'
    bl_context = "data"


class DATA_PT_context_mesh(DataButtonsPanel, bpy.types.Panel):
    bl_label = ""
    bl_show_header = False
    COMPAT_ENGINES = {'BLENDER_RENDER', 'BLENDER_GAME'}

    @staticmethod
    def poll(context):
        engine = context.scene.render.engine
        return context.mesh and (engine in __class__.COMPAT_ENGINES)

    def draw(self, context):
        layout = self.layout

        ob = context.object
        mesh = context.mesh
        space = context.space_data
        wide_ui = context.region.width > narrowui

        if wide_ui:
            split = layout.split(percentage=0.65)
            if ob:
                split.template_ID(ob, "data")
                split.separator()
            elif mesh:
                split.template_ID(space, "pin_id")
                split.separator()
        else:
            if ob:
                layout.template_ID(ob, "data")
            elif mesh:
                layout.template_ID(space, "pin_id")


class DATA_PT_custom_props_mesh(DataButtonsPanel, PropertyPanel, bpy.types.Panel):
    _context_path = "object.data"
    COMPAT_ENGINES = {'BLENDER_RENDER', 'BLENDER_GAME'}

    @staticmethod
    def poll(context):
        engine = context.scene.render.engine
        return context.mesh and (engine in __class__.COMPAT_ENGINES)


class DATA_PT_normals(DataButtonsPanel, bpy.types.Panel):
    bl_label = "Normals"
    COMPAT_ENGINES = {'BLENDER_RENDER', 'BLENDER_GAME'}

    @staticmethod
    def poll(context):
        engine = context.scene.render.engine
        return context.mesh and (engine in __class__.COMPAT_ENGINES)

    def draw(self, context):
        layout = self.layout

        mesh = context.mesh
        wide_ui = context.region.width > narrowui

        split = layout.split()

        col = split.column()
        col.prop(mesh, "autosmooth")
        sub = col.column()
        sub.active = mesh.autosmooth
        sub.prop(mesh, "autosmooth_angle", text="Angle")

        if wide_ui:
            col = split.column()
        else:
            col.separator()
        col.prop(mesh, "double_sided")


class DATA_PT_settings(DataButtonsPanel, bpy.types.Panel):
    bl_label = "Settings"
    COMPAT_ENGINES = {'BLENDER_RENDER', 'BLENDER_GAME'}

    @staticmethod
    def poll(context):
        engine = context.scene.render.engine
        return context.mesh and (engine in __class__.COMPAT_ENGINES)

    def draw(self, context):
        layout = self.layout

        mesh = context.mesh

        layout.prop(mesh, "texture_mesh")


class DATA_PT_vertex_groups(DataButtonsPanel, bpy.types.Panel):
    bl_label = "Vertex Groups"
    COMPAT_ENGINES = {'BLENDER_RENDER', 'BLENDER_GAME'}

    @staticmethod
    def poll(context):
        engine = context.scene.render.engine
        obj = context.object
        return (obj and obj.type in ('MESH', 'LATTICE') and (engine in __class__.COMPAT_ENGINES))

    def draw(self, context):
        layout = self.layout

        ob = context.object
        group = ob.active_vertex_group

        rows = 2
        if group:
            rows = 5

        row = layout.row()
        row.template_list(ob, "vertex_groups", ob, "active_vertex_group_index", rows=rows)

        col = row.column(align=True)
        col.operator("object.vertex_group_add", icon='ZOOMIN', text="")
        col.operator("object.vertex_group_remove", icon='ZOOMOUT', text="")
        col.menu("MESH_MT_vertex_group_specials", icon='DOWNARROW_HLT', text="")
        if group:
            col.operator("object.vertex_group_move", icon='TRIA_UP', text="").direction = 'UP'
            col.operator("object.vertex_group_move", icon='TRIA_DOWN', text="").direction = 'DOWN'

        if group:
            row = layout.row()
            row.prop(group, "name")

        if ob.mode == 'EDIT' and len(ob.vertex_groups) > 0:
            row = layout.row()

            sub = row.row(align=True)
            sub.operator("object.vertex_group_assign", text="Assign")
            sub.operator("object.vertex_group_remove_from", text="Remove")

            sub = row.row(align=True)
            sub.operator("object.vertex_group_select", text="Select")
            sub.operator("object.vertex_group_deselect", text="Deselect")

            layout.prop(context.tool_settings, "vertex_group_weight", text="Weight")


class DATA_PT_shape_keys(DataButtonsPanel, bpy.types.Panel):
    bl_label = "Shape Keys"
    COMPAT_ENGINES = {'BLENDER_RENDER', 'BLENDER_GAME'}

    @staticmethod
    def poll(context):
        engine = context.scene.render.engine
        obj = context.object
        return (obj and obj.type in ('MESH', 'LATTICE', 'CURVE', 'SURFACE') and (engine in __class__.COMPAT_ENGINES))

    def draw(self, context):
        layout = self.layout

        ob = context.object
        key = ob.data.shape_keys
        kb = ob.active_shape_key
        wide_ui = context.region.width > narrowui

        enable_edit = ob.mode != 'EDIT'
        enable_edit_value = False

        if ob.shape_key_lock is False:
            if enable_edit or (ob.type == 'MESH' and ob.shape_key_edit_mode):
                enable_edit_value = True

        row = layout.row()

        rows = 2
        if kb:
            rows = 5
        row.template_list(key, "keys", ob, "active_shape_key_index", rows=rows)

        col = row.column()

        sub = col.column(align=True)
        sub.operator("object.shape_key_add", icon='ZOOMIN', text="")
        sub.operator("object.shape_key_remove", icon='ZOOMOUT', text="")
        sub.menu("MESH_MT_shape_key_specials", icon='DOWNARROW_HLT', text="")

        if kb:
            col.separator()

            sub = col.column(align=True)
            sub.operator("object.shape_key_move", icon='TRIA_UP', text="").type = 'UP'
            sub.operator("object.shape_key_move", icon='TRIA_DOWN', text="").type = 'DOWN'

            split = layout.split(percentage=0.4)
            row = split.row()
            row.enabled = enable_edit
            if wide_ui:
                row.prop(key, "relative")

            row = split.row()
            row.alignment = 'RIGHT'

            if not wide_ui:
                layout.prop(key, "relative")
                row = layout.row()


            sub = row.row(align=True)
            subsub = sub.row(align=True)
            subsub.active = enable_edit_value
            subsub.prop(ob, "shape_key_lock", text="")
            subsub.prop(kb, "mute", text="")
            sub.prop(ob, "shape_key_edit_mode", text="")

            sub = row.row()
            sub.operator("object.shape_key_clear", icon='X', text="")

            row = layout.row()
            row.prop(kb, "name")

            if key.relative:
                if ob.active_shape_key_index != 0:
                    row = layout.row()
                    row.active = enable_edit_value
                    row.prop(kb, "value")

                    split = layout.split()

                    col = split.column(align=True)
                    col.active = enable_edit_value
                    col.label(text="Range:")
                    col.prop(kb, "slider_min", text="Min")
                    col.prop(kb, "slider_max", text="Max")

                    if wide_ui:
                        col = split.column(align=True)
                    col.active = enable_edit_value
                    col.label(text="Blend:")
                    col.prop_object(kb, "vertex_group", ob, "vertex_groups", text="")
                    col.prop_object(kb, "relative_key", key, "keys", text="")

            else:
                row = layout.row()
                row.active = enable_edit_value
                row.prop(key, "slurph")


class DATA_PT_uv_texture(DataButtonsPanel, bpy.types.Panel):
    bl_label = "UV Texture"
    COMPAT_ENGINES = {'BLENDER_RENDER', 'BLENDER_GAME'}

    @staticmethod
    def poll(context):
        engine = context.scene.render.engine
        return context.mesh and (engine in __class__.COMPAT_ENGINES)

    def draw(self, context):
        layout = self.layout

        me = context.mesh

        row = layout.row()
        col = row.column()

        col.template_list(me, "uv_textures", me, "active_uv_texture_index", rows=2)

        col = row.column(align=True)
        col.operator("mesh.uv_texture_add", icon='ZOOMIN', text="")
        col.operator("mesh.uv_texture_remove", icon='ZOOMOUT', text="")

        lay = me.active_uv_texture
        if lay:
            layout.prop(lay, "name")


class DATA_PT_texface(DataButtonsPanel):
    bl_label = "Texture Face"
    COMPAT_ENGINES = {'BLENDER_RENDER', 'BLENDER_GAME'}

    @staticmethod
    def poll(context):
        ob = context.active_object
        rd = context.scene.render

        return (context.mode == 'EDIT_MESH') and (rd.engine == 'BLENDER_GAME') and ob and ob.type == 'MESH'

    def draw(self, context):
        layout = self.layout
        col = layout.column()

        wide_ui = context.region.width > narrowui
        me = context.mesh

        tf = me.faces.active_tface

        if tf:
            split = layout.split()
            col = split.column()

            col.prop(tf, "tex")
            col.prop(tf, "light")
            col.prop(tf, "invisible")
            col.prop(tf, "collision")

            col.prop(tf, "shared")
            col.prop(tf, "twoside")
            col.prop(tf, "object_color")

            if wide_ui:
                col = split.column()

            col.prop(tf, "halo")
            col.prop(tf, "billboard")
            col.prop(tf, "shadow")
            col.prop(tf, "text")
            col.prop(tf, "alpha_sort")

            col = layout.column()
            col.prop(tf, "transp")
        else:
            col.label(text="No UV Texture")


class DATA_PT_vertex_colors(DataButtonsPanel, bpy.types.Panel):
    bl_label = "Vertex Colors"
    COMPAT_ENGINES = {'BLENDER_RENDER', 'BLENDER_GAME'}

    @staticmethod
    def poll(context):
        engine = context.scene.render.engine
        return context.mesh and (engine in __class__.COMPAT_ENGINES)

    def draw(self, context):
        layout = self.layout

        me = context.mesh

        row = layout.row()
        col = row.column()

        col.template_list(me, "vertex_colors", me, "active_vertex_color_index", rows=2)

        col = row.column(align=True)
        col.operator("mesh.vertex_color_add", icon='ZOOMIN', text="")
        col.operator("mesh.vertex_color_remove", icon='ZOOMOUT', text="")

        lay = me.active_vertex_color
        if lay:
            layout.prop(lay, "name")
            if lay.multiresolution:
                layout.operator("mesh.vertex_color_multiresolution_toggle", text="Remove Multires")
            else:
                layout.operator("mesh.vertex_color_multiresolution_toggle", text="Add Multires")


class DATA_PT_ptex(DataButtonsPanel):
    bl_label = "PTex"
    COMPAT_ENGINES = {'BLENDER_RENDER'}

    def draw(self, context):
        layout = self.layout

        me = context.mesh

        layout.template_list(me, "ptex_layers", me, "active_ptex_index", rows=2)
        row = layout.row()
        row.operator_menu_enum("ptex.layer_add", "type")
        row.operator("ptex.open")


<<<<<<< HEAD
classes = [
    MESH_MT_vertex_group_specials,
    MESH_MT_shape_key_specials,

    DATA_PT_context_mesh,
    DATA_PT_normals,
    DATA_PT_settings,
    DATA_PT_vertex_groups,
    DATA_PT_shape_keys,
    DATA_PT_ptex,
    DATA_PT_uv_texture,
    DATA_PT_texface,
    DATA_PT_vertex_colors,

    DATA_PT_custom_props_mesh]


=======
>>>>>>> 99c64e05
def register():
    pass


def unregister():
    pass

if __name__ == "__main__":
    register()<|MERGE_RESOLUTION|>--- conflicted
+++ resolved
@@ -402,7 +402,7 @@
                 layout.operator("mesh.vertex_color_multiresolution_toggle", text="Add Multires")
 
 
-class DATA_PT_ptex(DataButtonsPanel):
+class DATA_PT_ptex(DataButtonsPanel, bpy.types.Panel):
     bl_label = "PTex"
     COMPAT_ENGINES = {'BLENDER_RENDER'}
 
@@ -417,26 +417,6 @@
         row.operator("ptex.open")
 
 
-<<<<<<< HEAD
-classes = [
-    MESH_MT_vertex_group_specials,
-    MESH_MT_shape_key_specials,
-
-    DATA_PT_context_mesh,
-    DATA_PT_normals,
-    DATA_PT_settings,
-    DATA_PT_vertex_groups,
-    DATA_PT_shape_keys,
-    DATA_PT_ptex,
-    DATA_PT_uv_texture,
-    DATA_PT_texface,
-    DATA_PT_vertex_colors,
-
-    DATA_PT_custom_props_mesh]
-
-
-=======
->>>>>>> 99c64e05
 def register():
     pass
 
