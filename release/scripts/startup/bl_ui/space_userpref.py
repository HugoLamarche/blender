--- conflicted
+++ resolved
@@ -757,7 +757,7 @@
 
 class USERPREF_MT_ndof_settings(bpy.types.Menu):
     # accessed from the window keybindings in C (only)
-    bl_label = "3D Mouse Settings"
+    bl_label = _("3D Mouse Settings")
 
     def draw(self, context):
         layout = self.layout
@@ -1076,14 +1076,10 @@
     bl_idname = "wm.addon_enable"
     bl_label = _("Enable Add-On")
 
-<<<<<<< HEAD
-    module = StringProperty(name=_("Module"), description=_("Module name of the addon to enable"))
-=======
     module = StringProperty(
-            name="Module",
-            description="Module name of the addon to enable",
+            name=_("Module"),
+            description=_("Module name of the addon to enable"),
             )
->>>>>>> 22694c99
 
     def execute(self, context):
         mod = addon_utils.enable(self.module)
