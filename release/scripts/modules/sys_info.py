--- conflicted
+++ resolved
@@ -176,18 +176,12 @@
 
         output.write(title("Implementation Dependent OpenGL Limits"))
         limit = bgl.Buffer(bgl.GL_INT, 1)
-        limit_fl = bgl.Buffer(bgl.GL_FLOAT, 2)
         bgl.glGetIntegerv(bgl.GL_MAX_TEXTURE_UNITS, limit)
         output.write("Maximum Fixed Function Texture Units:\t%d\n" % limit[0])
-<<<<<<< HEAD
-        bgl.glGetFloatv(bgl.GL_MAX_TEXTURE_UNITS, limit_fl)
-        output.write("Point Sprite Size Range:\t Max: %f Min: %f\n" % (limit_fl[0], limit_fl[1]))
-=======
         bgl.glGetIntegerv(bgl.GL_MAX_ELEMENTS_VERTICES, limit)
         output.write("Maximum DrawElements Vertices:\t%d\n" % limit[0])
         bgl.glGetIntegerv(bgl.GL_MAX_ELEMENTS_INDICES, limit)
         output.write("Maximum DrawElements Indices:\t%d\n" % limit[0])
->>>>>>> 60917c35
 
         output.write("\nGLSL:\n")
         bgl.glGetIntegerv(bgl.GL_MAX_VARYING_FLOATS, limit)
