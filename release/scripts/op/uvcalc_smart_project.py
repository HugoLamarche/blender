# --------------------------------------------------------------------------
# Smart Projection UV Projection Unwrapper v1.2 by Campbell Barton (AKA Ideasman)
# --------------------------------------------------------------------------
# ***** BEGIN GPL LICENSE BLOCK *****
#
# This program is free software; you can redistribute it and/or
# modify it under the terms of the GNU General Public License
# as published by the Free Software Foundation; either version 2
# of the License, or (at your option) any later version.
#
# This program is distributed in the hope that it will be useful,
# but WITHOUT ANY WARRANTY; without even the implied warranty of
# MERCHANTABILITY or FITNESS FOR A PARTICULAR PURPOSE.  See the
# GNU General Public License for more details.
#
# You should have received a copy of the GNU General Public License
# along with this program; if not, write to the Free Software Foundation,
# Inc., 51 Franklin Street, Fifth Floor, Boston, MA 02110-1301, USA.
#
# ***** END GPL LICENCE BLOCK *****
# --------------------------------------------------------------------------

# <pep8 compliant>

from mathutils import Matrix, Vector
import time
import geometry
import bpy
from math import cos, radians

DEG_TO_RAD = 0.017453292519943295 # pi/180.0
SMALL_NUM = 0.000000001
BIG_NUM = 1e15

global USER_FILL_HOLES
global USER_FILL_HOLES_QUALITY
USER_FILL_HOLES = None
USER_FILL_HOLES_QUALITY = None

dict_matrix = {}

def pointInTri2D(v, v1, v2, v3):
    global dict_matrix

    key = v1.x, v1.y, v2.x, v2.y, v3.x, v3.y

    # Commented because its slower to do teh bounds check, we should realy cache the bounds info for each face.
    '''
    # BOUNDS CHECK
    xmin= 1000000
    ymin= 1000000

    xmax= -1000000
    ymax= -1000000

    for i in (0,2,4):
        x= key[i]
        y= key[i+1]

        if xmax<x:	xmax= x
        if ymax<y:	ymax= y
        if xmin>x:	xmin= x
        if ymin>y:	ymin= y

    x= v.x
    y= v.y

    if x<xmin or x>xmax or y < ymin or y > ymax:
        return False
    # Done with bounds check
    '''
    try:
        mtx = dict_matrix[key]
        if not mtx:
            return False
    except:
        side1 = v2 - v1
        side2 = v3 - v1

        nor = side1.cross(side2)

        l1 = [side1[0], side1[1], side1[2]]
        l2 = [side2[0], side2[1], side2[2]]
        l3 = [nor[0], nor[1], nor[2]]

        mtx = Matrix(l1, l2, l3)

        # Zero area 2d tri, even tho we throw away zerop area faces
        # the projection UV can result in a zero area UV.
        if not mtx.determinant():
            dict_matrix[key] = None
            return False

        mtx.invert()

        dict_matrix[key] = mtx

    uvw = (v - v1) * mtx
    return 0 <= uvw[0] and 0 <= uvw[1] and uvw[0] + uvw[1] <= 1


def boundsIsland(faces):
    minx = maxx = faces[0].uv[0][0] # Set initial bounds.
    miny = maxy = faces[0].uv[0][1]
    # print len(faces), minx, maxx, miny , maxy
    for f in faces:
        for uv in f.uv:
            x= uv.x
            y= uv.y
            if x<minx: minx= x
            if y<miny: miny= y
            if x>maxx: maxx= x
            if y>maxy: maxy= y

    return minx, miny, maxx, maxy

"""
def boundsEdgeLoop(edges):
    minx = maxx = edges[0][0] # Set initial bounds.
    miny = maxy = edges[0][1]
    # print len(faces), minx, maxx, miny , maxy
    for ed in edges:
        for pt in ed:
            print 'ass'
            x= pt[0]
            y= pt[1]
            if x<minx: x= minx
            if y<miny: y= miny
            if x>maxx: x= maxx
            if y>maxy: y= maxy

    return minx, miny, maxx, maxy
"""

# Turns the islands into a list of unpordered edges (Non internal)
# Onlt for UV's
# only returns outline edges for intersection tests. and unique points.

def island2Edge(island):

    # Vert index edges
    edges = {}

    unique_points= {}

    for f in island:
        f_uvkey= map(tuple, f.uv)


        for vIdx, edkey in enumerate(f.edge_keys):
            unique_points[f_uvkey[vIdx]] = f.uv[vIdx]

            if f.v[vIdx].index > f.v[vIdx-1].index:
                i1= vIdx-1;	i2= vIdx
            else:
                i1= vIdx;	i2= vIdx-1

            try:	edges[ f_uvkey[i1], f_uvkey[i2] ] *= 0 # sets eny edge with more then 1 user to 0 are not returned.
            except:	edges[ f_uvkey[i1], f_uvkey[i2] ] = (f.uv[i1] - f.uv[i2]).length,

    # If 2 are the same then they will be together, but full [a,b] order is not correct.

    # Sort by length


    length_sorted_edges = [(Vector(key[0]), Vector(key[1]), value) for key, value in edges.items() if value != 0]

    try:	length_sorted_edges.sort(key = lambda A: -A[2]) # largest first
    except:	length_sorted_edges.sort(lambda A, B: cmp(B[2], A[2]))

    # Its okay to leave the length in there.
    #for e in length_sorted_edges:
    #	e.pop(2)

    # return edges and unique points
    return length_sorted_edges, [v.__copy__().resize3D() for v in unique_points.values()]

# ========================= NOT WORKING????
# Find if a points inside an edge loop, un-orderd.
# pt is and x/y
# edges are a non ordered loop of edges.
# #offsets are the edge x and y offset.
"""
def pointInEdges(pt, edges):
    #
    x1 = pt[0]
    y1 = pt[1]

    # Point to the left of this line.
    x2 = -100000
    y2 = -10000
    intersectCount = 0
    for ed in edges:
        xi, yi = lineIntersection2D(x1,y1, x2,y2, ed[0][0], ed[0][1], ed[1][0], ed[1][1])
        if xi != None: # Is there an intersection.
            intersectCount+=1

    return intersectCount % 2
"""

def pointInIsland(pt, island):
    vec1, vec2, vec3 = Vector(), Vector(), Vector()
    for f in island:
        vec1.x, vec1.y = f.uv[0]
        vec2.x, vec2.y = f.uv[1]
        vec3.x, vec3.y = f.uv[2]

        if pointInTri2D(pt, vec1, vec2, vec3):
            return True

        if len(f.v) == 4:
            vec1.x, vec1.y = f.uv[0]
            vec2.x, vec2.y = f.uv[2]
            vec3.x, vec3.y = f.uv[3]
            if pointInTri2D(pt, vec1, vec2, vec3):
                return True
    return False


# box is (left,bottom, right, top)
def islandIntersectUvIsland(source, target, SourceOffset):
    # Is 1 point in the box, inside the vertLoops
    edgeLoopsSource = source[6] # Pretend this is offset
    edgeLoopsTarget = target[6]

    # Edge intersect test
    for ed in edgeLoopsSource:
        for seg in edgeLoopsTarget:
            i = geometry.LineIntersect2D(\
            seg[0], seg[1], SourceOffset+ed[0], SourceOffset+ed[1])
            if i:
                return 1 # LINE INTERSECTION

    # 1 test for source being totally inside target
    SourceOffset.resize3D()
    for pv in source[7]:
        if pointInIsland(pv+SourceOffset, target[0]):
            return 2 # SOURCE INSIDE TARGET

    # 2 test for a part of the target being totaly inside the source.
    for pv in target[7]:
        if pointInIsland(pv-SourceOffset, source[0]):
            return 3 # PART OF TARGET INSIDE SOURCE.

    return 0 # NO INTERSECTION




# Returns the X/y Bounds of a list of vectors.
def testNewVecLs2DRotIsBetter(vecs, mat=-1, bestAreaSoFar = -1):

    # UV's will never extend this far.
    minx = miny = BIG_NUM
    maxx = maxy = -BIG_NUM

    for i, v in enumerate(vecs):

        # Do this allong the way
        if mat != -1:
            v = vecs[i] = v*mat
            x= v.x
            y= v.y
            if x<minx: minx= x
            if y<miny: miny= y
            if x>maxx: maxx= x
            if y>maxy: maxy= y

        # Spesific to this algo, bail out if we get bigger then the current area
        if bestAreaSoFar != -1 and (maxx-minx) * (maxy-miny) > bestAreaSoFar:
            return (BIG_NUM, None), None
    w = maxx-minx
    h = maxy-miny
    return (w*h, w,h), vecs # Area, vecs

# Takes a list of faces that make up a UV island and rotate
# until they optimally fit inside a square.
ROTMAT_2D_POS_90D = Matrix.Rotation( radians(90.0), 2)
ROTMAT_2D_POS_45D = Matrix.Rotation( radians(45.0), 2)

RotMatStepRotation = []
rot_angle = 22.5 #45.0/2
while rot_angle > 0.1:
    RotMatStepRotation.append([\
     Matrix.Rotation( radians(rot_angle), 2),\
     Matrix.Rotation( radians(-rot_angle), 2)])

    rot_angle = rot_angle/2.0


def optiRotateUvIsland(faces):
    global currentArea

    # Bestfit Rotation
    def best2dRotation(uvVecs, MAT1, MAT2):
        global currentArea

        newAreaPos, newfaceProjectionGroupListPos =\
        testNewVecLs2DRotIsBetter(uvVecs[:], MAT1, currentArea[0])


        # Why do I use newpos here? May as well give the best area to date for an early bailout
        # some slight speed increase in this.
        # If the new rotation is smaller then the existing, we can
        # avoid copying a list and overwrite the old, crappy one.

        if newAreaPos[0] < currentArea[0]:
            newAreaNeg, newfaceProjectionGroupListNeg =\
            testNewVecLs2DRotIsBetter(uvVecs, MAT2, newAreaPos[0])  # Reuse the old bigger list.
        else:
            newAreaNeg, newfaceProjectionGroupListNeg =\
            testNewVecLs2DRotIsBetter(uvVecs[:], MAT2, currentArea[0])  # Cant reuse, make a copy.


        # Now from the 3 options we need to discover which to use
        # we have cerrentArea/newAreaPos/newAreaNeg
        bestArea = min(currentArea[0], newAreaPos[0], newAreaNeg[0])

        if currentArea[0] == bestArea:
            return uvVecs
        elif newAreaPos[0] == bestArea:
            uvVecs = newfaceProjectionGroupListPos
            currentArea = newAreaPos
        elif newAreaNeg[0] == bestArea:
            uvVecs = newfaceProjectionGroupListNeg
            currentArea = newAreaNeg

        return uvVecs


    # Serialized UV coords to Vectors
    uvVecs = [uv for f in faces  for uv in f.uv]

    # Theres a small enough number of these to hard code it
    # rather then a loop.

    # Will not modify anything
    currentArea, dummy =\
    testNewVecLs2DRotIsBetter(uvVecs)


    # Try a 45d rotation
    newAreaPos, newfaceProjectionGroupListPos = testNewVecLs2DRotIsBetter(uvVecs[:], ROTMAT_2D_POS_45D, currentArea[0])

    if newAreaPos[0] < currentArea[0]:
        uvVecs = newfaceProjectionGroupListPos
        currentArea = newAreaPos
    # 45d done

    # Testcase different rotations and find the onfe that best fits in a square
    for ROTMAT in RotMatStepRotation:
        uvVecs = best2dRotation(uvVecs, ROTMAT[0], ROTMAT[1])

    # Only if you want it, make faces verticle!
    if currentArea[1] > currentArea[2]:
        # Rotate 90d
        # Work directly on the list, no need to return a value.
        testNewVecLs2DRotIsBetter(uvVecs, ROTMAT_2D_POS_90D)


    # Now write the vectors back to the face UV's
    i = 0 # count the serialized uv/vectors
    for f in faces:
        #f.uv = [uv for uv in uvVecs[i:len(f)+i] ]
        for j, k in enumerate(range(i, len(f.v)+i)):
            f.uv[j][:] = uvVecs[k]
        i += len(f.v)


# Takes an island list and tries to find concave, hollow areas to pack smaller islands into.
def mergeUvIslands(islandList):
    global USER_FILL_HOLES
    global USER_FILL_HOLES_QUALITY


    # Pack islands to bottom LHS
    # Sync with island

    #islandTotFaceArea = [] # A list of floats, each island area
    #islandArea = [] # a list of tuples ( area, w,h)


    decoratedIslandList = []

    islandIdx = len(islandList)
    while islandIdx:
        islandIdx-=1
        minx, miny, maxx, maxy = boundsIsland(islandList[islandIdx])
        w, h = maxx-minx, maxy-miny

        totFaceArea = 0
        offset= Vector((minx, miny))
        for f in islandList[islandIdx]:
            for uv in f.uv:
                uv -= offset

            totFaceArea += f.area

        islandBoundsArea = w*h
        efficiency = abs(islandBoundsArea - totFaceArea)

        # UV Edge list used for intersections as well as unique points.
        edges, uniqueEdgePoints = island2Edge(islandList[islandIdx])

        decoratedIslandList.append([islandList[islandIdx], totFaceArea, efficiency, islandBoundsArea, w,h, edges, uniqueEdgePoints])


    # Sort by island bounding box area, smallest face area first.
    # no.. chance that to most simple edge loop first.
    decoratedIslandListAreaSort =decoratedIslandList[:]

    decoratedIslandListAreaSort.sort(key = lambda A: A[3])

    # sort by efficiency, Least Efficient first.
    decoratedIslandListEfficSort = decoratedIslandList[:]
    # decoratedIslandListEfficSort.sort(lambda A, B: cmp(B[2], A[2]))

    decoratedIslandListEfficSort.sort(key = lambda A: -A[2])

    # ================================================== THESE CAN BE TWEAKED.
    # This is a quality value for the number of tests.
    # from 1 to 4, generic quality value is from 1 to 100
    USER_STEP_QUALITY =   ((USER_FILL_HOLES_QUALITY - 1) / 25.0) + 1

    # If 100 will test as long as there is enough free space.
    # this is rarely enough, and testing takes a while, so lower quality speeds this up.

    # 1 means they have the same quality
    USER_FREE_SPACE_TO_TEST_QUALITY = 1 + (((100 - USER_FILL_HOLES_QUALITY)/100.0) *5)

    #print 'USER_STEP_QUALITY', USER_STEP_QUALITY
    #print 'USER_FREE_SPACE_TO_TEST_QUALITY', USER_FREE_SPACE_TO_TEST_QUALITY

    removedCount = 0

    areaIslandIdx = 0
    ctrl = Window.Qual.CTRL
    BREAK= False
    while areaIslandIdx < len(decoratedIslandListAreaSort) and not BREAK:
        sourceIsland = decoratedIslandListAreaSort[areaIslandIdx]
        # Alredy packed?
        if not sourceIsland[0]:
            areaIslandIdx+=1
        else:
            efficIslandIdx = 0
            while efficIslandIdx < len(decoratedIslandListEfficSort) and not BREAK:

                if Window.GetKeyQualifiers() & ctrl:
                    BREAK= True
                    break

                # Now we have 2 islands, is the efficience of the islands lowers theres an
                # increasing likely hood that we can fit merge into the bigger UV island.
                # this ensures a tight fit.

                # Just use figures we have about user/unused area to see if they might fit.

                targetIsland = decoratedIslandListEfficSort[efficIslandIdx]


                if sourceIsland[0] == targetIsland[0] or\
                not targetIsland[0] or\
                not sourceIsland[0]:
                    pass
                else:

                    # ([island, totFaceArea, efficiency, islandArea, w,h])
                    # Waisted space on target is greater then UV bounding island area.


                    # if targetIsland[3] > (sourceIsland[2]) and\ #
                    # print USER_FREE_SPACE_TO_TEST_QUALITY, 'ass'
                    if targetIsland[2] > (sourceIsland[1] * USER_FREE_SPACE_TO_TEST_QUALITY) and\
                    targetIsland[4] > sourceIsland[4] and\
                    targetIsland[5] > sourceIsland[5]:

                        # DEBUG # print '%.10f  %.10f' % (targetIsland[3], sourceIsland[1])

                        # These enough spare space lets move the box until it fits

                        # How many times does the source fit into the target x/y
                        blockTestXUnit = targetIsland[4]/sourceIsland[4]
                        blockTestYUnit = targetIsland[5]/sourceIsland[5]

                        boxLeft = 0


                        # Distllllance we can move between whilst staying inside the targets bounds.
                        testWidth = targetIsland[4] - sourceIsland[4]
                        testHeight = targetIsland[5] - sourceIsland[5]

                        # Increment we move each test. x/y
                        xIncrement = (testWidth / (blockTestXUnit * ((USER_STEP_QUALITY/50)+0.1)))
                        yIncrement = (testHeight / (blockTestYUnit * ((USER_STEP_QUALITY/50)+0.1)))

                        # Make sure were not moving less then a 3rg of our width/height
                        if xIncrement<sourceIsland[4]/3:
                            xIncrement= sourceIsland[4]
                        if yIncrement<sourceIsland[5]/3:
                            yIncrement= sourceIsland[5]


                        boxLeft = 0 # Start 1 back so we can jump into the loop.
                        boxBottom= 0 #-yIncrement

                        ##testcount= 0

                        while boxBottom <= testHeight:
                            # Should we use this? - not needed for now.
                            #if Window.GetKeyQualifiers() & ctrl:
                            #	BREAK= True
                            #	break

                            ##testcount+=1
                            #print 'Testing intersect'
                            Intersect = islandIntersectUvIsland(sourceIsland, targetIsland, Vector((boxLeft, boxBottom)))
                            #print 'Done', Intersect
                            if Intersect == 1:  # Line intersect, dont bother with this any more
                                pass

                            if Intersect == 2:  # Source inside target
                                '''
                                We have an intersection, if we are inside the target
                                then move us 1 whole width accross,
                                Its possible this is a bad idea since 2 skinny Angular faces
                                could join without 1 whole move, but its a lot more optimal to speed this up
                                since we have already tested for it.

                                It gives about 10% speedup with minimal errors.
                                '''
                                #print 'ass'
                                # Move the test allong its width + SMALL_NUM
                                #boxLeft += sourceIsland[4] + SMALL_NUM
                                boxLeft += sourceIsland[4]
                            elif Intersect == 0: # No intersection?? Place it.
                                # Progress
                                removedCount +=1
#XXX								Window.DrawProgressBar(0.0, 'Merged: %i islands, Ctrl to finish early.' % removedCount)

                                # Move faces into new island and offset
                                targetIsland[0].extend(sourceIsland[0])
                                offset= Vector((boxLeft, boxBottom))

                                for f in sourceIsland[0]:
                                    for uv in f.uv:
                                        uv+= offset

                                sourceIsland[0][:] = [] # Empty


                                # Move edge loop into new and offset.
                                # targetIsland[6].extend(sourceIsland[6])
                                #while sourceIsland[6]:
                                targetIsland[6].extend( [ (\
                                     (e[0]+offset, e[1]+offset, e[2])\
                                ) for e in sourceIsland[6] ] )

                                sourceIsland[6][:] = [] # Empty

                                # Sort by edge length, reverse so biggest are first.

                                try:	 targetIsland[6].sort(key = lambda A: A[2])
                                except:	targetIsland[6].sort(lambda B,A: cmp(A[2], B[2] ))


                                targetIsland[7].extend(sourceIsland[7])
                                offset= Vector((boxLeft, boxBottom, 0.0))
                                for p in sourceIsland[7]:
                                    p+= offset

                                sourceIsland[7][:] = []


                                # Decrement the efficiency
                                targetIsland[1]+=sourceIsland[1] # Increment totFaceArea
                                targetIsland[2]-=sourceIsland[1] # Decrement efficiency
                                # IF we ever used these again, should set to 0, eg
                                sourceIsland[2] = 0 # No area if anyone wants to know

                                break


                            # INCREMENR NEXT LOCATION
                            if boxLeft > testWidth:
                                boxBottom += yIncrement
                                boxLeft = 0.0
                            else:
                                boxLeft += xIncrement
                        ##print testcount

                efficIslandIdx+=1
        areaIslandIdx+=1

    # Remove empty islands
    i = len(islandList)
    while i:
        i-=1
        if not islandList[i]:
            del islandList[i] # Can increment islands removed here.

# Takes groups of faces. assumes face groups are UV groups.
def getUvIslands(faceGroups, me):

    # Get seams so we dont cross over seams
    edge_seams = {} # shoudl be a set
    for ed in me.edges:
        if ed.use_seam:
            edge_seams[ed.key] = None # dummy var- use sets!
    # Done finding seams


    islandList = []

#XXX	Window.DrawProgressBar(0.0, 'Splitting %d projection groups into UV islands:' % len(faceGroups))
    #print '\tSplitting %d projection groups into UV islands:' % len(faceGroups),
    # Find grouped faces

    faceGroupIdx = len(faceGroups)

    while faceGroupIdx:
        faceGroupIdx-=1
        faces = faceGroups[faceGroupIdx]

        if not faces:
            continue

        # Build edge dict
        edge_users = {}

        for i, f in enumerate(faces):
            for ed_key in f.edge_keys:
                if ed_key in edge_seams: # DELIMIT SEAMS! ;)
                    edge_users[ed_key] = [] # so as not to raise an error
                else:
                    try:		edge_users[ed_key].append(i)
                    except:		edge_users[ed_key] = [i]

        # Modes
        # 0 - face not yet touched.
        # 1 - added to island list, and need to search
        # 2 - touched and searched - dont touch again.
        face_modes = [0] * len(faces) # initialize zero - untested.

        face_modes[0] = 1 # start the search with face 1

        newIsland = []

        newIsland.append(faces[0])


        ok = True
        while ok:

            ok = True
            while ok:
                ok= False
                for i in range(len(faces)):
                    if face_modes[i] == 1: # search
                        for ed_key in faces[i].edge_keys:
                            for ii in edge_users[ed_key]:
                                if i != ii and face_modes[ii] == 0:
                                    face_modes[ii] = ok = 1 # mark as searched
                                    newIsland.append(faces[ii])

                        # mark as searched, dont look again.
                        face_modes[i] = 2

            islandList.append(newIsland)

            ok = False
            for i in range(len(faces)):
                if face_modes[i] == 0:
                    newIsland = []
                    newIsland.append(faces[i])

                    face_modes[i] = ok = 1
                    break
            # if not ok will stop looping

#XXX	Window.DrawProgressBar(0.1, 'Optimizing Rotation for %i UV Islands' % len(islandList))

    for island in islandList:
        optiRotateUvIsland(island)

    return islandList


def packIslands(islandList):
    if USER_FILL_HOLES:
#XXX		Window.DrawProgressBar(0.1, 'Merging Islands (Ctrl: skip merge)...')
        mergeUvIslands(islandList) # Modify in place


    # Now we have UV islands, we need to pack them.

    # Make a synchronised list with the islands
    # so we can box pak the islands.
    packBoxes = []

    # Keep a list of X/Y offset so we can save time by writing the
    # uv's and packed data in one pass.
    islandOffsetList = []

    islandIdx = 0

    while islandIdx < len(islandList):
        minx, miny, maxx, maxy = boundsIsland(islandList[islandIdx])

        w, h = maxx-minx, maxy-miny

        if USER_ISLAND_MARGIN:
            minx -= USER_ISLAND_MARGIN# *w
            miny -= USER_ISLAND_MARGIN# *h
            maxx += USER_ISLAND_MARGIN# *w
            maxy += USER_ISLAND_MARGIN# *h

            # recalc width and height
            w, h = maxx-minx, maxy-miny

        if w < 0.00001 or h < 0.00001:
            del islandList[islandIdx]
            islandIdx -=1
            continue

        '''Save the offset to be applied later,
        we could apply to the UVs now and allign them to the bottom left hand area
        of the UV coords like the box packer imagines they are
        but, its quicker just to remember their offset and
        apply the packing and offset in 1 pass '''
        islandOffsetList.append((minx, miny))

        # Add to boxList. use the island idx for the BOX id.
        packBoxes.append([0, 0, w, h])
        islandIdx+=1

    # Now we have a list of boxes to pack that syncs
    # with the islands.

    #print '\tPacking UV Islands...'
#XXX	Window.DrawProgressBar(0.7, 'Packing %i UV Islands...' % len(packBoxes) )

    time1 = time.time()
    packWidth, packHeight = geometry.BoxPack2D(packBoxes)

    # print 'Box Packing Time:', time.time() - time1

    #if len(pa	ckedLs) != len(islandList):
    #	raise "Error packed boxes differes from original length"

    #print '\tWriting Packed Data to faces'
#XXX	Window.DrawProgressBar(0.8, 'Writing Packed Data to faces')

    # Sort by ID, so there in sync again
    islandIdx = len(islandList)
    # Having these here avoids devide by 0
    if islandIdx:

        if USER_STRETCH_ASPECT:
            # Maximize to uv area?? Will write a normalize function.
            xfactor = 1.0 / packWidth
            yfactor = 1.0 / packHeight
        else:
            # Keep proportions.
            xfactor = yfactor = 1.0 / max(packWidth, packHeight)

    while islandIdx:
        islandIdx -=1
        # Write the packed values to the UV's

        xoffset = packBoxes[islandIdx][0] - islandOffsetList[islandIdx][0]
        yoffset = packBoxes[islandIdx][1] - islandOffsetList[islandIdx][1]

        for f in islandList[islandIdx]: # Offsetting the UV's so they fit in there packed box
            for uv in f.uv:
                uv.x= (uv.x+xoffset) * xfactor
                uv.y= (uv.y+yoffset) * yfactor



def VectoMat(vec):
    a3 = vec.__copy__().normalize()

    up = Vector((0.0, 0.0, 1.0))
    if abs(a3.dot(up)) == 1.0:
        up = Vector((0.0, 1.0, 0.0))

    a1 = a3.cross(up).normalize()
    a2 = a3.cross(a1)
    return Matrix([a1[0], a1[1], a1[2]], [a2[0], a2[1], a2[2]], [a3[0], a3[1], a3[2]])


class thickface(object):
    __slost__= 'v', 'uv', 'no', 'area', 'edge_keys'
    def __init__(self, face, uvface, mesh_verts):
        self.v = [mesh_verts[i] for i in face.vertices]
        if len(self.v)==4:
            self.uv = uvface.uv1, uvface.uv2, uvface.uv3, uvface.uv4
        else:
            self.uv = uvface.uv1, uvface.uv2, uvface.uv3

        self.no = face.normal
        self.area = face.area
        self.edge_keys = face.edge_keys

global ob
ob = None
def main(context, island_margin, projection_limit):
    global USER_FILL_HOLES
    global USER_FILL_HOLES_QUALITY
    global USER_STRETCH_ASPECT
    global USER_ISLAND_MARGIN

#XXX objects= bpy.data.scenes.active.objects
    objects = context.selected_editable_objects


    # we can will tag them later.
    obList =  [ob for ob in objects if ob.type == 'MESH']

    # Face select object may not be selected.
#XXX	ob = objects.active
    ob= objects[0]

    if ob and (not ob.select) and ob.type == 'MESH':
        # Add to the list
        obList =[ob]
    del objects

    if not obList:
        raise('error, no selected mesh objects')

    # Create the variables.
    USER_PROJECTION_LIMIT = projection_limit
    USER_ONLY_SELECTED_FACES = (1)
    USER_SHARE_SPACE = (1) # Only for hole filling.
    USER_STRETCH_ASPECT = (1) # Only for hole filling.
    USER_ISLAND_MARGIN = island_margin # Only for hole filling.
    USER_FILL_HOLES = (0)
    USER_FILL_HOLES_QUALITY = (50) # Only for hole filling.
    USER_VIEW_INIT = (0) # Only for hole filling.
    USER_AREA_WEIGHT = (1) # Only for hole filling.

    # Reuse variable
    if len(obList) == 1:
        ob = "Unwrap %i Selected Mesh"
    else:
        ob = "Unwrap %i Selected Meshes"

    # HACK, loop until mouse is lifted.
    '''
    while Window.GetMouseButtons() != 0:
        time.sleep(10)
    '''

#XXX	if not Draw.PupBlock(ob % len(obList), pup_block):
#XXX		return
#XXX	del ob

    # Convert from being button types

    USER_PROJECTION_LIMIT_CONVERTED = cos(USER_PROJECTION_LIMIT * DEG_TO_RAD)
    USER_PROJECTION_LIMIT_HALF_CONVERTED = cos((USER_PROJECTION_LIMIT/2) * DEG_TO_RAD)


    # Toggle Edit mode
    is_editmode = (context.active_object.mode == 'EDIT')
    if is_editmode:
        bpy.ops.object.mode_set(mode='OBJECT')
    # Assume face select mode! an annoying hack to toggle face select mode because Mesh dosent like faceSelectMode.

    if USER_SHARE_SPACE:
        # Sort by data name so we get consistant results
        obList.sort(key = lambda ob: ob.data.name)
        collected_islandList= []

#XXX	Window.WaitCursor(1)

    time1 = time.time()

    # Tag as False se we dont operate on teh same mesh twice.
#XXX	bpy.data.meshes.tag = False
    for me in bpy.data.meshes:
        me.tag = False


    for ob in obList:
        me = ob.data

        if me.tag or me.library:
            continue

        # Tag as used
        me.tag = True

        if not me.uv_textures: # Mesh has no UV Coords, dont bother.
            me.uv_textures.new()

<<<<<<< HEAD
        uv_layer = me.active_uv_texture.data
=======
        uv_layer = me.uv_textures.active.data
>>>>>>> d59304e8
        me_verts = list(me.vertices)

        if USER_ONLY_SELECTED_FACES:
            meshFaces = [thickface(f, uv_layer[i], me_verts) for i, f in enumerate(me.faces) if f.select]
        #else:
        #	meshFaces = map(thickface, me.faces)

        if not meshFaces:
            continue

#XXX		Window.DrawProgressBar(0.1, 'SmartProj UV Unwrapper, mapping "%s", %i faces.' % (me.name, len(meshFaces)))

        # =======
        # Generate a projection list from face normals, this is ment to be smart :)

        # make a list of face props that are in sync with meshFaces
        # Make a Face List that is sorted by area.
        # meshFaces = []

        # meshFaces.sort( lambda a, b: cmp(b.area , a.area) ) # Biggest first.
        meshFaces.sort( key = lambda a: -a.area )

        # remove all zero area faces
        while meshFaces and meshFaces[-1].area <= SMALL_NUM:
            # Set their UV's to 0,0
            for uv in meshFaces[-1].uv:
                uv.zero()
            meshFaces.pop()

        # Smallest first is slightly more efficient, but if the user cancels early then its better we work on the larger data.

        # Generate Projection Vecs
        # 0d is   1.0
        # 180 IS -0.59846


        # Initialize projectVecs
        if USER_VIEW_INIT:
            # Generate Projection
            projectVecs = [Vector(Window.GetViewVector()) * ob.matrix_world.copy().invert().rotation_part()] # We add to this allong the way
        else:
            projectVecs = []

        newProjectVec = meshFaces[0].no
        newProjectMeshFaces = []	# Popping stuffs it up.


        # Predent that the most unique angke is ages away to start the loop off
        mostUniqueAngle = -1.0

        # This is popped
        tempMeshFaces = meshFaces[:]



        # This while only gathers projection vecs, faces are assigned later on.
        while 1:
            # If theres none there then start with the largest face

            # add all the faces that are close.
            for fIdx in range(len(tempMeshFaces)-1, -1, -1):
                # Use half the angle limit so we dont overweight faces towards this
                # normal and hog all the faces.
                if newProjectVec.dot(tempMeshFaces[fIdx].no) > USER_PROJECTION_LIMIT_HALF_CONVERTED:
                    newProjectMeshFaces.append(tempMeshFaces.pop(fIdx))

            # Add the average of all these faces normals as a projectionVec
            averageVec = Vector((0.0, 0.0, 0.0))
            if USER_AREA_WEIGHT:
                for fprop in newProjectMeshFaces:
                    averageVec += (fprop.no * fprop.area)
            else:
                for fprop in newProjectMeshFaces:
                    averageVec += fprop.no

            if averageVec.x != 0 or averageVec.y != 0 or averageVec.z != 0: # Avoid NAN
                projectVecs.append(averageVec.normalize())


            # Get the next vec!
            # Pick the face thats most different to all existing angles :)
            mostUniqueAngle = 1.0 # 1.0 is 0d. no difference.
            mostUniqueIndex = 0 # dummy

            for fIdx in range(len(tempMeshFaces)-1, -1, -1):
                angleDifference = -1.0 # 180d difference.

                # Get the closest vec angle we are to.
                for p in projectVecs:
                    temp_angle_diff= p.dot(tempMeshFaces[fIdx].no)

                    if angleDifference < temp_angle_diff:
                        angleDifference= temp_angle_diff

                if angleDifference < mostUniqueAngle:
                    # We have a new most different angle
                    mostUniqueIndex = fIdx
                    mostUniqueAngle = angleDifference

            if mostUniqueAngle < USER_PROJECTION_LIMIT_CONVERTED:
                #print 'adding', mostUniqueAngle, USER_PROJECTION_LIMIT, len(newProjectMeshFaces)
                # Now weight the vector to all its faces, will give a more direct projection
                # if the face its self was not representive of the normal from surrounding faces.

                newProjectVec = tempMeshFaces[mostUniqueIndex].no
                newProjectMeshFaces = [tempMeshFaces.pop(mostUniqueIndex)]


            else:
                if len(projectVecs) >= 1: # Must have at least 2 projections
                    break


        # If there are only zero area faces then its possible
        # there are no projectionVecs
        if not len(projectVecs):
            Draw.PupMenu('error, no projection vecs where generated, 0 area faces can cause this.')
            return

        faceProjectionGroupList =[[] for i in range(len(projectVecs)) ]

        # MAP and Arrange # We know there are 3 or 4 faces here

        for fIdx in range(len(meshFaces)-1, -1, -1):
            fvec = meshFaces[fIdx].no
            i = len(projectVecs)

            # Initialize first
            bestAng = fvec.dot(projectVecs[0])
            bestAngIdx = 0

            # Cycle through the remaining, first already done
            while i-1:
                i-=1

                newAng = fvec.dot(projectVecs[i])
                if newAng > bestAng: # Reverse logic for dotvecs
                    bestAng = newAng
                    bestAngIdx = i

            # Store the area for later use.
            faceProjectionGroupList[bestAngIdx].append(meshFaces[fIdx])

        # Cull faceProjectionGroupList,


        # Now faceProjectionGroupList is full of faces that face match the project Vecs list
        for i in range(len(projectVecs)):
            # Account for projectVecs having no faces.
            if not faceProjectionGroupList[i]:
                continue

            # Make a projection matrix from a unit length vector.
            MatProj = VectoMat(projectVecs[i])

            # Get the faces UV's from the projected vertex.
            for f in faceProjectionGroupList[i]:
                f_uv = f.uv
                for j, v in enumerate(f.v):
                    # XXX - note, between mathutils in 2.4 and 2.5 the order changed.
                    f_uv[j][:] = (v.co * MatProj)[:2]


        if USER_SHARE_SPACE:
            # Should we collect and pack later?
            islandList = getUvIslands(faceProjectionGroupList, me)
            collected_islandList.extend(islandList)

        else:
            # Should we pack the islands for this 1 object?
            islandList = getUvIslands(faceProjectionGroupList, me)
            packIslands(islandList)


        # update the mesh here if we need to.

    # We want to pack all in 1 go, so pack now
    if USER_SHARE_SPACE:
#XXX		Window.DrawProgressBar(0.9, "Box Packing for all objects...")
        packIslands(collected_islandList)

    print("Smart Projection time: %.2f" % (time.time() - time1))
    # Window.DrawProgressBar(0.9, "Smart Projections done, time: %.2f sec." % (time.time() - time1))

    if is_editmode:
        bpy.ops.object.mode_set(mode='EDIT')

#XXX	Window.DrawProgressBar(1.0, "")
#XXX	Window.WaitCursor(0)
#XXX	Window.RedrawAll()

"""
    pup_block = [\
    'Projection',\
*	('Angle Limit:', USER_PROJECTION_LIMIT, 1, 89, ''),\
    ('Selected Faces Only', USER_ONLY_SELECTED_FACES, 'Use only selected faces from all selected meshes.'),\
    ('Init from view', USER_VIEW_INIT, 'The first projection will be from the view vector.'),\
    ('Area Weight', USER_AREA_WEIGHT, 'Weight projections vector by face area.'),\
    '',\
    '',\
    '',\
    'UV Layout',\
    ('Share Tex Space', USER_SHARE_SPACE, 'Objects Share texture space, map all objects into 1 uvmap.'),\
    ('Stretch to bounds', USER_STRETCH_ASPECT, 'Stretch the final output to texture bounds.'),\
*	('Island Margin:', USER_ISLAND_MARGIN, 0.0, 0.5, ''),\
    'Fill in empty areas',\
    ('Fill Holes', USER_FILL_HOLES, 'Fill in empty areas reduced texture waistage (slow).'),\
    ('Fill Quality:', USER_FILL_HOLES_QUALITY, 1, 100, 'Depends on fill holes, how tightly to fill UV holes, (higher is slower)'),\
    ]
"""

from bpy.props import *


class SmartProject(bpy.types.Operator):
    '''This script projection unwraps the selected faces of a mesh. it operates on all selected mesh objects, and can be used unwrap selected faces, or all faces.'''
    bl_idname = "uv.smart_project"
    bl_label = "Smart UV Project"
    bl_options = {'REGISTER', 'UNDO'}

    angle_limit = FloatProperty(name="Angle Limit",
            description="lower for more projection groups, higher for less distortion.",
            default=66.0, min=1.0, max=89.0)

    island_margin = FloatProperty(name="Island Margin",
            description="Margin to reduce bleed from adjacent islands.",
            default=0.0, min=0.0, max=1.0)

    @classmethod
    def poll(cls, context):
        return context.active_object != None

    def execute(self, context):
        main(context, self.properties.island_margin, self.properties.angle_limit)
        return {'FINISHED'}


# Add to a menu
menu_func = (lambda self, context: self.layout.operator(SmartProject.bl_idname,
                                        text="Smart Project"))


def register():
    bpy.types.VIEW3D_MT_uv_map.append(menu_func)


def unregister():
    bpy.types.VIEW3D_MT_uv_map.remove(menu_func)

if __name__ == "__main__":
    register()<|MERGE_RESOLUTION|>--- conflicted
+++ resolved
@@ -895,11 +895,7 @@
         if not me.uv_textures: # Mesh has no UV Coords, dont bother.
             me.uv_textures.new()
 
-<<<<<<< HEAD
-        uv_layer = me.active_uv_texture.data
-=======
         uv_layer = me.uv_textures.active.data
->>>>>>> d59304e8
         me_verts = list(me.vertices)
 
         if USER_ONLY_SELECTED_FACES:
