--- conflicted
+++ resolved
@@ -33,7 +33,7 @@
     def _editor_guess(self, context):
         import platform
         try:
-            system = platform.system()
+        system = platform.system()
         except UnicodeDecodeError:
             import sys
             system = sys.platform
@@ -42,13 +42,8 @@
 
         # use image editor in the preferences when available.
         if not image_editor:
-<<<<<<< HEAD
-            if system == 'Windows':
+            if system in ('Windows', 'win32'):
                 image_editor = ["start"] # not tested!
-=======
-            if system in ('Windows', 'win32'):
-                image_editor = ["start"]  # not tested!
->>>>>>> f48f8d3b
             elif system == 'Darwin':
                 image_editor = ["open"]
             else:
