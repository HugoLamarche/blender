--- conflicted
+++ resolved
@@ -120,7 +120,6 @@
 WITH_BF_STATICFFTW3 = True
 WITH_BF_OCEANSIM = True
 
-<<<<<<< HEAD
 # Alembic
 WITH_BF_HDF5 = False
 WITH_BF_ALEMBIC = True
@@ -133,10 +132,9 @@
     '${BF_ALEMBIC_LIBPATH}/libAlembicAbcCoreOgawa.a ${BF_ALEMBIC_LIBPATH}/libAlembicAbcMaterial.a ' + \
     '${BF_ALEMBIC_LIBPATH}/libAlembicOgawa.a ${BF_ALEMBIC_LIBPATH}/libAlembicAbcCoreAbstract.a ' + \
     '${BF_ALEMBIC_LIBPATH}/libAlembicUtil.a'
-=======
+
 # OpenVDB
 WITH_BF_OPENVDB = False
->>>>>>> 6ecafc57
 
 # Compilation and optimization
 BF_DEBUG = False
