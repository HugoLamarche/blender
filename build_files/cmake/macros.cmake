# ***** BEGIN GPL LICENSE BLOCK *****
#
# This program is free software; you can redistribute it and/or
# modify it under the terms of the GNU General Public License
# as published by the Free Software Foundation; either version 2
# of the License, or (at your option) any later version.
#
# This program is distributed in the hope that it will be useful,
# but WITHOUT ANY WARRANTY; without even the implied warranty of
# MERCHANTABILITY or FITNESS FOR A PARTICULAR PURPOSE.  See the
# GNU General Public License for more details.
#
# You should have received a copy of the GNU General Public License
# along with this program; if not, write to the Free Software Foundation,
# Inc., 51 Franklin Street, Fifth Floor, Boston, MA 02110-1301, USA.
#
# The Original Code is Copyright (C) 2006, Blender Foundation
# All rights reserved.
#
# The Original Code is: all of this file.
#
# Contributor(s): Jacques Beaurain.
#
# ***** END GPL LICENSE BLOCK *****

macro(list_insert_after
	list_id item_check item_add
	)
	set(_index)
	list(FIND "${list_id}" "${item_check}" _index)
	if("${_index}" MATCHES "-1")
		message(FATAL_ERROR "'${list_id}' doesn't contain '${item_check}'")
	endif()
	math(EXPR _index "${_index} + 1")
	list(INSERT ${list_id} "${_index}" ${item_add})
	unset(_index)
endmacro()

macro(list_insert_before
	list_id item_check item_add
	)
	set(_index)
	list(FIND "${list_id}" "${item_check}" _index)
	if("${_index}" MATCHES "-1")
		message(FATAL_ERROR "'${list_id}' doesn't contain '${item_check}'")
	endif()
	list(INSERT ${list_id} "${_index}" ${item_add})
	unset(_index)
endmacro()

function (list_assert_duplicates
	list_id
	)
	
	# message(STATUS "list data: ${list_id}")

	list(LENGTH list_id _len_before)
	list(REMOVE_DUPLICATES list_id)
	list(LENGTH list_id _len_after)
	# message(STATUS "list size ${_len_before} -> ${_len_after}")
	if(NOT _len_before EQUAL _len_after)
		message(FATAL_ERROR "duplicate found in list which should not contain duplicates: ${list_id}")
	endif()
	unset(_len_before)
	unset(_len_after)
endfunction()


# foo_bar.spam --> foo_barMySuffix.spam
macro(file_suffix
	file_name_new file_name file_suffix
	)

	get_filename_component(_file_name_PATH ${file_name} PATH)
	get_filename_component(_file_name_NAME_WE ${file_name} NAME_WE)
	get_filename_component(_file_name_EXT ${file_name} EXT)
	set(${file_name_new} "${_file_name_PATH}/${_file_name_NAME_WE}${file_suffix}${_file_name_EXT}")

	unset(_file_name_PATH)
	unset(_file_name_NAME_WE)
	unset(_file_name_EXT)
endmacro()

# useful for adding debug suffix to library lists:
# /somepath/foo.lib --> /somepath/foo_d.lib
macro(file_list_suffix
	fp_list_new fp_list fn_suffix
	)

	# incase of empty list
	set(_fp)
	set(_fp_suffixed)

	set(fp_list_new)

	foreach(_fp ${fp_list})
		file_suffix(_fp_suffixed "${_fp}" "${fn_suffix}")
		list(APPEND "${fp_list_new}" "${_fp_suffixed}")
	endforeach()

	unset(_fp)
	unset(_fp_suffixed)

endmacro()


macro(target_link_libraries_optimized TARGET LIBS)
	foreach(_LIB ${LIBS})
		target_link_libraries(${TARGET} optimized "${_LIB}")
	endforeach()
	unset(_LIB)
endmacro()

macro(target_link_libraries_debug TARGET LIBS)
	foreach(_LIB ${LIBS})
		target_link_libraries(${TARGET} debug "${_LIB}")
	endforeach()
	unset(_LIB)
endmacro()

macro(target_link_libraries_decoupled target libraries_var)
	if(NOT MSVC)
		target_link_libraries(${target} ${${libraries_var}})
	else()
		# For MSVC we link to different libraries depending whether
		# release or debug target is being built.
		file_list_suffix(_libraries_debug "${${libraries_var}}" "_d")
		target_link_libraries_debug(${target} "${_libraries_debug}")
		target_link_libraries_optimized(${target} "${${libraries_var}}")
		unset(_libraries_debug)
	endif()
endmacro()

# Nicer makefiles with -I/1/foo/ instead of -I/1/2/3/../../foo/
# use it instead of include_directories()
macro(blender_include_dirs
	includes)
	set(_ALL_INCS "")
	foreach(_INC ${ARGV})
		get_filename_component(_ABS_INC ${_INC} ABSOLUTE)
		list(APPEND _ALL_INCS ${_ABS_INC})
		# for checking for invalid includes, disable for regular use
		##if(NOT EXISTS "${_ABS_INC}/")
		##	message(FATAL_ERROR "Include not found: ${_ABS_INC}/")
		##endif()
	endforeach()
	include_directories(${_ALL_INCS})
	unset(_INC)
	unset(_ABS_INC)
	unset(_ALL_INCS)
endmacro()

macro(blender_include_dirs_sys
	includes)
	set(_ALL_INCS "")
	foreach(_INC ${ARGV})
		get_filename_component(_ABS_INC ${_INC} ABSOLUTE)
		list(APPEND _ALL_INCS ${_ABS_INC})
		##if(NOT EXISTS "${_ABS_INC}/")
		##	message(FATAL_ERROR "Include not found: ${_ABS_INC}/")
		##endif()
	endforeach()
	include_directories(SYSTEM ${_ALL_INCS})
	unset(_INC)
	unset(_ABS_INC)
	unset(_ALL_INCS)
endmacro()

macro(blender_source_group
	sources)

	# Group by location on disk
	source_group("Source Files" FILES CMakeLists.txt)

	foreach(_SRC ${sources})
		get_filename_component(_SRC_EXT ${_SRC} EXT)
		if((${_SRC_EXT} MATCHES ".h") OR
		   (${_SRC_EXT} MATCHES ".hpp") OR
		   (${_SRC_EXT} MATCHES ".hh"))
			source_group("Header Files" FILES ${_SRC})
		else()
			source_group("Source Files" FILES ${_SRC})
		endif()
	endforeach()

	unset(_SRC)
	unset(_SRC_EXT)
endmacro()


# only MSVC uses SOURCE_GROUP
macro(blender_add_lib_nolist
	name
	sources
	includes
	includes_sys)

	# message(STATUS "Configuring library ${name}")

	# include_directories(${includes})
	# include_directories(SYSTEM ${includes_sys})
	blender_include_dirs("${includes}")
	blender_include_dirs_sys("${includes_sys}")

	add_library(${name} ${sources})

	# works fine without having the includes
	# listed is helpful for IDE's (QtCreator/MSVC)
	blender_source_group("${sources}")

	list_assert_duplicates("${sources}")
	list_assert_duplicates("${includes}")
	# Not for system includes because they can resolve to the same path
	# list_assert_duplicates("${includes_sys}")

endmacro()


macro(blender_add_lib
	name
	sources
	includes
	includes_sys)

	blender_add_lib_nolist(${name} "${sources}" "${includes}" "${includes_sys}")

	set_property(GLOBAL APPEND PROPERTY BLENDER_LINK_LIBS ${name})
endmacro()


macro(SETUP_LIBDIRS)
	link_directories(${JPEG_LIBPATH} ${PNG_LIBPATH} ${ZLIB_LIBPATH} ${FREETYPE_LIBPATH})

	if(WITH_PYTHON)  #  AND NOT WITH_PYTHON_MODULE  # WIN32 needs
		link_directories(${PYTHON_LIBPATH})
	endif()
	if(WITH_SDL AND NOT WITH_SDL_DYNLOAD)
		link_directories(${SDL_LIBPATH})
	endif()
	if(WITH_CODEC_FFMPEG)
		link_directories(${FFMPEG_LIBPATH})
	endif()
	if(WITH_IMAGE_OPENEXR)
		link_directories(${OPENEXR_LIBPATH})
	endif()
	if(WITH_IMAGE_TIFF)
		link_directories(${TIFF_LIBPATH})
	endif()
	if(WITH_BOOST)
		link_directories(${BOOST_LIBPATH})
	endif()
	if(WITH_OPENIMAGEIO)
		link_directories(${OPENIMAGEIO_LIBPATH})
	endif()
	if(WITH_OPENCOLORIO)
		link_directories(${OPENCOLORIO_LIBPATH})
	endif()
	if(WITH_IMAGE_OPENJPEG AND WITH_SYSTEM_OPENJPEG)
		link_directories(${OPENJPEG_LIBPATH})
	endif()
	if(WITH_CODEC_QUICKTIME)
		link_directories(${QUICKTIME_LIBPATH})
	endif()
	if(WITH_OPENAL)
		link_directories(${OPENAL_LIBPATH})
	endif()
	if(WITH_JACK AND NOT WITH_JACK_DYNLOAD)
		link_directories(${JACK_LIBPATH})
	endif()
	if(WITH_CODEC_SNDFILE)
		link_directories(${SNDFILE_LIBPATH})
	endif()
	if(WITH_FFTW3)
		link_directories(${FFTW3_LIBPATH})
	endif()
	if(WITH_OPENCOLLADA)
		link_directories(${OPENCOLLADA_LIBPATH})
		link_directories(${PCRE_LIBPATH})
		link_directories(${EXPAT_LIBPATH})
	endif()
	if(WITH_LLVM)
		link_directories(${LLVM_LIBPATH})
	endif()
	if(WITH_MEM_JEMALLOC)
		link_directories(${JEMALLOC_LIBPATH})
	endif()

	if(WIN32 AND NOT UNIX)
		link_directories(${PTHREADS_LIBPATH})
	endif()
endmacro()

macro(setup_liblinks
	target)

	set(CMAKE_EXE_LINKER_FLAGS "${CMAKE_EXE_LINKER_FLAGS} ${PLATFORM_LINKFLAGS}")
	set(CMAKE_EXE_LINKER_FLAGS_DEBUG "${CMAKE_EXE_LINKER_FLAGS_DEBUG} ${PLATFORM_LINKFLAGS_DEBUG}")

	set(CMAKE_SHARED_LINKER_FLAGS "${CMAKE_SHARED_LINKER_FLAGS} ${PLATFORM_LINKFLAGS}")
	set(CMAKE_SHARED_LINKER_FLAGS_DEBUG "${CMAKE_SHARED_LINKER_FLAGS_DEBUG} ${PLATFORM_LINKFLAGS_DEBUG}")

	set(CMAKE_MODULE_LINKER_FLAGS "${CMAKE_MODULE_LINKER_FLAGS} ${PLATFORM_LINKFLAGS}")
	set(CMAKE_MODULE_LINKER_FLAGS_DEBUG "${CMAKE_MODULE_LINKER_FLAGS_DEBUG} ${PLATFORM_LINKFLAGS_DEBUG}")

	target_link_libraries(${target}
			${PNG_LIBRARIES}
			${ZLIB_LIBRARIES}
			${FREETYPE_LIBRARY})

	# since we are using the local libs for python when compiling msvc projects, we need to add _d when compiling debug versions
	if(WITH_PYTHON)  # AND NOT WITH_PYTHON_MODULE  # WIN32 needs
		target_link_libraries(${target} ${PYTHON_LINKFLAGS})

		if(WIN32 AND NOT UNIX)
			file_list_suffix(PYTHON_LIBRARIES_DEBUG "${PYTHON_LIBRARIES}" "_d")
			target_link_libraries_debug(${target} "${PYTHON_LIBRARIES_DEBUG}")
			target_link_libraries_optimized(${target} "${PYTHON_LIBRARIES}")
			unset(PYTHON_LIBRARIES_DEBUG)
		else()
			target_link_libraries(${target} ${PYTHON_LIBRARIES})
		endif()
	endif()

	if(WITH_LZO AND WITH_SYSTEM_LZO)
		target_link_libraries(${target} ${LZO_LIBRARIES})
	endif()
	if(WITH_SYSTEM_GLEW)
		target_link_libraries(${target} ${BLENDER_GLEW_LIBRARIES})
	endif()
	if(WITH_BULLET AND WITH_SYSTEM_BULLET)
		target_link_libraries(${target} ${BULLET_LIBRARIES})
	endif()
	if(WITH_OPENAL)
		target_link_libraries(${target} ${OPENAL_LIBRARY})
	endif()
	if(WITH_FFTW3)
		target_link_libraries(${target} ${FFTW3_LIBRARIES})
	endif()
	if(WITH_JACK AND NOT WITH_JACK_DYNLOAD)
		target_link_libraries(${target} ${JACK_LIBRARIES})
	endif()
	if(WITH_CODEC_SNDFILE)
		target_link_libraries(${target} ${SNDFILE_LIBRARIES})
	endif()
	if(WITH_SDL AND NOT WITH_SDL_DYNLOAD)
		target_link_libraries(${target} ${SDL_LIBRARY})
	endif()
	if(WITH_CODEC_QUICKTIME)
		target_link_libraries(${target} ${QUICKTIME_LIBRARIES})
	endif()
	if(WITH_IMAGE_TIFF)
		target_link_libraries(${target} ${TIFF_LIBRARY})
	endif()
	if(WITH_OPENIMAGEIO)
		target_link_libraries(${target} ${OPENIMAGEIO_LIBRARIES})
	endif()
	if(WITH_OPENCOLORIO)
		target_link_libraries(${target} ${OPENCOLORIO_LIBRARIES})
	endif()
<<<<<<< HEAD
	if(WITH_OPENSUBDIV)
		if(WIN32 AND NOT UNIX)
			file_list_suffix(OPENSUBDIV_LIBRARIES_DEBUG "${OPENSUBDIV_LIBRARIES}" "_d")
			target_link_libraries_debug(${target} "${OPENSUBDIV_LIBRARIES_DEBUG}")
			target_link_libraries_optimized(${target} "${OPENSUBDIV_LIBRARIES}")
			unset(OPENSUBDIV_LIBRARIES_DEBUG)
		else()
			target_link_libraries(${target} ${OPENSUBDIV_LIBRARIES})
		endif()
=======
	if(WITH_CYCLES_OSL)
		target_link_libraries(${target} ${OSL_LIBRARIES})
>>>>>>> fa823dc8
	endif()
	if(WITH_BOOST)
		target_link_libraries(${target} ${BOOST_LIBRARIES})
		if(Boost_USE_STATIC_LIBS AND Boost_USE_ICU)
			target_link_libraries(${target} ${ICU_LIBRARIES})
		endif()
	endif()
	target_link_libraries(${target} ${JPEG_LIBRARIES})
	if(WITH_IMAGE_OPENEXR)
		if(WIN32 AND NOT UNIX AND NOT CMAKE_COMPILER_IS_GNUCC)
			file_list_suffix(OPENEXR_LIBRARIES_DEBUG "${OPENEXR_LIBRARIES}" "_d")
			target_link_libraries_debug(${target} "${OPENEXR_LIBRARIES_DEBUG}")
			target_link_libraries_optimized(${target} "${OPENEXR_LIBRARIES}")
			unset(OPENEXR_LIBRARIES_DEBUG)
		else()
			target_link_libraries(${target} ${OPENEXR_LIBRARIES})
		endif()
	endif()
	if(WITH_IMAGE_OPENJPEG AND WITH_SYSTEM_OPENJPEG)
		target_link_libraries(${target} ${OPENJPEG_LIBRARIES})
	endif()
	if(WITH_CODEC_FFMPEG)
		target_link_libraries(${target} ${FFMPEG_LIBRARIES})
	endif()
	if(WITH_OPENCOLLADA)
		if(WIN32 AND NOT UNIX)
			file_list_suffix(OPENCOLLADA_LIBRARIES_DEBUG "${OPENCOLLADA_LIBRARIES}" "_d")
			target_link_libraries_debug(${target} "${OPENCOLLADA_LIBRARIES_DEBUG}")
			target_link_libraries_optimized(${target} "${OPENCOLLADA_LIBRARIES}")
			unset(OPENCOLLADA_LIBRARIES_DEBUG)

			file_list_suffix(PCRE_LIBRARIES_DEBUG "${PCRE_LIBRARIES}" "_d")
			target_link_libraries_debug(${target} "${PCRE_LIBRARIES_DEBUG}")
			target_link_libraries_optimized(${target} "${PCRE_LIBRARIES}")
			unset(PCRE_LIBRARIES_DEBUG)

			if(EXPAT_LIB)
				file_list_suffix(EXPAT_LIB_DEBUG "${EXPAT_LIB}" "_d")
				target_link_libraries_debug(${target} "${EXPAT_LIB_DEBUG}")
				target_link_libraries_optimized(${target} "${EXPAT_LIB}")
				unset(EXPAT_LIB_DEBUG)
			endif()
		else()
			target_link_libraries(${target}
					${OPENCOLLADA_LIBRARIES}
					${PCRE_LIBRARIES}
					${XML2_LIBRARIES}
					${EXPAT_LIB})
		endif()
	endif()
	if(WITH_MEM_JEMALLOC)
		target_link_libraries(${target} ${JEMALLOC_LIBRARIES})
	endif()
	if(WITH_INPUT_NDOF)
		target_link_libraries(${target} ${NDOF_LIBRARIES})
	endif()
	if(WITH_MOD_CLOTH_ELTOPO)
		target_link_libraries(${target} ${LAPACK_LIBRARIES})
	endif()
	if(WITH_LLVM)
		target_link_libraries(${target} ${LLVM_LIBRARY})
	endif()
	if(WIN32 AND NOT UNIX)
		target_link_libraries(${target} ${PTHREADS_LIBRARIES})
	endif()

	# We put CLEW and CUEW here because OPENSUBDIV_LIBRARIES dpeends on them..
	if(WITH_CYCLES OR WITH_COMPOSITOR OR WITH_OPENSUBDIV)
		target_link_libraries(${target} "extern_clew")
		target_link_libraries(${target} "extern_cuew")
	endif()

	#system libraries with no dependencies such as platform link libs or opengl should go last
	target_link_libraries(${target}
			${BLENDER_GL_LIBRARIES})

	target_link_libraries(${target} ${PLATFORM_LINKLIBS} ${CMAKE_DL_LIBS})
endmacro()

macro(SETUP_BLENDER_SORTED_LIBS)
	get_property(BLENDER_LINK_LIBS GLOBAL PROPERTY BLENDER_LINK_LIBS)

	list(APPEND BLENDER_LINK_LIBS
		bf_windowmanager
		bf_render
	)

	if(WITH_MOD_FLUID)
		list(APPEND BLENDER_LINK_LIBS bf_intern_elbeem)
	endif()

	if(WITH_CYCLES)
		list(APPEND BLENDER_LINK_LIBS
			cycles_render
			cycles_bvh
			cycles_device
			cycles_kernel
			cycles_util
			cycles_subd)
		if(WITH_CYCLES_OSL)
			list(APPEND BLENDER_LINK_LIBS cycles_kernel_osl)
		endif()
	endif()

	# Sort libraries
	set(BLENDER_SORTED_LIBS
		bf_windowmanager

		bf_editor_space_api
		bf_editor_space_action
		bf_editor_space_buttons
		bf_editor_space_console
		bf_editor_space_file
		bf_editor_space_graph
		bf_editor_space_image
		bf_editor_space_info
		bf_editor_space_logic
		bf_editor_space_nla
		bf_editor_space_node
		bf_editor_space_outliner
		bf_editor_space_script
		bf_editor_space_sequencer
		bf_editor_space_text
		bf_editor_space_time
		bf_editor_space_userpref
		bf_editor_space_view3d
		bf_editor_space_clip

		bf_editor_transform
		bf_editor_util
		bf_editor_uvedit
		bf_editor_curve
		bf_editor_gpencil
		bf_editor_interface
		bf_editor_mesh
		bf_editor_metaball
		bf_editor_object
		bf_editor_armature
		bf_editor_physics
		bf_editor_render
		bf_editor_screen
		bf_editor_sculpt_paint
		bf_editor_sound
		bf_editor_animation
		bf_editor_datafiles
		bf_editor_mask
		bf_editor_io

		bf_render
		bf_python
		bf_python_ext
		bf_python_mathutils
		bf_python_bmesh
		bf_freestyle
		bf_ikplugin
		bf_modifiers
		bf_bmesh
		bf_gpu
		bf_blenkernel
		bf_physics
		bf_nodes
		bf_rna
		bf_blenloader
		bf_imbuf
		bf_blenlib
		bf_depsgraph
		bf_intern_ghost
		bf_intern_string
		bf_avi
		bf_imbuf_cineon
		bf_imbuf_openexr
		bf_imbuf_openimageio
		bf_imbuf_dds
		bf_collada
		bf_intern_elbeem
		bf_intern_memutil
		bf_intern_guardedalloc
		bf_intern_ctr
		bf_intern_utfconv
		ge_blen_routines
		ge_converter
		ge_phys_dummy
		ge_phys_bullet
		bf_intern_smoke
		extern_lzma
		extern_colamd
		ge_logic_ketsji
		extern_recastnavigation
		ge_logic
		ge_rasterizer
		ge_oglrasterizer
		ge_logic_expressions
		ge_scenegraph
		ge_logic_network
		ge_logic_ngnetwork
		ge_logic_loopbacknetwork
		bf_intern_moto
		extern_openjpeg
		extern_redcode
		ge_videotex
		bf_dna
		bf_blenfont
		bf_intern_audaspace
		bf_intern_mikktspace
		bf_intern_dualcon
		bf_intern_cycles
		cycles_render
		cycles_bvh
		cycles_device
		cycles_kernel
		cycles_util
		cycles_subd
		bf_intern_raskter
		bf_intern_opencolorio
		extern_rangetree
		extern_wcwidth
		extern_libmv
		extern_glog
		extern_sdlew

		bf_intern_glew_mx
	)

	if(WITH_COMPOSITOR)
		# added for opencl compositor
		list_insert_before(BLENDER_SORTED_LIBS "bf_blenkernel" "bf_compositor")
		list_insert_after(BLENDER_SORTED_LIBS "bf_compositor" "bf_intern_opencl")
	endif()

	if(WITH_LIBMV)
		list(APPEND BLENDER_SORTED_LIBS extern_ceres)
	endif()

	if(WITH_MOD_CLOTH_ELTOPO)
		list(APPEND BLENDER_SORTED_LIBS extern_eltopo)
	endif()

	if(NOT WITH_SYSTEM_LZO)
		list(APPEND BLENDER_SORTED_LIBS extern_minilzo)
	endif()

	if(NOT WITH_SYSTEM_GLEW)
		list(APPEND BLENDER_SORTED_LIBS ${BLENDER_GLEW_LIBRARIES})
	endif()

	if(WITH_BINRELOC)
		list(APPEND BLENDER_SORTED_LIBS extern_binreloc)
	endif()

	if(WITH_CXX_GUARDEDALLOC)
		list(APPEND BLENDER_SORTED_LIBS bf_intern_guardedalloc_cpp)
	endif()

	if(WITH_IK_SOLVER)
		list_insert_after(BLENDER_SORTED_LIBS "bf_intern_elbeem" "bf_intern_iksolver")
	endif()

	if(WITH_IK_ITASC)
		list(APPEND BLENDER_SORTED_LIBS bf_intern_itasc)
	endif()

	if(WITH_CODEC_QUICKTIME)
		list(APPEND BLENDER_SORTED_LIBS bf_quicktime)
	endif()

	if(WITH_INPUT_NDOF)
		list(APPEND BLENDER_SORTED_LIBS bf_intern_ghostndof3dconnexion)
	endif()
	
	if(WITH_MOD_BOOLEAN)
		list(APPEND BLENDER_SORTED_LIBS extern_carve)
	endif()

	if(WITH_GHOST_XDND)
		list(APPEND BLENDER_SORTED_LIBS extern_xdnd)
	endif()

	if(WITH_CYCLES_OSL)
		list_insert_after(BLENDER_SORTED_LIBS "cycles_kernel" "cycles_kernel_osl")
	endif()

	if(WITH_INTERNATIONAL)
		list(APPEND BLENDER_SORTED_LIBS bf_intern_locale)
	endif()

	if(WITH_OPENNL)
		list_insert_after(BLENDER_SORTED_LIBS "bf_render" "bf_intern_opennl")
	endif()

	if(WITH_BULLET)
		list_insert_after(BLENDER_SORTED_LIBS "bf_blenkernel" "bf_intern_rigidbody")
	endif()

	if(WITH_BULLET AND NOT WITH_SYSTEM_BULLET)
		list_insert_after(BLENDER_SORTED_LIBS "ge_logic_ngnetwork" "extern_bullet")
	endif()

	if(WITH_OPENSUBDIV)
		list(APPEND BLENDER_SORTED_LIBS bf_intern_opensubdiv)
	endif()

	foreach(SORTLIB ${BLENDER_SORTED_LIBS})
		set(REMLIB ${SORTLIB})
		foreach(SEARCHLIB ${BLENDER_LINK_LIBS})
			if(${SEARCHLIB} STREQUAL ${SORTLIB})
				set(REMLIB "")
			endif()
		endforeach()
		if(REMLIB)
			# message(STATUS "Removing library ${REMLIB} from blender linking because: not configured")
			list(APPEND REM_MSG ${REMLIB})
			list(REMOVE_ITEM BLENDER_SORTED_LIBS ${REMLIB})
		endif()
	endforeach()
	if(REM_MSG)
		list(SORT REM_MSG)
		message(STATUS "Blender Skipping: (${REM_MSG})")
	endif()

	unset(SEARCHLIB)
	unset(SORTLIB)
	unset(REMLIB)
	unset(REM_MSG)

	# for top-level tests
	set_property(GLOBAL PROPERTY BLENDER_SORTED_LIBS_PROP ${BLENDER_SORTED_LIBS})
endmacro()

macro(TEST_SSE_SUPPORT
	_sse_flags
	_sse2_flags)

	include(CheckCSourceRuns)

	# message(STATUS "Detecting SSE support")
	if(CMAKE_COMPILER_IS_GNUCC OR (CMAKE_C_COMPILER_ID MATCHES "Clang"))
		set(${_sse_flags} "-msse")
		set(${_sse2_flags} "-msse2")
	elseif(MSVC)
		# x86_64 has this auto enabled
		if("${CMAKE_SIZEOF_VOID_P}" EQUAL "8")
			set(${_sse_flags} "")
			set(${_sse2_flags} "")
		else()
			set(${_sse_flags} "/arch:SSE")
			set(${_sse2_flags} "/arch:SSE2")
		endif()
	elseif(CMAKE_C_COMPILER_ID MATCHES "Intel")
		set(${_sse_flags} "")  # icc defaults to -msse
		set(${_sse2_flags} "-msse2")
	else()
		message(WARNING "SSE flags for this compiler: '${CMAKE_C_COMPILER_ID}' not known")
		set(${_sse_flags})
		set(${_sse2_flags})
	endif()

	set(CMAKE_REQUIRED_FLAGS "${${_sse_flags}} ${${_sse2_flags}}")

	if(NOT DEFINED SUPPORT_SSE_BUILD)
		# result cached
		check_c_source_runs("
			#include <xmmintrin.h>
			int main(void) { __m128 v = _mm_setzero_ps(); return 0; }"
		SUPPORT_SSE_BUILD)

		if(SUPPORT_SSE_BUILD)
			message(STATUS "SSE Support: detected.")
		else()
			message(STATUS "SSE Support: missing.")
		endif()
	endif()

	if(NOT DEFINED SUPPORT_SSE2_BUILD)
		# result cached
		check_c_source_runs("
			#include <emmintrin.h>
			int main(void) { __m128d v = _mm_setzero_pd(); return 0; }"
		SUPPORT_SSE2_BUILD)

		if(SUPPORT_SSE2_BUILD)
			message(STATUS "SSE2 Support: detected.")
		else()
			message(STATUS "SSE2 Support: missing.")
		endif()
	endif()

	unset(CMAKE_REQUIRED_FLAGS)
endmacro()

macro(TEST_STDBOOL_SUPPORT)
	include(CheckCSourceRuns)

	# This program will compile correctly if and only if
	# this C compiler supports C99 stdbool.
	check_c_source_runs("
		#include <stdbool.h>
		int main(void) { return (int)false; }"
	HAVE_STDBOOL_H)
endmacro()

macro(TEST_UNORDERED_MAP_SUPPORT)
	# - Detect unordered_map availability
	# Test if a valid implementation of unordered_map exists
	# and define the include path
	# This module defines
	#  HAVE_UNORDERED_MAP, whether unordered_map implementation was found
	#  
	#  HAVE_STD_UNORDERED_MAP_HEADER, <unordered_map.h> was found
	#  HAVE_UNORDERED_MAP_IN_STD_NAMESPACE, unordered_map is in namespace std
	#  HAVE_UNORDERED_MAP_IN_TR1_NAMESPACE, unordered_map is in namespace std::tr1
	#  
	#  UNORDERED_MAP_INCLUDE_PREFIX, include path prefix for unordered_map, if found
	#  UNORDERED_MAP_NAMESPACE, namespace for unordered_map, if found

	include(CheckIncludeFileCXX)
	CHECK_INCLUDE_FILE_CXX("unordered_map" HAVE_STD_UNORDERED_MAP_HEADER)
	if(HAVE_STD_UNORDERED_MAP_HEADER)
		# Even so we've found unordered_map header file it doesn't
		# mean unordered_map and unordered_set will be declared in
		# std namespace.
		#
		# Namely, MSVC 2008 have unordered_map header which declares
		# unordered_map class in std::tr1 namespace. In order to support
		# this, we do extra check to see which exactly namespace is
		# to be used.

		include(CheckCXXSourceCompiles)
		CHECK_CXX_SOURCE_COMPILES("#include <unordered_map>
		                          int main() {
		                            std::unordered_map<int, int> map;
		                            return 0;
		                          }"
		                          HAVE_UNORDERED_MAP_IN_STD_NAMESPACE)
		if(HAVE_UNORDERED_MAP_IN_STD_NAMESPACE)
			message(STATUS "Found unordered_map/set in std namespace.")

			set(HAVE_UNORDERED_MAP "TRUE")
			set(UNORDERED_MAP_INCLUDE_PREFIX "")
			set(UNORDERED_MAP_NAMESPACE "std")
		else()
			CHECK_CXX_SOURCE_COMPILES("#include <unordered_map>
			                          int main() {
			                            std::tr1::unordered_map<int, int> map;
			                            return 0;
			                          }"
			                          HAVE_UNORDERED_MAP_IN_TR1_NAMESPACE)
			if(HAVE_UNORDERED_MAP_IN_TR1_NAMESPACE)
				message(STATUS "Found unordered_map/set in std::tr1 namespace.")

				set(HAVE_UNORDERED_MAP "TRUE")
				set(UNORDERED_MAP_INCLUDE_PREFIX "")
				set(UNORDERED_MAP_NAMESPACE "std::tr1")
			else()
				message(STATUS "Found <unordered_map> but cannot find either std::unordered_map "
				        "or std::tr1::unordered_map.")
			endif()
		endif()
	else()
		CHECK_INCLUDE_FILE_CXX("tr1/unordered_map" HAVE_UNORDERED_MAP_IN_TR1_NAMESPACE)
		if(HAVE_UNORDERED_MAP_IN_TR1_NAMESPACE)
			message(STATUS "Found unordered_map/set in std::tr1 namespace.")

			set(HAVE_UNORDERED_MAP "TRUE")
			set(UNORDERED_MAP_INCLUDE_PREFIX "tr1")
			set(UNORDERED_MAP_NAMESPACE "std::tr1")
		else()
			message(STATUS "Unable to find <unordered_map> or <tr1/unordered_map>. ")
		endif()
	endif()
endmacro()

macro(TEST_SHARED_PTR_SUPPORT)
	# This check are coming from Ceres library.
	#
	# Find shared pointer header and namespace.
	#
	# This module defines the following variables:
	#
	# SHARED_PTR_FOUND: TRUE if shared_ptr found.
	# SHARED_PTR_TR1_MEMORY_HEADER: True if <tr1/memory> header is to be used
	# for the shared_ptr object, otherwise use <memory>.
	# SHARED_PTR_TR1_NAMESPACE: TRUE if shared_ptr is defined in std::tr1 namespace,
	# otherwise it's assumed to be defined in std namespace.

	include(CheckIncludeFileCXX)
	set(SHARED_PTR_FOUND FALSE)
	CHECK_INCLUDE_FILE_CXX(memory HAVE_STD_MEMORY_HEADER)
	if(HAVE_STD_MEMORY_HEADER)
		# Finding the memory header doesn't mean that shared_ptr is in std
		# namespace.
		#
		# In particular, MSVC 2008 has shared_ptr declared in std::tr1.  In
		# order to support this, we do an extra check to see which namespace
		# should be used.
		include(CheckCXXSourceCompiles)
		CHECK_CXX_SOURCE_COMPILES("#include <memory>
		                           int main() {
		                             std::shared_ptr<int> int_ptr;
		                             return 0;
		                           }"
		                          HAVE_SHARED_PTR_IN_STD_NAMESPACE)

		if(HAVE_SHARED_PTR_IN_STD_NAMESPACE)
			message("-- Found shared_ptr in std namespace using <memory> header.")
			set(SHARED_PTR_FOUND TRUE)
		else()
			CHECK_CXX_SOURCE_COMPILES("#include <memory>
			                           int main() {
			                           std::tr1::shared_ptr<int> int_ptr;
			                           return 0;
			                           }"
			                          HAVE_SHARED_PTR_IN_TR1_NAMESPACE)
			if(HAVE_SHARED_PTR_IN_TR1_NAMESPACE)
				message("-- Found shared_ptr in std::tr1 namespace using <memory> header.")
				set(SHARED_PTR_TR1_NAMESPACE TRUE)
				set(SHARED_PTR_FOUND TRUE)
			endif()
		endif()
	endif()

	if(NOT SHARED_PTR_FOUND)
		# Further, gcc defines shared_ptr in std::tr1 namespace and
		# <tr1/memory> is to be included for this. And what makes things
		# even more tricky is that gcc does have <memory> header, so
		# all the checks above wouldn't find shared_ptr.
		CHECK_INCLUDE_FILE_CXX("tr1/memory" HAVE_TR1_MEMORY_HEADER)
		if(HAVE_TR1_MEMORY_HEADER)
			CHECK_CXX_SOURCE_COMPILES("#include <tr1/memory>
			                           int main() {
			                           std::tr1::shared_ptr<int> int_ptr;
			                           return 0;
			                           }"
			                           HAVE_SHARED_PTR_IN_TR1_NAMESPACE_FROM_TR1_MEMORY_HEADER)
			if(HAVE_SHARED_PTR_IN_TR1_NAMESPACE_FROM_TR1_MEMORY_HEADER)
				message("-- Found shared_ptr in std::tr1 namespace using <tr1/memory> header.")
				set(SHARED_PTR_TR1_MEMORY_HEADER TRUE)
				set(SHARED_PTR_TR1_NAMESPACE TRUE)
				set(SHARED_PTR_FOUND TRUE)
			endif()
		endif()
	endif()
endmacro()

# when we have warnings as errors applied globally this
# needs to be removed for some external libs which we dont maintain.

# utility macro
macro(remove_cc_flag
	flag)

	string(REGEX REPLACE ${flag} "" CMAKE_C_FLAGS "${CMAKE_C_FLAGS}")
	string(REGEX REPLACE ${flag} "" CMAKE_C_FLAGS_DEBUG "${CMAKE_C_FLAGS_DEBUG}")
	string(REGEX REPLACE ${flag} "" CMAKE_C_FLAGS_RELEASE "${CMAKE_C_FLAGS_RELEASE}")
	string(REGEX REPLACE ${flag} "" CMAKE_C_FLAGS_MINSIZEREL "${CMAKE_C_FLAGS_MINSIZEREL}")
	string(REGEX REPLACE ${flag} "" CMAKE_C_FLAGS_RELWITHDEBINFO "${CMAKE_C_FLAGS_RELWITHDEBINFO}")

	string(REGEX REPLACE ${flag} "" CMAKE_CXX_FLAGS "${CMAKE_CXX_FLAGS}")
	string(REGEX REPLACE ${flag} "" CMAKE_CXX_FLAGS_DEBUG "${CMAKE_CXX_FLAGS_DEBUG}")
	string(REGEX REPLACE ${flag} "" CMAKE_CXX_FLAGS_RELEASE "${CMAKE_CXX_FLAGS_RELEASE}")
	string(REGEX REPLACE ${flag} "" CMAKE_CXX_FLAGS_MINSIZEREL "${CMAKE_CXX_FLAGS_MINSIZEREL}")
	string(REGEX REPLACE ${flag} "" CMAKE_CXX_FLAGS_RELWITHDEBINFO "${CMAKE_CXX_FLAGS_RELWITHDEBINFO}")

endmacro()

macro(add_cc_flag
	flag)

	set(CMAKE_C_FLAGS "${CMAKE_C_FLAGS} ${flag}")
	set(CMAKE_CXX_FLAGS "${CMAKE_CXX_FLAGS} ${flag}")
endmacro()

macro(remove_strict_flags)

	if(CMAKE_COMPILER_IS_GNUCC)
		remove_cc_flag("-Wstrict-prototypes")
		remove_cc_flag("-Wmissing-prototypes")
		remove_cc_flag("-Wunused-parameter")
		remove_cc_flag("-Wunused-macros")
		remove_cc_flag("-Wwrite-strings")
		remove_cc_flag("-Wredundant-decls")
		remove_cc_flag("-Wundef")
		remove_cc_flag("-Wshadow")
		remove_cc_flag("-Wdouble-promotion")
		remove_cc_flag("-Wold-style-definition")
		remove_cc_flag("-Werror=[^ ]+")
		remove_cc_flag("-Werror")

		# negate flags implied by '-Wall'
		add_cc_flag("${CC_REMOVE_STRICT_FLAGS}")
	endif()

	if(CMAKE_C_COMPILER_ID MATCHES "Clang")
		remove_cc_flag("-Wunused-parameter")
		remove_cc_flag("-Wunused-variable")
		remove_cc_flag("-Werror=[^ ]+")
		remove_cc_flag("-Werror")

		# negate flags implied by '-Wall'
		add_cc_flag("${CC_REMOVE_STRICT_FLAGS}")
	endif()

	if(MSVC)
		# TODO
	endif()

endmacro()

macro(remove_extra_strict_flags)
	if(CMAKE_COMPILER_IS_GNUCC)
		remove_cc_flag("-Wunused-parameter")
	endif()

	if(CMAKE_C_COMPILER_ID MATCHES "Clang")
		remove_cc_flag("-Wunused-parameter")
	endif()

	if(MSVC)
		# TODO
	endif()
endmacro()

# note, we can only append flags on a single file so we need to negate the options.
# at the moment we cant shut up ffmpeg deprecations, so use this, but will
# probably add more removals here.
macro(remove_strict_flags_file
	filenames)

	foreach(_SOURCE ${ARGV})

		if(CMAKE_COMPILER_IS_GNUCC OR
		  (CMAKE_C_COMPILER_ID MATCHES "Clang"))

			set_source_files_properties(${_SOURCE}
				PROPERTIES
					COMPILE_FLAGS "${CC_REMOVE_STRICT_FLAGS}"
			)
		endif()

		if(MSVC)
			# TODO
		endif()

	endforeach()

	unset(_SOURCE)

endmacro()


macro(ADD_CHECK_C_COMPILER_FLAG
	_CFLAGS
	_CACHE_VAR
	_FLAG)

	include(CheckCCompilerFlag)

	CHECK_C_COMPILER_FLAG("${_FLAG}" "${_CACHE_VAR}")
	if(${_CACHE_VAR})
		# message(STATUS "Using CFLAG: ${_FLAG}")
		set(${_CFLAGS} "${${_CFLAGS}} ${_FLAG}")
	else()
		message(STATUS "Unsupported CFLAG: ${_FLAG}")
	endif()
endmacro()

macro(ADD_CHECK_CXX_COMPILER_FLAG
	_CXXFLAGS
	_CACHE_VAR
	_FLAG)

	include(CheckCXXCompilerFlag)

	CHECK_CXX_COMPILER_FLAG("${_FLAG}" "${_CACHE_VAR}")
	if(${_CACHE_VAR})
		# message(STATUS "Using CXXFLAG: ${_FLAG}")
		set(${_CXXFLAGS} "${${_CXXFLAGS}} ${_FLAG}")
	else()
		message(STATUS "Unsupported CXXFLAG: ${_FLAG}")
	endif()
endmacro()

function(get_blender_version)
	# extracts header vars and defines them in the parent scope:
	#
	# - BLENDER_VERSION (major.minor)
	# - BLENDER_VERSION_MAJOR
	# - BLENDER_VERSION_MINOR
	# - BLENDER_SUBVERSION (used for internal versioning mainly)
	# - BLENDER_VERSION_CHAR (a, b, c, ...or empty string)
	# - BLENDER_VERSION_CYCLE (alpha, beta, rc, release)

	# So cmake depends on BKE_blender.h, beware of inf-loops!
	CONFIGURE_FILE(${CMAKE_SOURCE_DIR}/source/blender/blenkernel/BKE_blender.h
	               ${CMAKE_BINARY_DIR}/source/blender/blenkernel/BKE_blender.h.done)

	file(STRINGS ${CMAKE_SOURCE_DIR}/source/blender/blenkernel/BKE_blender.h _contents REGEX "^#define[ \t]+BLENDER_.*$")

	string(REGEX REPLACE ".*#define[ \t]+BLENDER_VERSION[ \t]+([0-9]+).*" "\\1" _out_version "${_contents}")
	string(REGEX REPLACE ".*#define[ \t]+BLENDER_SUBVERSION[ \t]+([0-9]+).*" "\\1" _out_subversion "${_contents}")
	string(REGEX REPLACE ".*#define[ \t]+BLENDER_VERSION_CHAR[ \t]+([a-z]+).*" "\\1" _out_version_char "${_contents}")
	string(REGEX REPLACE ".*#define[ \t]+BLENDER_VERSION_CYCLE[ \t]+([a-z]+).*" "\\1" _out_version_cycle "${_contents}")

	if(NOT ${_out_version} MATCHES "[0-9]+")
		message(FATAL_ERROR "Version parsing failed for BLENDER_VERSION")
	endif()

	if(NOT ${_out_subversion} MATCHES "[0-9]+")
		message(FATAL_ERROR "Version parsing failed for BLENDER_SUBVERSION")
	endif()

	# clumsy regex, only single char are ok but it could be unset

	string(LENGTH "${_out_version_char}" _out_version_char_len)
	if(NOT _out_version_char_len EQUAL 1)
		set(_out_version_char "")
	elseif(NOT ${_out_version_char} MATCHES "[a-z]+")
		message(FATAL_ERROR "Version parsing failed for BLENDER_VERSION_CHAR")
	endif()

	if(NOT ${_out_version_cycle} MATCHES "[a-z]+")
		message(FATAL_ERROR "Version parsing failed for BLENDER_VERSION_CYCLE")
	endif()

	math(EXPR _out_version_major "${_out_version} / 100")
	math(EXPR _out_version_minor "${_out_version} % 100")

	# for packaging, alpha to numbers
	string(COMPARE EQUAL "${_out_version_char}" "" _out_version_char_empty)
	if(${_out_version_char_empty})
		set(_out_version_char_index "0")
	else()
		set(_char_ls a b c d e f g h i j k l m n o p q r s t u v w x y z)
		list(FIND _char_ls ${_out_version_char} _out_version_char_index)
		math(EXPR _out_version_char_index "${_out_version_char_index} + 1")
	endif()

	# output vars
	set(BLENDER_VERSION "${_out_version_major}.${_out_version_minor}" PARENT_SCOPE)
	set(BLENDER_VERSION_MAJOR "${_out_version_major}" PARENT_SCOPE)
	set(BLENDER_VERSION_MINOR "${_out_version_minor}" PARENT_SCOPE)
	set(BLENDER_SUBVERSION "${_out_subversion}" PARENT_SCOPE)
	set(BLENDER_VERSION_CHAR "${_out_version_char}" PARENT_SCOPE)
	set(BLENDER_VERSION_CHAR_INDEX "${_out_version_char_index}" PARENT_SCOPE)
	set(BLENDER_VERSION_CYCLE "${_out_version_cycle}" PARENT_SCOPE)

endfunction()


# hacks to override initial project settings
# these macros must be called directly before/after project(Blender)
macro(blender_project_hack_pre)
	# ----------------
	# MINGW HACK START
	# ignore system set flag, use our own
	# must be before project(...)
	# if the user wants to add their own its ok after first run.
	if(DEFINED CMAKE_C_STANDARD_LIBRARIES)
		set(_reset_standard_libraries OFF)
	else()
		set(_reset_standard_libraries ON)
	endif()

	# ------------------
	# GCC -O3 HACK START
	# needed because O3 can cause problems but
	# allow the builder to set O3 manually after.
	if(DEFINED CMAKE_C_FLAGS_RELEASE)
		set(_reset_standard_cflags_rel OFF)
	else()
		set(_reset_standard_cflags_rel ON)
	endif()
	if(DEFINED CMAKE_CXX_FLAGS_RELEASE)
		set(_reset_standard_cxxflags_rel OFF)
	else()
		set(_reset_standard_cxxflags_rel ON)
	endif()
endmacro()


macro(blender_project_hack_post)
	# --------------
	# MINGW HACK END
	if(_reset_standard_libraries)
		# Must come after projecINCt(...)
		#
		# MINGW workaround for -ladvapi32 being included which surprisingly causes
		# string formatting of floats, eg: printf("%.*f", 3, value). to crash blender
		# with a meaningless stack trace. by overriding this flag we ensure we only
		# have libs we define and that cmake & scons builds match.
		set(CMAKE_C_STANDARD_LIBRARIES "" CACHE STRING "" FORCE)
		set(CMAKE_CXX_STANDARD_LIBRARIES "" CACHE STRING "" FORCE)
		mark_as_advanced(
			CMAKE_C_STANDARD_LIBRARIES
			CMAKE_CXX_STANDARD_LIBRARIES
		)
	endif()
	unset(_reset_standard_libraries)


	# ----------------
	# GCC -O3 HACK END
	if(_reset_standard_cflags_rel)
		string(REGEX REPLACE "-O3" "-O2" CMAKE_C_FLAGS_RELEASE "${CMAKE_C_FLAGS_RELEASE}")
		set(CMAKE_C_FLAGS_RELEASE "${CMAKE_C_FLAGS_RELEASE}" CACHE STRING "" FORCE)
		mark_as_advanced(CMAKE_C_FLAGS_RELEASE)
	endif()

	if(_reset_standard_cxxflags_rel)
		string(REGEX REPLACE "-O3" "-O2" CMAKE_CXX_FLAGS_RELEASE "${CMAKE_CXX_FLAGS_RELEASE}")
		set(CMAKE_CXX_FLAGS_RELEASE "${CMAKE_CXX_FLAGS_RELEASE}" CACHE STRING "" FORCE)
		mark_as_advanced(CMAKE_CXX_FLAGS_RELEASE)
	endif()

	unset(_reset_standard_cflags_rel)
	unset(_reset_standard_cxxflags_rel)

	# ------------------------------------------------------------------
	# workaround for omission in cmake 2.8.4's GNU.cmake, fixed in 2.8.5
	if(CMAKE_COMPILER_IS_GNUCC)
		if(NOT DARWIN)
			set(CMAKE_INCLUDE_SYSTEM_FLAG_C "-isystem ")
		endif()
	endif()

endmacro()

# pair of macros to allow libraries to be specify files to install, but to
# only install them at the end so the directories don't get cleared with
# the files in them. used by cycles to install addon.
macro(delayed_install
	base
	files
	destination)

	foreach(f ${files})
		if(IS_ABSOLUTE ${f})
			set_property(GLOBAL APPEND PROPERTY DELAYED_INSTALL_FILES ${f})
		else()
			set_property(GLOBAL APPEND PROPERTY DELAYED_INSTALL_FILES ${base}/${f})
		endif()
		set_property(GLOBAL APPEND PROPERTY DELAYED_INSTALL_DESTINATIONS ${destination})
	endforeach()
	unset(f)
endmacro()

# note this is a function instead of a macro so that ${BUILD_TYPE} in targetdir
# does not get expanded in calling but is preserved
function(delayed_do_install
	targetdir)

	get_property(files GLOBAL PROPERTY DELAYED_INSTALL_FILES)
	get_property(destinations GLOBAL PROPERTY DELAYED_INSTALL_DESTINATIONS)

	if(files)
		list(LENGTH files n)
		math(EXPR n "${n}-1")

		foreach(i RANGE ${n})
			list(GET files ${i} f)
			list(GET destinations ${i} d)
			install(FILES ${f} DESTINATION ${targetdir}/${d})
		endforeach()
		unset(f)
	endif()
endfunction()


macro(data_to_c
      file_from file_to
      list_to_add)

	list(APPEND ${list_to_add} ${file_to})

	get_filename_component(_file_to_path ${file_to} PATH)

	add_custom_command(
		OUTPUT ${file_to}
		COMMAND ${CMAKE_COMMAND} -E make_directory ${_file_to_path}
		COMMAND ${CMAKE_BINARY_DIR}/bin/${CMAKE_CFG_INTDIR}/datatoc ${file_from} ${file_to}
		DEPENDS ${file_from} datatoc)

	set_source_files_properties(${file_to} PROPERTIES GENERATED TRUE)

	unset(_file_to_path)
endmacro()


# same as above but generates the var name and output automatic.
macro(data_to_c_simple
      file_from
      list_to_add)

	# remove ../'s
	get_filename_component(_file_from ${CMAKE_CURRENT_SOURCE_DIR}/${file_from}   REALPATH)
	get_filename_component(_file_to   ${CMAKE_CURRENT_BINARY_DIR}/${file_from}.c REALPATH)

	list(APPEND ${list_to_add} ${_file_to})

	get_filename_component(_file_to_path ${_file_to} PATH)

	add_custom_command(
		OUTPUT  ${_file_to}
		COMMAND ${CMAKE_COMMAND} -E make_directory ${_file_to_path}
		COMMAND ${CMAKE_BINARY_DIR}/bin/${CMAKE_CFG_INTDIR}/datatoc ${_file_from} ${_file_to}
		DEPENDS ${_file_from} datatoc)

	set_source_files_properties(${_file_to} PROPERTIES GENERATED TRUE)

	unset(_file_from)
	unset(_file_to)
	unset(_file_to_path)
endmacro()

# macro for converting pixmap directory to a png and then a c file
macro(data_to_c_simple_icons
      path_from
      list_to_add
      )

	# Conversion steps
	#  path_from  ->  _file_from  ->  _file_to
	#  foo/*.dat  ->  foo.png     ->  foo.png.c

	get_filename_component(_path_from_abs ${path_from} ABSOLUTE)
	# remove ../'s
	get_filename_component(_file_from ${CMAKE_CURRENT_BINARY_DIR}/${path_from}.png   REALPATH)
	get_filename_component(_file_to   ${CMAKE_CURRENT_BINARY_DIR}/${path_from}.png.c REALPATH)

	list(APPEND ${list_to_add} ${_file_to})

	get_filename_component(_file_to_path ${_file_to} PATH)

	# ideally we wouldn't glob, but storing all names for all pixmaps is a bit heavy
	file(GLOB _icon_files "${path_from}/*.dat")

	add_custom_command(
		OUTPUT  ${_file_from} ${_file_to}
		COMMAND ${CMAKE_COMMAND} -E make_directory ${_file_to_path}
		#COMMAND python3 ${CMAKE_SOURCE_DIR}/source/blender/datatoc/datatoc_icon.py ${_path_from_abs} ${_file_from}
		COMMAND ${CMAKE_BINARY_DIR}/bin/${CMAKE_CFG_INTDIR}/datatoc_icon ${_path_from_abs} ${_file_from}
		COMMAND ${CMAKE_BINARY_DIR}/bin/${CMAKE_CFG_INTDIR}/datatoc ${_file_from} ${_file_to}
		DEPENDS
			${_icon_files}
			datatoc_icon
			datatoc
			# could be an arg but for now we only create icons depending on UI_icons.h
			${CMAKE_SOURCE_DIR}/source/blender/editors/include/UI_icons.h
		)

	set_source_files_properties(${_file_from} ${_file_to} PROPERTIES GENERATED TRUE)

	unset(_path_from_abs)
	unset(_file_from)
	unset(_file_to)
	unset(_file_to_path)
	unset(_icon_files)

endmacro()

# XXX Not used for now...
macro(svg_to_png
      file_from
      file_to
      dpi
      list_to_add)

	# remove ../'s
	get_filename_component(_file_from ${CMAKE_CURRENT_SOURCE_DIR}/${file_from} REALPATH)
	get_filename_component(_file_to   ${CMAKE_CURRENT_SOURCE_DIR}/${file_to}   REALPATH)

	list(APPEND ${list_to_add} ${_file_to})

	find_program(INKSCAPE_EXE inkscape)
	mark_as_advanced(INKSCAPE_EXE)

	if(INKSCAPE_EXE)
		if(APPLE)
			# in OS X app bundle, the binary is a shim that doesn't take any
			# command line arguments, replace it with the actual binary
			string(REPLACE "MacOS/Inkscape" "Resources/bin/inkscape" INKSCAPE_REAL_EXE ${INKSCAPE_EXE})
			if(EXISTS "${INKSCAPE_REAL_EXE}")
				set(INKSCAPE_EXE ${INKSCAPE_REAL_EXE})
			endif()
		endif()

		add_custom_command(
			OUTPUT  ${_file_to}
			COMMAND ${INKSCAPE_EXE} ${_file_from} --export-dpi=${dpi}  --without-gui --export-png=${_file_to}
			DEPENDS ${_file_from} ${INKSCAPE_EXE}
		)
	else()
		message(WARNING "Inkscape not found, could not re-generate ${_file_to} from ${_file_from}!")
	endif()

	unset(_file_from)
	unset(_file_to)

endmacro()

macro(msgfmt_simple
      file_from
      list_to_add)

	# remove ../'s
	get_filename_component(_file_from_we ${file_from} NAME_WE)

	get_filename_component(_file_from ${file_from} REALPATH)
	get_filename_component(_file_to ${CMAKE_CURRENT_BINARY_DIR}/${_file_from_we}.mo REALPATH)

	list(APPEND ${list_to_add} ${_file_to})

	get_filename_component(_file_to_path ${_file_to} PATH)

	add_custom_command(
		OUTPUT  ${_file_to}
		COMMAND ${CMAKE_COMMAND} -E make_directory ${_file_to_path}
		COMMAND ${CMAKE_BINARY_DIR}/bin/${CMAKE_CFG_INTDIR}/msgfmt ${_file_from} ${_file_to}
		DEPENDS msgfmt ${_file_from})

	set_source_files_properties(${_file_to} PROPERTIES GENERATED TRUE)

	unset(_file_from_we)
	unset(_file_from)
	unset(_file_to)
	unset(_file_to_path)
endmacro()

macro(find_python_package
      package)

	string(TOUPPER ${package} _upper_package)

	# set but invalid
	if((NOT ${PYTHON_${_upper_package}_PATH} STREQUAL "") AND
	   (NOT ${PYTHON_${_upper_package}_PATH} MATCHES NOTFOUND))
#		if(NOT EXISTS "${PYTHON_${_upper_package}_PATH}/${package}")
#			message(WARNING "PYTHON_${_upper_package}_PATH is invalid, ${package} not found in '${PYTHON_${_upper_package}_PATH}' "
#			                "WITH_PYTHON_INSTALL_${_upper_package} option will be ignored when installing python")
#			set(WITH_PYTHON_INSTALL${_upper_package} OFF)
#		endif()
	# not set, so initialize
	else()
		string(REPLACE "." ";" _PY_VER_SPLIT "${PYTHON_VERSION}")
		list(GET _PY_VER_SPLIT 0 _PY_VER_MAJOR)

		# re-cache
		unset(PYTHON_${_upper_package}_PATH CACHE)
		find_path(PYTHON_${_upper_package}_PATH
		  NAMES
		    ${package}
		  HINTS
		    "${PYTHON_LIBPATH}/python${PYTHON_VERSION}/"
		    "${PYTHON_LIBPATH}/python${_PY_VER_MAJOR}/"
		  PATH_SUFFIXES
		    site-packages
		    dist-packages
		   NO_DEFAULT_PATH
		)

		 if(NOT EXISTS "${PYTHON_${_upper_package}_PATH}")
			message(WARNING "'${package}' path could not be found in:\n"
			                "'${PYTHON_LIBPATH}/python${PYTHON_VERSION}/site-packages/${package}', "
			                "'${PYTHON_LIBPATH}/python${_PY_VER_MAJOR}/site-packages/${package}', "
			                "'${PYTHON_LIBPATH}/python${PYTHON_VERSION}/dist-packages/${package}', "
			                "'${PYTHON_LIBPATH}/python${_PY_VER_MAJOR}/dist-packages/${package}', "
			                "WITH_PYTHON_INSTALL_${_upper_package} option will be ignored when installing python")
			set(WITH_PYTHON_INSTALL_${_upper_package} OFF)
		else()
			message(STATUS "${package} found at '${PYTHON_${_upper_package}_PATH}'")
		endif()

		unset(_PY_VER_SPLIT)
		unset(_PY_VER_MAJOR)
	  endif()

	  unset(_upper_package)
endmacro()

# like Python's 'print(dir())'
macro(print_all_vars)
	get_cmake_property(_vars VARIABLES)
	foreach(_var ${_vars})
		message("${_var}=${${_var}}")
	endforeach()
	unset(_vars)
	unset(_var)
endmacro()
<|MERGE_RESOLUTION|>--- conflicted
+++ resolved
@@ -357,7 +357,6 @@
 	if(WITH_OPENCOLORIO)
 		target_link_libraries(${target} ${OPENCOLORIO_LIBRARIES})
 	endif()
-<<<<<<< HEAD
 	if(WITH_OPENSUBDIV)
 		if(WIN32 AND NOT UNIX)
 			file_list_suffix(OPENSUBDIV_LIBRARIES_DEBUG "${OPENSUBDIV_LIBRARIES}" "_d")
@@ -367,10 +366,9 @@
 		else()
 			target_link_libraries(${target} ${OPENSUBDIV_LIBRARIES})
 		endif()
-=======
+	endif()
 	if(WITH_CYCLES_OSL)
 		target_link_libraries(${target} ${OSL_LIBRARIES})
->>>>>>> fa823dc8
 	endif()
 	if(WITH_BOOST)
 		target_link_libraries(${target} ${BOOST_LIBRARIES})
