--- conflicted
+++ resolved
@@ -355,18 +355,16 @@
     if not lenv['WITH_BF_STATICPNG']:
         syslibs += Split(lenv['BF_PNG_LIB'])
 
-<<<<<<< HEAD
     if lenv['WITH_BF_OPENSUBDIV']:
         if not lenv['WITH_BF_STATICOPENSUBDIV']:
             if lenv['BF_DEBUG'] and lenv['OURPLATFORM'] in ('win32-vc', 'win64-vc', 'win32-mingw', 'win64-mingw'):
                 syslibs += [osdlib+'_d' for osdlib in Split(lenv['BF_OPENSUBDIV_LIB'])]
             else:
                 syslibs += Split(lenv['BF_OPENSUBDIV_LIB'])
-=======
+
     # Hack to pass OSD libraries to linker before extern_{clew,cuew}
     for syslib in create_blender_liblist(lenv, 'system'):
         syslibs.append(os.path.basename(syslib))
->>>>>>> fa823dc8
 
     syslibs += lenv['LLIBS']
 
