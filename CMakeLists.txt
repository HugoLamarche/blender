# ***** BEGIN GPL LICENSE BLOCK *****
#
# This program is free software; you can redistribute it and/or
# modify it under the terms of the GNU General Public License
# as published by the Free Software Foundation; either version 2
# of the License, or (at your option) any later version.
#
# This program is distributed in the hope that it will be useful,
# but WITHOUT ANY WARRANTY; without even the implied warranty of
# MERCHANTABILITY or FITNESS FOR A PARTICULAR PURPOSE.  See the
# GNU General Public License for more details.
#
# You should have received a copy of the GNU General Public License
# along with this program; if not, write to the Free Software Foundation,
# Inc., 51 Franklin Street, Fifth Floor, Boston, MA 02110-1301, USA.
#
# The Original Code is Copyright (C) 2006, Blender Foundation
# All rights reserved.
#
# The Original Code is: all of this file.
#
# Contributor(s): Jacques Beaurain.
#
# ***** END GPL LICENSE BLOCK *****

#-----------------------------------------------------------------------------
# We don't allow in-source builds. This causes no end of troubles because
# all out-of-source builds will use the CMakeCache.txt file there and even
# build the libs and objects in it.

if(${CMAKE_SOURCE_DIR} STREQUAL ${CMAKE_BINARY_DIR})
	if(NOT DEFINED WITH_IN_SOURCE_BUILD)
		message(FATAL_ERROR
			"CMake generation for blender is not allowed within the source directory!"
			"\n Remove the CMakeCache.txt file and try again from another folder, e.g.:"
			"\n "
			"\n rm CMakeCache.txt"
			"\n cd .."
			"\n mkdir cmake-make"
			"\n cd cmake-make"
			"\n cmake ../blender"
			"\n "
			"\n Alternately define WITH_IN_SOURCE_BUILD to force this option (not recommended!)"
		)
	endif()
endif()

cmake_minimum_required(VERSION 2.8)

if(NOT (${CMAKE_VERSION} VERSION_LESS 3.0))
	# keep until CMake-3.0 is min requirement
	cmake_policy(SET CMP0043 OLD)
endif()

if(NOT EXECUTABLE_OUTPUT_PATH)
	set(FIRST_RUN TRUE)
else()
	set(FIRST_RUN FALSE)
endif()

# this starts out unset
list(APPEND CMAKE_MODULE_PATH "${CMAKE_SOURCE_DIR}/build_files/cmake/Modules")

# avoid having empty buildtype
set(CMAKE_BUILD_TYPE_INIT "Release")

# quiet output for Makefiles, 'make -s' helps too
# set_property(GLOBAL PROPERTY RULE_MESSAGES OFF)

# global compile definitions since add_definitions() adds for all.
set_property(DIRECTORY APPEND PROPERTY COMPILE_DEFINITIONS_DEBUG           DEBUG _DEBUG)
set_property(DIRECTORY APPEND PROPERTY COMPILE_DEFINITIONS_RELEASE         NDEBUG)
set_property(DIRECTORY APPEND PROPERTY COMPILE_DEFINITIONS_MINSIZEREL      NDEBUG)
set_property(DIRECTORY APPEND PROPERTY COMPILE_DEFINITIONS_RELWITHDEBINFO  NDEBUG)

#-----------------------------------------------------------------------------
# Set policy

# see "cmake --help-policy CMP0003"
# So library linking is more sane
cmake_policy(SET CMP0003 NEW)

# So BUILDINFO and BLENDERPATH strings are automatically quoted
cmake_policy(SET CMP0005 NEW)

# So syntax problems are errors
cmake_policy(SET CMP0010 NEW)

# Input directories must have CMakeLists.txt
cmake_policy(SET CMP0014 NEW)

#-----------------------------------------------------------------------------
# Load some macros.
include(build_files/cmake/macros.cmake)


#-----------------------------------------------------------------------------
# Initialize project.

blender_project_hack_pre()

project(Blender)

blender_project_hack_post()

enable_testing()

#-----------------------------------------------------------------------------
# Redirect output files

set(EXECUTABLE_OUTPUT_PATH ${CMAKE_BINARY_DIR}/bin CACHE INTERNAL "" FORCE)
set(LIBRARY_OUTPUT_PATH ${CMAKE_BINARY_DIR}/lib CACHE INTERNAL "" FORCE)
set(TESTS_OUTPUT_DIR ${EXECUTABLE_OUTPUT_PATH}/tests CACHE INTERNAL "" FORCE)

#-----------------------------------------------------------------------------
# Set default config options

get_blender_version()


#-----------------------------------------------------------------------------
# Platform Specific Defaults

# list of var-names
set(_init_vars)

# initialize to ON
macro(option_defaults_init)
	foreach(_var ${ARGV})
		set(${_var} ON)
		list(APPEND _init_vars "${_var}")
	endforeach()
	unset(_var)
endmacro()

# remove from namespace
macro(option_defaults_clear)
	foreach(_var ${_init_vars})
		unset(${_var})
	endforeach()
	unset(_var)
	unset(_init_vars)
endmacro()


# values to initialize WITH_****
option_defaults_init(
	_init_BUILDINFO
	_init_CODEC_FFMPEG
	_init_CYCLES_OSL
	_init_IMAGE_OPENEXR
	_init_IMAGE_REDCODE
	_init_INPUT_NDOF
	_init_JACK
	_init_LIBMV_SCHUR_SPECIALIZATION
	_init_OPENCOLLADA
	_init_OPENCOLORIO
	_init_SDL
	_init_FFTW3
	_init_GAMEENGINE
)

# customize...
if(UNIX AND NOT APPLE)
	# some of these libraries are problematic on Linux
	# disable less important dependencies by default
	set(_init_BUILDINFO                      OFF)
	set(_init_CODEC_FFMPEG                   OFF)
	set(_init_CYCLES_OSL                     OFF)
	set(_init_IMAGE_OPENEXR                  OFF)
	set(_init_IMAGE_REDCODE                  OFF)
	set(_init_INPUT_NDOF                     OFF)
	set(_init_JACK                           OFF)
	set(_init_LIBMV_SCHUR_SPECIALIZATION     OFF)
	set(_init_OPENCOLLADA                    OFF)
	set(_init_OPENCOLORIO                    OFF)
	set(_init_SDL                            OFF)
	set(_init_FFTW3                          OFF)
	set(_init_GAMEENGINE                     OFF)
endif()


#-----------------------------------------------------------------------------
# Options

# First platform spesific non-cached vars
if(UNIX AND NOT APPLE)
	set(WITH_X11 ON)
endif()

# Blender internal features
option(WITH_BLENDER "Build blender (disable to build only the blender player)" ON)
mark_as_advanced(WITH_BLENDER)

option(WITH_INTERNATIONAL "Enable I18N (International fonts and text)" ON)

option(WITH_PYTHON        "Enable Embedded Python API  (only disable for development)" ON)
option(WITH_PYTHON_SECURITY "Disables execution of scripts within blend files by default" ON) 
mark_as_advanced(WITH_PYTHON)  # dont want people disabling this unless they really know what they are doing.
mark_as_advanced(WITH_PYTHON_SECURITY)  # some distributions see this as a security issue, rather than have them patch it, make a build option.

option(WITH_PYTHON_SAFETY "Enable internal API error checking to track invalid data to prevent crash on access (at the expense of some effeciency, only enable for development)." OFF)
mark_as_advanced(WITH_PYTHON_SAFETY)
option(WITH_PYTHON_MODULE "Enable building as a python module which runs without a user interface, like running regular blender in background mode (experimental, only enable for development), installs to PYTHON_SITE_PACKAGES (or CMAKE_INSTALL_PREFIX if WITH_INSTALL_PORTABLE is enabled)." OFF)
if(APPLE)
	option(WITH_PYTHON_FRAMEWORK "Enable building using the Python available in the framework (OSX only)" OFF)
endif()

option(WITH_BUILDINFO     "Include extra build details (only disable for development & faster builds)" ${_init_BUILDINFO})
if(${CMAKE_VERSION} VERSION_LESS 2.8.8)
	# add_library OBJECT arg unsupported
	set(WITH_BUILDINFO OFF)
endif()

option(WITH_IK_ITASC      "Enable ITASC IK solver (only disable for development & for incompatible C++ compilers)" ON)
option(WITH_IK_SOLVER     "Enable Legacy IK solver (only disable for development)" ON)
option(WITH_FFTW3         "Enable FFTW3 support (Used for smoke and audio effects)" ${_init_FFTW3})
option(WITH_BULLET        "Enable Bullet (Physics Engine)" ON)
option(WITH_SYSTEM_BULLET "Use the systems bullet library (currently unsupported due to missing features in upstream!)" )
mark_as_advanced(WITH_SYSTEM_BULLET)
option(WITH_GAMEENGINE    "Enable Game Engine" ${_init_GAMEENGINE})
option(WITH_PLAYER        "Build Player" OFF)
option(WITH_OPENCOLORIO   "Enable OpenColorIO color management" ${_init_OPENCOLORIO})
<<<<<<< HEAD
option(WITH_COMPOSITOR    "Enable the tile based nodal compositor" ON)
option(WITH_OPENSUBDIV    "Enable OpenSubdiv for surface subdivision" ON)
=======

# Compositor
option(WITH_COMPOSITOR         "Enable the tile based nodal compositor" ON)
option(WITH_COMPOSITOR_WERROR  "Treat warnings as errors in compositor code" OFF)
mark_as_advanced(WITH_COMPOSITOR_WERROR)
>>>>>>> 87328bde

# GHOST Windowing Library Options
option(WITH_GHOST_DEBUG   "Enable debugging output for the GHOST library" OFF)
mark_as_advanced(WITH_GHOST_DEBUG)

option(WITH_GHOST_SDL    "Enable building blender against SDL for windowing rather then the native APIs" OFF)
mark_as_advanced(WITH_GHOST_SDL)

if(WITH_X11)
	option(WITH_GHOST_XDND    "Enable drag'n'drop support on X11 using XDND protocol" ON)
endif()

# Misc...
option(WITH_HEADLESS      "Build without graphical support (renderfarm, server mode only)" OFF)
mark_as_advanced(WITH_HEADLESS)

option(WITH_AUDASPACE    "Build with blenders audio library (only disable if you know what you're doing!)" ON)
mark_as_advanced(WITH_AUDASPACE)

option(WITH_OPENMP        "Enable OpenMP (has to be supported by the compiler)" ON)

if(WITH_X11)
	option(WITH_X11_XINPUT    "Enable X11 Xinput (tablet support and unicode input)"  ON)
	option(WITH_X11_XF86VMODE "Enable X11 video mode switching"                       ON)
endif()

if(UNIX AND NOT APPLE)
	option(WITH_SYSTEM_GLEW "Use GLEW OpenGL wrapper library provided by the operating system" ON)
	option(WITH_SYSTEM_GLES "Use OpenGL ES library provided by the operating system"           ON)
else()
	# not an option for other OS's
	set(WITH_SYSTEM_GLEW OFF)
	set(WITH_SYSTEM_GLES OFF)
endif()


# (unix defaults to System OpenJPEG On)
option(WITH_SYSTEM_OPENJPEG "Use the operating systems OpenJPEG library" OFF)

if(UNIX AND NOT APPLE)
	option(WITH_SYSTEM_EIGEN3 "Use the systems Eigen3 library" OFF)
endif()


# Modifiers
option(WITH_MOD_FLUID           "Enable Elbeem Modifier (Fluid Simulation)" ON)
option(WITH_MOD_SMOKE           "Enable Smoke Modifier (Smoke Simulation)" ON)
option(WITH_MOD_BOOLEAN         "Enable Boolean Modifier" ON)
option(WITH_MOD_REMESH          "Enable Remesh Modifier" ON)
# option(WITH_MOD_CLOTH_ELTOPO    "Enable Experimental cloth solver" OFF)  # this is now only available in a branch
# mark_as_advanced(WITH_MOD_CLOTH_ELTOPO)
option(WITH_MOD_OCEANSIM        "Enable Ocean Modifier" OFF)

# Image format support
option(WITH_OPENIMAGEIO         "Enable OpenImageIO Support (http://www.openimageio.org)" ON)
option(WITH_IMAGE_OPENEXR       "Enable OpenEXR Support (http://www.openexr.com)" ${_init_IMAGE_OPENEXR})
option(WITH_IMAGE_OPENJPEG      "Enable OpenJpeg Support (http://www.openjpeg.org)" ON)
option(WITH_IMAGE_TIFF          "Enable LibTIFF Support" ON)
option(WITH_IMAGE_DDS           "Enable DDS Image Support" ON)
option(WITH_IMAGE_CINEON        "Enable CINEON and DPX Image Support" ON)
option(WITH_IMAGE_HDR           "Enable HDR Image Support" ON)
option(WITH_IMAGE_REDCODE       "Enable RedCode Image Support" ${_init_IMAGE_REDCODE})
option(WITH_IMAGE_FRAMESERVER   "Enable image FrameServer Support for rendering" ON)

# Audio/Video format support
option(WITH_CODEC_AVI           "Enable Blenders own AVI file support (raw/jpeg)" ON)
option(WITH_CODEC_FFMPEG        "Enable FFMPeg Support (http://ffmpeg.org)" ${_init_CODEC_FFMPEG})
option(WITH_CODEC_SNDFILE       "Enable libsndfile Support (http://www.mega-nerd.com/libsndfile)" OFF)

if(APPLE)
	option(WITH_CODEC_QUICKTIME     "Enable Quicktime Support" ON)
endif()

# 3D format support
# Disable opencollada when we don't have precompiled libs
option(WITH_OPENCOLLADA   "Enable OpenCollada Support (http://www.opencollada.org)" ${_init_OPENCOLLADA})

# Sound output
option(WITH_SDL           "Enable SDL for sound and joystick support" ${_init_SDL})
option(WITH_OPENAL        "Enable OpenAL Support (http://www.openal.org)" ON)
option(WITH_JACK          "Enable Jack Support (http://www.jackaudio.org)" ${_init_JACK})
if(UNIX AND NOT APPLE)
	option(WITH_JACK_DYNLOAD  "Enable runtime dynamic Jack libraries loading" OFF)
endif()
if(UNIX AND NOT APPLE)
	option(WITH_SDL_DYNLOAD  "Enable runtime dynamic SDL libraries loading" OFF)
endif()

# Compression
option(WITH_LZO           "Enable fast LZO compression (used for pointcache)" ON)
option(WITH_LZMA          "Enable best LZMA compression, (used for pointcache)" ON)
if(UNIX AND NOT APPLE)
	option(WITH_SYSTEM_LZO    "Use the system LZO library" OFF)
endif()

# Camera/motion tracking
option(WITH_LIBMV         "Enable Libmv structure from motion library" ON)
option(WITH_LIBMV_SCHUR_SPECIALIZATIONS "Enable fixed-size schur specializations." ${_init_LIBMV_SCHUR_SPECIALIZATION})
option(WITH_LIBMV_WERROR  "Treat warnings as errors in Libmv (and Blender's motion tracking) code")
mark_as_advanced(WITH_LIBMV_SCHUR_SPECIALIZATIONS)
mark_as_advanced(WITH_LIBMV_WERROR)

# Freestyle
option(WITH_FREESTYLE     "Enable Freestyle (advanced edges rendering)" ON)

# Misc
if(WIN32)
	option(WITH_INPUT_IME "Enable Input Method Editor (IME) for complex Asian character input" ON)
endif()
option(WITH_INPUT_NDOF "Enable NDOF input devices (SpaceNavigator and friends)" ${_init_INPUT_NDOF})
option(WITH_RAYOPTIMIZATION	"Enable use of SIMD (SSE) optimizations for the raytracer" ON)
option(WITH_OPENNL        "Enable use of Open Numerical Library" ON)
if(UNIX AND NOT APPLE)
	option(WITH_INSTALL_PORTABLE "Install redistributeable runtime, otherwise install into CMAKE_INSTALL_PREFIX" ON)
	option(WITH_STATIC_LIBS "Try to link with static libraries, as much as possible, to make blender more portable across distributions" OFF)
	if(WITH_STATIC_LIBS)
		option(WITH_BOOST_ICU "Boost uses ICU library (required for linking with static Boost built with libicu)." OFF)
		mark_as_advanced(WITH_BOOST_ICU)
	endif()
endif()
option(WITH_PYTHON_INSTALL       "Copy system python into the blender install folder" ON)
option(WITH_PYTHON_INSTALL_NUMPY "Copy system numpy into the blender install folder"  ON)
set(PYTHON_NUMPY_PATH            "" CACHE PATH "Path to python site-packages or dist-packages containing 'numpy' module")
mark_as_advanced(PYTHON_NUMPY_PATH)
option(WITH_CPU_SSE              "Enable SIMD instruction if they're detected on the host machine" ON)
mark_as_advanced(WITH_CPU_SSE)

if(UNIX AND NOT APPLE)
	option(WITH_PYTHON_INSTALL_REQUESTS "Copy system requests into the blender install folder" ON)
	set(PYTHON_REQUESTS_PATH "" CACHE PATH "Path to python site-packages or dist-packages containing 'requests' module")
	mark_as_advanced(PYTHON_REQUESTS_PATH)
endif()

# Cycles
option(WITH_CYCLES					"Enable Cycles Render Engine" ON)
option(WITH_CYCLES_STANDALONE		"Build Cycles standalone application" OFF)
option(WITH_CYCLES_STANDALONE_GUI	"Build Cycles standalone with GUI" OFF)
option(WITH_CYCLES_OSL				"Build Cycles with OSL support" ${_init_CYCLES_OSL})
option(WITH_CYCLES_CUDA_BINARIES	"Build Cycles CUDA binaries" OFF)
set(CYCLES_CUDA_BINARIES_ARCH sm_20 sm_21 sm_30 sm_35 sm_50 sm_52 CACHE STRING "CUDA architectures to build binaries for")
mark_as_advanced(CYCLES_CUDA_BINARIES_ARCH)
unset(PLATFORM_DEFAULT)
option(WITH_CYCLES_LOGGING	"Build Cycles with logging support" ON)
option(WITH_CYCLES_DEBUG	"Build Cycles with extra debug capabilities" OFF)
option(WITH_CYCLES_WERROR	"Treat warnings as errors in Cycles code" OFF)
mark_as_advanced(WITH_CYCLES_LOGGING)
mark_as_advanced(WITH_CYCLES_DEBUG)
mark_as_advanced(WITH_CYCLES_WERROR)

# LLVM
option(WITH_LLVM					"Use LLVM" OFF)
if(APPLE)
	option(LLVM_STATIC					"Link with LLVM static libraries" ON) # we prefer static llvm build on Apple, dyn build possible though
else()
	option(LLVM_STATIC					"Link with LLVM static libraries" OFF)
endif()
mark_as_advanced(LLVM_STATIC)

# disable for now, but plan to support on all platforms eventually
option(WITH_MEM_JEMALLOC   "Enable malloc replacement (http://www.canonware.com/jemalloc)" ON)
mark_as_advanced(WITH_MEM_JEMALLOC)

# currently only used for BLI_mempool
option(WITH_MEM_VALGRIND "Enable extended valgrind support for better reporting" OFF)
mark_as_advanced(WITH_MEM_VALGRIND)

# Debug
option(WITH_CXX_GUARDEDALLOC "Enable GuardedAlloc for C++ memory allocation tracking (only enable for development)" OFF)
mark_as_advanced(WITH_CXX_GUARDEDALLOC)

option(WITH_ASSERT_ABORT "Call abort() when raising an assertion through BLI_assert()" OFF)
mark_as_advanced(WITH_ASSERT_ABORT)

option(WITH_BOOST					"Enable features depending on boost" ON)

# Unit testsing
option(WITH_GTESTS "Enable GTest unit testing" OFF)


# Documentation
if(UNIX AND NOT APPLE)
	option(WITH_DOC_MANPAGE "Create a manual page (Unix manpage)" OFF)
endif()


# OpenGL

option(WITH_GLEW_MX             "Support multiple GLEW contexts (experimental)"                                                                     OFF )
option(WITH_GLEW_ES             "Switches to experimental copy of GLEW that has support for OpenGL ES. (temporary option for development purposes)" OFF)
option(WITH_GL_EGL              "Use the EGL OpenGL system library instead of the platform specific OpenGL system library (CGL, glX, or WGL)"       OFF)
option(WITH_GL_PROFILE_COMPAT   "Support using the OpenGL 'compatibility' profile. (deprecated)"                                                    ON )
option(WITH_GL_PROFILE_CORE     "Support using the OpenGL 3.2+ 'core' profile."                                                                     OFF)
option(WITH_GL_PROFILE_ES20     "Support using OpenGL ES 2.0. (thru either EGL or the AGL/WGL/XGL 'es20' profile)"                                  OFF)

mark_as_advanced(
	WITH_GLEW_MX
	WITH_GLEW_ES
	WITH_GL_EGL
	WITH_GL_PROFILE_COMPAT
	WITH_GL_PROFILE_CORE
	WITH_GL_PROFILE_ES20
)

if(WITH_GL_PROFILE_COMPAT)
	set(WITH_GLU ON)
else()
	set(WITH_GLU OFF)
endif()

if(WIN32)
	option(WITH_GL_ANGLE "Link with the ANGLE library, an OpenGL ES 2.0 implementation based on Direct3D, instead of the system OpenGL library." OFF)
	mark_as_advanced(WITH_GL_ANGLE)
endif()

if(WITH_GLEW_ES AND WITH_SYSTEM_GLEW)
	message(WARNING Ignoring WITH_SYSTEM_GLEW and using WITH_GLEW_ES)
	set(WITH_SYSTEM_GLEW OFF)
endif()

if(MSVC)
	getDefaultWindowsPrefixBase(CMAKE_GENERIC_PROGRAM_FILES)
	set(CPACK_INSTALL_PREFIX ${CMAKE_GENERIC_PROGRAM_FILES}/${})
endif()

# Experimental support of C++11
option(WITH_CPP11 "Build with C++11 standard enabled, for development use only!" OFF)
mark_as_advanced(WITH_CPP11)

# Dependency graph
option(WITH_LEGACY_DEPSGRAPH "Build Blender with legacy dependency graph" ON)
mark_as_advanced(WITH_LEGACY_DEPSGRAPH)

# avoid using again
option_defaults_clear()

# end option(...)



# By default we want to install to the directory we are compiling our executables
# unless specified otherwise, which we currently do not allow
if(CMAKE_INSTALL_PREFIX_INITIALIZED_TO_DEFAULT)
	if(MSVC)
		set(CMAKE_INSTALL_PREFIX ${EXECUTABLE_OUTPUT_PATH}/\${BUILD_TYPE} CACHE PATH "default install path" FORCE)
	elseif(APPLE)
		set(CMAKE_INSTALL_PREFIX ${EXECUTABLE_OUTPUT_PATH}/\${BUILD_TYPE} CACHE PATH "default install path" FORCE)
	else()
		if(WITH_INSTALL_PORTABLE)
			set(CMAKE_INSTALL_PREFIX ${EXECUTABLE_OUTPUT_PATH} CACHE PATH "default install path" FORCE)
		endif()
	endif()
endif()



# Apple

if(APPLE)
	if(${CMAKE_VERSION} VERSION_LESS 3.0) # else breaks setting CMP0043 policy
		cmake_minimum_required(VERSION 2.8.8)
		cmake_policy(VERSION 2.8.8)
	endif()

	if(NOT CMAKE_OSX_ARCHITECTURES)
		set(CMAKE_OSX_ARCHITECTURES x86_64 CACHE STRING
		"Choose the architecture you want to build Blender for: i386, x86_64 or ppc"
		FORCE)
	endif()
	
	execute_process(COMMAND uname -r OUTPUT_VARIABLE MAC_SYS) # check for actual system-version
	if(${MAC_SYS} MATCHES 14)
		set(OSX_SYSTEM 10.10)
		# throw an error here, older cmake cannot handle 2 digit subversion!
		cmake_minimum_required(VERSION 3.0.0)
	elseif(${MAC_SYS} MATCHES 13)
		set(OSX_SYSTEM 10.9)
	elseif(${MAC_SYS} MATCHES 12)
		set(OSX_SYSTEM 10.8)
	elseif(${MAC_SYS} MATCHES 11)
		set(OSX_SYSTEM 10.7)
	elseif(${MAC_SYS} MATCHES 10)
		set(OSX_SYSTEM 10.6)
	elseif(${MAC_SYS} MATCHES 9)
		set(OSX_SYSTEM 10.5)
	else()
		set(OSX_SYSTEM unsupported)
	endif()
	message(STATUS "Detected system-version: " ${OSX_SYSTEM})
	
	# workaround for incorrect cmake xcode lookup for developer previews - XCODE_VERSION does not take xcode-select path into accout
	# but would always look into /Applications/Xcode.app while dev versions are named Xcode<version>-DP<preview_number>
	execute_process(COMMAND xcode-select --print-path  OUTPUT_VARIABLE XCODE_CHECK OUTPUT_STRIP_TRAILING_WHITESPACE)
	string(REPLACE "/Contents/Developer" "" XCODE_BUNDLE ${XCODE_CHECK}) # truncate to bundlepath in any case
	message(STATUS "Xcode-bundle : " ${XCODE_BUNDLE})
	
	if(${CMAKE_GENERATOR} MATCHES "Xcode")
	
		if(${XCODE_VERSION} VERSION_GREATER 4.2) # earlier xcode has no bundled developer dir, no sense in getting xcode path from
			string(SUBSTRING "${XCODE_CHECK}" 14 6 DP_NAME) # reduce to XCode name without dp extension
			if(${DP_NAME} MATCHES Xcode5)
				set(XCODE_VERSION 5)
			endif()
		endif()

		##### cmake incompatibility with xcode  4.3 and higher #####
		if(${XCODE_VERSION} MATCHES '') # cmake fails due looking for xcode in the wrong path, thus will be empty var
			message(FATAL_ERROR "Xcode 4.3 and higher must be used with cmake 2.8-8 or higher")
		endif()
		### end cmake incompatibility with xcode 4.3 and higher ###
		
		if(${XCODE_VERSION} VERSION_EQUAL 4 OR ${XCODE_VERSION} VERSION_GREATER 4 AND ${XCODE_VERSION} VERSION_LESS 4.3)
			# Xcode 4 defaults to the Apple LLVM Compiler.
			# Override the default compiler selection because Blender only compiles with gcc up to xcode 4.2
			set(CMAKE_XCODE_ATTRIBUTE_GCC_VERSION "com.apple.compilers.llvmgcc42")
			message(STATUS "Setting compiler to: " ${CMAKE_XCODE_ATTRIBUTE_GCC_VERSION})
		endif()
	else() # unix makefile generator does not fill XCODE_VERSION var, so we get it with a command
		execute_process(COMMAND xcodebuild -version OUTPUT_VARIABLE XCODE_VERS_BUILD_NR)
		string(SUBSTRING "${XCODE_VERS_BUILD_NR}" 6 3 XCODE_VERSION) # truncate away build-nr
		unset(XCODE_VERS_BUILD_NR)
	endif()
	
	message(STATUS "Detected Xcode-version: " ${XCODE_VERSION})

	if(${XCODE_VERSION} VERSION_LESS 4.3)
		set(CMAKE_OSX_SYSROOT /Developer/SDKs/MacOSX${OSX_SYSTEM}.sdk CACHE PATH "" FORCE)  # use guaranteed existing sdk
	else()
		# note: xcode-select path could be ambigous, cause /Applications/Xcode.app/Contents/Developer or /Applications/Xcode.app would be allowed
		# so i use a selfcomposed bundlepath here  
		set(OSX_SYSROOT_PREFIX ${XCODE_BUNDLE}/Contents/Developer/Platforms/MacOSX.platform)
		message(STATUS "OSX_SYSROOT_PREFIX: " ${OSX_SYSROOT_PREFIX})
		set(OSX_DEVELOPER_PREFIX /Developer/SDKs/MacOSX${OSX_SYSTEM}.sdk) # use guaranteed existing sdk
		set(CMAKE_OSX_SYSROOT ${OSX_SYSROOT_PREFIX}/${OSX_DEVELOPER_PREFIX} CACHE PATH "" FORCE)
		if(${CMAKE_GENERATOR} MATCHES "Xcode")
			set(CMAKE_XCODE_ATTRIBUTE_SDKROOT macosx${OSX_SYSTEM}) # to silence sdk not found warning, just overrides CMAKE_OSX_SYSROOT
		endif()
	endif()

	if(OSX_SYSTEM MATCHES 10.9)
		set(CMAKE_FIND_ROOT_PATH ${CMAKE_OSX_SYSROOT}) # make sure syslibs and headers are looked up in sdk ( expecially for 10.9 openGL atm. )
	endif()

	if(NOT CMAKE_OSX_DEPLOYMENT_TARGET)
		set(CMAKE_OSX_DEPLOYMENT_TARGET "10.6" CACHE STRING "" FORCE) # 10.6 is our min. target, if you use higher sdk, weak linking happens
	endif()
	
	if(NOT ${CMAKE_GENERATOR} MATCHES "Xcode")
		# force CMAKE_OSX_DEPLOYMENT_TARGET for makefiles, will not work else ( cmake bug ? )
		set(CMAKE_C_FLAGS "${CMAKE_C_FLAGS} -mmacosx-version-min=${CMAKE_OSX_DEPLOYMENT_TARGET}")
		set(CMAKE_CXX_FLAGS "${CMAKE_CXX_FLAGS} -mmacosx-version-min=${CMAKE_OSX_DEPLOYMENT_TARGET}")
		add_definitions("-DMACOSX_DEPLOYMENT_TARGET=${CMAKE_OSX_DEPLOYMENT_TARGET}")
	endif()

	option(WITH_LIBS10.5  "Use 10.5 libs (needed for 64bit builds)" OFF)
endif()


#-----------------------------------------------------------------------------
# Check for conflicting/unsupported configurations

if(NOT WITH_BLENDER AND NOT WITH_PLAYER AND NOT WITH_CYCLES_STANDALONE)
	message(FATAL_ERROR "At least one of WITH_BLENDER or WITH_PLAYER or WITH_CYCLES_STANDALONE must be enabled, nothing to do!")
endif()

if(NOT WITH_GAMEENGINE AND WITH_PLAYER)
	message(FATAL_ERROR "WITH_PLAYER requires WITH_GAMEENGINE")
endif()

if(NOT WITH_AUDASPACE)
	if(WITH_OPENAL)
		message(FATAL_ERROR "WITH_OPENAL requires WITH_AUDASPACE")
	endif()
	if(WITH_JACK)
		message(FATAL_ERROR "WITH_JACK requires WITH_AUDASPACE")
	endif()
	if(WITH_GAMEENGINE)
		message(FATAL_ERROR "WITH_GAMEENGINE requires WITH_AUDASPACE")
	endif()
endif()

if(NOT WITH_SDL AND WITH_GHOST_SDL)
	message(FATAL_ERROR "WITH_GHOST_SDL requires WITH_SDL")
endif()

if(WITH_IMAGE_REDCODE AND ((NOT WITH_IMAGE_OPENJPEG) OR (NOT WITH_CODEC_FFMPEG)))
	message(FATAL_ERROR "WITH_IMAGE_REDCODE requires WITH_IMAGE_OPENJPEG and WITH_CODEC_FFMPEG")
endif()

# python module, needs some different options
if(WITH_PYTHON_MODULE AND WITH_PLAYER)
	message(FATAL_ERROR "WITH_PYTHON_MODULE requires WITH_PLAYER to be OFF")
endif()

if(WITH_PYTHON_MODULE AND WITH_PYTHON_INSTALL)
	message(FATAL_ERROR "WITH_PYTHON_MODULE requires WITH_PYTHON_INSTALL to be OFF")
endif()


# may as well build python module without a UI
if(WITH_PYTHON_MODULE)
	set(WITH_HEADLESS ON)
endif()

if(NOT WITH_PYTHON)
	set(WITH_CYCLES OFF)
endif()

# enable boost for cycles, audaspace or i18n
# otherwise if the user disabled
if(NOT WITH_BOOST)
	# Explicitly disabled. so disable all deps.
	macro(set_and_warn
		_setting _val)
		if(${${_setting}})
			message(STATUS "'WITH_BOOST' is disabled: forceing 'set(${_setting} ${_val})'")
		endif()
		set(${_setting} ${_val})
	endmacro()

	set_and_warn(WITH_CYCLES         OFF)
	set_and_warn(WITH_AUDASPACE      OFF)
	set_and_warn(WITH_INTERNATIONAL  OFF)

	set_and_warn(WITH_OPENAL         OFF)  # depends on AUDASPACE
	set_and_warn(WITH_GAMEENGINE     OFF)  # depends on AUDASPACE
elseif(WITH_CYCLES OR WITH_OPENIMAGEIO OR WITH_AUDASPACE OR WITH_INTERNATIONAL)
	# Keep enabled
else()
	# Enabled but we don't need it
	set(WITH_BOOST OFF)
endif()

# auto enable openimageio for cycles
if(WITH_CYCLES)
	set(WITH_OPENIMAGEIO ON)

	# auto enable llvm for cycles_osl
	if(WITH_CYCLES_OSL)
		set(WITH_LLVM ON CACHE BOOL "" FORCE)
	endif()
else()
	set(WITH_CYCLES_OSL OFF)
endif()

# auto enable openimageio linking dependencies
if(WITH_OPENIMAGEIO)
	set(WITH_IMAGE_OPENEXR ON)
	set(WITH_IMAGE_TIFF ON)
endif()

# don't store paths to libs for portable distribution
if(WITH_INSTALL_PORTABLE)
	set(CMAKE_SKIP_BUILD_RPATH TRUE)
endif()

if(WITH_GHOST_SDL OR WITH_HEADLESS)
	set(WITH_X11           OFF)
	set(WITH_X11_XINPUT    OFF)
	set(WITH_X11_XF86VMODE OFF)
	set(WITH_GHOST_XDND    OFF)
	set(WITH_INPUT_IME     OFF)
endif()

if(WITH_CPU_SSE)
	TEST_SSE_SUPPORT(COMPILER_SSE_FLAG COMPILER_SSE2_FLAG)
else()
	message(STATUS "SSE and SSE2 optimizations are DISABLED!")
	set(COMPILER_SSE_FLAG)
	set(COMPILER_SSE2_FLAG)
endif()

TEST_STDBOOL_SUPPORT()
if(HAVE_STDBOOL_H)
	add_definitions(-DHAVE_STDBOOL_H)
endif()

#-----------------------------------------------------------------------------
# Check for valid directories
# ... a partial checkout may cause this.
#
# note: we need to check for a known subdir in both cases.
#       since uninitialized git submodules will give blank dirs

if(WITH_INTERNATIONAL)
	if(NOT EXISTS "${CMAKE_SOURCE_DIR}/release/datafiles/locale/languages")
		message(WARNING "Translation path '${CMAKE_SOURCE_DIR}/release/datafiles/locale' is missing, "
						"This is a 'git submodule', which are known not to work with bridges to other version "
						"control systems, disabling 'WITH_INTERNATIONAL'.")
		set(WITH_INTERNATIONAL OFF)
	endif()
endif()

if(WITH_PYTHON)
	if(NOT EXISTS "${CMAKE_SOURCE_DIR}/release/scripts/addons/modules")
		message(WARNING "Addons path '${CMAKE_SOURCE_DIR}/release/scripts/addons' is missing, "
						"This is a 'git submodule', which are known not to work with bridges to other version "
						"control systems: * CONTINUING WITHOUT ADDONS *")
	endif()
endif()

#-----------------------------------------------------------------------------
# Initialize un-cached vars, avoid unused warning

# linux only, not cached
set(WITH_BINRELOC OFF)

# MAXOSX only, set to avoid uninitialized
set(EXETYPE "")

# C/C++ flags
set(PLATFORM_CFLAGS)

# these are added to later on.
set(C_WARNINGS)
set(CXX_WARNINGS)

# for gcc -Wno-blah-blah
set(CC_REMOVE_STRICT_FLAGS)

# libraries to link the binary with passed to target_link_libraries()
# known as LLIBS to scons
set(PLATFORM_LINKLIBS "")

# Added to linker flags in setup_liblinks
# - CMAKE_EXE_LINKER_FLAGS
# - CMAKE_EXE_LINKER_FLAGS_DEBUG
set(PLATFORM_LINKFLAGS "")
set(PLATFORM_LINKFLAGS_DEBUG "")


# For alternate Python locations the commandline can be used to override detected/default cache settings, e.g:
# On Unix:
#   cmake ../blender \
#         -D PYTHON_VERSION=3.4 \
#         -D PYTHON_INCLUDE_DIR=/opt/py34/include/python3.4d \
#         -D PYTHON_LIBRARY=/opt/py34/lib/libpython3.4d.so
#
# On Macs:
#   cmake ../blender \
#         -D PYTHON_INCLUDE_DIR=/System/Library/Frameworks/Python.framework/Versions/3.4/include/python3.4 \
#         -D PYTHON_LIBPATH=/System/Library/Frameworks/Python.framework/Versions/3.4/lib/python3.4/config \
#         -G Xcode
#
# When changing any of this remember to update the notes in doc/build_systems/cmake.txt

#-----------------------------------------------------------------------------
#Platform specifics

if(WITH_X11)
	find_package(X11 REQUIRED)

	find_path(X11_XF86keysym_INCLUDE_PATH X11/XF86keysym.h ${X11_INC_SEARCH_PATH})
	mark_as_advanced(X11_XF86keysym_INCLUDE_PATH)

	list(APPEND PLATFORM_LINKLIBS ${X11_X11_LIB})

	if(WITH_X11_XINPUT)
		if(X11_Xinput_LIB)
			list(APPEND PLATFORM_LINKLIBS ${X11_Xinput_LIB})
		else()
			set(WITH_X11_XINPUT OFF)
		endif()
	endif()

	if(WITH_X11_XF86VMODE)
		# XXX, why dont cmake make this available?
		find_library(X11_Xxf86vmode_LIB Xxf86vm   ${X11_LIB_SEARCH_PATH})
		mark_as_advanced(X11_Xxf86vmode_LIB)
		if(X11_Xxf86vmode_LIB)
			list(APPEND PLATFORM_LINKLIBS ${X11_Xxf86vmode_LIB})
		else()
			set(WITH_X11_XF86VMODE OFF)
		endif()
	endif()

endif()

if(UNIX AND NOT APPLE)
	macro(find_package_wrapper)
		if(WITH_STATIC_LIBS)
			set(_cmake_find_library_suffixes_back ${CMAKE_FIND_LIBRARY_SUFFIXES})
			set(CMAKE_FIND_LIBRARY_SUFFIXES .a ${CMAKE_FIND_LIBRARY_SUFFIXES})
		endif()
		find_package(${ARGV})
		if(WITH_STATIC_LIBS)
			set(CMAKE_FIND_LIBRARY_SUFFIXES ${_cmake_find_library_suffixes_back})
			unset(_cmake_find_library_suffixes_back)
		endif()
	endmacro()

	find_package_wrapper(JPEG REQUIRED)
	find_package_wrapper(PNG REQUIRED)
	find_package_wrapper(ZLIB REQUIRED)
	find_package_wrapper(Freetype REQUIRED)

	if(WITH_LZO AND WITH_SYSTEM_LZO)
		find_package_wrapper(LZO)
		if(NOT LZO_FOUND)
			message(FATAL_ERROR "Failed finding system LZO version!")
		endif()
	endif()

	if(WITH_SYSTEM_EIGEN3)
		find_package_wrapper(Eigen3)
		if(NOT EIGEN3_FOUND)
			message(FATAL_ERROR "Failed finding system Eigen3 version!")
		endif()
	endif()
	# else values are set below for all platforms

	if(WITH_PYTHON)
		# No way to set py34. remove for now.
		# find_package(PythonLibs)

		# Use our own instead, since wothout py is such a rare case,
		# require this package
		# XXX Linking errors with debian static python :/
#		find_package_wrapper(PythonLibsUnix REQUIRED)
		find_package(PythonLibsUnix REQUIRED)
	endif()

	if(WITH_IMAGE_OPENEXR)
		find_package_wrapper(OpenEXR)  # our own module
		if(NOT OPENEXR_FOUND)
			set(WITH_IMAGE_OPENEXR OFF)
		endif()
	endif()

	if(WITH_IMAGE_OPENJPEG)
		find_package_wrapper(OpenJPEG)
		if(NOT OPENJPEG_FOUND)
			set(WITH_IMAGE_OPENJPEG OFF)
		endif()
	endif()

	if(WITH_IMAGE_TIFF)
		# XXX Linking errors with debian static tiff :/
#		find_package_wrapper(TIFF)
		find_package(TIFF)
		if(NOT TIFF_FOUND)
			set(WITH_IMAGE_TIFF OFF)
		endif()
	endif()

	# Audio IO
	if(WITH_OPENAL)
		find_package_wrapper(OpenAL)
		if(NOT OPENAL_FOUND)
			set(WITH_OPENAL OFF)
		endif()
	endif()

	if(WITH_SDL)
		if(WITH_SDL_DYNLOAD)
			set(SDL_INCLUDE_DIR "${CMAKE_CURRENT_SOURCE_DIR}/extern/sdlew/include/SDL2")
			set(SDL_LIBRARY)
		else()
			find_package_wrapper(SDL2)
			if(SDL2_FOUND)
				# Use same names for both versions of SDL until we move to 2.x.
				set(SDL_INCLUDE_DIR "${SDL2_INCLUDE_DIR}")
				set(SDL_LIBRARY "${SDL2_LIBRARY}")
				set(SDL_FOUND "${SDL2_FOUND}")
			else()
				find_package_wrapper(SDL)
			endif()
			mark_as_advanced(
				SDL_INCLUDE_DIR
				SDL_LIBRARY
			)
			# unset(SDLMAIN_LIBRARY CACHE)
			if(NOT SDL_FOUND)
				set(WITH_SDL OFF)
			endif()
		endif()
	endif()

	if(WITH_JACK)
		find_package_wrapper(Jack)
		if(NOT JACK_FOUND)
			set(WITH_JACK OFF)
		endif()
	endif()

	# Codecs
	if(WITH_CODEC_SNDFILE)
		find_package_wrapper(SndFile)
		if(NOT SNDFILE_FOUND)
			set(WITH_CODEC_SNDFILE OFF)
		endif()
	endif()

	if(WITH_CODEC_FFMPEG)
		set(FFMPEG /usr CACHE PATH "FFMPEG Directory")
		set(FFMPEG_LIBRARIES avformat avcodec avutil avdevice swscale CACHE STRING "FFMPEG Libraries")

		mark_as_advanced(FFMPEG)

		# lame, but until we have proper find module for ffmpeg
		set(FFMPEG_INCLUDE_DIRS ${FFMPEG}/include)
		if(EXISTS "${FFMPEG}/include/ffmpeg/")
			list(APPEND FFMPEG_INCLUDE_DIRS "${FFMPEG}/include/ffmpeg")
		endif()
		# end lameness

		mark_as_advanced(FFMPEG_LIBRARIES)
		set(FFMPEG_LIBPATH ${FFMPEG}/lib)
	endif()

	if(WITH_FFTW3)
		find_package_wrapper(Fftw3)
		if(NOT FFTW3_FOUND)
			set(WITH_FFTW3 OFF)
		endif()
	endif()

	if(WITH_OPENCOLLADA)
		find_package_wrapper(OpenCOLLADA)
		if(OPENCOLLADA_FOUND)
			find_package_wrapper(XML2)
			find_package_wrapper(PCRE)
		else()
			set(WITH_OPENCOLLADA OFF)
		endif()
	endif()

	if(WITH_MEM_JEMALLOC)
		find_package_wrapper(JeMalloc)
		if(NOT JEMALLOC_FOUND)
			set(WITH_MEM_JEMALLOC OFF)
		endif()
	endif()

	if(WITH_INPUT_NDOF)
		find_package_wrapper(Spacenav)
		if(NOT SPACENAV_FOUND)
			set(WITH_INPUT_NDOF OFF)
		endif()

		# use generic names within blenders buildsystem.
		if(SPACENAV_FOUND)
			set(NDOF_INCLUDE_DIRS ${SPACENAV_INCLUDE_DIRS})
			set(NDOF_LIBRARIES ${SPACENAV_LIBRARIES})
		endif()
	endif()

	if(WITH_CYCLES_OSL)
		set(CYCLES_OSL ${LIBDIR}/osl CACHE PATH "Path to OpenShadingLanguage installation")
		if(NOT OSL_ROOT)
			set(OSL_ROOT ${CYCLES_OSL})
		endif()
		find_package_wrapper(OpenShadingLanguage)
		if(OSL_FOUND)
			if(${OSL_LIBRARY_VERSION_MAJOR} EQUAL "1" AND ${OSL_LIBRARY_VERSION_MINOR} LESS "6")
				# Note: --whole-archive is needed to force loading of all symbols in liboslexec,
				# otherwise LLVM is missing the osl_allocate_closure_component function
				set(OSL_LIBRARIES ${OSL_OSLCOMP_LIBRARY} -Wl,--whole-archive ${OSL_OSLEXEC_LIBRARY} -Wl,--no-whole-archive ${OSL_OSLQUERY_LIBRARY})
			endif()
		else()
			message(STATUS "OSL not found, disabling it from Cycles")
			set(WITH_CYCLES_OSL OFF)
		endif()
	endif()

	if(WITH_BOOST)
		# uses in build instructions to override include and library variables
		if(NOT BOOST_CUSTOM)
			if(WITH_STATIC_LIBS)
				set(Boost_USE_STATIC_LIBS ON)
			endif()
			set(Boost_USE_MULTITHREADED ON)
			set(__boost_packages filesystem regex system thread date_time)
			if(WITH_CYCLES_OSL)
				if(NOT (${OSL_LIBRARY_VERSION_MAJOR} EQUAL "1" AND ${OSL_LIBRARY_VERSION_MINOR} LESS "6"))
					list(APPEND __boost_packages wave)
				else()
				endif()
			endif()
			if(WITH_INTERNATIONAL)
				list(APPEND __boost_packages locale)
			endif()
			if(WITH_CYCLES_NETWORK)
				list(APPEND __boost_packages serialization)
			endif()
			find_package(Boost 1.48 COMPONENTS ${__boost_packages})
			if(NOT Boost_FOUND)
				# try to find non-multithreaded if -mt not found, this flag
				# doesn't matter for us, it has nothing to do with thread
				# safety, but keep it to not disturb build setups
				set(Boost_USE_MULTITHREADED OFF)
				find_package(Boost 1.48 COMPONENTS ${__boost_packages})
			endif()
			unset(__boost_packages)
			if(Boost_USE_STATIC_LIBS AND WITH_BOOST_ICU)
				find_package(IcuLinux)
			endif()
			mark_as_advanced(Boost_DIR)  # why doesnt boost do this?
		endif()

		set(BOOST_INCLUDE_DIR ${Boost_INCLUDE_DIRS})
		set(BOOST_LIBRARIES ${Boost_LIBRARIES})
		set(BOOST_LIBPATH ${Boost_LIBRARY_DIRS})
		set(BOOST_DEFINITIONS "-DBOOST_ALL_NO_LIB")
	endif()

	if(WITH_OPENIMAGEIO)
		find_package_wrapper(OpenImageIO)
		if(NOT OPENIMAGEIO_PUGIXML_FOUND AND WITH_CYCLES_STANDALONE)
			find_package_wrapper(PugiXML)
		else()
			set(PUGIXML_INCLUDE_DIR "${OPENIMAGEIO_INCLUDE_DIR/OpenImageIO}")
			set(PUGIXML_LIBRARIES "")
		endif()

		set(OPENIMAGEIO_LIBRARIES ${OPENIMAGEIO_LIBRARIES} ${PNG_LIBRARIES} ${JPEG_LIBRARIES} ${ZLIB_LIBRARIES} ${BOOST_LIBRARIES})
		set(OPENIMAGEIO_LIBPATH)  # TODO, remove and reference the absolute path everywhere
		set(OPENIMAGEIO_DEFINITIONS "")

		if(WITH_IMAGE_TIFF)
			list(APPEND OPENIMAGEIO_LIBRARIES "${TIFF_LIBRARY}")
		endif()
		if(WITH_IMAGE_OPENEXR)
			list(APPEND OPENIMAGEIO_LIBRARIES "${OPENEXR_LIBRARIES}")
		endif()

		if(NOT OPENIMAGEIO_FOUND)
			set(WITH_OPENIMAGEIO OFF)
			message(STATUS "OpenImageIO not found, disabling WITH_CYCLES")
		endif()
	endif()

	if(WITH_OPENCOLORIO)
		find_package_wrapper(OpenColorIO)

		set(OPENCOLORIO_LIBRARIES ${OPENCOLORIO_LIBRARIES})
		set(OPENCOLORIO_LIBPATH)  # TODO, remove and reference the absolute path everywhere
		set(OPENCOLORIO_DEFINITIONS)

		if(NOT OPENCOLORIO_FOUND)
			set(WITH_OPENCOLORIO OFF)
			message(STATUS "OpenColorIO not found")
		endif()
	endif()

	if(WITH_LLVM)
		find_package_wrapper(LLVM)

		if(NOT LLVM_FOUND)
			set(WITH_LLVM OFF)
			message(STATUS "LLVM not found")
		endif()
	endif()

	if(WITH_LLVM OR WITH_SDL_DYNLOAD)
		# Fix for conflict with Mesa llvmpipe
		set(PLATFORM_LINKFLAGS "${PLATFORM_LINKFLAGS} -Wl,--version-script='${CMAKE_SOURCE_DIR}/source/creator/blender.map'")
	endif()

	if(WITH_OPENSUBDIV)
		find_package_wrapper(OpenSubdiv)

		set(OPENSUBDIV_LIBRARIES ${OPENSUBDIV_LIBRARIES})
		set(OPENSUBDIV_LIBPATH)  # TODO, remove and reference the absolute path everywhere

		if(NOT OPENSUBDIV_FOUND)
			set(WITH_OPENSUBDIV OFF)
			message(STATUS "OpenSundiv not found")
		endif()
	endif()

	# OpenSuse needs lutil, ArchLinux not, for now keep, can avoid by using --as-needed
	list(APPEND PLATFORM_LINKLIBS -lutil -lc -lm)

	find_package(Threads REQUIRED)
	list(APPEND PLATFORM_LINKLIBS ${CMAKE_THREAD_LIBS_INIT})
	# used by other platforms
	set(PTHREADS_LIBRARIES ${CMAKE_THREAD_LIBS_INIT})

	if(CMAKE_DL_LIBS)
		list(APPEND PLATFORM_LINKLIBS ${CMAKE_DL_LIBS})
	endif()

	if(CMAKE_SYSTEM_NAME MATCHES "Linux")
		if(NOT WITH_PYTHON_MODULE)
			# binreloc is linux only
			set(BINRELOC_INCLUDE_DIRS ${CMAKE_SOURCE_DIR}/extern/binreloc/include)
			set(WITH_BINRELOC ON)
		endif()
	endif()

	# lfs on glibc, all compilers should use
	add_definitions(-D_LARGEFILE_SOURCE -D_FILE_OFFSET_BITS=64 -D_LARGEFILE64_SOURCE)

	# GNU Compiler
	if(CMAKE_COMPILER_IS_GNUCC)
		set(PLATFORM_CFLAGS "-pipe -fPIC -funsigned-char -fno-strict-aliasing")

		if(NOT "${CMAKE_C_COMPILER_VERSION}" VERSION_LESS "5.0")
			# GCC5 uses gnu11, until we update, force c89
			# though some c11 features can still be used.
			set(CMAKE_C_FLAGS "${CMAKE_C_FLAGS} -std=gnu89")
		endif()

		# use ld.gold linker if available, could make optional
		execute_process(
		        COMMAND ${CMAKE_C_COMPILER} -fuse-ld=gold -Wl,--version
		        ERROR_QUIET OUTPUT_VARIABLE LD_VERSION)
		if("${LD_VERSION}" MATCHES "GNU gold")
			set(CMAKE_C_FLAGS "${CMAKE_C_FLAGS} -fuse-ld=gold")
			set(CMAKE_CXX_FLAGS "${CMAKE_CXX_FLAGS} -fuse-ld=gold")
		else()
			message(STATUS "GNU gold linker isn't available, using the default system linker.")
		endif()
		unset(LD_VERSION)

	# CLang is the same as GCC for now.
	elseif(CMAKE_C_COMPILER_ID MATCHES "Clang")
		set(PLATFORM_CFLAGS "-pipe -fPIC -funsigned-char -fno-strict-aliasing")
	# Solaris CC
	elseif(CMAKE_C_COMPILER_ID MATCHES "SunPro")
		set(PLATFORM_CFLAGS "-pipe -features=extensions -fPIC -D__FUNCTION__=__func__")
		
	# Intel C++ Compiler
	elseif(CMAKE_C_COMPILER_ID MATCHES "Intel")
		# think these next two are broken
		find_program(XIAR xiar)
		if(XIAR)
			set(CMAKE_AR "${XIAR}")
		endif()
		mark_as_advanced(XIAR)

		find_program(XILD xild)
		if(XILD)
			set(CMAKE_LINKER "${XILD}")
		endif()
		mark_as_advanced(XILD)

		set(CMAKE_C_FLAGS "${CMAKE_C_FLAGS} -fp-model precise -prec_div -parallel")
		set(CMAKE_CXX_FLAGS "${CMAKE_CXX_FLAGS} -fp-model precise -prec_div -parallel")

		# set(PLATFORM_CFLAGS "${PLATFORM_CFLAGS} -diag-enable sc3")
		set(PLATFORM_CFLAGS "-pipe -fPIC -funsigned-char -fno-strict-aliasing")
		set(PLATFORM_LINKFLAGS "${PLATFORM_LINKFLAGS} -static-intel")
	endif()

elseif(WIN32)

	add_definitions(-DWIN32)

	if(MSVC)

		# needed for some MSVC installations
		set(CMAKE_EXE_LINKER_FLAGS "${CMAKE_EXE_LINKER_FLAGS} /SAFESEH:NO")
		set(CMAKE_SHARED_LINKER_FLAGS "${CMAKE_SHARED_LINKER_FLAGS} /SAFESEH:NO")
		set(CMAKE_MODULE_LINKER_FLAGS "${CMAKE_MODULE_LINKER_FLAGS} /SAFESEH:NO")

		list(APPEND PLATFORM_LINKLIBS ws2_32 vfw32 winmm kernel32 user32 gdi32 comdlg32 advapi32 shfolder shell32 ole32 oleaut32 uuid psapi Dbghelp)

		if(WITH_INPUT_IME)
			list(APPEND PLATFORM_LINKLIBS imm32)
		endif()

		add_definitions(
			-D_CRT_NONSTDC_NO_DEPRECATE
			-D_CRT_SECURE_NO_DEPRECATE
			-D_SCL_SECURE_NO_DEPRECATE
			-D_CONSOLE
			-D_LIB
		)

		# MSVC11 needs _ALLOW_KEYWORD_MACROS to build
		add_definitions(-D_ALLOW_KEYWORD_MACROS)

		if(CMAKE_CL_64)
			# We want to support Vista level ABI for x64
			add_definitions(-D_WIN32_WINNT=0x600)
		endif()

		# Make cmake find the msvc redistributables
		set(CMAKE_INSTALL_SYSTEM_RUNTIME_LIBS_SKIP TRUE)
		include(InstallRequiredSystemLibraries)

		set(CMAKE_CXX_FLAGS "/nologo /J /Gd /EHsc /MP" CACHE STRING "MSVC MT C++ flags " FORCE)
		set(CMAKE_C_FLAGS   "/nologo /J /Gd /MP"       CACHE STRING "MSVC MT C++ flags " FORCE)

		if(CMAKE_CL_64)
			set(CMAKE_CXX_FLAGS_DEBUG "/Od /RTC1 /MTd /Zi /MP" CACHE STRING "MSVC MT flags " FORCE)
		else()
			set(CMAKE_CXX_FLAGS_DEBUG "/Od /RTC1 /MTd /ZI /MP" CACHE STRING "MSVC MT flags " FORCE)
		endif()
		set(CMAKE_CXX_FLAGS_RELEASE "/O2 /Ob2 /MT /MP" CACHE STRING "MSVC MT flags " FORCE)
		set(CMAKE_CXX_FLAGS_MINSIZEREL "/O1 /Ob1 /MT /MP" CACHE STRING "MSVC MT flags " FORCE)
		set(CMAKE_CXX_FLAGS_RELWITHDEBINFO "/O2 /Ob1 /MT /Zi /MP" CACHE STRING "MSVC MT flags " FORCE)
		if(CMAKE_CL_64)
			set(CMAKE_C_FLAGS_DEBUG "/Od /RTC1 /MTd /Zi /MP" CACHE STRING "MSVC MT flags " FORCE)
		else()
			set(CMAKE_C_FLAGS_DEBUG "/Od /RTC1 /MTd /ZI /MP" CACHE STRING "MSVC MT flags " FORCE)
		endif()
		set(CMAKE_C_FLAGS_RELEASE "/O2 /Ob2 /MT /MP" CACHE STRING "MSVC MT flags " FORCE)
		set(CMAKE_C_FLAGS_MINSIZEREL "/O1 /Ob1 /MT /MP" CACHE STRING "MSVC MT flags " FORCE)
		set(CMAKE_C_FLAGS_RELWITHDEBINFO "/O2 /Ob1 /MT /Zi /MP" CACHE STRING "MSVC MT flags " FORCE)


		set(PLATFORM_LINKFLAGS "/SUBSYSTEM:CONSOLE /STACK:2097152 /INCREMENTAL:NO /NODEFAULTLIB:msvcrt.lib /NODEFAULTLIB:msvcmrt.lib /NODEFAULTLIB:msvcurt.lib /NODEFAULTLIB:msvcrtd.lib")

		# MSVC only, Mingw doesnt need
		if(CMAKE_CL_64)
			set(PLATFORM_LINKFLAGS "/MACHINE:X64 /OPT:NOREF ${PLATFORM_LINKFLAGS}")
		else()
			set(PLATFORM_LINKFLAGS "/MACHINE:IX86 /LARGEADDRESSAWARE ${PLATFORM_LINKFLAGS}")
		endif()

		set(PLATFORM_LINKFLAGS_DEBUG "/IGNORE:4099 /NODEFAULTLIB:libcmt.lib /NODEFAULTLIB:libc.lib")

		if(NOT DEFINED LIBDIR)
			# Setup 64bit and 64bit windows systems
			if(CMAKE_CL_64)
				message(STATUS "64 bit compiler detected.")
				set(LIBDIR ${CMAKE_SOURCE_DIR}/../lib/win64_vc12)
			else()
				message(STATUS "32 bit compiler detected.")
				set(LIBDIR ${CMAKE_SOURCE_DIR}/../lib/windows_vc12)
			endif()
		else()
			message(STATUS using LIBDIR  ${LIBDIR})
		endif()

		# Add each of our libraries to our cmake_prefix_path so find_package() could work
		file(GLOB children RELATIVE ${LIBDIR} ${LIBDIR}/*)
		foreach(child ${children})
		if(IS_DIRECTORY ${LIBDIR}/${child})
			list(APPEND CMAKE_PREFIX_PATH  ${LIBDIR}/${child})
		endif()
		endforeach()

		set(ZLIB_INCLUDE_DIRS ${LIBDIR}/zlib/include)
		set(ZLIB_LIBRARIES ${LIBDIR}/zlib/lib/libz_st.lib)
		set(ZLIB_INCLUDE_DIR ${LIBDIR}/zlib/include)
		set(ZLIB_LIBRARY ${LIBDIR}/zlib/lib/libz_st.lib)
		set(ZLIB_DIR ${LIBDIR}/zlib)
		#find_package(zlib) # we want to find before finding things that depend on it like png


		find_package(png)
		if(NOT PNG_FOUND)
			message(WARNING "Using HARDCODED libpng locations")
			set(PNG_PNG_INCLUDE_DIR ${LIBDIR}/png/include)
			set(PNG_LIBRARIES libpng)
			set(PNG "${LIBDIR}/png")
			set(PNG_INCLUDE_DIRS "${PNG}/include")
			set(PNG_LIBPATH ${PNG}/lib) # not cmake defined
		endif()

		if(MSVC)
			set(JPEG_NAMES ${JPEG_NAMES} libjpeg)
		endif()
		find_package(jpeg REQUIRED)

		set(PTHREADS_INCLUDE_DIRS ${LIBDIR}/pthreads/include)
		set(PTHREADS_LIBRARIES ${LIBDIR}/pthreads/lib/pthreadVC2.lib)

		set(FREETYPE ${LIBDIR}/freetype)
		set(FREETYPE_INCLUDE_DIRS
			${LIBDIR}/freetype/include
			${LIBDIR}/freetype/include/freetype2
		)
		set(FREETYPE_LIBRARY ${LIBDIR}/freetype/lib/freetype2ST.lib)
		find_package(freetype REQUIRED)

		if(WITH_FFTW3)
			set(FFTW3 ${LIBDIR}/fftw3)
			set(FFTW3_LIBRARIES libfftw)
			set(FFTW3_INCLUDE_DIRS ${FFTW3}/include)
			set(FFTW3_LIBPATH ${FFTW3}/lib)
		endif()

		if(WITH_OPENCOLLADA)
			set(OPENCOLLADA ${LIBDIR}/opencollada)

			set(OPENCOLLADA_INCLUDE_DIRS
				${OPENCOLLADA}/include/opencollada/COLLADAStreamWriter
				${OPENCOLLADA}/include/opencollada/COLLADABaseUtils
				${OPENCOLLADA}/include/opencollada/COLLADAFramework
				${OPENCOLLADA}/include/opencollada/COLLADASaxFrameworkLoader
				${OPENCOLLADA}/include/opencollada/GeneratedSaxParser
			)

			set(OPENCOLLADA_LIBRARIES
				${OPENCOLLADA}/lib/opencollada/OpenCOLLADASaxFrameworkLoader.lib
				${OPENCOLLADA}/lib/opencollada/OpenCOLLADAFramework.lib
				${OPENCOLLADA}/lib/opencollada/OpenCOLLADABaseUtils.lib
				${OPENCOLLADA}/lib/opencollada/OpenCOLLADAStreamWriter.lib
				${OPENCOLLADA}/lib/opencollada/MathMLSolver.lib
				${OPENCOLLADA}/lib/opencollada/GeneratedSaxParser.lib
				${OPENCOLLADA}/lib/opencollada/xml.lib
				${OPENCOLLADA}/lib/opencollada/buffer.lib
				${OPENCOLLADA}/lib/opencollada/ftoa.lib
			)

			if(NOT WITH_LLVM)
				list(APPEND OPENCOLLADA_LIBRARIES ${OPENCOLLADA}/lib/opencollada/UTF.lib)
			endif()

			set(PCRE_LIBRARIES
				${OPENCOLLADA}/lib/opencollada/pcre.lib
			)
		endif()

		if(WITH_CODEC_FFMPEG)
			set(FFMPEG_INCLUDE_DIRS
				${LIBDIR}/ffmpeg/include
				${LIBDIR}/ffmpeg/include/msvc
			)
			find_package(FFMPEG)
			if(NOT FFMPEG_FOUND)
				message(WARNING "Using HARDCODED ffmpeg locations")
				set(FFMPEG_LIBRARY_VERSION 55)
				set(FFMPEG_LIBRARY_VERSION_AVU 52)
				set(FFMPEG_LIBRARIES
					${LIBDIR}/ffmpeg/lib/avcodec-${FFMPEG_LIBRARY_VERSION}.lib
					${LIBDIR}/ffmpeg/lib/avformat-${FFMPEG_LIBRARY_VERSION}.lib
					${LIBDIR}/ffmpeg/lib/avdevice-${FFMPEG_LIBRARY_VERSION}.lib
					${LIBDIR}/ffmpeg/lib/avutil-${FFMPEG_LIBRARY_VERSION_AVU}.lib
					${LIBDIR}/ffmpeg/lib/swscale-2.lib
					)
			endif()
		endif()

		if(WITH_IMAGE_OPENEXR)
			set(OPENEXR_ROOT_DIR ${LIBDIR}/openexr)
			set(OPENEXR_VERSION "2.1")
			find_package(OPENEXR REQUIRED)
			if(NOT OPENEXR_FOUND)
				message(WARNING "Using HARDCODED OpenEXR locations")
				set(OPENEXR ${LIBDIR}/openexr)
				set(OPENEXR_INCLUDE_DIR ${OPENEXR}/include)
				set(OPENEXR_INCLUDE_DIRS ${OPENEXR}/include/OpenEXR)
				set(OPENEXR_LIBPATH ${OPENEXR}/lib)
				set(OPENEXR_LIBRARIES
					${OPENEXR_LIBPATH}/Iex-2_2.lib
					${OPENEXR_LIBPATH}/Half.lib
					${OPENEXR_LIBPATH}/IlmImf-2_2.lib
					${OPENEXR_LIBPATH}/Imath-2_2.lib
					${OPENEXR_LIBPATH}/IlmThread-2_2.lib
				)
			endif()
		endif()

		if(WITH_IMAGE_TIFF)
		# Try to find tiff first then complain and set static and maybe wrong paths
		find_package(TIFF)
		if(NOT TIFF_FOUND)
			message(WARNING "Using HARDCODED libtiff locations")
			set(TIFF_LIBRARY ${LIBDIR}/tiff/lib/libtiff.lib)
			set(TIFF_INCLUDE_DIR ${LIBDIR}/tiff/include)
		endif()
		endif()

		if(WITH_JACK)
			set(JACK_INCLUDE_DIRS
				${LIBDIR}/jack/include/jack
				${LIBDIR}/jack/include
			)
			set(JACK_LIBRARIES optimized ${LIBDIR}/jack/lib/libjack.lib debug ${LIBDIR}/jack/lib/libjack_d.lib)
		endif()

		if(WITH_PYTHON)
			set(PYTHON_VERSION 3.4) # CACHE STRING)

			string(REPLACE "." "" _PYTHON_VERSION_NO_DOTS ${PYTHON_VERSION})
			# Use shared libs for vc2008 and vc2010 until we actually have vc2010 libs
			set(PYTHON_LIBRARY ${LIBDIR}/python/lib/python${_PYTHON_VERSION_NO_DOTS}.lib)
			unset(_PYTHON_VERSION_NO_DOTS)

			# Shared includes for both vc2008 and vc2010
			set(PYTHON_INCLUDE_DIR ${LIBDIR}/python/include/python${PYTHON_VERSION})

			# uncached vars
			set(PYTHON_INCLUDE_DIRS "${PYTHON_INCLUDE_DIR}")
			set(PYTHON_LIBRARIES  "${PYTHON_LIBRARY}")
		endif()

		if(WITH_BOOST)
			if(WITH_CYCLES_OSL)
				set(boost_extra_libs wave)
			endif()
			if(WITH_INTERNATIONAL)
				list(APPEND boost_extra_libs locale)
			endif()
			set(Boost_USE_STATIC_RUNTIME ON) # prefix lib
			set(Boost_USE_MULTITHREADED ON) # suffix -mt
			set(Boost_USE_STATIC_LIBS ON) # suffix -s
			find_package(Boost COMPONENTS date_time filesystem thread regex system ${boost_extra_libs})
			if(NOT Boost_FOUND)
				message(WARNING "USING HARDCODED boost locations")
				set(BOOST ${LIBDIR}/boost)
				set(BOOST_INCLUDE_DIR ${BOOST}/include)
				if(MSVC12)
					set(BOOST_LIBPATH ${BOOST}/lib)
					set(BOOST_POSTFIX "vc120-mt-s-1_55.lib")
					set(BOOST_DEBUG_POSTFIX "vc120-mt-sgd-1_55.lib")
				else()
					set(BOOST_LIBPATH ${BOOST}/lib)
					set(BOOST_POSTFIX "vc90-mt-s-1_49.lib")
					set(BOOST_DEBUG_POSTFIX "vc90-mt-sgd-1_49.lib")
				endif()
				set(BOOST_LIBRARIES
					optimized libboost_date_time-${BOOST_POSTFIX} optimized libboost_filesystem-${BOOST_POSTFIX}
					optimized libboost_regex-${BOOST_POSTFIX}
					optimized libboost_system-${BOOST_POSTFIX} optimized libboost_thread-${BOOST_POSTFIX}
					debug libboost_date_time-${BOOST_DEBUG_POSTFIX} debug libboost_filesystem-${BOOST_DEBUG_POSTFIX}
					debug libboost_regex-${BOOST_DEBUG_POSTFIX}
					debug libboost_system-${BOOST_DEBUG_POSTFIX} debug libboost_thread-${BOOST_DEBUG_POSTFIX})
				if(WITH_CYCLES_OSL)
					set(BOOST_LIBRARIES ${BOOST_LIBRARIES}
						optimized libboost_wave-${BOOST_POSTFIX}
						debug libboost_wave-${BOOST_DEBUG_POSTFIX})
				endif()
				if(WITH_INTERNATIONAL)
					set(BOOST_LIBRARIES ${BOOST_LIBRARIES}
						optimized libboost_locale-${BOOST_POSTFIX}
						debug libboost_locale-${BOOST_DEBUG_POSTFIX})
				endif()
			else() # we found boost using find_package
				set(BOOST_INCLUDE_DIR ${Boost_INCLUDE_DIRS})
				set(BOOST_LIBRARIES ${Boost_LIBRARIES})
				set(BOOST_LIBPATH ${Boost_LIBRARY_DIRS})
			endif()
			set(BOOST_DEFINITIONS "-DBOOST_ALL_NO_LIB")
		endif()
			
		if(WITH_OPENIMAGEIO)
			find_package(OpenImageIO)
			set(OPENIMAGEIO ${LIBDIR}/openimageio)
			set(OPENIMAGEIO_INCLUDE_DIRS ${OPENIMAGEIO}/include)
			set(OIIO_OPTIMIZED optimized OpenImageIO optimized OpenImageIO_Util)
			set(OIIO_DEBUG debug OpenImageIO_d debug OpenImageIO_Util_d)
			set(OPENIMAGEIO_LIBRARIES ${OIIO_OPTIMIZED} ${OIIO_DEBUG})
			set(OPENIMAGEIO_LIBPATH ${OPENIMAGEIO}/lib)
			set(OPENIMAGEIO_DEFINITIONS "-DUSE_TBB=0")
			set(OPENCOLORIO_DEFINITIONS "-DOCIO_STATIC_BUILD")
			set(OPENIMAGEIO_IDIFF "${OPENIMAGEIO}/bin/idiff.exe")
			add_definitions(-DOIIO_STATIC_BUILD)
		endif()

		if(WITH_LLVM)
			set(LLVM_ROOT_DIR ${LIBDIR}/llvm CACHE PATH	"Path to the LLVM installation")
			file(GLOB LLVM_LIBRARY_OPTIMIZED ${LLVM_ROOT_DIR}/lib/*.lib)

			if(EXISTS ${LLVM_ROOT_DIR}/debug/lib)
				foreach(LLVM_OPTIMIZED_LIB ${LLVM_LIBRARY_OPTIMIZED})
					get_filename_component(LIBNAME ${LLVM_OPTIMIZED_LIB} ABSOLUTE)
					list(APPEND LLVM_LIBS optimized ${LIBNAME})
				endforeach(LLVM_OPTIMIZED_LIB)
			
				file(GLOB LLVM_LIBRARY_DEBUG ${LLVM_ROOT_DIR}/debug/lib/*.lib)

				foreach(LLVM_DEBUG_LIB ${LLVM_LIBRARY_DEBUG})
					get_filename_component(LIBNAME ${LLVM_DEBUG_LIB} ABSOLUTE)
					list(APPEND LLVM_LIBS debug ${LIBNAME})
				endforeach(LLVM_DEBUG_LIB)

				set(LLVM_LIBRARY ${LLVM_LIBS})
			else()
				message(WARNING "LLVM debug libs not present on this system. Using release libs for debug builds.")
				set(LLVM_LIBRARY ${LLVM_LIBRARY_OPTIMIZED})
			endif()
			
		endif()
	
		if(WITH_OPENCOLORIO)
			set(OPENCOLORIO ${LIBDIR}/opencolorio)
			set(OPENCOLORIO_INCLUDE_DIRS ${OPENCOLORIO}/include)
			set(OPENCOLORIO_LIBRARIES OpenColorIO)
			set(OPENCOLORIO_LIBPATH ${LIBDIR}/opencolorio/lib)
			set(OPENCOLORIO_DEFINITIONS)
		endif()
		

		if(WITH_MOD_CLOTH_ELTOPO)
			set(LAPACK ${LIBDIR}/lapack)
			# set(LAPACK_INCLUDE_DIR ${LAPACK}/include)
			set(LAPACK_LIBPATH ${LAPACK}/lib)
			set(LAPACK_LIBRARIES
				${LIBDIR}/lapack/lib/libf2c.lib
				${LIBDIR}/lapack/lib/clapack_nowrap.lib
				${LIBDIR}/lapack/lib/BLAS_nowrap.lib
			)
		endif()

		if(WITH_OPENSUBDIV)
			set(OPENSUBDIV_INCLUDE_DIR ${LIBDIR}/opensubdiv/include)
			set(OPENSUBDIV_LIBPATH ${LIBDIR}/opensubdiv/lib)
			set(OPENSUBDIV_LIBRARIES ${OPENSUBDIV_LIBPATH}/osdCPU.lib ${OPENSUBDIV_LIBPATH}/osdGPU.lib)
			find_package(OpenSubdiv)
		endif()

		if(WITH_SDL)
			set(SDL ${LIBDIR}/sdl)
			set(SDL_INCLUDE_DIR ${SDL}/include)
			set(SDL_LIBRARY SDL2)
			set(SDL_LIBPATH ${SDL}/lib)
		endif()

		# used in many places so include globally, like OpenGL
		blender_include_dirs_sys("${PTHREADS_INCLUDE_DIRS}")

	elseif(CMAKE_COMPILER_IS_GNUCC)
		# keep GCC specific stuff here
		include(CheckCSourceCompiles)
		# Setup 64bit and 64bit windows systems
		CHECK_C_SOURCE_COMPILES("
			#ifndef __MINGW64__
			#error
			#endif
			int main(void) { return 0; }
			" 
			WITH_MINGW64)
		
		if(WITH_MINGW64)
			message(STATUS "Compiling for 64 bit with MinGW-w64.")
			execute_process(COMMAND ${CMAKE_C_COMPILER} -dumpversion OUTPUT_VARIABLE GCC_VERSION)
			if(GCC_VERSION VERSION_GREATER 4.9 OR GCC_VERSION VERSION_EQUAL 4.9)
				set(LIBDIR ${CMAKE_SOURCE_DIR}/../lib/mingw64_gcc49)
			else()
				set(LIBDIR ${CMAKE_SOURCE_DIR}/../lib/mingw64)
			endif()
		else()
			message(STATUS "Compiling for 32 bit with MinGW-w32.")
			set(LIBDIR ${CMAKE_SOURCE_DIR}/../lib/mingw32)
			
			if(WITH_RAYOPTIMIZATION)
				message(WARNING "MinGW-w32 is known to be unstable with 'WITH_RAYOPTIMIZATION' option enabled.")
			endif()
		endif()
		
		list(APPEND PLATFORM_LINKLIBS -lshell32 -lshfolder -lgdi32 -lmsvcrt -lwinmm -lmingw32 -lm -lws2_32 -lz -lstdc++ -lole32 -luuid -lwsock32 -lpsapi -ldbghelp)

		if(WITH_INPUT_IME)
			list(APPEND PLATFORM_LINKLIBS -limm32)
		endif()

		set(PLATFORM_CFLAGS "-pipe -funsigned-char -fno-strict-aliasing")

		if(WITH_MINGW64)
			set(CMAKE_CXX_FLAGS "${CMAKE_CXX_FLAGS} -fpermissive")
			list(APPEND PLATFORM_LINKLIBS -lpthread)
			
			add_definitions(-DFREE_WINDOWS64 -DMS_WIN64)
		endif()

		add_definitions(-D_LARGEFILE_SOURCE -D_FILE_OFFSET_BITS=64 -D_LARGEFILE64_SOURCE)

		add_definitions(-DFREE_WINDOWS)

		set(PNG "${LIBDIR}/png")
		set(PNG_INCLUDE_DIRS "${PNG}/include")
		set(PNG_LIBPATH ${PNG}/lib) # not cmake defined

		if(WITH_MINGW64)
			set(JPEG_LIBRARIES jpeg)
		else()
			set(JPEG_LIBRARIES libjpeg)
		endif()
		set(PNG_LIBRARIES png)

		set(ZLIB ${LIBDIR}/zlib)
		set(ZLIB_INCLUDE_DIRS ${ZLIB}/include)
		set(ZLIB_LIBPATH ${ZLIB}/lib)
		set(ZLIB_LIBRARIES z)

		set(JPEG "${LIBDIR}/jpeg")
		set(JPEG_INCLUDE_DIR "${JPEG}/include")
		set(JPEG_LIBPATH ${JPEG}/lib) # not cmake defined
		
		# comes with own pthread library
		if(NOT WITH_MINGW64)
			set(PTHREADS ${LIBDIR}/pthreads)
			#set(PTHREADS_INCLUDE_DIRS ${PTHREADS}/include)
			set(PTHREADS_LIBPATH ${PTHREADS}/lib)
			set(PTHREADS_LIBRARIES pthreadGC2)
		endif()
		
		set(FREETYPE ${LIBDIR}/freetype)
		set(FREETYPE_INCLUDE_DIRS ${FREETYPE}/include ${FREETYPE}/include/freetype2)
		set(FREETYPE_LIBPATH ${FREETYPE}/lib)
		set(FREETYPE_LIBRARY freetype)

		if(WITH_FFTW3)
			set(FFTW3 ${LIBDIR}/fftw3)
			set(FFTW3_LIBRARIES fftw3)
			set(FFTW3_INCLUDE_DIRS ${FFTW3}/include)
			set(FFTW3_LIBPATH ${FFTW3}/lib)
		endif()

		if(WITH_OPENCOLLADA)
			set(OPENCOLLADA ${LIBDIR}/opencollada)
			set(OPENCOLLADA_INCLUDE_DIRS
				${OPENCOLLADA}/include/opencollada/COLLADAStreamWriter
				${OPENCOLLADA}/include/opencollada/COLLADABaseUtils
				${OPENCOLLADA}/include/opencollada/COLLADAFramework
				${OPENCOLLADA}/include/opencollada/COLLADASaxFrameworkLoader
				${OPENCOLLADA}/include/opencollada/GeneratedSaxParser
			)
			set(OPENCOLLADA_LIBPATH ${OPENCOLLADA}/lib/opencollada)
			set(OPENCOLLADA_LIBRARIES OpenCOLLADAStreamWriter OpenCOLLADASaxFrameworkLoader OpenCOLLADAFramework OpenCOLLADABaseUtils GeneratedSaxParser UTF MathMLSolver buffer ftoa xml)
			set(PCRE_LIBRARIES pcre)
		endif()

		if(WITH_CODEC_FFMPEG)
			set(FFMPEG ${LIBDIR}/ffmpeg)
			set(FFMPEG_INCLUDE_DIRS ${FFMPEG}/include)
			if(WITH_MINGW64)
				set(FFMPEG_LIBRARIES avcodec.dll avformat.dll avdevice.dll avutil.dll swscale.dll swresample.dll)
			else()
				set(FFMPEG_LIBRARIES avcodec-55 avformat-55 avdevice-55 avutil-52 swscale-2)
			endif()
			set(FFMPEG_LIBPATH ${FFMPEG}/lib)
		endif()

		if(WITH_IMAGE_OPENEXR)
			set(OPENEXR ${LIBDIR}/openexr)
			set(OPENEXR_INCLUDE_DIR ${OPENEXR}/include)
			set(OPENEXR_INCLUDE_DIRS ${OPENEXR}/include/OpenEXR)
			set(OPENEXR_LIBRARIES Half IlmImf Imath IlmThread Iex)
			set(OPENEXR_LIBPATH ${OPENEXR}/lib)
		endif()

		if(WITH_IMAGE_TIFF)
			set(TIFF ${LIBDIR}/tiff)
			set(TIFF_LIBRARY tiff)
			set(TIFF_INCLUDE_DIR ${TIFF}/include)
			set(TIFF_LIBPATH ${TIFF}/lib)
		endif()

		if(WITH_JACK)
			set(JACK ${LIBDIR}/jack)
			set(JACK_INCLUDE_DIRS ${JACK}/include/jack ${JACK}/include)
			set(JACK_LIBRARIES jack)
			set(JACK_LIBPATH ${JACK}/lib)

			# TODO, gives linking errors, force off
			set(WITH_JACK OFF)
		endif()

		if(WITH_PYTHON)
			# normally cached but not since we include them with blender
			set(PYTHON_VERSION 3.4) #  CACHE STRING)
			string(REPLACE "." "" _PYTHON_VERSION_NO_DOTS ${PYTHON_VERSION})
			set(PYTHON_INCLUDE_DIR "${LIBDIR}/python/include/python${PYTHON_VERSION}")  # CACHE PATH)
			set(PYTHON_LIBRARY "${LIBDIR}/python/lib/python${_PYTHON_VERSION_NO_DOTS}mw.lib")  # CACHE FILEPATH)
			unset(_PYTHON_VERSION_NO_DOTS)

			# uncached vars
			set(PYTHON_INCLUDE_DIRS "${PYTHON_INCLUDE_DIR}")
			set(PYTHON_LIBRARIES  "${PYTHON_LIBRARY}")
		endif()

		if(WITH_BOOST)
			set(BOOST ${LIBDIR}/boost)
			set(BOOST_INCLUDE_DIR ${BOOST}/include)
			if(WITH_MINGW64)
				set(BOOST_POSTFIX "mgw47-mt-s-1_49")
				set(BOOST_DEBUG_POSTFIX "mgw47-mt-sd-1_49")
			else()
				set(BOOST_POSTFIX "mgw46-mt-s-1_49")
				set(BOOST_DEBUG_POSTFIX "mgw46-mt-sd-1_49")
			endif()
			set(BOOST_LIBRARIES
				optimized boost_date_time-${BOOST_POSTFIX} boost_filesystem-${BOOST_POSTFIX}
				boost_regex-${BOOST_POSTFIX}
				boost_system-${BOOST_POSTFIX} boost_thread-${BOOST_POSTFIX}
				debug boost_date_time-${BOOST_DEBUG_POSTFIX} boost_filesystem-${BOOST_DEBUG_POSTFIX}
				boost_regex-${BOOST_DEBUG_POSTFIX}
				boost_system-${BOOST_DEBUG_POSTFIX} boost_thread-${BOOST_DEBUG_POSTFIX})
			if(WITH_INTERNATIONAL)
				set(BOOST_LIBRARIES ${BOOST_LIBRARIES}
					optimized boost_locale-${BOOST_POSTFIX}
					debug boost_locale-${BOOST_DEBUG_POSTFIX}) 
			endif()
			if(WITH_CYCLES_OSL)
				set(BOOST_LIBRARIES ${BOOST_LIBRARIES}
					optimized boost_wave-${BOOST_POSTFIX}
					debug boost_wave-${BOOST_DEBUG_POSTFIX}) 
			endif()
			set(BOOST_LIBPATH ${BOOST}/lib)
			set(BOOST_DEFINITIONS "-DBOOST_ALL_NO_LIB -DBOOST_THREAD_USE_LIB ")
		endif()
			
		if(WITH_OPENIMAGEIO)
			set(OPENIMAGEIO ${LIBDIR}/openimageio)
			set(OPENIMAGEIO_INCLUDE_DIRS ${OPENIMAGEIO}/include)
			set(OPENIMAGEIO_LIBRARIES OpenImageIO)
			set(OPENIMAGEIO_LIBPATH ${OPENIMAGEIO}/lib)
			set(OPENIMAGEIO_DEFINITIONS "")
			set(OPENIMAGEIO_IDIFF "${OPENIMAGEIO}/bin/idiff.exe")
		endif()
		
		if(WITH_LLVM)
			set(LLVM_ROOT_DIR ${LIBDIR}/llvm CACHE PATH	"Path to the LLVM installation")
			set(LLVM_LIBPATH ${LLVM_ROOT_DIR}/lib)
			# Explicitly set llvm lib order.
			#---- WARNING ON GCC ORDER OF LIBS IS IMPORTANT, DO NOT CHANGE! ---------
			set(LLVM_LIBRARY LLVMSelectionDAG LLVMCodeGen LLVMScalarOpts LLVMAnalysis LLVMArchive
				LLVMAsmParser LLVMAsmPrinter
				LLVMBitReader LLVMBitWriter
				LLVMDebugInfo LLVMExecutionEngine
				LLVMInstCombine LLVMInstrumentation
				LLVMInterpreter LLVMJIT
				LLVMLinker LLVMMC
				LLVMMCDisassembler LLVMMCJIT
				LLVMMCParser LLVMObject
				LLVMRuntimeDyld 
				LLVMSupport
				LLVMTableGen LLVMTarget
				LLVMTransformUtils LLVMVectorize
				LLVMX86AsmParser LLVMX86AsmPrinter
				LLVMX86CodeGen LLVMX86Desc
				LLVMX86Disassembler LLVMX86Info
				LLVMX86Utils LLVMipa
				LLVMipo LLVMCore)
			# imagehelp is needed by LLVM 3.1 on MinGW, check lib\Support\Windows\Signals.inc
			list(APPEND PLATFORM_LINKLIBS -limagehlp)
		endif()
		
		if(WITH_OPENCOLORIO)
			set(OPENCOLORIO ${LIBDIR}/opencolorio)
			set(OPENCOLORIO_INCLUDE_DIRS ${OPENCOLORIO}/include)
			set(OPENCOLORIO_LIBRARIES OpenColorIO)
			set(OPENCOLORIO_LIBPATH ${OPENCOLORIO}/lib)
			set(OPENCOLORIO_DEFINITIONS)
		endif()

		if(WITH_SDL)
			set(SDL ${LIBDIR}/sdl)
			set(SDL_INCLUDE_DIR ${SDL}/include)
			set(SDL_LIBRARY SDL)
			set(SDL_LIBPATH ${SDL}/lib)
		endif()

		set(PLATFORM_LINKFLAGS "-Xlinker --stack=2097152")

		## DISABLE - causes linking errors 
		## for re-distribution, so users dont need mingw installed
		# set(PLATFORM_LINKFLAGS "${PLATFORM_LINKFLAGS} -static-libgcc -static-libstdc++")

	endif()
	
	# Things common to both mingw and MSVC  should go here

	set(WINTAB_INC ${LIBDIR}/wintab/include)

	if(WITH_OPENAL)
		set(OPENAL ${LIBDIR}/openal)
		set(OPENALDIR ${LIBDIR}/openal)
		set(OPENAL_INCLUDE_DIR ${OPENAL}/include)
		if(MSVC12)
			set(OPENAL_LIBRARY openal32)
		else()
			set(OPENAL_LIBRARY wrap_oal)
		endif()
		set(OPENAL_LIBPATH ${OPENAL}/lib)
	endif()

	if(WITH_CODEC_SNDFILE)
		set(SNDFILE ${LIBDIR}/sndfile)
		set(SNDFILE_INCLUDE_DIRS ${SNDFILE}/include)
		set(SNDFILE_LIBRARIES libsndfile-1)
		set(SNDFILE_LIBPATH ${SNDFILE}/lib) # TODO, deprecate
	endif()

	if(WITH_RAYOPTIMIZATION AND SUPPORT_SSE_BUILD)
		add_definitions(-D__SSE__ -D__MMX__)
	endif()

	if(WITH_CYCLES_OSL)
		set(CYCLES_OSL ${LIBDIR}/osl CACHE PATH "Path to OpenShadingLanguage installation")
	
		find_library(OSL_LIB_EXEC NAMES oslexec PATHS ${CYCLES_OSL}/lib)
		find_library(OSL_LIB_COMP NAMES oslcomp PATHS ${CYCLES_OSL}/lib)
		find_library(OSL_LIB_QUERY NAMES oslquery PATHS ${CYCLES_OSL}/lib)
		find_library(OSL_LIB_EXEC_DEBUG NAMES oslexec_d PATHS ${CYCLES_OSL}/lib)
		find_library(OSL_LIB_COMP_DEBUG NAMES oslcomp_d PATHS ${CYCLES_OSL}/lib)
		find_library(OSL_LIB_QUERY_DEBUG NAMES oslquery_d PATHS ${CYCLES_OSL}/lib)
		list(APPEND OSL_LIBRARIES optimized ${OSL_LIB_COMP} optimized ${OSL_LIB_EXEC} optimized ${OSL_LIB_QUERY} debug ${OSL_LIB_EXEC_DEBUG} debug ${OSL_LIB_COMP_DEBUG} debug ${OSL_LIB_QUERY_DEBUG})
		find_path(OSL_INCLUDE_DIR OSL/oslclosure.h PATHS ${CYCLES_OSL}/include)
		find_program(OSL_COMPILER NAMES oslc PATHS ${CYCLES_OSL}/bin)
	
		if(OSL_INCLUDE_DIR AND OSL_LIBRARIES AND OSL_COMPILER)
			set(OSL_FOUND TRUE)
		else()
			message(STATUS "OSL not found")
			set(WITH_CYCLES_OSL OFF)
		endif()
	endif()

elseif(APPLE)

	if(${CMAKE_OSX_DEPLOYMENT_TARGET} STREQUAL "10.5" OR ${CMAKE_OSX_DEPLOYMENT_TARGET} STRGREATER "10.5")
		set(WITH_LIBS10.5 ON CACHE BOOL "Use 10.5 libs" FORCE) # valid also for 10.6/7/8/9
	endif()

	if(WITH_LIBS10.5)
		set(LIBDIR ${CMAKE_SOURCE_DIR}/../lib/darwin-9.x.universal)
	else()
		if(CMAKE_OSX_ARCHITECTURES MATCHES i386)
			set(LIBDIR ${CMAKE_SOURCE_DIR}/../lib/darwin-8.x.i386)
		else()
			set(LIBDIR ${CMAKE_SOURCE_DIR}/../lib/darwin-8.0.0-powerpc)
		endif()
	endif()


	if(WITH_OPENAL)
		find_package(OpenAL)
		if(OPENAL_FOUND)
			set(WITH_OPENAL ON)
			set(OPENAL_INCLUDE_DIR "${LIBDIR}/openal/include")
		else()
			set(WITH_OPENAL OFF)
		endif()
	endif()

	if(WITH_OPENSUBDIV)
		set(OPENSUBDIV ${LIBDIR}/opensubdiv)
		set(OPENSUBDIV_LIBPATH ${OPENSUBDIV}/lib)
		find_library(OSL_LIB_UTIL NAMES osdutil PATHS ${OPENSUBDIV_LIBPATH})
		find_library(OSL_LIB_CPU NAMES osdCPU PATHS ${OPENSUBDIV_LIBPATH})
		find_library(OSL_LIB_GPU NAMES osdGPU PATHS ${OPENSUBDIV_LIBPATH})
		set(OPENSUBDIV_INCLUDE_DIR ${OPENSUBDIV}/include)
		set(OPENSUBDIV_INCLUDE_DIRS ${OPENSUBDIV_INCLUDE_DIR})
		list(APPEND OPENSUBDIV_LIBRARIES ${OSL_LIB_UTIL} ${OSL_LIB_CPU} ${OSL_LIB_GPU})
	endif()

	if(WITH_JACK)
		find_library(JACK_FRAMEWORK
			NAMES jackmp
		)
		set(JACK_INCLUDE_DIRS ${JACK_FRAMEWORK}/headers)
		if(NOT JACK_FRAMEWORK)
			set(WITH_JACK OFF)
		endif()
	endif()

	if(WITH_CODEC_SNDFILE)
		set(SNDFILE ${LIBDIR}/sndfile)
		set(SNDFILE_INCLUDE_DIRS ${SNDFILE}/include)
		set(SNDFILE_LIBRARIES sndfile FLAC ogg vorbis vorbisenc)
		set(SNDFILE_LIBPATH ${SNDFILE}/lib ${FFMPEG}/lib)  # TODO, deprecate
	endif()

	if(WITH_PYTHON)
		# we use precompiled libraries for py 3.4 and up by default
		set(PYTHON_VERSION 3.4)
		if(NOT WITH_PYTHON_MODULE AND NOT WITH_PYTHON_FRAMEWORK)
			# normally cached but not since we include them with blender
			set(PYTHON_INCLUDE_DIR "${LIBDIR}/python/include/python${PYTHON_VERSION}m")
			# set(PYTHON_EXECUTABLE "${LIBDIR}/python/bin/python${PYTHON_VERSION}") # not used yet
			set(PYTHON_LIBRARY python${PYTHON_VERSION}m)
			set(PYTHON_LIBPATH "${LIBDIR}/python/lib/python${PYTHON_VERSION}")
			# set(PYTHON_LINKFLAGS "-u _PyMac_Error")  # won't  build with this enabled
		else()
			# module must be compiled against Python framework
			set(PYTHON_INCLUDE_DIR "/Library/Frameworks/Python.framework/Versions/${PYTHON_VERSION}/include/python${PYTHON_VERSION}m")
			set(PYTHON_EXECUTABLE "/Library/Frameworks/Python.framework/Versions/${PYTHON_VERSION}/bin/python${PYTHON_VERSION}")
			#set(PYTHON_LIBRARY python${PYTHON_VERSION})
			set(PYTHON_LIBPATH "/Library/Frameworks/Python.framework/Versions/${PYTHON_VERSION}/lib/python${PYTHON_VERSION}/config-${PYTHON_VERSION}m")
			#set(PYTHON_LINKFLAGS "-u _PyMac_Error -framework Python")  # won't  build with this enabled
		endif()
		
		# uncached vars
		set(PYTHON_INCLUDE_DIRS "${PYTHON_INCLUDE_DIR}")
		set(PYTHON_LIBRARIES  "${PYTHON_LIBRARY}")
	endif()

	if(WITH_FFTW3)
		set(FFTW3 ${LIBDIR}/fftw3)
		set(FFTW3_INCLUDE_DIRS ${FFTW3}/include)
		set(FFTW3_LIBRARIES fftw3)
		set(FFTW3_LIBPATH ${FFTW3}/lib)
	endif()

	set(PNG_LIBRARIES png)
	set(JPEG_LIBRARIES jpeg)

	set(ZLIB /usr)
	set(ZLIB_INCLUDE_DIRS "${ZLIB}/include")
	set(ZLIB_LIBRARIES z bz2)

	set(FREETYPE ${LIBDIR}/freetype)
	set(FREETYPE_INCLUDE_DIRS ${FREETYPE}/include ${FREETYPE}/include/freetype2)
	set(FREETYPE_LIBPATH ${FREETYPE}/lib)
	set(FREETYPE_LIBRARY freetype)

	if(WITH_IMAGE_OPENEXR)
		set(OPENEXR ${LIBDIR}/openexr)
		set(OPENEXR_INCLUDE_DIR ${OPENEXR}/include)
		set(OPENEXR_INCLUDE_DIRS ${OPENEXR}/include/OpenEXR)
		set(OPENEXR_LIBRARIES Iex Half IlmImf Imath IlmThread)
		set(OPENEXR_LIBPATH ${OPENEXR}/lib)
	endif()

	if(WITH_CODEC_FFMPEG)
		set(FFMPEG ${LIBDIR}/ffmpeg)
		set(FFMPEG_INCLUDE_DIRS ${FFMPEG}/include)
		set(FFMPEG_LIBRARIES avcodec avdevice avformat avutil mp3lame swscale x264 xvidcore theora theoradec theoraenc vorbis vorbisenc vorbisfile ogg)
		set(FFMPEG_LIBPATH ${FFMPEG}/lib)
	endif()

	find_library(SYSTEMSTUBS_LIBRARY
		NAMES
		SystemStubs
		PATHS
	)
	mark_as_advanced(SYSTEMSTUBS_LIBRARY)
	if(SYSTEMSTUBS_LIBRARY)
		list(APPEND PLATFORM_LINKLIBS stdc++ SystemStubs)
	else()
		list(APPEND PLATFORM_LINKLIBS stdc++)
	endif()

	set(PLATFORM_CFLAGS "-pipe -funsigned-char")
	set(PLATFORM_LINKFLAGS "-fexceptions -framework CoreServices -framework Foundation -framework IOKit -framework AppKit -framework Cocoa -framework Carbon -framework AudioUnit -framework AudioToolbox -framework CoreAudio")
	if(WITH_CODEC_QUICKTIME)
		set(PLATFORM_LINKFLAGS "${PLATFORM_LINKFLAGS} -framework QTKit")
		if(CMAKE_OSX_ARCHITECTURES MATCHES i386)
			set(PLATFORM_LINKFLAGS "${PLATFORM_LINKFLAGS} -framework QuickTime")
			# libSDL still needs 32bit carbon quicktime
		endif()
	endif()

	# XXX - SOME MAC DEV PLEASE TEST WITH THE SDK INSTALLED!
	# ALSO SHOULD BE MOVED INTO OWN MODULE WHEN FUNCTIONAL
	if(WITH_INPUT_NDOF)
		# This thread it *should* work and check the framework - campbell
		# http://www.cmake.org/pipermail/cmake/2005-December/007740.html
		find_library(3DCONNEXION_CLIENT_FRAMEWORK
			NAMES 3DconnexionClient
		)
		if(NOT 3DCONNEXION_CLIENT_FRAMEWORK)
			set(WITH_INPUT_NDOF OFF)
		endif()

		if(WITH_INPUT_NDOF)
			set(PLATFORM_LINKFLAGS "${PLATFORM_LINKFLAGS} -F/Library/Frameworks -weak_framework 3DconnexionClient")
			set(NDOF_INCLUDE_DIRS /Library/Frameworks/3DconnexionClient.framework/Headers )
		endif()
	endif()

	if(WITH_JACK)
		set(PLATFORM_LINKFLAGS "${PLATFORM_LINKFLAGS} -F/Library/Frameworks -weak_framework jackmp")
	endif()
	
	if(WITH_PYTHON_MODULE OR WITH_PYTHON_FRAMEWORK)
		set(PLATFORM_LINKFLAGS "${PLATFORM_LINKFLAGS} /Library/Frameworks/Python.framework/Versions/${PYTHON_VERSION}/Python")# force cmake to link right framework
	endif()
	
	if(WITH_OPENCOLLADA)
		set(OPENCOLLADA ${LIBDIR}/opencollada)

		set(OPENCOLLADA_INCLUDE_DIRS
			${LIBDIR}/opencollada/include/COLLADAStreamWriter
			${LIBDIR}/opencollada/include/COLLADABaseUtils
			${LIBDIR}/opencollada/include/COLLADAFramework
			${LIBDIR}/opencollada/include/COLLADASaxFrameworkLoader
			${LIBDIR}/opencollada/include/GeneratedSaxParser
		)

		set(OPENCOLLADA_LIBPATH ${OPENCOLLADA}/lib)
		set(OPENCOLLADA_LIBRARIES "OpenCOLLADASaxFrameworkLoader -lOpenCOLLADAFramework -lOpenCOLLADABaseUtils -lOpenCOLLADAStreamWriter -lMathMLSolver -lGeneratedSaxParser -lxml2 -lbuffer -lftoa")
		# Use UTF functions from collada if LLVM is not enabled
		if(NOT WITH_LLVM)
			set(OPENCOLLADA_LIBRARIES "${OPENCOLLADA_LIBRARIES} -lUTF")
		endif()
		# pcre is bundled with openCollada
		#set(PCRE ${LIBDIR}/pcre)
		#set(PCRE_LIBPATH ${PCRE}/lib)
		set(PCRE_LIBRARIES pcre)
		#libxml2 is used
		#set(EXPAT ${LIBDIR}/expat)
		#set(EXPAT_LIBPATH ${EXPAT}/lib)
		set(EXPAT_LIB)
	endif()

	if(WITH_SDL)
		set(SDL ${LIBDIR}/sdl)
		set(SDL_INCLUDE_DIR ${SDL}/include)
		set(SDL_LIBRARY SDL2)
		set(SDL_LIBPATH ${SDL}/lib)
		set(PLATFORM_LINKFLAGS "${PLATFORM_LINKFLAGS} -lazy_framework ForceFeedback")
	endif()

	set(PNG "${LIBDIR}/png")
	set(PNG_INCLUDE_DIRS "${PNG}/include")
	set(PNG_LIBPATH ${PNG}/lib)

	set(JPEG "${LIBDIR}/jpeg")
	set(JPEG_INCLUDE_DIR "${JPEG}/include")
	set(JPEG_LIBPATH ${JPEG}/lib)

	if(WITH_IMAGE_TIFF)
		set(TIFF ${LIBDIR}/tiff)
		set(TIFF_INCLUDE_DIR ${TIFF}/include)
		set(TIFF_LIBRARY tiff)
		set(TIFF_LIBPATH ${TIFF}/lib)
	endif()

	if(WITH_INPUT_NDOF)
		# linker needs "-weak_framework 3DconnexionClient"
	endif()

	if(WITH_BOOST)
		set(BOOST ${LIBDIR}/boost)
		set(BOOST_INCLUDE_DIR ${BOOST}/include)
		set(BOOST_LIBRARIES boost_date_time-mt boost_filesystem-mt boost_regex-mt boost_system-mt boost_thread-mt boost_wave-mt)
		if(WITH_INTERNATIONAL)
			list(APPEND BOOST_LIBRARIES boost_locale-mt)
		endif()
		if(WITH_CYCLES_NETWORK)
			list(APPEND BOOST_LIBRARIES boost_serialization-mt)
		endif()
		set(BOOST_LIBPATH ${BOOST}/lib)
		set(BOOST_DEFINITIONS)
	endif()
	
	if(WITH_INTERNATIONAL OR WITH_CODEC_FFMPEG)
		set(PLATFORM_LINKFLAGS "${PLATFORM_LINKFLAGS} -liconv") # boost_locale and ffmpeg needs it !
	endif()

	if(WITH_OPENIMAGEIO)
		set(OPENIMAGEIO ${LIBDIR}/openimageio)
		set(OPENIMAGEIO_INCLUDE_DIRS ${OPENIMAGEIO}/include)
		set(OPENIMAGEIO_LIBRARIES ${OPENIMAGEIO}/lib/libOpenImageIO.a ${PNG_LIBRARIES} ${JPEG_LIBRARIES} ${TIFF_LIBRARY} ${OPENEXR_LIBRARIES} ${ZLIB_LIBRARIES})
		set(OPENIMAGEIO_LIBPATH ${OPENIMAGEIO}/lib ${JPEG_LIBPATH} ${PNG_LIBPATH} ${TIFF_LIBPATH} ${OPENEXR_LIBPATH} ${ZLIB_LIBPATH})
		set(OPENIMAGEIO_DEFINITIONS "-DOIIO_STATIC_BUILD")
		set(OPENIMAGEIO_IDIFF "${LIBDIR}/openimageio/bin/idiff")
	endif()

	if(WITH_OPENCOLORIO)
		set(OPENCOLORIO ${LIBDIR}/opencolorio)
		set(OPENCOLORIO_INCLUDE_DIRS ${OPENCOLORIO}/include)
		set(OPENCOLORIO_LIBRARIES OpenColorIO tinyxml yaml-cpp)
		set(OPENCOLORIO_LIBPATH ${OPENCOLORIO}/lib)
	endif()

	if(WITH_LLVM)
		set(LLVM_ROOT_DIR ${LIBDIR}/llvm CACHE PATH	"Path to the LLVM installation")
		set(LLVM_VERSION "3.4" CACHE STRING	"Version of LLVM to use")
		if(EXISTS "${LLVM_ROOT_DIR}/bin/llvm-config")
			set(LLVM_CONFIG "${LLVM_ROOT_DIR}/bin/llvm-config")
		else()
			set(LLVM_CONFIG llvm-config)
		endif()
		execute_process(COMMAND ${LLVM_CONFIG} --version
		                OUTPUT_VARIABLE LLVM_VERSION
		                OUTPUT_STRIP_TRAILING_WHITESPACE)
		execute_process(COMMAND ${LLVM_CONFIG} --prefix
		                OUTPUT_VARIABLE LLVM_ROOT_DIR
		                OUTPUT_STRIP_TRAILING_WHITESPACE)
		execute_process(COMMAND ${LLVM_CONFIG} --libdir
		                OUTPUT_VARIABLE LLVM_LIBPATH
		                OUTPUT_STRIP_TRAILING_WHITESPACE)
		find_library(LLVM_LIBRARY
		             NAMES LLVMAnalysis # first of a whole bunch of libs to get
		             PATHS ${LLVM_LIBPATH})

		if(LLVM_LIBRARY AND LLVM_ROOT_DIR AND LLVM_LIBPATH)
			if(LLVM_STATIC)
				# if static LLVM libraries were requested, use llvm-config to generate
				# the list of what libraries we need, and substitute that in the right
				# way for LLVM_LIBRARY.
				execute_process(COMMAND ${LLVM_CONFIG} --libfiles
				                OUTPUT_VARIABLE LLVM_LIBRARY
				                OUTPUT_STRIP_TRAILING_WHITESPACE)
				string(REPLACE " " ";" LLVM_LIBRARY ${LLVM_LIBRARY})
			else()
				set(PLATFORM_LINKFLAGS "${PLATFORM_LINKFLAGS} -lLLVM-3.4")
			endif()
		else()
			message(FATAL_ERROR "LLVM not found.")
		endif()
	endif()

	if(WITH_CYCLES_OSL)
		set(CYCLES_OSL ${LIBDIR}/osl CACHE PATH "Path to OpenShadingLanguage installation")
	
		find_library(OSL_LIB_EXEC NAMES oslexec PATHS ${CYCLES_OSL}/lib)
		find_library(OSL_LIB_COMP NAMES oslcomp PATHS ${CYCLES_OSL}/lib)
		find_library(OSL_LIB_QUERY NAMES oslquery PATHS ${CYCLES_OSL}/lib)
		# WARNING! depends on correct order of OSL libs linking
		list(APPEND OSL_LIBRARIES ${OSL_LIB_COMP} -force_load ${OSL_LIB_EXEC} ${OSL_LIB_QUERY})
		find_path(OSL_INCLUDE_DIR OSL/oslclosure.h PATHS ${CYCLES_OSL}/include)
		find_program(OSL_COMPILER NAMES oslc PATHS ${CYCLES_OSL}/bin)
	
		if(OSL_INCLUDE_DIR AND OSL_LIBRARIES AND OSL_COMPILER)
			set(OSL_FOUND TRUE)
		else()
			message(STATUS "OSL not found")
			set(WITH_CYCLES_OSL OFF)
		endif()
	endif()
	
	if(WITH_OPENMP)
		execute_process(COMMAND ${CMAKE_C_COMPILER} --version OUTPUT_VARIABLE COMPILER_VENDOR)
		string(SUBSTRING "${COMPILER_VENDOR}" 0 5 VENDOR_NAME) # truncate output
		if(${VENDOR_NAME} MATCHES "Apple") # Apple does not support OpenMP reliable with gcc and not with clang
			set(WITH_OPENMP OFF)
		else() # vanilla gcc or clang_omp support OpenMP
			message(STATUS "Using special OpenMP enabled compiler !") # letting find_package(OpenMP) module work for gcc
			if(CMAKE_C_COMPILER_ID MATCHES "Clang") # clang-omp in darwin libs
				set(OPENMP_FOUND ON)
				set(OpenMP_C_FLAGS "-fopenmp" CACHE STRING "C compiler flags for OpenMP parallization" FORCE)
				set(OpenMP_CXX_FLAGS "-fopenmp" CACHE STRING "C++ compiler flags for OpenMP parallization" FORCE)
				include_directories(${LIBDIR}/openmp/include)
				link_directories(${LIBDIR}/openmp/lib)
				# This is a workaround for our helperbinaries ( datatoc, masgfmt, ... ),
				# They are linked also to omp lib, so we need it in builddir for runtime exexcution, TODO: remove all unneeded dependencies from these
				execute_process(COMMAND ditto -arch ${CMAKE_OSX_ARCHITECTURES} ${LIBDIR}/openmp/lib/libiomp5.dylib ${CMAKE_BINARY_DIR}/Resources/lib/libiomp5.dylib) # for intermediate binaries, in respect to lib ID
			endif()
		endif()
	endif()

	set(EXETYPE MACOSX_BUNDLE)

	set(CMAKE_C_FLAGS_DEBUG "-fno-strict-aliasing -g")
	set(CMAKE_CXX_FLAGS_DEBUG "-fno-strict-aliasing -g")
	if(CMAKE_OSX_ARCHITECTURES MATCHES "x86_64" OR CMAKE_OSX_ARCHITECTURES MATCHES "i386")
		set(CMAKE_CXX_FLAGS_RELEASE "-O2 -mdynamic-no-pic -msse -msse2 -msse3 -mssse3")
		set(CMAKE_C_FLAGS_RELEASE "-O2 -mdynamic-no-pic  -msse -msse2 -msse3 -mssse3")
		if(NOT CMAKE_C_COMPILER_ID MATCHES "Clang")
			set(CMAKE_C_FLAGS_RELEASE "${CMAKE_C_FLAGS_RELEASE} -ftree-vectorize  -fvariable-expansion-in-unroller")
			set(CMAKE_CXX_FLAGS_RELEASE "${CMAKE_CXX_FLAGS_RELEASE} -ftree-vectorize  -fvariable-expansion-in-unroller")
		endif()
	else()
		set(CMAKE_C_FLAGS_RELEASE "-mdynamic-no-pic -fno-strict-aliasing")
		set(CMAKE_CXX_FLAGS_RELEASE "-mdynamic-no-pic -fno-strict-aliasing")
	endif()

	if(${XCODE_VERSION} VERSION_EQUAL 5 OR ${XCODE_VERSION} VERSION_GREATER 5)
		# Xcode 5 is always using CLANG, which has too low template depth of 128 for libmv
		set(CMAKE_CXX_FLAGS "${CMAKE_CXX_FLAGS} -ftemplate-depth=1024")
	endif()
	# Get rid of eventually clashes, we export some symbols explicite as local
	set(PLATFORM_LINKFLAGS "${PLATFORM_LINKFLAGS} -Xlinker -unexported_symbols_list -Xlinker ${CMAKE_SOURCE_DIR}/source/creator/osx_locals.map")
endif()

#-----------------------------------------------------------------------------
# Common.

if(APPLE OR WIN32)
	if(NOT EXISTS "${LIBDIR}/")
		message(FATAL_ERROR "Apple and Windows require pre-compiled libs at: '${LIBDIR}'")
	endif()
endif()

if(NOT WITH_FFTW3 AND WITH_MOD_OCEANSIM)
	message(FATAL_ERROR "WITH_MOD_OCEANSIM requires WITH_FFTW3 to be ON")
endif()

if(WITH_CYCLES)
	if(NOT WITH_OPENIMAGEIO)
		message(FATAL_ERROR "Cycles requires WITH_OPENIMAGEIO, the library may not have been found. Configure OIIO or disable WITH_CYCLES")
	endif()
	if(NOT WITH_BOOST)
		message(FATAL_ERROR "Cycles requires WITH_BOOST, the library may not have been found. Configure BOOST or disable WITH_CYCLES")
	endif()

	if(WITH_CYCLES_OSL)
		if(NOT WITH_LLVM)
			message(FATAL_ERROR "Cycles OSL requires WITH_LLVM, the library may not have been found. Configure LLVM or disable WITH_CYCLES_OSL")
		endif()
	endif()
endif()

if(WITH_INTERNATIONAL)
	if(NOT WITH_BOOST)
		message(FATAL_ERROR "Internationalization requires WITH_BOOST, the library may not have been found. Configure BOOST or disable WITH_INTERNATIONAL")
	endif()
endif()

# See TEST_SSE_SUPPORT() for how this is defined.

if(WITH_RAYOPTIMIZATION)
	if(SUPPORT_SSE_BUILD)
		set(PLATFORM_CFLAGS " ${COMPILER_SSE_FLAG} ${PLATFORM_CFLAGS}")
		add_definitions(-D__SSE__ -D__MMX__)
	endif()
	if(SUPPORT_SSE2_BUILD)
		set(PLATFORM_CFLAGS " ${COMPILER_SSE2_FLAG} ${PLATFORM_CFLAGS}")
		add_definitions(-D__SSE2__)
		if(NOT SUPPORT_SSE_BUILD) # dont double up
			add_definitions(-D__MMX__)
		endif()
	endif()
endif()


# set the endian define
if(MSVC)
	# for some reason this fails on msvc
	add_definitions(-D__LITTLE_ENDIAN__)
	
# OSX-Note: as we do crosscompiling with specific set architecture,
# endianess-detection and autosetting is counterproductive
# so we just set endianess according CMAKE_OSX_ARCHITECTURES

elseif(CMAKE_OSX_ARCHITECTURES MATCHES i386 OR CMAKE_OSX_ARCHITECTURES MATCHES x86_64)
	add_definitions(-D__LITTLE_ENDIAN__)
elseif(CMAKE_OSX_ARCHITECTURES MATCHES ppc OR CMAKE_OSX_ARCHITECTURES MATCHES ppc64)		
	add_definitions(-D__BIG_ENDIAN__)
	
else()
	include(TestBigEndian)
	test_big_endian(_SYSTEM_BIG_ENDIAN)
	if(_SYSTEM_BIG_ENDIAN)
		add_definitions(-D__BIG_ENDIAN__)
	else()
		add_definitions(-D__LITTLE_ENDIAN__)
	endif()
	unset(_SYSTEM_BIG_ENDIAN)
endif()


if(WITH_IMAGE_OPENJPEG)
	if(WITH_SYSTEM_OPENJPEG)
		# dealt with above
	else()
		set(OPENJPEG_INCLUDE_DIRS "${CMAKE_SOURCE_DIR}/extern/libopenjpeg")
		add_definitions(-DOPJ_STATIC)
	endif()
endif()

if(WITH_IMAGE_REDCODE)
	set(REDCODE ${CMAKE_SOURCE_DIR}/extern)
	set(REDCODE_INC ${REDCODE})
endif()

if(NOT WITH_SYSTEM_EIGEN3)
	set(EIGEN3_INCLUDE_DIRS ${CMAKE_SOURCE_DIR}/extern/Eigen3)
endif()

#-----------------------------------------------------------------------------
# Configure OpenGL.

find_package(OpenGL)
blender_include_dirs_sys("${OPENGL_INCLUDE_DIR}")

if(WITH_GLU)
	list(APPEND BLENDER_GL_LIBRARIES "${OPENGL_glu_LIBRARY}")
	list(APPEND GL_DEFINITIONS -DWITH_GLU)
endif()

if(WITH_SYSTEM_GLES)
	find_package_wrapper(OpenGLES)
endif()

if(WITH_GL_PROFILE_COMPAT OR WITH_GL_PROFILE_CORE)
	list(APPEND BLENDER_GL_LIBRARIES "${OPENGL_gl_LIBRARY}")

elseif(WITH_GL_PROFILE_ES20)
	if(WITH_SYSTEM_GLES)
		if(NOT OPENGLES_LIBRARY)
			message(FATAL_ERROR "Unable to find OpenGL ES libraries.  Install them or disable WITH_SYSTEM_GLES.")
		endif()

		list(APPEND BLENDER_GL_LIBRARIES OPENGLES_LIBRARY)

	else()
		set(OPENGLES_LIBRARY "" CACHE FILEPATH "OpenGL ES 2.0 library file")
		mark_as_advanced(OPENGLES_LIBRARY)

		list(APPEND BLENDER_GL_LIBRARIES "${OPENGLES_LIBRARY}")

		if(NOT OPENGLES_LIBRARY)
			message(FATAL_ERROR "To compile WITH_GL_EGL you need to set OPENGLES_LIBRARY to the file path of an OpenGL ES 2.0 library.")
		endif()

	endif()

	if(WIN32)
		# Setup paths to files needed to install and redistribute Windows Blender with OpenGL ES

		set(OPENGLES_DLL "" CACHE FILEPATH "OpenGL ES 2.0 redistributable DLL file")
		mark_as_advanced(OPENGLES_DLL)

		if(NOT OPENGLES_DLL)
			message(FATAL_ERROR "To compile WITH_GL_PROFILE_ES20 you need to set OPENGLES_DLL to the file path of an OpenGL ES 2.0 runtime dynamic link library (DLL).")
		endif()

		if(WITH_GL_ANGLE)
			list(APPEND GL_DEFINITIONS -DWITH_ANGLE)

			set(D3DCOMPILER_DLL "" CACHE FILEPATH "Direct3D Compiler redistributable DLL file (needed by ANGLE)")

			get_filename_component(D3DCOMPILER_FILENAME "${D3DCOMPILER_DLL}" NAME)
			list(APPEND GL_DEFINITIONS "-DD3DCOMPILER=\"\\\"${D3DCOMPILER_FILENAME}\\\"\"")

			mark_as_advanced(D3DCOMPILER_DLL)

			if(D3DCOMPILER_DLL STREQUAL "")
				message(FATAL_ERROR "To compile WITH_GL_ANGLE you need to set D3DCOMPILER_DLL to the file path of a copy of the DirectX redistributable DLL file: D3DCompiler_46.dll")
			endif()

		endif()

	endif()

endif()

if(WITH_GL_EGL)
	list(APPEND GL_DEFINITIONS -DWITH_GL_EGL)

	if(WITH_SYSTEM_GLES)
		if(NOT OPENGLES_EGL_LIBRARY)
			message(FATAL_ERROR "Unable to find OpenGL ES libraries.  Install them or disable WITH_SYSTEM_GLES.")
		endif()

		list(APPEND BLENDER_GL_LIBRARIES OPENGLES_EGL_LIBRARY)

	else()
		set(OPENGLES_EGL_LIBRARY "" CACHE FILEPATH "EGL library file")
		mark_as_advanced(OPENGLES_EGL_LIBRARY)

		list(APPEND BLENDER_GL_LIBRARIES "${OPENGLES_LIBRARY}" "${OPENGLES_EGL_LIBRARY}")

		if(NOT OPENGLES_EGL_LIBRARY)
			message(FATAL_ERROR "To compile WITH_GL_EGL you need to set OPENGLES_EGL_LIBRARY to the file path of an EGL library.")
		endif()

	endif()

	if(WIN32)
		# Setup paths to files needed to install and redistribute Windows Blender with OpenGL ES

		set(OPENGLES_EGL_DLL "" CACHE FILEPATH "EGL redistributable DLL file")
		mark_as_advanced(OPENGLES_EGL_DLL)

		if(NOT OPENGLES_EGL_DLL)
			message(FATAL_ERROR "To compile WITH_GL_EGL you need to set OPENGLES_EGL_DLL to the file path of an EGL runtime dynamic link library (DLL).")
		endif()

	endif()

endif()

if(WITH_GL_PROFILE_COMPAT)
	list(APPEND GL_DEFINITIONS -DWITH_GL_PROFILE_COMPAT)
endif()

if(WITH_GL_PROFILE_CORE)
	list(APPEND GL_DEFINITIONS -DWITH_GL_PROFILE_CORE)
endif()

if(WITH_GL_PROFILE_ES20)
	list(APPEND GL_DEFINITIONS -DWITH_GL_PROFILE_ES20)
endif()

if(WITH_GL_EGL)
	list(APPEND GL_DEFINITIONS -DWITH_EGL)
endif()

#-----------------------------------------------------------------------------
# Configure OpenMP.
if(WITH_OPENMP)
	find_package(OpenMP)
	if(OPENMP_FOUND)
		set(CMAKE_C_FLAGS "${CMAKE_C_FLAGS} ${OpenMP_C_FLAGS}")
		set(CMAKE_CXX_FLAGS "${CMAKE_CXX_FLAGS} ${OpenMP_CXX_FLAGS}")
	else()
		set(WITH_OPENMP OFF)
	endif()

	mark_as_advanced(
		OpenMP_C_FLAGS
		OpenMP_CXX_FLAGS
	)
endif()

#-----------------------------------------------------------------------------
# Configure GLEW

if(WITH_GLEW_MX)
	list(APPEND GL_DEFINITIONS -DWITH_GLEW_MX)
endif()

if(WITH_SYSTEM_GLEW)
	find_package(GLEW)

	# Note: There is an assumption here that the system GLEW is not a static library.

	if(NOT GLEW_FOUND)
		message(FATAL_ERROR "GLEW is required to build Blender. Install it or disable WITH_SYSTEM_GLEW.")
	endif()

	if(WITH_GLEW_MX)
		set(BLENDER_GLEW_LIBRARIES ${GLEW_MX_LIBRARY})
	else()
		set(BLENDER_GLEW_LIBRARIES ${GLEW_LIBRARY})
	endif()
else()
	if(WITH_GLEW_ES)
		set(GLEW_INCLUDE_PATH "${CMAKE_SOURCE_DIR}/extern/glew-es/include")

		list(APPEND GL_DEFINITIONS -DGLEW_STATIC -DWITH_GLEW_ES)

		# These definitions remove APIs from glew.h, making GLEW smaller, and catching unguarded API usage
		if(NOT WITH_GL_PROFILE_ES20)
			# No ES functions are needed
			list(APPEND GL_DEFINITIONS -DGLEW_NO_ES)
		elseif(NOT (WITH_GL_PROFILE_CORE OR WITH_GL_PROFILE_COMPAT))
			# ES is enabled, but the other functions are all disabled
			list(APPEND GL_DEFINITIONS -DGLEW_ES_ONLY)
		endif()

		if(WITH_GL_PROFILE_ES20)
			if(WITH_GL_EGL)
				list(APPEND GL_DEFINITIONS -DGLEW_USE_LIB_ES20)
			endif()

			# ToDo: This is an experiment to eliminate ES 1 symbols,
			# GLEW doesn't really properly provide this level of control
			# (for example, without modification it eliminates too many symbols)
			# so there are lots of modifications to GLEW to make this work,
			# and no attempt to make it work beyond Blender at this point.
			list(APPEND GL_DEFINITIONS -DGL_ES_VERSION_1_0=0 -DGL_ES_VERSION_CL_1_1=0 -DGL_ES_VERSION_CM_1_1=0)
		endif()

		if(WITH_GL_EGL)
			list(APPEND GL_DEFINITIONS -DGLEW_INC_EGL)
		endif()

		set(BLENDER_GLEW_LIBRARIES extern_glew_es bf_intern_glew_mx)

	else()
		set(GLEW_INCLUDE_PATH "${CMAKE_SOURCE_DIR}/extern/glew/include")

		list(APPEND GL_DEFINITIONS -DGLEW_STATIC)

		# This won't affect the non-experimental glew library, 
		# but is used for conditional compilation elsewhere.
		list(APPEND GL_DEFINITIONS -DGLEW_NO_ES)

		set(BLENDER_GLEW_LIBRARIES extern_glew)

	endif()

endif()

if(NOT WITH_GLU)
	list(APPEND GL_DEFINITIONS -DGLEW_NO_GLU)
endif()

#-----------------------------------------------------------------------------
# Configure Bullet

if(WITH_BULLET AND WITH_SYSTEM_BULLET)
	find_package(Bullet)
	if(NOT BULLET_FOUND)
		set(WITH_BULLET OFF)
	endif()
else()
	set(BULLET_INCLUDE_DIRS "${CMAKE_SOURCE_DIR}/extern/bullet2/src")
	# set(BULLET_LIBRARIES "")
endif()

#-----------------------------------------------------------------------------
# Configure Python.

if(WITH_PYTHON_MODULE)
	add_definitions(-DPy_ENABLE_SHARED)
endif()

#-----------------------------------------------------------------------------
# Extra compile flags

if(CMAKE_COMPILER_IS_GNUCC)

	ADD_CHECK_C_COMPILER_FLAG(C_WARNINGS C_WARN_ALL -Wall)
	ADD_CHECK_C_COMPILER_FLAG(C_WARNINGS C_WARN_CAST_ALIGN -Wcast-align)
	ADD_CHECK_C_COMPILER_FLAG(C_WARNINGS C_WARN_ERROR_DECLARATION_AFTER_STATEMENT -Werror=declaration-after-statement)
	ADD_CHECK_C_COMPILER_FLAG(C_WARNINGS C_WARN_ERROR_IMPLICIT_FUNCTION_DECLARATION -Werror=implicit-function-declaration)
	ADD_CHECK_C_COMPILER_FLAG(C_WARNINGS C_WARN_ERROR_RETURN_TYPE  -Werror=return-type)
	# system headers sometimes do this, disable for now, was: -Werror=strict-prototypes
	ADD_CHECK_C_COMPILER_FLAG(C_WARNINGS C_WARN_STRICT_PROTOTYPES  -Wstrict-prototypes)
	ADD_CHECK_C_COMPILER_FLAG(C_WARNINGS C_WARN_MISSING_PROTOTYPES -Wmissing-prototypes)
	ADD_CHECK_C_COMPILER_FLAG(C_WARNINGS C_WARN_NO_CHAR_SUBSCRIPTS -Wno-char-subscripts)
	ADD_CHECK_C_COMPILER_FLAG(C_WARNINGS C_WARN_NO_UNKNOWN_PRAGMAS -Wno-unknown-pragmas)
	ADD_CHECK_C_COMPILER_FLAG(C_WARNINGS C_WARN_POINTER_ARITH -Wpointer-arith)
	ADD_CHECK_C_COMPILER_FLAG(C_WARNINGS C_WARN_UNUSED_PARAMETER -Wunused-parameter)
	ADD_CHECK_C_COMPILER_FLAG(C_WARNINGS C_WARN_WRITE_STRINGS -Wwrite-strings)
	ADD_CHECK_C_COMPILER_FLAG(C_WARNINGS C_WARN_LOGICAL_OP -Wlogical-op)
	ADD_CHECK_C_COMPILER_FLAG(C_WARNINGS C_WARN_UNDEF -Wundef)
	ADD_CHECK_C_COMPILER_FLAG(C_WARNINGS C_WARN_INIT_SELF -Winit-self)  # needs -Wuninitialized
	ADD_CHECK_C_COMPILER_FLAG(C_WARNINGS C_WARN_NO_NULL -Wnonnull)  # C only
	ADD_CHECK_C_COMPILER_FLAG(C_WARNINGS C_WARN_MISSING_INCLUDE_DIRS -Wmissing-include-dirs)
	ADD_CHECK_C_COMPILER_FLAG(C_WARNINGS C_WARN_NO_DIV_BY_ZERO -Wno-div-by-zero)
	ADD_CHECK_C_COMPILER_FLAG(C_WARNINGS C_WARN_TYPE_LIMITS -Wtype-limits)
	ADD_CHECK_C_COMPILER_FLAG(C_WARNINGS C_WARN_FORMAT_SIGN -Wformat-signedness)

	# gcc 4.2 gives annoying warnings on every file with this
	if(NOT "${CMAKE_C_COMPILER_VERSION}" VERSION_LESS "4.3")
		ADD_CHECK_C_COMPILER_FLAG(C_WARNINGS C_WARN_UNINITIALIZED -Wuninitialized)
	endif()

	# versions before gcc4.6 give many BLI_math warnings
	if(NOT "${CMAKE_C_COMPILER_VERSION}" VERSION_LESS "4.6")
		ADD_CHECK_C_COMPILER_FLAG(C_WARNINGS C_WARN_REDUNDANT_DECLS       -Wredundant-decls)
		ADD_CHECK_CXX_COMPILER_FLAG(CXX_WARNINGS CXX_WARN_REDUNDANT_DECLS -Wredundant-decls)
	endif()

	# disable because it gives warnings for printf() & friends.
	# ADD_CHECK_C_COMPILER_FLAG(C_WARNINGS C_WARN_DOUBLE_PROMOTION -Wdouble-promotion -Wno-error=double-promotion)

	if(NOT APPLE)
		ADD_CHECK_C_COMPILER_FLAG(C_WARNINGS C_WARN_NO_ERROR_UNUSED_BUT_SET_VARIABLE -Wno-error=unused-but-set-variable)
	endif()

	ADD_CHECK_CXX_COMPILER_FLAG(CXX_WARNINGS CXX_WARN_ALL -Wall)
	ADD_CHECK_CXX_COMPILER_FLAG(CXX_WARNINGS CXX_WARN_NO_INVALID_OFFSETOF -Wno-invalid-offsetof)
	ADD_CHECK_CXX_COMPILER_FLAG(CXX_WARNINGS CXX_WARN_NO_SIGN_COMPARE -Wno-sign-compare)
	ADD_CHECK_CXX_COMPILER_FLAG(CXX_WARNINGS CXX_WARN_LOGICAL_OP -Wlogical-op)
	ADD_CHECK_CXX_COMPILER_FLAG(CXX_WARNINGS CXX_WARN_INIT_SELF -Winit-self)  # needs -Wuninitialized
	ADD_CHECK_CXX_COMPILER_FLAG(CXX_WARNINGS CXX_WARN_MISSING_INCLUDE_DIRS -Wmissing-include-dirs)
	ADD_CHECK_CXX_COMPILER_FLAG(CXX_WARNINGS CXX_WARN_NO_DIV_BY_ZERO -Wno-div-by-zero)
	ADD_CHECK_CXX_COMPILER_FLAG(CXX_WARNINGS CXX_WARN_TYPE_LIMITS -Wtype-limits)
	ADD_CHECK_CXX_COMPILER_FLAG(CXX_WARNINGS CXX_WARN_ERROR_RETURN_TYPE  -Werror=return-type)
	ADD_CHECK_CXX_COMPILER_FLAG(CXX_WARNINGS CXX_WARN_ERROR_DECLARATION_AFTER_STATEMENT -Werror=declaration-after-statement)
	ADD_CHECK_CXX_COMPILER_FLAG(CXX_WARNINGS CXX_WARN_ERROR_IMPLICIT_FUNCTION_DECLARATION -Werror=implicit-function-declaration)
	ADD_CHECK_CXX_COMPILER_FLAG(CXX_WARNINGS CXX_WARN_NO_CHAR_SUBSCRIPTS -Wno-char-subscripts)
	ADD_CHECK_CXX_COMPILER_FLAG(CXX_WARNINGS CXX_WARN_NO_UNKNOWN_PRAGMAS -Wno-unknown-pragmas)
	ADD_CHECK_CXX_COMPILER_FLAG(CXX_WARNINGS CXX_WARN_POINTER_ARITH -Wpointer-arith)
	ADD_CHECK_CXX_COMPILER_FLAG(CXX_WARNINGS CXX_WARN_UNUSED_PARAMETER -Wunused-parameter)
	ADD_CHECK_CXX_COMPILER_FLAG(CXX_WARNINGS CXX_WARN_WRITE_STRINGS -Wwrite-strings)
	ADD_CHECK_CXX_COMPILER_FLAG(CXX_WARNINGS CXX_WARN_UNDEF -Wundef)
	ADD_CHECK_CXX_COMPILER_FLAG(CXX_WARNINGS CXX_WARN_FORMAT_SIGN -Wformat-signedness)

	# gcc 4.2 gives annoying warnings on every file with this
	if(NOT "${CMAKE_C_COMPILER_VERSION}" VERSION_LESS "4.3")
		ADD_CHECK_CXX_COMPILER_FLAG(CXX_WARNINGS CXX_WARN_UNINITIALIZED -Wuninitialized)
	endif()

	# causes too many warnings
	if(NOT APPLE)
		ADD_CHECK_CXX_COMPILER_FLAG(CXX_WARNINGS CXX_WARN_UNDEF -Wundef)
		ADD_CHECK_CXX_COMPILER_FLAG(CXX_WARNINGS CXX_WARN_MISSING_DECLARATIONS -Wmissing-declarations)
	endif()

	# flags to undo strict flags
	ADD_CHECK_C_COMPILER_FLAG(CC_REMOVE_STRICT_FLAGS C_WARN_NO_DEPRECATED_DECLARATIONS -Wno-deprecated-declarations)
	ADD_CHECK_C_COMPILER_FLAG(CC_REMOVE_STRICT_FLAGS C_WARN_NO_UNUSED_PARAMETER        -Wno-unused-parameter)

	if(NOT APPLE)
		ADD_CHECK_C_COMPILER_FLAG(CC_REMOVE_STRICT_FLAGS C_WARN_NO_ERROR_UNUSED_BUT_SET_VARIABLE -Wno-error=unused-but-set-variable)
	endif()

elseif(CMAKE_C_COMPILER_ID MATCHES "Clang")

	if(APPLE AND WITH_OPENMP) # we need the Intel omp lib linked here to not fail all tests due presence of -fopenmp !
		set(CMAKE_REQUIRED_FLAGS "-L${LIBDIR}/openmp/lib -liomp5") # these are only used for the checks
	endif()

	# strange, clang complains these are not supported, but then yses them.
	ADD_CHECK_C_COMPILER_FLAG(C_WARNINGS C_WARN_ALL -Wall)
	ADD_CHECK_C_COMPILER_FLAG(C_WARNINGS C_WARN_ERROR_DECLARATION_AFTER_STATEMENT -Werror=declaration-after-statement)
	ADD_CHECK_C_COMPILER_FLAG(C_WARNINGS C_WARN_ERROR_IMPLICIT_FUNCTION_DECLARATION -Werror=implicit-function-declaration)
	ADD_CHECK_C_COMPILER_FLAG(C_WARNINGS C_WARN_ERROR_RETURN_TYPE  -Werror=return-type)
	ADD_CHECK_C_COMPILER_FLAG(C_WARNINGS C_WARN_NO_AUTOLOGICAL_COMPARE -Wno-tautological-compare)
	ADD_CHECK_C_COMPILER_FLAG(C_WARNINGS C_WARN_NO_UNKNOWN_PRAGMAS -Wno-unknown-pragmas)
	ADD_CHECK_C_COMPILER_FLAG(C_WARNINGS C_WARN_NO_CHAR_SUBSCRIPTS -Wno-char-subscripts)
	ADD_CHECK_C_COMPILER_FLAG(C_WARNINGS C_WARN_STRICT_PROTOTYPES  -Wstrict-prototypes)
	ADD_CHECK_C_COMPILER_FLAG(C_WARNINGS C_WARN_MISSING_PROTOTYPES -Wmissing-prototypes)
	ADD_CHECK_C_COMPILER_FLAG(C_WARNINGS C_WARN_UNUSED_PARAMETER -Wunused-parameter)

	ADD_CHECK_CXX_COMPILER_FLAG(CXX_WARNINGS CXX_WARN_ALL -Wall)
	ADD_CHECK_CXX_COMPILER_FLAG(CXX_WARNINGS CXX_WARN_NO_AUTOLOGICAL_COMPARE -Wno-tautological-compare)
	ADD_CHECK_CXX_COMPILER_FLAG(CXX_WARNINGS CXX_WARN_NO_UNKNOWN_PRAGMAS     -Wno-unknown-pragmas)
	ADD_CHECK_CXX_COMPILER_FLAG(CXX_WARNINGS CXX_WARN_NO_CHAR_SUBSCRIPTS     -Wno-char-subscripts)
	ADD_CHECK_CXX_COMPILER_FLAG(CXX_WARNINGS CXX_WARN_NO_OVERLOADED_VIRTUAL  -Wno-overloaded-virtual)  # we get a lot of these, if its a problem a dev needs to look into it.
	ADD_CHECK_CXX_COMPILER_FLAG(CXX_WARNINGS CXX_WARN_NO_SIGN_COMPARE        -Wno-sign-compare)
	ADD_CHECK_CXX_COMPILER_FLAG(CXX_WARNINGS CXX_WARN_NO_INVALID_OFFSETOF    -Wno-invalid-offsetof)

	# gives too many unfixable warnings
	# ADD_CHECK_C_COMPILER_FLAG(C_WARNINGS C_WARN_UNUSED_MACROS      -Wunused-macros)
	# ADD_CHECK_CXX_COMPILER_FLAG(CXX_WARNINGS CXX_WARN_UNUSED_MACROS          -Wunused-macros)

	# flags to undo strict flags
	ADD_CHECK_C_COMPILER_FLAG(CC_REMOVE_STRICT_FLAGS C_WARN_NO_UNUSED_PARAMETER -Wno-unused-parameter)
	ADD_CHECK_C_COMPILER_FLAG(CC_REMOVE_STRICT_FLAGS C_WARN_NO_UNUSED_MACROS    -Wno-unused-macros)

	ADD_CHECK_C_COMPILER_FLAG(CC_REMOVE_STRICT_FLAGS C_WARN_NO_MISSING_VARIABLE_DECLARATIONS -Wno-missing-variable-declarations)
	ADD_CHECK_C_COMPILER_FLAG(CC_REMOVE_STRICT_FLAGS C_WARN_NO_INCOMPAT_PTR_DISCARD_QUAL -Wno-incompatible-pointer-types-discards-qualifiers)
	ADD_CHECK_C_COMPILER_FLAG(CC_REMOVE_STRICT_FLAGS C_WARN_NO_UNUSED_FUNCTION -Wno-unused-function)
	ADD_CHECK_C_COMPILER_FLAG(CC_REMOVE_STRICT_FLAGS C_WARN_NO_INT_TO_VOID_POINTER_CAST -Wno-int-to-void-pointer-cast)
	ADD_CHECK_C_COMPILER_FLAG(CC_REMOVE_STRICT_FLAGS C_WARN_NO_MISSING_PROTOTYPES -Wno-missing-prototypes)
	ADD_CHECK_C_COMPILER_FLAG(CC_REMOVE_STRICT_FLAGS C_WARN_NO_DUPLICATE_ENUM -Wno-duplicate-enum)
	ADD_CHECK_C_COMPILER_FLAG(CC_REMOVE_STRICT_FLAGS C_WARN_NO_UNDEF -Wno-undef)
	ADD_CHECK_C_COMPILER_FLAG(CC_REMOVE_STRICT_FLAGS C_WARN_NO_MISSING_NORETURN -Wno-missing-noreturn)

	ADD_CHECK_CXX_COMPILER_FLAG(CC_REMOVE_STRICT_FLAGS CXX_WARN_NO_UNUSED_PRIVATE_FIELD -Wno-unused-private-field)
	ADD_CHECK_CXX_COMPILER_FLAG(CC_REMOVE_STRICT_FLAGS CXX_WARN_NO_CXX11_NARROWING -Wno-c++11-narrowing)
	ADD_CHECK_CXX_COMPILER_FLAG(CC_REMOVE_STRICT_FLAGS CXX_WARN_NO_NON_VIRTUAL_DTOR -Wno-non-virtual-dtor)
	ADD_CHECK_CXX_COMPILER_FLAG(CC_REMOVE_STRICT_FLAGS CXX_WARN_NO_UNUSED_MACROS -Wno-unused-macros)
	ADD_CHECK_CXX_COMPILER_FLAG(CC_REMOVE_STRICT_FLAGS CXX_WARN_NO_REORDER -Wno-reorder)

elseif(CMAKE_C_COMPILER_ID MATCHES "Intel")

	ADD_CHECK_C_COMPILER_FLAG(C_WARNINGS C_WARN_ALL -Wall)
	ADD_CHECK_C_COMPILER_FLAG(C_WARNINGS C_WARN_POINTER_ARITH -Wpointer-arith)
	ADD_CHECK_C_COMPILER_FLAG(C_WARNINGS C_WARN_NO_UNKNOWN_PRAGMAS -Wno-unknown-pragmas)

	ADD_CHECK_CXX_COMPILER_FLAG(CXX_WARNINGS CXX_WARN_ALL -Wall)
	ADD_CHECK_CXX_COMPILER_FLAG(CXX_WARNINGS CXX_WARN_NO_INVALID_OFFSETOF -Wno-invalid-offsetof)
	ADD_CHECK_CXX_COMPILER_FLAG(CXX_WARNINGS CXX_WARN_NO_SIGN_COMPARE -Wno-sign-compare)

	# disable numbered, false positives
	set(C_WARNINGS "${C_WARNINGS} -wd188,186,144,913,556")
	set(CXX_WARNINGS "${CXX_WARNINGS} -wd188,186,144,913,556")
elseif(CMAKE_C_COMPILER_ID MATCHES "MSVC")
	# most msvc warnings are C & C++
	set(_WARNINGS
		# warning level:
		"/W3"
		"/w34062"  # switch statement contains 'default' but no 'case' labels
		# disable:
		"/wd4018"  # signed/unsigned mismatch
		"/wd4065"  # switch statement contains 'default' but no 'case' labels
		"/wd4127"  # conditional expression is constant
		"/wd4181"  # qualifier applied to reference type; ignored
		"/wd4200"  # zero-sized array in struct/union
		"/wd4244"  # conversion from 'type1' to 'type2', possible loss of data
		"/wd4267"  # conversion from 'size_t' to 'type', possible loss of data
		"/wd4305"  # truncation from 'type1' to 'type2'
		"/wd4800"  # forcing value to bool 'true' or 'false'
		# errors:
		"/we4013"  # 'function' undefined; assuming extern returning int
		"/we4431"  # missing type specifier - int assumed
	)

	string(REPLACE ";" " " _WARNINGS "${_WARNINGS}")
	set(C_WARNINGS "${_WARNINGS}")
	set(CXX_WARNINGS "${_WARNINGS}")
	unset(_WARNINGS)
endif()

# ensure python header is found since detection can fail, this could happen
# with _any_ library but since we used a fixed python version this tends to
# be most problematic.
if(WITH_PYTHON)
	if(NOT EXISTS "${PYTHON_INCLUDE_DIR}/Python.h")
		message(FATAL_ERROR "Missing: \"${PYTHON_INCLUDE_DIR}/Python.h\",\n"
							"Set the cache entry 'PYTHON_INCLUDE_DIR' to point "
							"to a valid python include path. Containing "
							"Python.h for python version \"${PYTHON_VERSION}\"")
	endif()

	if(WIN32)
		# pass, we have this in an archive to extract
	elseif(WITH_PYTHON_INSTALL AND WITH_PYTHON_INSTALL_NUMPY)
		find_python_package(numpy)
	endif()

	if(WIN32 OR APPLE)
		# pass, we have this in lib/python/site-packages
	elseif(WITH_PYTHON_INSTALL_REQUESTS)
		find_python_package(requests)
	endif()
endif()

if(WITH_CPP11)
	if(CMAKE_COMPILER_IS_GNUCC OR CMAKE_C_COMPILER_ID MATCHES "Clang")
		set(CMAKE_CXX_FLAGS "${CMAKE_CXX_FLAGS} -std=c++11")
	elseif(MSVC12)
		# Nothing special is needed, C++11 features are available by default.
	else()
		message(FATAL_ERROR "Compiler ${CMAKE_C_COMPILER_ID} is not supported for C++11 build yet")
	endif()
endif()

# Include warnings first, so its possible to disable them with user defined flags
# eg: -Wno-uninitialized
set(CMAKE_C_FLAGS "${C_WARNINGS} ${CMAKE_C_FLAGS} ${PLATFORM_CFLAGS}")
set(CMAKE_CXX_FLAGS "${CXX_WARNINGS} ${CMAKE_CXX_FLAGS} ${PLATFORM_CFLAGS}")

# defined above, platform spesific but shared names
mark_as_advanced(
	CYCLES_OSL
	OSL_LIB_EXEC
	OSL_COMPILER
	OSL_LIB_COMP
	OSL_LIB_QUERY
	OSL_INCLUDE_DIR
)

mark_as_advanced(
	LLVM_CONFIG
	LLVM_ROOT_DIR
	LLVM_LIBRARY
	LLVM_VERSION
)

#-------------------------------------------------------------------------------
# Global Defines

# better not set includes here but this debugging option is off by default.
if(WITH_CXX_GUARDEDALLOC)
	include_directories(${CMAKE_SOURCE_DIR}/intern/guardedalloc)
	add_definitions(-DWITH_CXX_GUARDEDALLOC)
endif()

if(WITH_ASSERT_ABORT)
	add_definitions(-DWITH_ASSERT_ABORT)
endif()

# message(STATUS "Using CFLAGS: ${CMAKE_C_FLAGS}")
# message(STATUS "Using CXXFLAGS: ${CMAKE_CXX_FLAGS}")

#-----------------------------------------------------------------------------
# Libraries

if(WITH_GTESTS)
	include(GTestTesting)
endif()

if(WITH_BLENDER OR WITH_PLAYER)
	add_subdirectory(intern)
	add_subdirectory(extern)

	# source after intern and extern to gather all
	# internal and external library information first, for test linking
	add_subdirectory(source)
elseif(WITH_CYCLES_STANDALONE)
	add_subdirectory(intern/cycles)
	add_subdirectory(extern/clew)
	add_subdirectory(extern/cuew)
	if(NOT WITH_SYSTEM_GLEW)
		add_subdirectory(extern/glew)
	endif()
endif()

#-----------------------------------------------------------------------------
# Blender Application
if(WITH_BLENDER)
	add_subdirectory(source/creator)
endif()


#-----------------------------------------------------------------------------
# Blender Player
if(WITH_PLAYER)
	add_subdirectory(source/blenderplayer)
endif()


#-----------------------------------------------------------------------------
# Testing
add_subdirectory(tests)


#-----------------------------------------------------------------------------
# CPack for generating packages
include(build_files/cmake/packaging.cmake)


#-----------------------------------------------------------------------------
# Print Final Configuration

if(FIRST_RUN)

	set(_config_msg "\nBlender Configuration\n=====================")

	function(info_cfg_option
		_setting
		)

		set(_msg "  - ${_setting}")
		string(LENGTH "${_msg}" _len)
		while("32" GREATER "${_len}")
			set(_msg "${_msg} ")
			 math(EXPR _len "${_len} + 1")
		endwhile()

		set(_config_msg "${_config_msg}\n${_msg}${${_setting}}" PARENT_SCOPE)
	endfunction()

	function(info_cfg_text
		_text
		)

		set(_config_msg "${_config_msg}\n\n  ${_text}" PARENT_SCOPE)
	endfunction()

	message(STATUS "C Compiler:   \"${CMAKE_C_COMPILER_ID}\"")
	message(STATUS "C++ Compiler: \"${CMAKE_CXX_COMPILER_ID}\"")

	info_cfg_text("Build Options:")
	info_cfg_option(WITH_GAMEENGINE)
	info_cfg_option(WITH_PLAYER)
	info_cfg_option(WITH_BULLET)
	info_cfg_option(WITH_IK_SOLVER)
	info_cfg_option(WITH_IK_ITASC)
	info_cfg_option(WITH_OPENCOLLADA)
	info_cfg_option(WITH_FFTW3)
	info_cfg_option(WITH_INTERNATIONAL)
	info_cfg_option(WITH_INPUT_NDOF)
	info_cfg_option(WITH_CYCLES)
	info_cfg_option(WITH_FREESTYLE)
	info_cfg_option(WITH_OPENCOLORIO)

	info_cfg_text("Compiler Options:")
	info_cfg_option(WITH_BUILDINFO)
	info_cfg_option(WITH_OPENMP)
	info_cfg_option(WITH_RAYOPTIMIZATION)

	info_cfg_text("System Options:")
	info_cfg_option(WITH_INSTALL_PORTABLE)
	info_cfg_option(WITH_X11_XF86VMODE)
	info_cfg_option(WITH_X11_XINPUT)
	info_cfg_option(WITH_MEM_JEMALLOC)
	info_cfg_option(WITH_MEM_VALGRIND)
	info_cfg_option(WITH_SYSTEM_GLEW)
	info_cfg_option(WITH_SYSTEM_OPENJPEG)

	info_cfg_text("Image Formats:")
	info_cfg_option(WITH_OPENIMAGEIO)
	info_cfg_option(WITH_IMAGE_CINEON)
	info_cfg_option(WITH_IMAGE_DDS)
	info_cfg_option(WITH_IMAGE_HDR)
	info_cfg_option(WITH_IMAGE_OPENEXR)
	info_cfg_option(WITH_IMAGE_OPENJPEG)
	info_cfg_option(WITH_IMAGE_REDCODE)
	info_cfg_option(WITH_IMAGE_TIFF)

	info_cfg_text("Audio:")
	info_cfg_option(WITH_OPENAL)
	info_cfg_option(WITH_SDL)
	info_cfg_option(WITH_SDL_DYNLOAD)
	info_cfg_option(WITH_JACK)
	info_cfg_option(WITH_JACK_DYNLOAD)
	info_cfg_option(WITH_CODEC_AVI)
	info_cfg_option(WITH_CODEC_FFMPEG)
	info_cfg_option(WITH_CODEC_SNDFILE)

	info_cfg_text("Compression:")
	info_cfg_option(WITH_LZMA)
	info_cfg_option(WITH_LZO)

	info_cfg_text("Python:")
	info_cfg_option(WITH_PYTHON_INSTALL)
	info_cfg_option(WITH_PYTHON_INSTALL_NUMPY)
	info_cfg_option(WITH_PYTHON_MODULE)
	info_cfg_option(WITH_PYTHON_SAFETY)
	if(APPLE)
		info_cfg_option(WITH_PYTHON_FRAMEWORK)
	endif()

	info_cfg_text("Modifiers:")
	info_cfg_option(WITH_MOD_BOOLEAN)
	info_cfg_option(WITH_MOD_REMESH)
	info_cfg_option(WITH_MOD_FLUID)
	info_cfg_option(WITH_MOD_OCEANSIM)

	info_cfg_text("OpenGL:")
	info_cfg_option(WITH_GLEW_ES)
	info_cfg_option(WITH_GLU)
	info_cfg_option(WITH_GL_EGL)
	info_cfg_option(WITH_GL_PROFILE_COMPAT)
	info_cfg_option(WITH_GL_PROFILE_CORE)
	info_cfg_option(WITH_GL_PROFILE_ES20)
	if(WIN32)
		info_cfg_option(WITH_GL_ANGLE)
	endif()

	info_cfg_text("Other:")
	info_cfg_option(WITH_OPENNL)

	# debug
	message(STATUS "HAVE_STDBOOL_H = ${HAVE_STDBOOL_H}")

	info_cfg_text("")

	message("${_config_msg}")
endif()

if(0)
	print_all_vars()
endif()
<|MERGE_RESOLUTION|>--- conflicted
+++ resolved
@@ -221,16 +221,13 @@
 option(WITH_GAMEENGINE    "Enable Game Engine" ${_init_GAMEENGINE})
 option(WITH_PLAYER        "Build Player" OFF)
 option(WITH_OPENCOLORIO   "Enable OpenColorIO color management" ${_init_OPENCOLORIO})
-<<<<<<< HEAD
-option(WITH_COMPOSITOR    "Enable the tile based nodal compositor" ON)
-option(WITH_OPENSUBDIV    "Enable OpenSubdiv for surface subdivision" ON)
-=======
 
 # Compositor
 option(WITH_COMPOSITOR         "Enable the tile based nodal compositor" ON)
 option(WITH_COMPOSITOR_WERROR  "Treat warnings as errors in compositor code" OFF)
 mark_as_advanced(WITH_COMPOSITOR_WERROR)
->>>>>>> 87328bde
+
+option(WITH_OPENSUBDIV    "Enable OpenSubdiv for surface subdivision" ON)
 
 # GHOST Windowing Library Options
 option(WITH_GHOST_DEBUG   "Enable debugging output for the GHOST library" OFF)
