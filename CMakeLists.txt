# ***** BEGIN GPL LICENSE BLOCK *****
#
# This program is free software; you can redistribute it and/or
# modify it under the terms of the GNU General Public License
# as published by the Free Software Foundation; either version 2
# of the License, or (at your option) any later version.
#
# This program is distributed in the hope that it will be useful,
# but WITHOUT ANY WARRANTY; without even the implied warranty of
# MERCHANTABILITY or FITNESS FOR A PARTICULAR PURPOSE.  See the
# GNU General Public License for more details.
#
# You should have received a copy of the GNU General Public License
# along with this program; if not, write to the Free Software Foundation,
# Inc., 51 Franklin Street, Fifth Floor, Boston, MA 02110-1301, USA.
#
# The Original Code is Copyright (C) 2006, Blender Foundation
# All rights reserved.
#
# The Original Code is: all of this file.
#
# Contributor(s): Jacques Beaurain.
#
# ***** END GPL LICENSE BLOCK *****

#-----------------------------------------------------------------------------
# We don't allow in-source builds. This causes no end of troubles because
# all out-of-source builds will use the CMakeCache.txt file there and even
# build the libs and objects in it.

if(${CMAKE_SOURCE_DIR} STREQUAL ${CMAKE_BINARY_DIR})
	if(NOT DEFINED WITH_IN_SOURCE_BUILD)
		message(FATAL_ERROR
			"CMake generation for blender is not allowed within the source directory!"
			"\n Remove the CMakeCache.txt file and try again from another folder, e.g.:"
			"\n "
			"\n rm CMakeCache.txt"
			"\n cd .."
			"\n mkdir cmake-make"
			"\n cd cmake-make"
			"\n cmake ../blender"
			"\n "
			"\n Alternately define WITH_IN_SOURCE_BUILD to force this option (not recommended!)"
		)
	endif()
endif()

cmake_minimum_required(VERSION 2.8)

if(NOT (${CMAKE_VERSION} VERSION_LESS 3.0))
	# keep until CMake-3.0 is min requirement
	cmake_policy(SET CMP0043 OLD)
endif()

if(NOT EXECUTABLE_OUTPUT_PATH)
	set(FIRST_RUN "TRUE")
endif()

# this starts out unset
list(APPEND CMAKE_MODULE_PATH "${CMAKE_SOURCE_DIR}/build_files/cmake/Modules")

# avoid having empty buildtype
set(CMAKE_BUILD_TYPE_INIT "Release")

# quiet output for Makefiles, 'make -s' helps too
# set_property(GLOBAL PROPERTY RULE_MESSAGES OFF)

# global compile definitions since add_definitions() adds for all.
set_property(DIRECTORY APPEND PROPERTY COMPILE_DEFINITIONS_DEBUG           DEBUG _DEBUG)
set_property(DIRECTORY APPEND PROPERTY COMPILE_DEFINITIONS_RELEASE         NDEBUG)
set_property(DIRECTORY APPEND PROPERTY COMPILE_DEFINITIONS_MINSIZEREL      NDEBUG)
set_property(DIRECTORY APPEND PROPERTY COMPILE_DEFINITIONS_RELWITHDEBINFO  NDEBUG)


#-----------------------------------------------------------------------------
# Set policy

# see "cmake --help-policy CMP0003"
# So library linking is more sane
cmake_policy(SET CMP0003 NEW)

# So BUILDINFO and BLENDERPATH strings are automatically quoted
cmake_policy(SET CMP0005 NEW)

# So syntax problems are errors
cmake_policy(SET CMP0010 NEW)

# Input directories must have CMakeLists.txt
cmake_policy(SET CMP0014 NEW)

#-----------------------------------------------------------------------------
# Load some macros.
include(build_files/cmake/macros.cmake)


#-----------------------------------------------------------------------------
# Initialize project.

blender_project_hack_pre()

project(Blender)

blender_project_hack_post()

enable_testing()

#-----------------------------------------------------------------------------
# Redirect output files

set(EXECUTABLE_OUTPUT_PATH ${CMAKE_BINARY_DIR}/bin CACHE INTERNAL "" FORCE)
set(LIBRARY_OUTPUT_PATH ${CMAKE_BINARY_DIR}/lib CACHE INTERNAL "" FORCE)
set(TESTS_OUTPUT_DIR ${EXECUTABLE_OUTPUT_PATH}/tests CACHE INTERNAL "" FORCE)

#-----------------------------------------------------------------------------
# Set default config options

get_blender_version()


#-----------------------------------------------------------------------------
# Platform Specific Defaults

# list of var-names
set(_init_vars)

# initialize to ON
macro(option_defaults_init)
	foreach(_var ${ARGV})
		set(${_var} ON)
		list(APPEND _init_vars "${_var}")
	endforeach()
	unset(_INC)
endmacro()

# remove from namespace
macro(option_defaults_clear)
	foreach(_var ${_init_vars})
		unset(${_var})
	endforeach()
	unset(_var)
	unset(_init_vars)
endmacro()


# values to initialize WITH_****
option_defaults_init(
	_init_BUILDINFO
	_init_CODEC_FFMPEG
	_init_CYCLES_OSL
	_init_IMAGE_OPENEXR
	_init_IMAGE_REDCODE
	_init_INPUT_NDOF
	_init_JACK
	_init_LIBMV_SCHUR_SPECIALIZATION
	_init_OPENCOLLADA
	_init_OPENCOLORIO
	_init_SDL
	_init_FFTW3
	_init_GAMEENGINE
)

# customize...
if(UNIX AND NOT APPLE)
	# some of these libraries are problematic on Linux
	# disable less important dependencies by default
	set(_init_BUILDINFO                      OFF)
	set(_init_CODEC_FFMPEG                   OFF)
	set(_init_CYCLES_OSL                     OFF)
	set(_init_IMAGE_OPENEXR                  OFF)
	set(_init_IMAGE_REDCODE                  OFF)
	set(_init_INPUT_NDOF                     OFF)
	set(_init_JACK                           OFF)
	set(_init_LIBMV_SCHUR_SPECIALIZATION     OFF)
	set(_init_OPENCOLLADA                    OFF)
	set(_init_OPENCOLORIO                    OFF)
	set(_init_SDL                            OFF)
	set(_init_FFTW3                          OFF)
	set(_init_GAMEENGINE                     OFF)
endif()


#-----------------------------------------------------------------------------
# Options

# First platform spesific non-cached vars
if(UNIX AND NOT APPLE)
	set(WITH_X11 ON)
endif()

# Blender internal features
option(WITH_BLENDER "Build blender (disable to build only the blender player)" ON)
mark_as_advanced(WITH_BLENDER)

option(WITH_INTERNATIONAL "Enable I18N (International fonts and text)" ON)

option(WITH_PYTHON        "Enable Embedded Python API  (only disable for development)" ON)
option(WITH_PYTHON_SECURITY "Disables execution of scripts within blend files by default" ON) 
mark_as_advanced(WITH_PYTHON)  # dont want people disabling this unless they really know what they are doing.
mark_as_advanced(WITH_PYTHON_SECURITY)  # some distributions see this as a security issue, rather than have them patch it, make a build option.

option(WITH_PYTHON_SAFETY "Enable internal API error checking to track invalid data to prevent crash on access (at the expense of some effeciency, only enable for development)." OFF)
mark_as_advanced(WITH_PYTHON_SAFETY)
option(WITH_PYTHON_MODULE "Enable building as a python module which runs without a user interface, like running regular blender in background mode (experimental, only enable for development), installs to PYTHON_SITE_PACKAGES (or CMAKE_INSTALL_PREFIX if WITH_INSTALL_PORTABLE is enabled)." OFF)
if(APPLE)
	option(WITH_PYTHON_FRAMEWORK "Enable building using the Python available in the framework (OSX only)" OFF)
endif()

option(WITH_BUILDINFO     "Include extra build details (only disable for development & faster builds)" ${_init_BUILDINFO})
if(${CMAKE_VERSION} VERSION_LESS 2.8.8)
	# add_library OBJECT arg unsupported
	set(WITH_BUILDINFO OFF)
endif()

option(WITH_IK_ITASC      "Enable ITASC IK solver (only disable for development & for incompatible C++ compilers)" ON)
option(WITH_IK_SOLVER     "Enable Legacy IK solver (only disable for development)" ON)
option(WITH_FFTW3         "Enable FFTW3 support (Used for smoke and audio effects)" ${_init_FFTW3})
option(WITH_BULLET        "Enable Bullet (Physics Engine)" ON)
option(WITH_SYSTEM_BULLET "Use the systems bullet library (currently unsupported due to missing features in upstream!)" )
mark_as_advanced(WITH_SYSTEM_BULLET)
option(WITH_GAMEENGINE    "Enable Game Engine" ${_init_GAMEENGINE})
option(WITH_PLAYER        "Build Player" OFF)
option(WITH_OPENCOLORIO   "Enable OpenColorIO color management" ${_init_OPENCOLORIO})
option(WITH_COMPOSITOR    "Enable the tile based nodal compositor" ON)
option(WITH_OPENSUBDIV    "Enable OpenSubdiv for surface subdivision" ON)

# GHOST Windowing Library Options
option(WITH_GHOST_DEBUG   "Enable debugging output for the GHOST library" OFF)
mark_as_advanced(WITH_GHOST_DEBUG)

option(WITH_GHOST_SDL    "Enable building blender against SDL for windowing rather then the native APIs" OFF)
mark_as_advanced(WITH_GHOST_SDL)

if(WITH_X11)
	option(WITH_GHOST_XDND    "Enable drag'n'drop support on X11 using XDND protocol" ON)
endif()

# Misc...
option(WITH_HEADLESS      "Build without graphical support (renderfarm, server mode only)" OFF)
mark_as_advanced(WITH_HEADLESS)

option(WITH_AUDASPACE    "Build with blenders audio library (only disable if you know what you're doing!)" ON)
mark_as_advanced(WITH_AUDASPACE)

option(WITH_OPENMP        "Enable OpenMP (has to be supported by the compiler)" ON)

if(WITH_X11)
	option(WITH_X11_XINPUT    "Enable X11 Xinput (tablet support and unicode input)"  ON)
	option(WITH_X11_XF86VMODE "Enable X11 video mode switching"                       ON)
endif()

if(UNIX AND NOT APPLE)
	option(WITH_SYSTEM_GLEW "Use GLEW OpenGL wrapper library provided by the operating system" ON)
	option(WITH_SYSTEM_GLES "Use OpenGL ES library provided by the operating system"           ON)
else()
	# not an option for other OS's
	set(WITH_SYSTEM_GLEW OFF)
	set(WITH_SYSTEM_GLES OFF)
endif()


# (unix defaults to System OpenJPEG On)
option(WITH_SYSTEM_OPENJPEG "Use the operating systems OpenJPEG library" OFF)

if(UNIX AND NOT APPLE)
	option(WITH_SYSTEM_EIGEN3 "Use the systems Eigen3 library" OFF)
endif()


# Modifiers
option(WITH_MOD_FLUID           "Enable Elbeem Modifier (Fluid Simulation)" ON)
option(WITH_MOD_SMOKE           "Enable Smoke Modifier (Smoke Simulation)" ON)
option(WITH_MOD_BOOLEAN         "Enable Boolean Modifier" ON)
option(WITH_MOD_REMESH          "Enable Remesh Modifier" ON)
# option(WITH_MOD_CLOTH_ELTOPO    "Enable Experimental cloth solver" OFF)  # this is now only available in a branch
# mark_as_advanced(WITH_MOD_CLOTH_ELTOPO)
option(WITH_MOD_OCEANSIM        "Enable Ocean Modifier" OFF)

# Image format support
option(WITH_OPENIMAGEIO         "Enable OpenImageIO Support (http://www.openimageio.org)" ON)
option(WITH_IMAGE_OPENEXR       "Enable OpenEXR Support (http://www.openexr.com)" ${_init_IMAGE_OPENEXR})
option(WITH_IMAGE_OPENJPEG      "Enable OpenJpeg Support (http://www.openjpeg.org)" ON)
option(WITH_IMAGE_TIFF          "Enable LibTIFF Support" ON)
option(WITH_IMAGE_DDS           "Enable DDS Image Support" ON)
option(WITH_IMAGE_CINEON        "Enable CINEON and DPX Image Support" ON)
option(WITH_IMAGE_HDR           "Enable HDR Image Support" ON)
option(WITH_IMAGE_REDCODE       "Enable RedCode Image Support" ${_init_IMAGE_REDCODE})
option(WITH_IMAGE_FRAMESERVER   "Enable image FrameServer Support for rendering" ON)

# Audio/Video format support
option(WITH_CODEC_AVI           "Enable Blenders own AVI file support (raw/jpeg)" ON)
option(WITH_CODEC_FFMPEG        "Enable FFMPeg Support (http://ffmpeg.org)" ${_init_CODEC_FFMPEG})
option(WITH_CODEC_SNDFILE       "Enable libsndfile Support (http://www.mega-nerd.com/libsndfile)" OFF)

if(APPLE)
	option(WITH_CODEC_QUICKTIME     "Enable Quicktime Support" ON)
endif()

# 3D format support
# Disable opencollada when we don't have precompiled libs
option(WITH_OPENCOLLADA   "Enable OpenCollada Support (http://www.opencollada.org)" ${_init_OPENCOLLADA})

# Sound output
option(WITH_SDL           "Enable SDL for sound and joystick support" ${_init_SDL})
option(WITH_OPENAL        "Enable OpenAL Support (http://www.openal.org)" ON)
option(WITH_JACK          "Enable Jack Support (http://www.jackaudio.org)" ${_init_JACK})
if(UNIX AND NOT APPLE)
	option(WITH_JACK_DYNLOAD  "Enable runtime dynamic Jack libraries loading" OFF)
endif()
if(UNIX AND NOT APPLE)
	option(WITH_SDL_DYNLOAD  "Enable runtime dynamic SDL libraries loading" OFF)
endif()

# Compression
option(WITH_LZO           "Enable fast LZO compression (used for pointcache)" ON)
option(WITH_LZMA          "Enable best LZMA compression, (used for pointcache)" ON)
if(UNIX AND NOT APPLE)
	option(WITH_SYSTEM_LZO    "Use the system LZO library" OFF)
endif()

# Camera/motion tracking
option(WITH_LIBMV         "Enable libmv structure from motion library" ON)
option(WITH_LIBMV_SCHUR_SPECIALIZATIONS "Enable fixed-size schur specializations." ${_init_LIBMV_SCHUR_SPECIALIZATION})
mark_as_advanced(WITH_LIBMV_SCHUR_SPECIALIZATIONS)

# Freestyle
option(WITH_FREESTYLE     "Enable Freestyle (advanced edges rendering)" ON)

# Misc
if(WIN32)
	option(WITH_INPUT_IME "Enable Input Method Editor (IME) for complex Asian character input" ON)
endif()
option(WITH_INPUT_NDOF "Enable NDOF input devices (SpaceNavigator and friends)" ${_init_INPUT_NDOF})
option(WITH_RAYOPTIMIZATION	"Enable use of SIMD (SSE) optimizations for the raytracer" ON)
option(WITH_OPENNL        "Enable use of Open Numerical Library" ON)
if(UNIX AND NOT APPLE)
	option(WITH_INSTALL_PORTABLE "Install redistributeable runtime, otherwise install into CMAKE_INSTALL_PREFIX" ON)
	option(WITH_STATIC_LIBS "Try to link with static libraries, as much as possible, to make blender more portable across distributions" OFF)
	if(WITH_STATIC_LIBS)
		option(WITH_BOOST_ICU "Boost uses ICU library (required for linking with static Boost built with libicu)." OFF)
		mark_as_advanced(WITH_BOOST_ICU)
	endif()
endif()
option(WITH_PYTHON_INSTALL       "Copy system python into the blender install folder" ON)
option(WITH_PYTHON_INSTALL_NUMPY "Copy system numpy into the blender install folder"  ON)
set(PYTHON_NUMPY_PATH            "" CACHE PATH "Path to python site-packages or dist-packages containing 'numpy' module")
mark_as_advanced(PYTHON_NUMPY_PATH)
option(WITH_CPU_SSE              "Enable SIMD instruction if they're detected on the host machine" ON)
mark_as_advanced(WITH_CPU_SSE)

if(UNIX AND NOT APPLE)
	option(WITH_PYTHON_INSTALL_REQUESTS "Copy system requests into the blender install folder" ON)
	set(PYTHON_REQUESTS_PATH "" CACHE PATH "Path to python site-packages or dist-packages containing 'requests' module")
	mark_as_advanced(PYTHON_REQUESTS_PATH)
endif()

# Cycles
option(WITH_CYCLES					"Enable cycles Render Engine" ON)
option(WITH_CYCLES_STANDALONE		"Build cycles standalone application" OFF)
option(WITH_CYCLES_STANDALONE_GUI	"Build cycles standalone with GUI" OFF)
option(WITH_CYCLES_OSL				"Build Cycles with OSL support" ${_init_CYCLES_OSL})
option(WITH_CYCLES_CUDA_BINARIES	"Build cycles CUDA binaries" OFF)
set(CYCLES_CUDA_BINARIES_ARCH sm_20 sm_21 sm_30 sm_35 sm_50 sm_52 CACHE STRING "CUDA architectures to build binaries for")
mark_as_advanced(CYCLES_CUDA_BINARIES_ARCH)
unset(PLATFORM_DEFAULT)
option(WITH_CYCLES_LOGGING	"Build cycles with logging support" ON)
option(WITH_CYCLES_DEBUG	"Build cycles with extra debug capabilities" OFF)
mark_as_advanced(WITH_CYCLES_LOGGING)
mark_as_advanced(WITH_CYCLES_DEBUG)

# LLVM
option(WITH_LLVM					"Use LLVM" OFF)
if(APPLE)
	option(LLVM_STATIC					"Link with LLVM static libraries" ON) # we prefer static llvm build on Apple, dyn build possible though
else()
	option(LLVM_STATIC					"Link with LLVM static libraries" OFF)
endif()
mark_as_advanced(LLVM_STATIC)

# disable for now, but plan to support on all platforms eventually
option(WITH_MEM_JEMALLOC   "Enable malloc replacement (http://www.canonware.com/jemalloc)" ON)
mark_as_advanced(WITH_MEM_JEMALLOC)

# currently only used for BLI_mempool
option(WITH_MEM_VALGRIND "Enable extended valgrind support for better reporting" OFF)
mark_as_advanced(WITH_MEM_VALGRIND)

# Debug
option(WITH_CXX_GUARDEDALLOC "Enable GuardedAlloc for C++ memory allocation tracking (only enable for development)" OFF)
mark_as_advanced(WITH_CXX_GUARDEDALLOC)

option(WITH_ASSERT_ABORT "Call abort() when raising an assertion through BLI_assert()" OFF)
mark_as_advanced(WITH_ASSERT_ABORT)

option(WITH_BOOST					"Enable features depending on boost" ON)

# Unit testsing
option(WITH_GTESTS "Enable GTest unit testing" OFF)
option(WITH_TESTS_PERFORMANCE "Enable performance tests" OFF)


# Documentation
if(UNIX AND NOT APPLE)
	option(WITH_DOC_MANPAGE "Create a manual page (Unix manpage)" OFF)
endif()


# OpenGL

option(WITH_GLEW_MX             "Support multiple GLEW contexts (experimental)"                                                                     OFF )
option(WITH_GLEW_ES             "Switches to experimental copy of GLEW that has support for OpenGL ES. (temporary option for development purposes)" OFF)
option(WITH_GL_EGL              "Use the EGL OpenGL system library instead of the platform specific OpenGL system library (CGL, glX, or WGL)"       OFF)
option(WITH_GL_PROFILE_COMPAT   "Support using the OpenGL 'compatibility' profile. (deprecated)"                                                    ON )
option(WITH_GL_PROFILE_CORE     "Support using the OpenGL 3.2+ 'core' profile."                                                                     OFF)
option(WITH_GL_PROFILE_ES20     "Support using OpenGL ES 2.0. (thru either EGL or the AGL/WGL/XGL 'es20' profile)"                                  OFF)
option(WITH_GPU_DEBUG           "Create a debug OpenGL context (allows inserting custom messages and getting notifications for bad GL use)"         OFF)

mark_as_advanced(
	WITH_GLEW_MX
	WITH_GLEW_ES
	WITH_GL_EGL
	WITH_GL_PROFILE_COMPAT
	WITH_GL_PROFILE_CORE
	WITH_GL_PROFILE_ES20
	WITH_GPU_DEBUG
)

if(WITH_GL_PROFILE_COMPAT)
	set(WITH_GLU ON)
else()
	set(WITH_GLU OFF)
endif()

if(WIN32)
	option(WITH_GL_ANGLE "Link with the ANGLE library, an OpenGL ES 2.0 implementation based on Direct3D, instead of the system OpenGL library." OFF)
	mark_as_advanced(WITH_GL_ANGLE)
endif()

if(WITH_GLEW_ES AND WITH_SYSTEM_GLEW)
	message(WARNING Ignoring WITH_SYSTEM_GLEW and using WITH_GLEW_ES)
	set(WITH_SYSTEM_GLEW OFF)
endif()

if(MSVC)
	getDefaultWindowsPrefixBase(CMAKE_GENERIC_PROGRAM_FILES)
	set(CPACK_INSTALL_PREFIX ${CMAKE_GENERIC_PROGRAM_FILES}/${})
endif()

# Experimental support of C++11
option(WITH_CPP11 "Build with C++11 standard enabled, for development use only!" OFF)
mark_as_advanced(WITH_CPP11)

# Dependency graph
option(WITH_LEGACY_DEPSGRAPH "Build Blender with legacy dependency graph" ON)

# avoid using again
option_defaults_clear()

# end option(...)



# By default we want to install to the directory we are compiling our executables
# unless specified otherwise, which we currently do not allow
if(CMAKE_INSTALL_PREFIX_INITIALIZED_TO_DEFAULT)
	if(MSVC)
		set(CMAKE_INSTALL_PREFIX ${EXECUTABLE_OUTPUT_PATH}/\${BUILD_TYPE} CACHE PATH "default install path" FORCE)
	elseif(APPLE)
		set(CMAKE_INSTALL_PREFIX ${EXECUTABLE_OUTPUT_PATH}/\${BUILD_TYPE} CACHE PATH "default install path" FORCE)
	else()
		if(WITH_INSTALL_PORTABLE)
			set(CMAKE_INSTALL_PREFIX ${EXECUTABLE_OUTPUT_PATH} CACHE PATH "default install path" FORCE)
		endif()
	endif()
endif()



# Apple

if(APPLE)
	if(${CMAKE_VERSION} VERSION_LESS 3.0) # else breaks setting CMP0043 policy
		cmake_minimum_required(VERSION 2.8.8)
		cmake_policy(VERSION 2.8.8)
	endif()

	if(NOT CMAKE_OSX_ARCHITECTURES)
		set(CMAKE_OSX_ARCHITECTURES x86_64 CACHE STRING
		"Choose the architecture you want to build Blender for: i386, x86_64 or ppc"
		FORCE)
	endif()
	
	execute_process(COMMAND uname -r OUTPUT_VARIABLE MAC_SYS) # check for actual system-version
	if(${MAC_SYS} MATCHES 14)
		set(OSX_SYSTEM 10.10)
		# throw an error here, older cmake cannot handle 2 digit subversion!
		cmake_minimum_required(VERSION 3.0.0)
	elseif(${MAC_SYS} MATCHES 13)
		set(OSX_SYSTEM 10.9)
	elseif(${MAC_SYS} MATCHES 12)
		set(OSX_SYSTEM 10.8)
	elseif(${MAC_SYS} MATCHES 11)
		set(OSX_SYSTEM 10.7)
	elseif(${MAC_SYS} MATCHES 10)
		set(OSX_SYSTEM 10.6)
	elseif(${MAC_SYS} MATCHES 9)
		set(OSX_SYSTEM 10.5)
	else()
		set(OSX_SYSTEM unsupported)
	endif()
	message(STATUS "Detected system-version: " ${OSX_SYSTEM})
	
	# workaround for incorrect cmake xcode lookup for developer previews - XCODE_VERSION does not take xcode-select path into accout
	# but would always look into /Applications/Xcode.app while dev versions are named Xcode<version>-DP<preview_number>
	execute_process(COMMAND xcode-select --print-path  OUTPUT_VARIABLE XCODE_CHECK OUTPUT_STRIP_TRAILING_WHITESPACE)
	string(REPLACE "/Contents/Developer" "" XCODE_BUNDLE ${XCODE_CHECK}) # truncate to bundlepath in any case
	message(STATUS "Xcode-bundle : " ${XCODE_BUNDLE})
	
	if(${CMAKE_GENERATOR} MATCHES "Xcode")
	
		if(${XCODE_VERSION} VERSION_GREATER 4.2) # earlier xcode has no bundled developer dir, no sense in getting xcode path from
			string(SUBSTRING "${XCODE_CHECK}" 14 6 DP_NAME) # reduce to XCode name without dp extension
			if(${DP_NAME} MATCHES Xcode5)
				set(XCODE_VERSION 5)
			endif()
		endif()

		##### cmake incompatibility with xcode  4.3 and higher #####
		if(${XCODE_VERSION} MATCHES '') # cmake fails due looking for xcode in the wrong path, thus will be empty var
			message(FATAL_ERROR "Xcode 4.3 and higher must be used with cmake 2.8-8 or higher")
		endif()
		### end cmake incompatibility with xcode 4.3 and higher ###
		
		if(${XCODE_VERSION} VERSION_EQUAL 4 OR ${XCODE_VERSION} VERSION_GREATER 4 AND ${XCODE_VERSION} VERSION_LESS 4.3)
			# Xcode 4 defaults to the Apple LLVM Compiler.
			# Override the default compiler selection because Blender only compiles with gcc up to xcode 4.2
			set(CMAKE_XCODE_ATTRIBUTE_GCC_VERSION "com.apple.compilers.llvmgcc42")
			message(STATUS "Setting compiler to: " ${CMAKE_XCODE_ATTRIBUTE_GCC_VERSION})
		endif()
	else() # unix makefile generator does not fill XCODE_VERSION var, so we get it with a command
		execute_process(COMMAND xcodebuild -version OUTPUT_VARIABLE XCODE_VERS_BUILD_NR)
		string(SUBSTRING "${XCODE_VERS_BUILD_NR}" 6 3 XCODE_VERSION) # truncate away build-nr
		unset(XCODE_VERS_BUILD_NR)
	endif()
	
	message(STATUS "Detected Xcode-version: " ${XCODE_VERSION})

	if(${XCODE_VERSION} VERSION_LESS 4.3)
		set(CMAKE_OSX_SYSROOT /Developer/SDKs/MacOSX${OSX_SYSTEM}.sdk CACHE PATH "" FORCE)  # use guaranteed existing sdk
	else()
		# note: xcode-select path could be ambigous, cause /Applications/Xcode.app/Contents/Developer or /Applications/Xcode.app would be allowed
		# so i use a selfcomposed bundlepath here  
		set(OSX_SYSROOT_PREFIX ${XCODE_BUNDLE}/Contents/Developer/Platforms/MacOSX.platform)
		message(STATUS "OSX_SYSROOT_PREFIX: " ${OSX_SYSROOT_PREFIX})
		set(OSX_DEVELOPER_PREFIX /Developer/SDKs/MacOSX${OSX_SYSTEM}.sdk) # use guaranteed existing sdk
		set(CMAKE_OSX_SYSROOT ${OSX_SYSROOT_PREFIX}/${OSX_DEVELOPER_PREFIX} CACHE PATH "" FORCE)
		if(${CMAKE_GENERATOR} MATCHES "Xcode")
			set(CMAKE_XCODE_ATTRIBUTE_SDKROOT macosx${OSX_SYSTEM}) # to silence sdk not found warning, just overrides CMAKE_OSX_SYSROOT
		endif()
	endif()

	if(OSX_SYSTEM MATCHES 10.9)
		set(CMAKE_FIND_ROOT_PATH ${CMAKE_OSX_SYSROOT}) # make sure syslibs and headers are looked up in sdk ( expecially for 10.9 openGL atm. )
	endif()

	if(NOT CMAKE_OSX_DEPLOYMENT_TARGET)
		set(CMAKE_OSX_DEPLOYMENT_TARGET "10.6" CACHE STRING "" FORCE) # 10.6 is our min. target, if you use higher sdk, weak linking happens
	endif()
	
	if(NOT ${CMAKE_GENERATOR} MATCHES "Xcode")
		# force CMAKE_OSX_DEPLOYMENT_TARGET for makefiles, will not work else ( cmake bug ? )
		set(CMAKE_C_FLAGS "${CMAKE_C_FLAGS} -mmacosx-version-min=${CMAKE_OSX_DEPLOYMENT_TARGET}")
		set(CMAKE_CXX_FLAGS "${CMAKE_CXX_FLAGS} -mmacosx-version-min=${CMAKE_OSX_DEPLOYMENT_TARGET}")
		add_definitions("-DMACOSX_DEPLOYMENT_TARGET=${CMAKE_OSX_DEPLOYMENT_TARGET}")
	endif()

	option(WITH_LIBS10.5  "Use 10.5 libs (needed for 64bit builds)" OFF)
endif()


#-----------------------------------------------------------------------------
# Check for conflicting/unsupported configurations

if(NOT WITH_BLENDER AND NOT WITH_PLAYER AND NOT WITH_CYCLES_STANDALONE)
	message(FATAL_ERROR "At least one of WITH_BLENDER or WITH_PLAYER or WITH_CYCLES_STANDALONE must be enabled, nothing to do!")
endif()

if(NOT WITH_GAMEENGINE AND WITH_PLAYER)
	message(FATAL_ERROR "WITH_PLAYER requires WITH_GAMEENGINE")
endif()

if(NOT WITH_AUDASPACE)
	if(WITH_OPENAL)
		message(FATAL_ERROR "WITH_OPENAL requires WITH_AUDASPACE")
	endif()
	if(WITH_JACK)
		message(FATAL_ERROR "WITH_JACK requires WITH_AUDASPACE")
	endif()
	if(WITH_GAMEENGINE)
		message(FATAL_ERROR "WITH_GAMEENGINE requires WITH_AUDASPACE")
	endif()
endif()

if(NOT WITH_SDL AND WITH_GHOST_SDL)
	message(FATAL_ERROR "WITH_GHOST_SDL requires WITH_SDL")
endif()

if(WITH_IMAGE_REDCODE AND ((NOT WITH_IMAGE_OPENJPEG) OR (NOT WITH_CODEC_FFMPEG)))
	message(FATAL_ERROR "WITH_IMAGE_REDCODE requires WITH_IMAGE_OPENJPEG and WITH_CODEC_FFMPEG")
endif()

# python module, needs some different options
if(WITH_PYTHON_MODULE AND WITH_PLAYER)
	message(FATAL_ERROR "WITH_PYTHON_MODULE requires WITH_PLAYER to be OFF")
endif()

if(WITH_PYTHON_MODULE AND WITH_PYTHON_INSTALL)
	message(FATAL_ERROR "WITH_PYTHON_MODULE requires WITH_PYTHON_INSTALL to be OFF")
endif()


# may as well build python module without a UI
if(WITH_PYTHON_MODULE)
	set(WITH_HEADLESS ON)
endif()

if(NOT WITH_PYTHON)
	set(WITH_CYCLES OFF)
endif()

# enable boost for cycles, audaspace or i18n
# otherwise if the user disabled
if(NOT WITH_BOOST)
	# Explicitly disabled. so disable all deps.
	macro(set_and_warn
		_setting _val)
		if(${${_setting}})
			message(STATUS "'WITH_BOOST' is disabled: forceing 'set(${_setting} ${_val})'")
		endif()
		set(${_setting} ${_val})
	endmacro()

	set_and_warn(WITH_CYCLES         OFF)
	set_and_warn(WITH_AUDASPACE      OFF)
	set_and_warn(WITH_INTERNATIONAL  OFF)

	set_and_warn(WITH_OPENAL         OFF)  # depends on AUDASPACE
	set_and_warn(WITH_GAMEENGINE     OFF)  # depends on AUDASPACE
elseif(WITH_CYCLES OR WITH_OPENIMAGEIO OR WITH_AUDASPACE OR WITH_INTERNATIONAL)
	# Keep enabled
else()
	# Enabled but we don't need it
	set(WITH_BOOST OFF)
endif()

# auto enable openimageio for cycles
if(WITH_CYCLES)
	set(WITH_OPENIMAGEIO ON)

	# auto enable llvm for cycles_osl
	if(WITH_CYCLES_OSL)
		set(WITH_LLVM ON CACHE BOOL "" FORCE)
	endif()
else()
	set(WITH_CYCLES_OSL OFF)
endif()

# auto enable openimageio linking dependencies
if(WITH_OPENIMAGEIO)
	set(WITH_IMAGE_OPENEXR ON)
	set(WITH_IMAGE_TIFF ON)
endif()

# don't store paths to libs for portable distribution
if(WITH_INSTALL_PORTABLE)
	set(CMAKE_SKIP_BUILD_RPATH TRUE)
endif()

if(WITH_GHOST_SDL OR WITH_HEADLESS)
	set(WITH_X11           OFF)
	set(WITH_X11_XINPUT    OFF)
	set(WITH_X11_XF86VMODE OFF)
	set(WITH_GHOST_XDND    OFF)
	set(WITH_INPUT_IME     OFF)
endif()

if(WITH_CPU_SSE)
	TEST_SSE_SUPPORT(COMPILER_SSE_FLAG COMPILER_SSE2_FLAG)
else()
	message(STATUS "SSE and SSE2 optimizations are DISABLED!")
	set(COMPILER_SSE_FLAG)
	set(COMPILER_SSE2_FLAG)
endif()

TEST_STDBOOL_SUPPORT()
if(HAVE_STDBOOL_H)
	add_definitions(-DHAVE_STDBOOL_H)
endif()

#-----------------------------------------------------------------------------
# Check for valid directories
# ... a partial checkout may cause this.
#
# note: we need to check for a known subdir in both cases.
#       since uninitialized git submodules will give blank dirs

if(WITH_INTERNATIONAL)
	if(NOT EXISTS "${CMAKE_SOURCE_DIR}/release/datafiles/locale/languages")
		message(WARNING "Translation path '${CMAKE_SOURCE_DIR}/release/datafiles/locale' is missing, "
						"This is a 'git submodule', which are known not to work with bridges to other version "
						"control systems, disabling 'WITH_INTERNATIONAL'.")
		set(WITH_INTERNATIONAL OFF)
	endif()
endif()

if(WITH_PYTHON)
	if(NOT EXISTS "${CMAKE_SOURCE_DIR}/release/scripts/addons/modules")
		message(WARNING "Addons path '${CMAKE_SOURCE_DIR}/release/scripts/addons' is missing, "
						"This is a 'git submodule', which are known not to work with bridges to other version "
						"control systems: * CONTINUING WITHOUT ADDONS *")
	endif()
endif()

#-----------------------------------------------------------------------------
# Initialize un-cached vars, avoid unused warning

# linux only, not cached
set(WITH_BINRELOC OFF)

# MAXOSX only, set to avoid uninitialized
set(EXETYPE "")

# C/C++ flags
set(PLATFORM_CFLAGS)

# these are added to later on.
set(C_WARNINGS)
set(CXX_WARNINGS)

# for gcc -Wno-blah-blah
set(CC_REMOVE_STRICT_FLAGS)

# libraries to link the binary with passed to target_link_libraries()
# known as LLIBS to scons
set(PLATFORM_LINKLIBS "")

# Added to linker flags in setup_liblinks
# - CMAKE_EXE_LINKER_FLAGS
# - CMAKE_EXE_LINKER_FLAGS_DEBUG
set(PLATFORM_LINKFLAGS "")
set(PLATFORM_LINKFLAGS_DEBUG "")


# For alternate Python locations the commandline can be used to override detected/default cache settings, e.g:
# On Unix:
#   cmake ../blender \
#         -D PYTHON_VERSION=3.4 \
#         -D PYTHON_INCLUDE_DIR=/opt/py34/include/python3.4d \
#         -D PYTHON_LIBRARY=/opt/py34/lib/libpython3.4d.so
#
# On Macs:
#   cmake ../blender \
#         -D PYTHON_INCLUDE_DIR=/System/Library/Frameworks/Python.framework/Versions/3.4/include/python3.4 \
#         -D PYTHON_LIBPATH=/System/Library/Frameworks/Python.framework/Versions/3.4/lib/python3.4/config \
#         -G Xcode
#
# When changing any of this remember to update the notes in doc/build_systems/cmake.txt

#-----------------------------------------------------------------------------
#Platform specifics

if(WITH_X11)
	find_package(X11 REQUIRED)

	find_path(X11_XF86keysym_INCLUDE_PATH X11/XF86keysym.h ${X11_INC_SEARCH_PATH})
	mark_as_advanced(X11_XF86keysym_INCLUDE_PATH)

	list(APPEND PLATFORM_LINKLIBS ${X11_X11_LIB})

	if(WITH_X11_XINPUT)
		if(X11_Xinput_LIB)
			list(APPEND PLATFORM_LINKLIBS ${X11_Xinput_LIB})
		else()
			set(WITH_X11_XINPUT OFF)
		endif()
	endif()

	if(WITH_X11_XF86VMODE)
		# XXX, why dont cmake make this available?
		find_library(X11_Xxf86vmode_LIB Xxf86vm   ${X11_LIB_SEARCH_PATH})
		mark_as_advanced(X11_Xxf86vmode_LIB)
		if(X11_Xxf86vmode_LIB)
			list(APPEND PLATFORM_LINKLIBS ${X11_Xxf86vmode_LIB})
		else()
			set(WITH_X11_XF86VMODE OFF)
		endif()
	endif()

endif()

if(UNIX AND NOT APPLE)
	macro(find_package_wrapper)
		if(WITH_STATIC_LIBS)
			set(_cmake_find_library_suffixes_back ${CMAKE_FIND_LIBRARY_SUFFIXES})
			set(CMAKE_FIND_LIBRARY_SUFFIXES .a ${CMAKE_FIND_LIBRARY_SUFFIXES})
		endif()
		find_package(${ARGV})
		if(WITH_STATIC_LIBS)
			set(CMAKE_FIND_LIBRARY_SUFFIXES ${_cmake_find_library_suffixes_back})
			unset(_cmake_find_library_suffixes_back)
		endif()
	endmacro()

	find_package_wrapper(JPEG REQUIRED)
	find_package_wrapper(PNG REQUIRED)
	find_package_wrapper(ZLIB REQUIRED)
	find_package_wrapper(Freetype REQUIRED)

	if(WITH_LZO AND WITH_SYSTEM_LZO)
		find_package_wrapper(LZO)
		if(NOT LZO_FOUND)
			message(FATAL_ERROR "Failed finding system LZO version!")
		endif()
	endif()

	if(WITH_SYSTEM_EIGEN3)
		find_package_wrapper(Eigen3)
		if(NOT EIGEN3_FOUND)
			message(FATAL_ERROR "Failed finding system Eigen3 version!")
		endif()
	endif()
	# else values are set below for all platforms

	if(WITH_PYTHON)
		# No way to set py34. remove for now.
		# find_package(PythonLibs)

		# Use our own instead, since wothout py is such a rare case,
		# require this package
		# XXX Linking errors with debian static python :/
#		find_package_wrapper(PythonLibsUnix REQUIRED)
		find_package(PythonLibsUnix REQUIRED)
	endif()

	if(WITH_IMAGE_OPENEXR)
		find_package_wrapper(OpenEXR)  # our own module
		if(NOT OPENEXR_FOUND)
			set(WITH_IMAGE_OPENEXR OFF)
		endif()
	endif()

	if(WITH_IMAGE_OPENJPEG)
		find_package_wrapper(OpenJPEG)
		if(NOT OPENJPEG_FOUND)
			set(WITH_IMAGE_OPENJPEG OFF)
		endif()
	endif()

	if(WITH_IMAGE_TIFF)
		# XXX Linking errors with debian static tiff :/
#		find_package_wrapper(TIFF)
		find_package(TIFF)
		if(NOT TIFF_FOUND)
			set(WITH_IMAGE_TIFF OFF)
		endif()
	endif()

	# Audio IO
	if(WITH_OPENAL)
		find_package_wrapper(OpenAL)
		if(NOT OPENAL_FOUND)
			set(WITH_OPENAL OFF)
		endif()
	endif()

	if(WITH_SDL)
		if(WITH_SDL_DYNLOAD)
			set(SDL_INCLUDE_DIR "${CMAKE_CURRENT_SOURCE_DIR}/extern/sdlew/include/SDL2")
			set(SDL_LIBRARY)
		else()
			find_package_wrapper(SDL2)
			if(SDL2_FOUND)
				# Use same names for both versions of SDL until we move to 2.x.
				set(SDL_INCLUDE_DIR "${SDL2_INCLUDE_DIR}")
				set(SDL_LIBRARY "${SDL2_LIBRARY}")
				set(SDL_FOUND "${SDL2_FOUND}")
			else()
				find_package_wrapper(SDL)
			endif()
			mark_as_advanced(
				SDL_INCLUDE_DIR
				SDL_LIBRARY
			)
			# unset(SDLMAIN_LIBRARY CACHE)
			if(NOT SDL_FOUND)
				set(WITH_SDL OFF)
			endif()
		endif()
	endif()

	if(WITH_JACK)
		find_package_wrapper(Jack)
		if(NOT JACK_FOUND)
			set(WITH_JACK OFF)
		endif()
	endif()

	# Codecs
	if(WITH_CODEC_SNDFILE)
		find_package_wrapper(SndFile)
		if(NOT SNDFILE_FOUND)
			set(WITH_CODEC_SNDFILE OFF)
		endif()
	endif()

	if(WITH_CODEC_FFMPEG)
		set(FFMPEG /usr CACHE PATH "FFMPEG Directory")
		set(FFMPEG_LIBRARIES avformat avcodec avutil avdevice swscale CACHE STRING "FFMPEG Libraries")

		mark_as_advanced(FFMPEG)

		# lame, but until we have proper find module for ffmpeg
		set(FFMPEG_INCLUDE_DIRS ${FFMPEG}/include)
		if(EXISTS "${FFMPEG}/include/ffmpeg/")
			list(APPEND FFMPEG_INCLUDE_DIRS "${FFMPEG}/include/ffmpeg")
		endif()
		# end lameness

		mark_as_advanced(FFMPEG_LIBRARIES)
		set(FFMPEG_LIBPATH ${FFMPEG}/lib)
	endif()

	if(WITH_FFTW3)
		find_package_wrapper(Fftw3)
		if(NOT FFTW3_FOUND)
			set(WITH_FFTW3 OFF)
		endif()
	endif()

	if(WITH_OPENCOLLADA)
		find_package_wrapper(OpenCOLLADA)
		if(OPENCOLLADA_FOUND)
			find_package_wrapper(XML2)
			find_package_wrapper(PCRE)
		else()
			set(WITH_OPENCOLLADA OFF)
		endif()
	endif()

	if(WITH_MEM_JEMALLOC)
		find_package_wrapper(JeMalloc)
		if(NOT JEMALLOC_FOUND)
			set(WITH_MEM_JEMALLOC OFF)
		endif()
	endif()

	if(WITH_INPUT_NDOF)
		find_package_wrapper(Spacenav)
		if(NOT SPACENAV_FOUND)
			set(WITH_INPUT_NDOF OFF)
		endif()

		# use generic names within blenders buildsystem.
		if(SPACENAV_FOUND)
			set(NDOF_INCLUDE_DIRS ${SPACENAV_INCLUDE_DIRS})
			set(NDOF_LIBRARIES ${SPACENAV_LIBRARIES})
		endif()
	endif()

	if(WITH_CYCLES_OSL)
		set(CYCLES_OSL ${LIBDIR}/osl CACHE PATH "Path to OpenShadingLanguage installation")
		if(NOT OSL_ROOT)
			set(OSL_ROOT ${CYCLES_OSL})
		endif()
		find_package_wrapper(OpenShadingLanguage)
		if(OSL_FOUND)
			if(${OSL_LIBRARY_VERSION_MAJOR} EQUAL "1" AND ${OSL_LIBRARY_VERSION_MINOR} LESS "6")
				# Note: --whole-archive is needed to force loading of all symbols in liboslexec,
				# otherwise LLVM is missing the osl_allocate_closure_component function
				set(OSL_LIBRARIES ${OSL_OSLCOMP_LIBRARY} -Wl,--whole-archive ${OSL_OSLEXEC_LIBRARY} -Wl,--no-whole-archive ${OSL_OSLQUERY_LIBRARY})
			endif()
		else()
			message(STATUS "OSL not found, disabling it from Cycles")
			set(WITH_CYCLES_OSL OFF)
		endif()
	endif()

	if(WITH_BOOST)
		# uses in build instructions to override include and library variables
		if(NOT BOOST_CUSTOM)
			if(WITH_STATIC_LIBS)
				set(Boost_USE_STATIC_LIBS ON)
			endif()
			set(Boost_USE_MULTITHREADED ON)
			set(__boost_packages filesystem regex system thread date_time)
			if(WITH_CYCLES_OSL)
				if(NOT (${OSL_LIBRARY_VERSION_MAJOR} EQUAL "1" AND ${OSL_LIBRARY_VERSION_MINOR} LESS "6"))
					list(APPEND __boost_packages wave)
				else()
				endif()
			endif()
			if(WITH_INTERNATIONAL)
				list(APPEND __boost_packages locale)
			endif()
			if(WITH_CYCLES_NETWORK)
				list(APPEND __boost_packages serialization)
			endif()
			find_package(Boost 1.48 COMPONENTS ${__boost_packages})
			if(NOT Boost_FOUND)
				# try to find non-multithreaded if -mt not found, this flag
				# doesn't matter for us, it has nothing to do with thread
				# safety, but keep it to not disturb build setups
				set(Boost_USE_MULTITHREADED OFF)
				find_package(Boost 1.48 COMPONENTS ${__boost_packages})
			endif()
			unset(__boost_packages)
			if(Boost_USE_STATIC_LIBS AND WITH_BOOST_ICU)
				find_package(IcuLinux)
			endif()
			mark_as_advanced(Boost_DIR)  # why doesnt boost do this?
		endif()

		set(BOOST_INCLUDE_DIR ${Boost_INCLUDE_DIRS})
		set(BOOST_LIBRARIES ${Boost_LIBRARIES})
		set(BOOST_LIBPATH ${Boost_LIBRARY_DIRS})
		set(BOOST_DEFINITIONS "-DBOOST_ALL_NO_LIB")
	endif()

	if(WITH_OPENIMAGEIO)
		find_package_wrapper(OpenImageIO)
		if(NOT OPENIMAGEIO_PUGIXML_FOUND AND WITH_CYCLES_STANDALONE)
			find_package_wrapper(PugiXML)
		else()
			set(PUGIXML_INCLUDE_DIR "${OPENIMAGEIO_INCLUDE_DIR/OpenImageIO}")
			set(PUGIXML_LIBRARIES "")
		endif()

		set(OPENIMAGEIO_LIBRARIES ${OPENIMAGEIO_LIBRARIES} ${PNG_LIBRARIES} ${JPEG_LIBRARIES} ${ZLIB_LIBRARIES} ${BOOST_LIBRARIES})
		set(OPENIMAGEIO_LIBPATH)  # TODO, remove and reference the absolute path everywhere
		set(OPENIMAGEIO_DEFINITIONS "")

		if(WITH_IMAGE_TIFF)
			list(APPEND OPENIMAGEIO_LIBRARIES "${TIFF_LIBRARY}")
		endif()
		if(WITH_IMAGE_OPENEXR)
			list(APPEND OPENIMAGEIO_LIBRARIES "${OPENEXR_LIBRARIES}")
		endif()

		if(NOT OPENIMAGEIO_FOUND)
			set(WITH_OPENIMAGEIO OFF)
			message(STATUS "OpenImageIO not found, disabling WITH_CYCLES")
		endif()
	endif()

	if(WITH_OPENCOLORIO)
		find_package_wrapper(OpenColorIO)

		set(OPENCOLORIO_LIBRARIES ${OPENCOLORIO_LIBRARIES})
		set(OPENCOLORIO_LIBPATH)  # TODO, remove and reference the absolute path everywhere
		set(OPENCOLORIO_DEFINITIONS)

		if(NOT OPENCOLORIO_FOUND)
			set(WITH_OPENCOLORIO OFF)
			message(STATUS "OpenColorIO not found")
		endif()
	endif()

	if(WITH_LLVM)
        find_package_wrapper(LLVM)

        if(NOT LLVM_FOUND)
			set(WITH_LLVM OFF)
			message(STATUS "LLVM not found")
		endif()
	endif()

	if(WITH_LLVM OR WITH_SDL_DYNLOAD)
		# Fix for conflict with Mesa llvmpipe
		set(PLATFORM_LINKFLAGS "${PLATFORM_LINKFLAGS} -Wl,--version-script='${CMAKE_SOURCE_DIR}/source/creator/blender.map'")
	endif()

	if(WITH_OPENSUBDIV)
		find_package_wrapper(OpenSubdiv)

		set(OPENSUBDIV_LIBRARIES ${OPENSUBDIV_LIBRARIES})
		set(OPENSUBDIV_LIBPATH)  # TODO, remove and reference the absolute path everywhere

		if(NOT OPENSUBDIV_FOUND)
			set(WITH_OPENSUBDIV OFF)
			message(STATUS "OpenSundiv not found")
		endif()
	endif()

	# OpenSuse needs lutil, ArchLinux not, for now keep, can avoid by using --as-needed
	list(APPEND PLATFORM_LINKLIBS -lutil -lc -lm)

	find_package(Threads REQUIRED)
	list(APPEND PLATFORM_LINKLIBS ${CMAKE_THREAD_LIBS_INIT})
	# used by other platforms
	set(PTHREADS_LIBRARIES ${CMAKE_THREAD_LIBS_INIT})

	if(CMAKE_DL_LIBS)
		list(APPEND PLATFORM_LINKLIBS ${CMAKE_DL_LIBS})
	endif()

	if(CMAKE_SYSTEM_NAME MATCHES "Linux")
		if(NOT WITH_PYTHON_MODULE)
			# binreloc is linux only
			set(BINRELOC_INCLUDE_DIRS ${CMAKE_SOURCE_DIR}/extern/binreloc/include)
			set(WITH_BINRELOC ON)
		endif()
	endif()

	# lfs on glibc, all compilers should use
	add_definitions(-D_LARGEFILE_SOURCE -D_FILE_OFFSET_BITS=64 -D_LARGEFILE64_SOURCE)

	# GNU Compiler
	if(CMAKE_COMPILER_IS_GNUCC)
		set(PLATFORM_CFLAGS "-pipe -fPIC -funsigned-char -fno-strict-aliasing")

		if(NOT "${CMAKE_C_COMPILER_VERSION}" VERSION_LESS "5.0")
			# GCC5 uses gnu11, until we update, force c89
			# though some c11 features can still be used.
			set(CMAKE_C_FLAGS "${CMAKE_C_FLAGS} -std=gnu89")
		endif()

		# use ld.gold linker if available, could make optional
		execute_process(
		        COMMAND ${CMAKE_C_COMPILER} -fuse-ld=gold -Wl,--version
		        ERROR_QUIET OUTPUT_VARIABLE LD_VERSION)
		if ("${LD_VERSION}" MATCHES "GNU gold")
			set(CMAKE_C_FLAGS "${CMAKE_C_FLAGS} -fuse-ld=gold")
			set(CMAKE_CXX_FLAGS "${CMAKE_CXX_FLAGS} -fuse-ld=gold")
		else ()
			message(INFO "GNU gold linker isn't available, using the default system linker.")
		endif ()
		unset(LD_VERSION)

	# CLang is the same as GCC for now.
	elseif(CMAKE_C_COMPILER_ID MATCHES "Clang")
		set(PLATFORM_CFLAGS "-pipe -fPIC -funsigned-char -fno-strict-aliasing")
	# Solaris CC
	elseif(CMAKE_C_COMPILER_ID MATCHES "SunPro")
		set(PLATFORM_CFLAGS "-pipe -features=extensions -fPIC -D__FUNCTION__=__func__")
		
	# Intel C++ Compiler
	elseif(CMAKE_C_COMPILER_ID MATCHES "Intel")
		# think these next two are broken
		find_program(XIAR xiar)
		if(XIAR)
			set(CMAKE_AR "${XIAR}")
		endif()
		mark_as_advanced(XIAR)

		find_program(XILD xild)
		if(XILD)
			set(CMAKE_LINKER "${XILD}")
		endif()
		mark_as_advanced(XILD)

		set(CMAKE_C_FLAGS "${CMAKE_C_FLAGS} -fp-model precise -prec_div -parallel")
		set(CMAKE_CXX_FLAGS "${CMAKE_CXX_FLAGS} -fp-model precise -prec_div -parallel")

		# set(PLATFORM_CFLAGS "${PLATFORM_CFLAGS} -diag-enable sc3")
		set(PLATFORM_CFLAGS "-pipe -fPIC -funsigned-char -fno-strict-aliasing")
		set(PLATFORM_LINKFLAGS "${PLATFORM_LINKFLAGS} -static-intel")
	endif()

elseif(WIN32)

	add_definitions(-DWIN32)

	if(MSVC)

		# needed for some MSVC installations
		set(CMAKE_EXE_LINKER_FLAGS "${CMAKE_EXE_LINKER_FLAGS} /SAFESEH:NO")
		set(CMAKE_SHARED_LINKER_FLAGS "${CMAKE_SHARED_LINKER_FLAGS} /SAFESEH:NO")
		set(CMAKE_MODULE_LINKER_FLAGS "${CMAKE_MODULE_LINKER_FLAGS} /SAFESEH:NO")

		list(APPEND PLATFORM_LINKLIBS ws2_32 vfw32 winmm kernel32 user32 gdi32 comdlg32 advapi32 shfolder shell32 ole32 oleaut32 uuid psapi Dbghelp)

		if(WITH_INPUT_IME)
			list(APPEND PLATFORM_LINKLIBS imm32)
		endif()

		add_definitions(
			-D_CRT_NONSTDC_NO_DEPRECATE
			-D_CRT_SECURE_NO_DEPRECATE
			-D_SCL_SECURE_NO_DEPRECATE
			-D_CONSOLE
			-D_LIB
		)

		# MSVC11 needs _ALLOW_KEYWORD_MACROS to build
		add_definitions(-D_ALLOW_KEYWORD_MACROS)

		if(CMAKE_CL_64)
			# We want to support Vista level ABI for x64
			add_definitions(-D_WIN32_WINNT=0x600)
		endif()

		# Make cmake find the msvc redistributables
		set(CMAKE_INSTALL_SYSTEM_RUNTIME_LIBS_SKIP TRUE)
		include(InstallRequiredSystemLibraries)

		set(CMAKE_CXX_FLAGS "/nologo /J /Gd /EHsc /MP" CACHE STRING "MSVC MT C++ flags " FORCE)
		set(CMAKE_C_FLAGS   "/nologo /J /Gd /MP"       CACHE STRING "MSVC MT C++ flags " FORCE)

		if(CMAKE_CL_64)
			set(CMAKE_CXX_FLAGS_DEBUG "/Od /RTC1 /MTd /Zi /MP" CACHE STRING "MSVC MT flags " FORCE)
		else()
			set(CMAKE_CXX_FLAGS_DEBUG "/Od /RTC1 /MTd /ZI /MP" CACHE STRING "MSVC MT flags " FORCE)
		endif()
		set(CMAKE_CXX_FLAGS_RELEASE "/O2 /Ob2 /MT /MP" CACHE STRING "MSVC MT flags " FORCE)
		set(CMAKE_CXX_FLAGS_MINSIZEREL "/O1 /Ob1 /MT /MP" CACHE STRING "MSVC MT flags " FORCE)
		set(CMAKE_CXX_FLAGS_RELWITHDEBINFO "/O2 /Ob1 /MT /Zi /MP" CACHE STRING "MSVC MT flags " FORCE)
		if(CMAKE_CL_64)
			set(CMAKE_C_FLAGS_DEBUG "/Od /RTC1 /MTd /Zi /MP" CACHE STRING "MSVC MT flags " FORCE)
		else()
			set(CMAKE_C_FLAGS_DEBUG "/Od /RTC1 /MTd /ZI /MP" CACHE STRING "MSVC MT flags " FORCE)
		endif()
		set(CMAKE_C_FLAGS_RELEASE "/O2 /Ob2 /MT /MP" CACHE STRING "MSVC MT flags " FORCE)
		set(CMAKE_C_FLAGS_MINSIZEREL "/O1 /Ob1 /MT /MP" CACHE STRING "MSVC MT flags " FORCE)
		set(CMAKE_C_FLAGS_RELWITHDEBINFO "/O2 /Ob1 /MT /Zi /MP" CACHE STRING "MSVC MT flags " FORCE)


		set(PLATFORM_LINKFLAGS "/SUBSYSTEM:CONSOLE /STACK:2097152 /INCREMENTAL:NO /NODEFAULTLIB:msvcrt.lib /NODEFAULTLIB:msvcmrt.lib /NODEFAULTLIB:msvcurt.lib /NODEFAULTLIB:msvcrtd.lib")

		# MSVC only, Mingw doesnt need
		if(CMAKE_CL_64)
			set(PLATFORM_LINKFLAGS "/MACHINE:X64 /OPT:NOREF ${PLATFORM_LINKFLAGS}")
		else()
			set(PLATFORM_LINKFLAGS "/MACHINE:IX86 /LARGEADDRESSAWARE ${PLATFORM_LINKFLAGS}")
		endif()

		set(PLATFORM_LINKFLAGS_DEBUG "/IGNORE:4099 /NODEFAULTLIB:libcmt.lib /NODEFAULTLIB:libc.lib")

		if(NOT DEFINED LIBDIR)
			# Setup 64bit and 64bit windows systems
			if(CMAKE_CL_64)
				message(STATUS "64 bit compiler detected.")
				set(LIBDIR ${CMAKE_SOURCE_DIR}/../lib/win64_vc12)
			else()
				message(STATUS "32 bit compiler detected.")
				set(LIBDIR ${CMAKE_SOURCE_DIR}/../lib/windows_vc12)
			endif()
		else()
			message(STATUS using LIBDIR  ${LIBDIR})
		endif()

		# Add each of our libraries to our cmake_prefix_path so find_package() could work
		file(GLOB children RELATIVE ${LIBDIR} ${LIBDIR}/*)
		foreach(child ${children})
		if(IS_DIRECTORY ${LIBDIR}/${child})
			list(APPEND CMAKE_PREFIX_PATH  ${LIBDIR}/${child})
		endif()
		endforeach()

		set(ZLIB_INCLUDE_DIRS ${LIBDIR}/zlib/include)
		set(ZLIB_LIBRARIES ${LIBDIR}/zlib/lib/libz_st.lib)
		set(ZLIB_INCLUDE_DIR ${LIBDIR}/zlib/include)
		set(ZLIB_LIBRARY ${LIBDIR}/zlib/lib/libz_st.lib)
		set(ZLIB_DIR ${LIBDIR}/zlib)
		#find_package(zlib) # we want to find before finding things that depend on it like png


		find_package(png)
		if(NOT PNG_FOUND)
			message(WARNING "Using HARDCODED libpng locations")
			set(PNG_PNG_INCLUDE_DIR ${LIBDIR}/png/include)
			set(PNG_LIBRARIES libpng)
			set(PNG "${LIBDIR}/png")
			set(PNG_INCLUDE_DIRS "${PNG}/include")
			set(PNG_LIBPATH ${PNG}/lib) # not cmake defined
		endif()

		if(MSVC)
			set(JPEG_NAMES ${JPEG_NAMES} libjpeg)
		endif()
		find_package(jpeg REQUIRED)

		set(PTHREADS_INCLUDE_DIRS ${LIBDIR}/pthreads/include)
		set(PTHREADS_LIBRARIES ${LIBDIR}/pthreads/lib/pthreadVC2.lib)

		set(FREETYPE ${LIBDIR}/freetype)
		set(FREETYPE_INCLUDE_DIRS
			${LIBDIR}/freetype/include
			${LIBDIR}/freetype/include/freetype2
		)
		set(FREETYPE_LIBRARY ${LIBDIR}/freetype/lib/freetype2ST.lib)
		find_package(freetype REQUIRED)

		if(WITH_FFTW3)
			set(FFTW3 ${LIBDIR}/fftw3)
			set(FFTW3_LIBRARIES libfftw)
			set(FFTW3_INCLUDE_DIRS ${FFTW3}/include)
			set(FFTW3_LIBPATH ${FFTW3}/lib)
		endif()

		if(WITH_OPENCOLLADA)
			set(OPENCOLLADA ${LIBDIR}/opencollada)

			set(OPENCOLLADA_INCLUDE_DIRS
				${OPENCOLLADA}/include/opencollada/COLLADAStreamWriter
				${OPENCOLLADA}/include/opencollada/COLLADABaseUtils
				${OPENCOLLADA}/include/opencollada/COLLADAFramework
				${OPENCOLLADA}/include/opencollada/COLLADASaxFrameworkLoader
				${OPENCOLLADA}/include/opencollada/GeneratedSaxParser
			)

			set(OPENCOLLADA_LIBRARIES
				${OPENCOLLADA}/lib/opencollada/OpenCOLLADASaxFrameworkLoader.lib
				${OPENCOLLADA}/lib/opencollada/OpenCOLLADAFramework.lib
				${OPENCOLLADA}/lib/opencollada/OpenCOLLADABaseUtils.lib
				${OPENCOLLADA}/lib/opencollada/OpenCOLLADAStreamWriter.lib
				${OPENCOLLADA}/lib/opencollada/MathMLSolver.lib
				${OPENCOLLADA}/lib/opencollada/GeneratedSaxParser.lib
				${OPENCOLLADA}/lib/opencollada/xml.lib
				${OPENCOLLADA}/lib/opencollada/buffer.lib
				${OPENCOLLADA}/lib/opencollada/ftoa.lib
			)

			if(NOT WITH_LLVM)
				list(APPEND OPENCOLLADA_LIBRARIES ${OPENCOLLADA}/lib/opencollada/UTF.lib)
			endif()

			set(PCRE_LIBRARIES
				${OPENCOLLADA}/lib/opencollada/pcre.lib
			)
		endif()

		if(WITH_CODEC_FFMPEG)
			set(FFMPEG_INCLUDE_DIRS
				${LIBDIR}/ffmpeg/include
				${LIBDIR}/ffmpeg/include/msvc
			)
			find_package(FFMPEG)
			if(NOT FFMPEG_FOUND)
				message(WARNING "Using HARDCODED ffmpeg locations")
				set(FFMPEG_LIBRARY_VERSION 55)
				set(FFMPEG_LIBRARY_VERSION_AVU 52)
				set(FFMPEG_LIBRARIES
					${LIBDIR}/ffmpeg/lib/avcodec-${FFMPEG_LIBRARY_VERSION}.lib
					${LIBDIR}/ffmpeg/lib/avformat-${FFMPEG_LIBRARY_VERSION}.lib
					${LIBDIR}/ffmpeg/lib/avdevice-${FFMPEG_LIBRARY_VERSION}.lib
					${LIBDIR}/ffmpeg/lib/avutil-${FFMPEG_LIBRARY_VERSION_AVU}.lib
					${LIBDIR}/ffmpeg/lib/swscale-2.lib
					)
			endif()
		endif()

		if(WITH_IMAGE_OPENEXR)
			set(OPENEXR_ROOT_DIR ${LIBDIR}/openexr)
			set(OPENEXR_VERSION "2.1")
			find_package(OPENEXR REQUIRED)
			if(NOT OPENEXR_FOUND)
				message(WARNING "Using HARDCODED OpenEXR locations")
				set(OPENEXR ${LIBDIR}/openexr)
				set(OPENEXR_INCLUDE_DIR ${OPENEXR}/include)
				set(OPENEXR_INCLUDE_DIRS ${OPENEXR}/include/OpenEXR)
				set(OPENEXR_LIBPATH ${OPENEXR}/lib)
				set(OPENEXR_LIBRARIES
					${OPENEXR_LIBPATH}/Iex-2_2.lib
					${OPENEXR_LIBPATH}/Half.lib
					${OPENEXR_LIBPATH}/IlmImf-2_2.lib
					${OPENEXR_LIBPATH}/Imath-2_2.lib
					${OPENEXR_LIBPATH}/IlmThread-2_2.lib
				)
			endif()
		endif()

		if(WITH_IMAGE_TIFF)
		# Try to find tiff first then complain and set static and maybe wrong paths
		find_package(TIFF)
		if(NOT TIFF_FOUND)
			message(WARNING "Using HARDCODED libtiff locations")
			set(TIFF_LIBRARY ${LIBDIR}/tiff/lib/libtiff.lib)
			set(TIFF_INCLUDE_DIR ${LIBDIR}/tiff/include)
		endif()
		endif()

		if(WITH_JACK)
			set(JACK_INCLUDE_DIRS
				${LIBDIR}/jack/include/jack
				${LIBDIR}/jack/include
			)
			set(JACK_LIBRARIES optimized ${LIBDIR}/jack/lib/libjack.lib debug ${LIBDIR}/jack/lib/libjack_d.lib)
		endif()

		if(WITH_PYTHON)
			set(PYTHON_VERSION 3.4) # CACHE STRING)

			string(REPLACE "." "" _PYTHON_VERSION_NO_DOTS ${PYTHON_VERSION})
			# Use shared libs for vc2008 and vc2010 until we actually have vc2010 libs
			set(PYTHON_LIBRARY ${LIBDIR}/python/lib/python${_PYTHON_VERSION_NO_DOTS}.lib)
			unset(_PYTHON_VERSION_NO_DOTS)

			# Shared includes for both vc2008 and vc2010
			set(PYTHON_INCLUDE_DIR ${LIBDIR}/python/include/python${PYTHON_VERSION})

			# uncached vars
			set(PYTHON_INCLUDE_DIRS "${PYTHON_INCLUDE_DIR}")
			set(PYTHON_LIBRARIES  "${PYTHON_LIBRARY}")
		endif()

		if(WITH_BOOST)
			if(WITH_CYCLES_OSL)
				set(boost_extra_libs wave)
			endif()
			if(WITH_INTERNATIONAL)
				list(APPEND boost_extra_libs locale)
			endif()
			set(Boost_USE_STATIC_RUNTIME ON) # prefix lib
			set(Boost_USE_MULTITHREADED ON) # suffix -mt
			set(Boost_USE_STATIC_LIBS ON) # suffix -s
			find_package(Boost COMPONENTS date_time filesystem thread regex system ${boost_extra_libs})
			if(NOT Boost_FOUND)
				message(WARNING "USING HARDCODED boost locations")
				set(BOOST ${LIBDIR}/boost)
				set(BOOST_INCLUDE_DIR ${BOOST}/include)
				if(MSVC12)
					set(BOOST_LIBPATH ${BOOST}/lib)
					set(BOOST_POSTFIX "vc120-mt-s-1_55.lib")
					set(BOOST_DEBUG_POSTFIX "vc120-mt-sgd-1_55.lib")
				else()
					set(BOOST_LIBPATH ${BOOST}/lib)
					set(BOOST_POSTFIX "vc90-mt-s-1_49.lib")
					set(BOOST_DEBUG_POSTFIX "vc90-mt-sgd-1_49.lib")
				endif()
				set(BOOST_LIBRARIES
					optimized libboost_date_time-${BOOST_POSTFIX} optimized libboost_filesystem-${BOOST_POSTFIX}
					optimized libboost_regex-${BOOST_POSTFIX}
					optimized libboost_system-${BOOST_POSTFIX} optimized libboost_thread-${BOOST_POSTFIX}
					debug libboost_date_time-${BOOST_DEBUG_POSTFIX} debug libboost_filesystem-${BOOST_DEBUG_POSTFIX}
					debug libboost_regex-${BOOST_DEBUG_POSTFIX}
					debug libboost_system-${BOOST_DEBUG_POSTFIX} debug libboost_thread-${BOOST_DEBUG_POSTFIX})
				if(WITH_CYCLES_OSL)
					set(BOOST_LIBRARIES ${BOOST_LIBRARIES}
						optimized libboost_wave-${BOOST_POSTFIX}
						debug libboost_wave-${BOOST_DEBUG_POSTFIX})
				endif()
				if(WITH_INTERNATIONAL)
					set(BOOST_LIBRARIES ${BOOST_LIBRARIES}
						optimized libboost_locale-${BOOST_POSTFIX}
						debug libboost_locale-${BOOST_DEBUG_POSTFIX})
				endif()
			else() # we found boost using find_package
				set(BOOST_INCLUDE_DIR ${Boost_INCLUDE_DIRS})
				set(BOOST_LIBRARIES ${Boost_LIBRARIES})
				set(BOOST_LIBPATH ${Boost_LIBRARY_DIRS})
			endif()
			set(BOOST_DEFINITIONS "-DBOOST_ALL_NO_LIB")
		endif()
			
		if(WITH_OPENIMAGEIO)
			find_package(OpenImageIO)
			set(OPENIMAGEIO ${LIBDIR}/openimageio)
			set(OPENIMAGEIO_INCLUDE_DIRS ${OPENIMAGEIO}/include)
			set(OIIO_OPTIMIZED optimized OpenImageIO optimized OpenImageIO_Util)
			set(OIIO_DEBUG debug OpenImageIO_d debug OpenImageIO_Util_d)
			set(OPENIMAGEIO_LIBRARIES ${OIIO_OPTIMIZED} ${OIIO_DEBUG})
			set(OPENIMAGEIO_LIBPATH ${OPENIMAGEIO}/lib)
			set(OPENIMAGEIO_DEFINITIONS "-DUSE_TBB=0")
			set(OPENCOLORIO_DEFINITIONS "-DOCIO_STATIC_BUILD")
			set(OPENIMAGEIO_IDIFF "${OPENIMAGEIO}/bin/idiff.exe")
			add_definitions(-DOIIO_STATIC_BUILD)
		endif()

		if(WITH_LLVM)
			set(LLVM_ROOT_DIR ${LIBDIR}/llvm CACHE PATH	"Path to the LLVM installation")
			file(GLOB LLVM_LIBRARY_OPTIMIZED ${LLVM_ROOT_DIR}/lib/*.lib)

			if(EXISTS ${LLVM_ROOT_DIR}/debug/lib)
				foreach(LLVM_OPTIMIZED_LIB ${LLVM_LIBRARY_OPTIMIZED})
					get_filename_component(LIBNAME ${LLVM_OPTIMIZED_LIB} ABSOLUTE)
					list(APPEND LLVM_LIBS optimized ${LIBNAME})
				endforeach(LLVM_OPTIMIZED_LIB)
			
				file(GLOB LLVM_LIBRARY_DEBUG ${LLVM_ROOT_DIR}/debug/lib/*.lib)

				foreach(LLVM_DEBUG_LIB ${LLVM_LIBRARY_DEBUG})
					get_filename_component(LIBNAME ${LLVM_DEBUG_LIB} ABSOLUTE)
					list(APPEND LLVM_LIBS debug ${LIBNAME})
				endforeach(LLVM_DEBUG_LIB)

				set(LLVM_LIBRARY ${LLVM_LIBS})
			else()
				message(WARNING "LLVM debug libs not present on this system. Using release libs for debug builds.")
				set(LLVM_LIBRARY ${LLVM_LIBRARY_OPTIMIZED})
			endif()
			
		endif()
	
		if(WITH_OPENCOLORIO)
			set(OPENCOLORIO ${LIBDIR}/opencolorio)
			set(OPENCOLORIO_INCLUDE_DIRS ${OPENCOLORIO}/include)
			set(OPENCOLORIO_LIBRARIES OpenColorIO)
			set(OPENCOLORIO_LIBPATH ${LIBDIR}/opencolorio/lib)
			set(OPENCOLORIO_DEFINITIONS)
		endif()
		

		if(WITH_MOD_CLOTH_ELTOPO)
			set(LAPACK ${LIBDIR}/lapack)
			# set(LAPACK_INCLUDE_DIR ${LAPACK}/include)
			set(LAPACK_LIBPATH ${LAPACK}/lib)
			set(LAPACK_LIBRARIES
				${LIBDIR}/lapack/lib/libf2c.lib
				${LIBDIR}/lapack/lib/clapack_nowrap.lib
				${LIBDIR}/lapack/lib/BLAS_nowrap.lib
			)
		endif()

<<<<<<< HEAD
		if(WITH_OPENSUBDIV)
			set(OPENSUBDIV_INCLUDE_DIR ${LIBDIR}/opensubdiv/include)
			set(OPENSUBDIV_LIBRARIES "osdutil osdCPU osdGPU")
			set(OPENSUBDIV_LIBPATH ${LIBDIR}/opensubdiv/lib)
			find_package(OpenSubdiv)
=======
		if(WITH_SDL)
			set(SDL ${LIBDIR}/sdl)
			set(SDL_INCLUDE_DIR ${SDL}/include)
			set(SDL_LIBRARY SDL2)
			set(SDL_LIBPATH ${SDL}/lib)
>>>>>>> fa823dc8
		endif()

		# used in many places so include globally, like OpenGL
		blender_include_dirs_sys("${PTHREADS_INCLUDE_DIRS}")

	elseif(CMAKE_COMPILER_IS_GNUCC)
		# keep GCC specific stuff here
		include(CheckCSourceCompiles)
		# Setup 64bit and 64bit windows systems
		CHECK_C_SOURCE_COMPILES("
			#ifndef __MINGW64__
			#error
			#endif
			int main(void) { return 0; }
			" 
			WITH_MINGW64)
		
		if(WITH_MINGW64)
			message(STATUS "Compiling for 64 bit with MinGW-w64.")
			execute_process(COMMAND ${CMAKE_C_COMPILER} -dumpversion OUTPUT_VARIABLE GCC_VERSION)
			if(GCC_VERSION VERSION_GREATER 4.9 OR GCC_VERSION VERSION_EQUAL 4.9)
				set(LIBDIR ${CMAKE_SOURCE_DIR}/../lib/mingw64_gcc49)
			else()
				set(LIBDIR ${CMAKE_SOURCE_DIR}/../lib/mingw64)
			endif()
		else()
			message(STATUS "Compiling for 32 bit with MinGW-w32.")
			set(LIBDIR ${CMAKE_SOURCE_DIR}/../lib/mingw32)
			
			if(WITH_RAYOPTIMIZATION)
				message(WARNING "MinGW-w32 is known to be unstable with 'WITH_RAYOPTIMIZATION' option enabled.")
			endif()
		endif()
		
		list(APPEND PLATFORM_LINKLIBS -lshell32 -lshfolder -lgdi32 -lmsvcrt -lwinmm -lmingw32 -lm -lws2_32 -lz -lstdc++ -lole32 -luuid -lwsock32 -lpsapi -ldbghelp)

		if(WITH_INPUT_IME)
			list(APPEND PLATFORM_LINKLIBS -limm32)
		endif()

		set(PLATFORM_CFLAGS "-pipe -funsigned-char -fno-strict-aliasing")

		if(WITH_MINGW64)
			set(CMAKE_CXX_FLAGS "${CMAKE_CXX_FLAGS} -fpermissive")
			list(APPEND PLATFORM_LINKLIBS -lpthread)
			
			add_definitions(-DFREE_WINDOWS64 -DMS_WIN64)
		endif()

		add_definitions(-D_LARGEFILE_SOURCE -D_FILE_OFFSET_BITS=64 -D_LARGEFILE64_SOURCE)

		add_definitions(-DFREE_WINDOWS)

		set(PNG "${LIBDIR}/png")
		set(PNG_INCLUDE_DIRS "${PNG}/include")
		set(PNG_LIBPATH ${PNG}/lib) # not cmake defined

		if(WITH_MINGW64)
			set(JPEG_LIBRARIES jpeg)
		else()
			set(JPEG_LIBRARIES libjpeg)
		endif()
		set(PNG_LIBRARIES png)

		set(ZLIB ${LIBDIR}/zlib)
		set(ZLIB_INCLUDE_DIRS ${ZLIB}/include)
		set(ZLIB_LIBPATH ${ZLIB}/lib)
		set(ZLIB_LIBRARIES z)

		set(JPEG "${LIBDIR}/jpeg")
		set(JPEG_INCLUDE_DIR "${JPEG}/include")
		set(JPEG_LIBPATH ${JPEG}/lib) # not cmake defined
		
		# comes with own pthread library
		if(NOT WITH_MINGW64)
			set(PTHREADS ${LIBDIR}/pthreads)
			#set(PTHREADS_INCLUDE_DIRS ${PTHREADS}/include)
			set(PTHREADS_LIBPATH ${PTHREADS}/lib)
			set(PTHREADS_LIBRARIES pthreadGC2)
		endif()
		
		set(FREETYPE ${LIBDIR}/freetype)
		set(FREETYPE_INCLUDE_DIRS ${FREETYPE}/include ${FREETYPE}/include/freetype2)
		set(FREETYPE_LIBPATH ${FREETYPE}/lib)
		set(FREETYPE_LIBRARY freetype)

		if(WITH_FFTW3)
			set(FFTW3 ${LIBDIR}/fftw3)
			set(FFTW3_LIBRARIES fftw3)
			set(FFTW3_INCLUDE_DIRS ${FFTW3}/include)
			set(FFTW3_LIBPATH ${FFTW3}/lib)
		endif()

		if(WITH_OPENCOLLADA)
			set(OPENCOLLADA ${LIBDIR}/opencollada)
			set(OPENCOLLADA_INCLUDE_DIRS
				${OPENCOLLADA}/include/opencollada/COLLADAStreamWriter
				${OPENCOLLADA}/include/opencollada/COLLADABaseUtils
				${OPENCOLLADA}/include/opencollada/COLLADAFramework
				${OPENCOLLADA}/include/opencollada/COLLADASaxFrameworkLoader
				${OPENCOLLADA}/include/opencollada/GeneratedSaxParser
			)
			set(OPENCOLLADA_LIBPATH ${OPENCOLLADA}/lib/opencollada)
			set(OPENCOLLADA_LIBRARIES OpenCOLLADAStreamWriter OpenCOLLADASaxFrameworkLoader OpenCOLLADAFramework OpenCOLLADABaseUtils GeneratedSaxParser UTF MathMLSolver buffer ftoa xml)
			set(PCRE_LIBRARIES pcre)
		endif()

		if(WITH_CODEC_FFMPEG)
			set(FFMPEG ${LIBDIR}/ffmpeg)
			set(FFMPEG_INCLUDE_DIRS ${FFMPEG}/include)
			if(WITH_MINGW64)
				set(FFMPEG_LIBRARIES avcodec.dll avformat.dll avdevice.dll avutil.dll swscale.dll swresample.dll)
			else()
				set(FFMPEG_LIBRARIES avcodec-55 avformat-55 avdevice-55 avutil-52 swscale-2)
			endif()
			set(FFMPEG_LIBPATH ${FFMPEG}/lib)
		endif()

		if(WITH_IMAGE_OPENEXR)
			set(OPENEXR ${LIBDIR}/openexr)
			set(OPENEXR_INCLUDE_DIR ${OPENEXR}/include)
			set(OPENEXR_INCLUDE_DIRS ${OPENEXR}/include/OpenEXR)
			set(OPENEXR_LIBRARIES Half IlmImf Imath IlmThread Iex)
			set(OPENEXR_LIBPATH ${OPENEXR}/lib)
		endif()

		if(WITH_IMAGE_TIFF)
			set(TIFF ${LIBDIR}/tiff)
			set(TIFF_LIBRARY tiff)
			set(TIFF_INCLUDE_DIR ${TIFF}/include)
			set(TIFF_LIBPATH ${TIFF}/lib)
		endif()

		if(WITH_JACK)
			set(JACK ${LIBDIR}/jack)
			set(JACK_INCLUDE_DIRS ${JACK}/include/jack ${JACK}/include)
			set(JACK_LIBRARIES jack)
			set(JACK_LIBPATH ${JACK}/lib)

			# TODO, gives linking errors, force off
			set(WITH_JACK OFF)
		endif()

		if(WITH_PYTHON)
			# normally cached but not since we include them with blender
			set(PYTHON_VERSION 3.4) #  CACHE STRING)
			string(REPLACE "." "" _PYTHON_VERSION_NO_DOTS ${PYTHON_VERSION})
			set(PYTHON_INCLUDE_DIR "${LIBDIR}/python/include/python${PYTHON_VERSION}")  # CACHE PATH)
			set(PYTHON_LIBRARY "${LIBDIR}/python/lib/python${_PYTHON_VERSION_NO_DOTS}mw.lib")  # CACHE FILEPATH)
			unset(_PYTHON_VERSION_NO_DOTS)

			# uncached vars
			set(PYTHON_INCLUDE_DIRS "${PYTHON_INCLUDE_DIR}")
			set(PYTHON_LIBRARIES  "${PYTHON_LIBRARY}")
		endif()

		if(WITH_BOOST)
			set(BOOST ${LIBDIR}/boost)
			set(BOOST_INCLUDE_DIR ${BOOST}/include)
			if(WITH_MINGW64)
				set(BOOST_POSTFIX "mgw47-mt-s-1_49")
				set(BOOST_DEBUG_POSTFIX "mgw47-mt-sd-1_49")
			else()
				set(BOOST_POSTFIX "mgw46-mt-s-1_49")
				set(BOOST_DEBUG_POSTFIX "mgw46-mt-sd-1_49")
			endif()
			set(BOOST_LIBRARIES
				optimized boost_date_time-${BOOST_POSTFIX} boost_filesystem-${BOOST_POSTFIX}
				boost_regex-${BOOST_POSTFIX}
				boost_system-${BOOST_POSTFIX} boost_thread-${BOOST_POSTFIX}
				debug boost_date_time-${BOOST_DEBUG_POSTFIX} boost_filesystem-${BOOST_DEBUG_POSTFIX}
				boost_regex-${BOOST_DEBUG_POSTFIX}
				boost_system-${BOOST_DEBUG_POSTFIX} boost_thread-${BOOST_DEBUG_POSTFIX})
			if(WITH_INTERNATIONAL)
				set(BOOST_LIBRARIES ${BOOST_LIBRARIES}
					optimized boost_locale-${BOOST_POSTFIX}
					debug boost_locale-${BOOST_DEBUG_POSTFIX}) 
			endif()
			if(WITH_CYCLES_OSL)
				set(BOOST_LIBRARIES ${BOOST_LIBRARIES}
					optimized boost_wave-${BOOST_POSTFIX}
					debug boost_wave-${BOOST_DEBUG_POSTFIX}) 
			endif()
			set(BOOST_LIBPATH ${BOOST}/lib)
			set(BOOST_DEFINITIONS "-DBOOST_ALL_NO_LIB -DBOOST_THREAD_USE_LIB ")
		endif()
			
		if(WITH_OPENIMAGEIO)
			set(OPENIMAGEIO ${LIBDIR}/openimageio)
			set(OPENIMAGEIO_INCLUDE_DIRS ${OPENIMAGEIO}/include)
			set(OPENIMAGEIO_LIBRARIES OpenImageIO)
			set(OPENIMAGEIO_LIBPATH ${OPENIMAGEIO}/lib)
			set(OPENIMAGEIO_DEFINITIONS "")
			set(OPENIMAGEIO_IDIFF "${OPENIMAGEIO}/bin/idiff.exe")
		endif()
		
		if(WITH_LLVM)
			set(LLVM_ROOT_DIR ${LIBDIR}/llvm CACHE PATH	"Path to the LLVM installation")
			set(LLVM_LIBPATH ${LLVM_ROOT_DIR}/lib)
			# Explicitly set llvm lib order.
			#---- WARNING ON GCC ORDER OF LIBS IS IMPORTANT, DO NOT CHANGE! ---------
			set(LLVM_LIBRARY LLVMSelectionDAG LLVMCodeGen LLVMScalarOpts LLVMAnalysis LLVMArchive
				LLVMAsmParser LLVMAsmPrinter
				LLVMBitReader LLVMBitWriter
				LLVMDebugInfo LLVMExecutionEngine
				LLVMInstCombine LLVMInstrumentation
				LLVMInterpreter LLVMJIT
				LLVMLinker LLVMMC
				LLVMMCDisassembler LLVMMCJIT
				LLVMMCParser LLVMObject
				LLVMRuntimeDyld 
				LLVMSupport
				LLVMTableGen LLVMTarget
				LLVMTransformUtils LLVMVectorize
				LLVMX86AsmParser LLVMX86AsmPrinter
				LLVMX86CodeGen LLVMX86Desc
				LLVMX86Disassembler LLVMX86Info
				LLVMX86Utils LLVMipa
				LLVMipo LLVMCore)
			# imagehelp is needed by LLVM 3.1 on MinGW, check lib\Support\Windows\Signals.inc
			list(APPEND PLATFORM_LINKLIBS -limagehlp)
		endif()
		
		if(WITH_OPENCOLORIO)
			set(OPENCOLORIO ${LIBDIR}/opencolorio)
			set(OPENCOLORIO_INCLUDE_DIRS ${OPENCOLORIO}/include)
			set(OPENCOLORIO_LIBRARIES OpenColorIO)
			set(OPENCOLORIO_LIBPATH ${OPENCOLORIO}/lib)
			set(OPENCOLORIO_DEFINITIONS)
		endif()

		if(WITH_SDL)
			set(SDL ${LIBDIR}/sdl)
			set(SDL_INCLUDE_DIR ${SDL}/include)
			set(SDL_LIBRARY SDL)
			set(SDL_LIBPATH ${SDL}/lib)
		endif()

		set(PLATFORM_LINKFLAGS "-Xlinker --stack=2097152")

		## DISABLE - causes linking errors 
		## for re-distribution, so users dont need mingw installed
		# set(PLATFORM_LINKFLAGS "${PLATFORM_LINKFLAGS} -static-libgcc -static-libstdc++")

	endif()
	
	# Things common to both mingw and MSVC  should go here

	set(WINTAB_INC ${LIBDIR}/wintab/include)

	if(WITH_OPENAL)
		set(OPENAL ${LIBDIR}/openal)
		set(OPENALDIR ${LIBDIR}/openal)
		set(OPENAL_INCLUDE_DIR ${OPENAL}/include)
		if(MSVC12)
			set(OPENAL_LIBRARY openal32)
		else()
			set(OPENAL_LIBRARY wrap_oal)
		endif()
		set(OPENAL_LIBPATH ${OPENAL}/lib)
	endif()

	if(WITH_CODEC_SNDFILE)
		set(SNDFILE ${LIBDIR}/sndfile)
		set(SNDFILE_INCLUDE_DIRS ${SNDFILE}/include)
		set(SNDFILE_LIBRARIES libsndfile-1)
		set(SNDFILE_LIBPATH ${SNDFILE}/lib) # TODO, deprecate
	endif()

	if(WITH_RAYOPTIMIZATION AND SUPPORT_SSE_BUILD)
		add_definitions(-D__SSE__ -D__MMX__)
	endif()

	if(WITH_CYCLES_OSL)
		set(CYCLES_OSL ${LIBDIR}/osl CACHE PATH "Path to OpenShadingLanguage installation")
	
		find_library(OSL_LIB_EXEC NAMES oslexec PATHS ${CYCLES_OSL}/lib)
		find_library(OSL_LIB_COMP NAMES oslcomp PATHS ${CYCLES_OSL}/lib)
		find_library(OSL_LIB_QUERY NAMES oslquery PATHS ${CYCLES_OSL}/lib)
		find_library(OSL_LIB_EXEC_DEBUG NAMES oslexec_d PATHS ${CYCLES_OSL}/lib)
		find_library(OSL_LIB_COMP_DEBUG NAMES oslcomp_d PATHS ${CYCLES_OSL}/lib)
		find_library(OSL_LIB_QUERY_DEBUG NAMES oslquery_d PATHS ${CYCLES_OSL}/lib)
		list(APPEND OSL_LIBRARIES optimized ${OSL_LIB_COMP} optimized ${OSL_LIB_EXEC} optimized ${OSL_LIB_QUERY} debug ${OSL_LIB_EXEC_DEBUG} debug ${OSL_LIB_COMP_DEBUG} debug ${OSL_LIB_QUERY_DEBUG})
		find_path(OSL_INCLUDE_DIR OSL/oslclosure.h PATHS ${CYCLES_OSL}/include)
		find_program(OSL_COMPILER NAMES oslc PATHS ${CYCLES_OSL}/bin)
	
		if(OSL_INCLUDE_DIR AND OSL_LIBRARIES AND OSL_COMPILER)
			set(OSL_FOUND TRUE)
		else()
			message(STATUS "OSL not found")
			set(WITH_CYCLES_OSL OFF)
		endif()
	endif()

elseif(APPLE)

	if(${CMAKE_OSX_DEPLOYMENT_TARGET} STREQUAL "10.5" OR ${CMAKE_OSX_DEPLOYMENT_TARGET} STRGREATER "10.5")
		set(WITH_LIBS10.5 ON CACHE BOOL "Use 10.5 libs" FORCE) # valid also for 10.6/7/8/9
	endif()

	if(WITH_LIBS10.5)
		set(LIBDIR ${CMAKE_SOURCE_DIR}/../lib/darwin-9.x.universal)
	else()
		if(CMAKE_OSX_ARCHITECTURES MATCHES i386)
			set(LIBDIR ${CMAKE_SOURCE_DIR}/../lib/darwin-8.x.i386)
		else()
			set(LIBDIR ${CMAKE_SOURCE_DIR}/../lib/darwin-8.0.0-powerpc)
		endif()
	endif()


	if(WITH_OPENAL)
		find_package(OpenAL)
		if(OPENAL_FOUND)
			set(WITH_OPENAL ON)
			set(OPENAL_INCLUDE_DIR "${LIBDIR}/openal/include")
		else()
			set(WITH_OPENAL OFF)
		endif()
	endif()

	if(WITH_OPENSUBDIV)
		set(OPENSUBDIV ${LIBDIR}/opensubdiv)
		set(OPENSUBDIV_LIBPATH ${OPENSUBDIV}/lib)
		find_library(OSL_LIB_UTIL NAMES osdutil PATHS ${OPENSUBDIV_LIBPATH})
		find_library(OSL_LIB_CPU NAMES osdCPU PATHS ${OPENSUBDIV_LIBPATH})
		find_library(OSL_LIB_GPU NAMES osdGPU PATHS ${OPENSUBDIV_LIBPATH})
		set(OPENSUBDIV_INCLUDE_DIR ${OPENSUBDIV}/include)
		set(OPENSUBDIV_INCLUDE_DIRS ${OPENSUBDIV_INCLUDE_DIR})
		list(APPEND OPENSUBDIV_LIBRARIES ${OSL_LIB_UTIL} ${OSL_LIB_CPU} ${OSL_LIB_GPU})
	endif()

	if(WITH_JACK)
		find_library(JACK_FRAMEWORK
			NAMES jackmp
		)
		set(JACK_INCLUDE_DIRS ${JACK_FRAMEWORK}/headers)
		if(NOT JACK_FRAMEWORK)
			set(WITH_JACK OFF)
		endif()
	endif()

	if(WITH_CODEC_SNDFILE)
		set(SNDFILE ${LIBDIR}/sndfile)
		set(SNDFILE_INCLUDE_DIRS ${SNDFILE}/include)
		set(SNDFILE_LIBRARIES sndfile FLAC ogg vorbis vorbisenc)
		set(SNDFILE_LIBPATH ${SNDFILE}/lib ${FFMPEG}/lib)  # TODO, deprecate
	endif()

	if(WITH_PYTHON)
		# we use precompiled libraries for py 3.4 and up by default
		set(PYTHON_VERSION 3.4)
		if(NOT WITH_PYTHON_MODULE AND NOT WITH_PYTHON_FRAMEWORK)
			# normally cached but not since we include them with blender
			set(PYTHON_INCLUDE_DIR "${LIBDIR}/python/include/python${PYTHON_VERSION}m")
			# set(PYTHON_EXECUTABLE "${LIBDIR}/python/bin/python${PYTHON_VERSION}") # not used yet
			set(PYTHON_LIBRARY python${PYTHON_VERSION}m)
			set(PYTHON_LIBPATH "${LIBDIR}/python/lib/python${PYTHON_VERSION}")
			# set(PYTHON_LINKFLAGS "-u _PyMac_Error")  # won't  build with this enabled
		else()
			# module must be compiled against Python framework
			set(PYTHON_INCLUDE_DIR "/Library/Frameworks/Python.framework/Versions/${PYTHON_VERSION}/include/python${PYTHON_VERSION}m")
			set(PYTHON_EXECUTABLE "/Library/Frameworks/Python.framework/Versions/${PYTHON_VERSION}/bin/python${PYTHON_VERSION}")
			#set(PYTHON_LIBRARY python${PYTHON_VERSION})
			set(PYTHON_LIBPATH "/Library/Frameworks/Python.framework/Versions/${PYTHON_VERSION}/lib/python${PYTHON_VERSION}/config-${PYTHON_VERSION}m")
			#set(PYTHON_LINKFLAGS "-u _PyMac_Error -framework Python")  # won't  build with this enabled
		endif()
		
		# uncached vars
		set(PYTHON_INCLUDE_DIRS "${PYTHON_INCLUDE_DIR}")
		set(PYTHON_LIBRARIES  "${PYTHON_LIBRARY}")
	endif()

	if(WITH_FFTW3)
		set(FFTW3 ${LIBDIR}/fftw3)
		set(FFTW3_INCLUDE_DIRS ${FFTW3}/include)
		set(FFTW3_LIBRARIES fftw3)
		set(FFTW3_LIBPATH ${FFTW3}/lib)
	endif()

	set(PNG_LIBRARIES png)
	set(JPEG_LIBRARIES jpeg)

	set(ZLIB /usr)
	set(ZLIB_INCLUDE_DIRS "${ZLIB}/include")
	set(ZLIB_LIBRARIES z bz2)

	set(FREETYPE ${LIBDIR}/freetype)
	set(FREETYPE_INCLUDE_DIRS ${FREETYPE}/include ${FREETYPE}/include/freetype2)
	set(FREETYPE_LIBPATH ${FREETYPE}/lib)
	set(FREETYPE_LIBRARY freetype)

	if(WITH_IMAGE_OPENEXR)
		set(OPENEXR ${LIBDIR}/openexr)
		set(OPENEXR_INCLUDE_DIR ${OPENEXR}/include)
		set(OPENEXR_INCLUDE_DIRS ${OPENEXR}/include/OpenEXR)
		set(OPENEXR_LIBRARIES Iex Half IlmImf Imath IlmThread)
		set(OPENEXR_LIBPATH ${OPENEXR}/lib)
	endif()

	if(WITH_CODEC_FFMPEG)
		set(FFMPEG ${LIBDIR}/ffmpeg)
		set(FFMPEG_INCLUDE_DIRS ${FFMPEG}/include)
		set(FFMPEG_LIBRARIES avcodec avdevice avformat avutil mp3lame swscale x264 xvidcore theora theoradec theoraenc vorbis vorbisenc vorbisfile ogg)
		set(FFMPEG_LIBPATH ${FFMPEG}/lib)
	endif()

	find_library(SYSTEMSTUBS_LIBRARY
		NAMES
		SystemStubs
		PATHS
	)
	mark_as_advanced(SYSTEMSTUBS_LIBRARY)
	if(SYSTEMSTUBS_LIBRARY)
		list(APPEND PLATFORM_LINKLIBS stdc++ SystemStubs)
	else()
		list(APPEND PLATFORM_LINKLIBS stdc++)
	endif()

	set(PLATFORM_CFLAGS "-pipe -funsigned-char")
	set(PLATFORM_LINKFLAGS "-fexceptions -framework CoreServices -framework Foundation -framework IOKit -framework AppKit -framework Cocoa -framework Carbon -framework AudioUnit -framework AudioToolbox -framework CoreAudio")
	if(WITH_CODEC_QUICKTIME)
		set(PLATFORM_LINKFLAGS "${PLATFORM_LINKFLAGS} -framework QTKit")
		if(CMAKE_OSX_ARCHITECTURES MATCHES i386)
			set(PLATFORM_LINKFLAGS "${PLATFORM_LINKFLAGS} -framework QuickTime")
			# libSDL still needs 32bit carbon quicktime
		endif()
	endif()

	# XXX - SOME MAC DEV PLEASE TEST WITH THE SDK INSTALLED!
	# ALSO SHOULD BE MOVED INTO OWN MODULE WHEN FUNCTIONAL
	if(WITH_INPUT_NDOF)
		# This thread it *should* work and check the framework - campbell
		# http://www.cmake.org/pipermail/cmake/2005-December/007740.html
		find_library(3DCONNEXION_CLIENT_FRAMEWORK
			NAMES 3DconnexionClient
		)
		if(NOT 3DCONNEXION_CLIENT_FRAMEWORK)
			set(WITH_INPUT_NDOF OFF)
		endif()

		if(WITH_INPUT_NDOF)
			set(PLATFORM_LINKFLAGS "${PLATFORM_LINKFLAGS} -F/Library/Frameworks -weak_framework 3DconnexionClient")
			set(NDOF_INCLUDE_DIRS /Library/Frameworks/3DconnexionClient.framework/Headers )
		endif()
	endif()

	if(WITH_JACK)
		set(PLATFORM_LINKFLAGS "${PLATFORM_LINKFLAGS} -F/Library/Frameworks -weak_framework jackmp")
	endif()
	
	if(WITH_PYTHON_MODULE OR WITH_PYTHON_FRAMEWORK)
		set(PLATFORM_LINKFLAGS "${PLATFORM_LINKFLAGS} /Library/Frameworks/Python.framework/Versions/${PYTHON_VERSION}/Python")# force cmake to link right framework
	endif()
	
	if(WITH_OPENCOLLADA)
		set(OPENCOLLADA ${LIBDIR}/opencollada)

		set(OPENCOLLADA_INCLUDE_DIRS
			${LIBDIR}/opencollada/include/COLLADAStreamWriter
			${LIBDIR}/opencollada/include/COLLADABaseUtils
			${LIBDIR}/opencollada/include/COLLADAFramework
			${LIBDIR}/opencollada/include/COLLADASaxFrameworkLoader
			${LIBDIR}/opencollada/include/GeneratedSaxParser
		)

		set(OPENCOLLADA_LIBPATH ${OPENCOLLADA}/lib)
		set(OPENCOLLADA_LIBRARIES "OpenCOLLADASaxFrameworkLoader -lOpenCOLLADAFramework -lOpenCOLLADABaseUtils -lOpenCOLLADAStreamWriter -lMathMLSolver -lGeneratedSaxParser -lxml2 -lbuffer -lftoa")
		# Use UTF functions from collada if LLVM is not enabled
		if(NOT WITH_LLVM)
			set(OPENCOLLADA_LIBRARIES "${OPENCOLLADA_LIBRARIES} -lUTF")
		endif()
		# pcre is bundled with openCollada
		#set(PCRE ${LIBDIR}/pcre)
		#set(PCRE_LIBPATH ${PCRE}/lib)
		set(PCRE_LIBRARIES pcre)
		#libxml2 is used
		#set(EXPAT ${LIBDIR}/expat)
		#set(EXPAT_LIBPATH ${EXPAT}/lib)
		set(EXPAT_LIB)
	endif()

	if(WITH_SDL)
		set(SDL ${LIBDIR}/sdl)
		set(SDL_INCLUDE_DIR ${SDL}/include)
		set(SDL_LIBRARY SDL2)
		set(SDL_LIBPATH ${SDL}/lib)
		set(PLATFORM_LINKFLAGS "${PLATFORM_LINKFLAGS} -lazy_framework ForceFeedback")
	endif()

	set(PNG "${LIBDIR}/png")
	set(PNG_INCLUDE_DIRS "${PNG}/include")
	set(PNG_LIBPATH ${PNG}/lib)

	set(JPEG "${LIBDIR}/jpeg")
	set(JPEG_INCLUDE_DIR "${JPEG}/include")
	set(JPEG_LIBPATH ${JPEG}/lib)

	if(WITH_IMAGE_TIFF)
		set(TIFF ${LIBDIR}/tiff)
		set(TIFF_INCLUDE_DIR ${TIFF}/include)
		set(TIFF_LIBRARY tiff)
		set(TIFF_LIBPATH ${TIFF}/lib)
	endif()

	if(WITH_INPUT_NDOF)
		# linker needs "-weak_framework 3DconnexionClient"
	endif()

	if(WITH_BOOST)
		set(BOOST ${LIBDIR}/boost)
		set(BOOST_INCLUDE_DIR ${BOOST}/include)
		set(BOOST_LIBRARIES boost_date_time-mt boost_filesystem-mt boost_regex-mt boost_system-mt boost_thread-mt boost_wave-mt)
		if(WITH_INTERNATIONAL)
			list(APPEND BOOST_LIBRARIES boost_locale-mt)
		endif()
		if(WITH_CYCLES_NETWORK)
			list(APPEND BOOST_LIBRARIES boost_serialization-mt)
		endif()
		set(BOOST_LIBPATH ${BOOST}/lib)
		set(BOOST_DEFINITIONS)
	endif()
	
	if(WITH_INTERNATIONAL OR WITH_CODEC_FFMPEG)
		set(PLATFORM_LINKFLAGS "${PLATFORM_LINKFLAGS} -liconv") # boost_locale and ffmpeg needs it !
	endif()

	if(WITH_OPENIMAGEIO)
		set(OPENIMAGEIO ${LIBDIR}/openimageio)
		set(OPENIMAGEIO_INCLUDE_DIRS ${OPENIMAGEIO}/include)
		set(OPENIMAGEIO_LIBRARIES ${OPENIMAGEIO}/lib/libOpenImageIO.a ${PNG_LIBRARIES} ${JPEG_LIBRARIES} ${TIFF_LIBRARY} ${OPENEXR_LIBRARIES} ${ZLIB_LIBRARIES})
		set(OPENIMAGEIO_LIBPATH ${OPENIMAGEIO}/lib ${JPEG_LIBPATH} ${PNG_LIBPATH} ${TIFF_LIBPATH} ${OPENEXR_LIBPATH} ${ZLIB_LIBPATH})
		set(OPENIMAGEIO_DEFINITIONS "-DOIIO_STATIC_BUILD")
		set(OPENIMAGEIO_IDIFF "${LIBDIR}/openimageio/bin/idiff")
	endif()

	if(WITH_OPENCOLORIO)
		set(OPENCOLORIO ${LIBDIR}/opencolorio)
		set(OPENCOLORIO_INCLUDE_DIRS ${OPENCOLORIO}/include)
		set(OPENCOLORIO_LIBRARIES OpenColorIO tinyxml yaml-cpp)
		set(OPENCOLORIO_LIBPATH ${OPENCOLORIO}/lib)
	endif()

	if(WITH_LLVM)
		set(LLVM_ROOT_DIR ${LIBDIR}/llvm CACHE PATH	"Path to the LLVM installation")
		set(LLVM_VERSION "3.4" CACHE STRING	"Version of LLVM to use")
		if(EXISTS "${LLVM_ROOT_DIR}/bin/llvm-config")
			set(LLVM_CONFIG "${LLVM_ROOT_DIR}/bin/llvm-config")
		else()
			set(LLVM_CONFIG llvm-config)
		endif()
		execute_process(COMMAND ${LLVM_CONFIG} --version
		                OUTPUT_VARIABLE LLVM_VERSION
		                OUTPUT_STRIP_TRAILING_WHITESPACE)
		execute_process(COMMAND ${LLVM_CONFIG} --prefix
		                OUTPUT_VARIABLE LLVM_ROOT_DIR
		                OUTPUT_STRIP_TRAILING_WHITESPACE)
		execute_process(COMMAND ${LLVM_CONFIG} --libdir
		                OUTPUT_VARIABLE LLVM_LIBPATH
		                OUTPUT_STRIP_TRAILING_WHITESPACE)
		find_library(LLVM_LIBRARY
		             NAMES LLVMAnalysis # first of a whole bunch of libs to get
		             PATHS ${LLVM_LIBPATH})

		if(LLVM_LIBRARY AND LLVM_ROOT_DIR AND LLVM_LIBPATH)
			if(LLVM_STATIC)
				# if static LLVM libraries were requested, use llvm-config to generate
				# the list of what libraries we need, and substitute that in the right
				# way for LLVM_LIBRARY.
				execute_process(COMMAND ${LLVM_CONFIG} --libfiles
				                OUTPUT_VARIABLE LLVM_LIBRARY
				                OUTPUT_STRIP_TRAILING_WHITESPACE)
				string(REPLACE " " ";" LLVM_LIBRARY ${LLVM_LIBRARY})
			else()
				set(PLATFORM_LINKFLAGS "${PLATFORM_LINKFLAGS} -lLLVM-3.4")
			endif()
		else()
			message(FATAL_ERROR "LLVM not found.")
		endif()
	endif()

	if(WITH_CYCLES_OSL)
		set(CYCLES_OSL ${LIBDIR}/osl CACHE PATH "Path to OpenShadingLanguage installation")
	
		find_library(OSL_LIB_EXEC NAMES oslexec PATHS ${CYCLES_OSL}/lib)
		find_library(OSL_LIB_COMP NAMES oslcomp PATHS ${CYCLES_OSL}/lib)
		find_library(OSL_LIB_QUERY NAMES oslquery PATHS ${CYCLES_OSL}/lib)
		# WARNING! depends on correct order of OSL libs linking
		list(APPEND OSL_LIBRARIES ${OSL_LIB_COMP} -force_load ${OSL_LIB_EXEC} ${OSL_LIB_QUERY})
		find_path(OSL_INCLUDE_DIR OSL/oslclosure.h PATHS ${CYCLES_OSL}/include)
		find_program(OSL_COMPILER NAMES oslc PATHS ${CYCLES_OSL}/bin)
	
		if(OSL_INCLUDE_DIR AND OSL_LIBRARIES AND OSL_COMPILER)
			set(OSL_FOUND TRUE)
		else()
			message(STATUS "OSL not found")
			set(WITH_CYCLES_OSL OFF)
		endif()
	endif()
	
	if(WITH_OPENMP)
		execute_process(COMMAND ${CMAKE_C_COMPILER} --version OUTPUT_VARIABLE COMPILER_VENDOR)
		string(SUBSTRING "${COMPILER_VENDOR}" 0 5 VENDOR_NAME) # truncate output
		if(${VENDOR_NAME} MATCHES "Apple") # Apple does not support OpenMP reliable with gcc and not with clang
			set(WITH_OPENMP OFF)
		else() # vanilla gcc or clang_omp support OpenMP
			message(STATUS "Using special OpenMP enabled compiler !") # letting find_package(OpenMP) module work for gcc
			if(CMAKE_C_COMPILER_ID MATCHES "Clang") # clang-omp in darwin libs
				set(OPENMP_FOUND ON)
				set(OpenMP_C_FLAGS "-fopenmp" CACHE STRING "C compiler flags for OpenMP parallization" FORCE)
				set(OpenMP_CXX_FLAGS "-fopenmp" CACHE STRING "C++ compiler flags for OpenMP parallization" FORCE)
				include_directories(${LIBDIR}/openmp/include)
				link_directories(${LIBDIR}/openmp/lib)
				# This is a workaround for our helperbinaries ( datatoc, masgfmt, ... ),
				# They are linked also to omp lib, so we need it in builddir for runtime exexcution, TODO: remove all unneeded dependencies from these
				execute_process(COMMAND ditto -arch ${CMAKE_OSX_ARCHITECTURES} ${LIBDIR}/openmp/lib/libiomp5.dylib ${CMAKE_BINARY_DIR}/Resources/lib/libiomp5.dylib) # for intermediate binaries, in respect to lib ID
			endif()
		endif()
	endif()

	set(EXETYPE MACOSX_BUNDLE)

	set(CMAKE_C_FLAGS_DEBUG "-fno-strict-aliasing -g")
	set(CMAKE_CXX_FLAGS_DEBUG "-fno-strict-aliasing -g")
	if(CMAKE_OSX_ARCHITECTURES MATCHES "x86_64" OR CMAKE_OSX_ARCHITECTURES MATCHES "i386")
		set(CMAKE_CXX_FLAGS_RELEASE "-O2 -mdynamic-no-pic -msse -msse2 -msse3 -mssse3")
		set(CMAKE_C_FLAGS_RELEASE "-O2 -mdynamic-no-pic  -msse -msse2 -msse3 -mssse3")
		if(NOT CMAKE_C_COMPILER_ID MATCHES "Clang")
			set(CMAKE_C_FLAGS_RELEASE "${CMAKE_C_FLAGS_RELEASE} -ftree-vectorize  -fvariable-expansion-in-unroller")
			set(CMAKE_CXX_FLAGS_RELEASE "${CMAKE_CXX_FLAGS_RELEASE} -ftree-vectorize  -fvariable-expansion-in-unroller")
		endif()
	else()
		set(CMAKE_C_FLAGS_RELEASE "-mdynamic-no-pic -fno-strict-aliasing")
		set(CMAKE_CXX_FLAGS_RELEASE "-mdynamic-no-pic -fno-strict-aliasing")
	endif()

	if(${XCODE_VERSION} VERSION_EQUAL 5 OR ${XCODE_VERSION} VERSION_GREATER 5)
		# Xcode 5 is always using CLANG, which has too low template depth of 128 for libmv
		set(CMAKE_CXX_FLAGS "${CMAKE_CXX_FLAGS} -ftemplate-depth=1024")
	endif()
	# Get rid of eventually clashes, we export some symbols explicite as local
	set(PLATFORM_LINKFLAGS "${PLATFORM_LINKFLAGS} -Xlinker -unexported_symbols_list -Xlinker ${CMAKE_SOURCE_DIR}/source/creator/osx_locals.map")
endif()

#-----------------------------------------------------------------------------
# Common.

if(APPLE OR WIN32)
	if(NOT EXISTS "${LIBDIR}/")
		message(FATAL_ERROR "Apple and Windows require pre-compiled libs at: '${LIBDIR}'")
	endif()
endif()

if(NOT WITH_FFTW3 AND WITH_MOD_OCEANSIM)
	message(FATAL_ERROR "WITH_MOD_OCEANSIM requires WITH_FFTW3 to be ON")
endif()

if(WITH_CYCLES)
	if(NOT WITH_OPENIMAGEIO)
		message(FATAL_ERROR "Cycles requires WITH_OPENIMAGEIO, the library may not have been found. Configure OIIO or disable WITH_CYCLES")
	endif()
	if(NOT WITH_BOOST)
		message(FATAL_ERROR "Cycles requires WITH_BOOST, the library may not have been found. Configure BOOST or disable WITH_CYCLES")
	endif()

	if(WITH_CYCLES_OSL)
		if(NOT WITH_LLVM)
			message(FATAL_ERROR "Cycles OSL requires WITH_LLVM, the library may not have been found. Configure LLVM or disable WITH_CYCLES_OSL")
		endif()
	endif()
endif()

if(WITH_INTERNATIONAL)
	if(NOT WITH_BOOST)
		message(FATAL_ERROR "Internationalization requires WITH_BOOST, the library may not have been found. Configure BOOST or disable WITH_INTERNATIONAL")
	endif()
endif()

# See TEST_SSE_SUPPORT() for how this is defined.

if(WITH_RAYOPTIMIZATION)
	if(SUPPORT_SSE_BUILD)
		set(PLATFORM_CFLAGS " ${COMPILER_SSE_FLAG} ${PLATFORM_CFLAGS}")
		add_definitions(-D__SSE__ -D__MMX__)
	endif()
	if(SUPPORT_SSE2_BUILD)
		set(PLATFORM_CFLAGS " ${COMPILER_SSE2_FLAG} ${PLATFORM_CFLAGS}")
		add_definitions(-D__SSE2__)
		if(NOT SUPPORT_SSE_BUILD) # dont double up
			add_definitions(-D__MMX__)
		endif()
	endif()
endif()


# set the endian define
if(MSVC)
	# for some reason this fails on msvc
	add_definitions(-D__LITTLE_ENDIAN__)
	
# OSX-Note: as we do crosscompiling with specific set architecture,
# endianess-detection and autosetting is counterproductive
# so we just set endianess according CMAKE_OSX_ARCHITECTURES

elseif(CMAKE_OSX_ARCHITECTURES MATCHES i386 OR CMAKE_OSX_ARCHITECTURES MATCHES x86_64)
	add_definitions(-D__LITTLE_ENDIAN__)
elseif(CMAKE_OSX_ARCHITECTURES MATCHES ppc OR CMAKE_OSX_ARCHITECTURES MATCHES ppc64)		
	add_definitions(-D__BIG_ENDIAN__)
	
else()
	include(TestBigEndian)
	test_big_endian(_SYSTEM_BIG_ENDIAN)
	if(_SYSTEM_BIG_ENDIAN)
		add_definitions(-D__BIG_ENDIAN__)
	else()
		add_definitions(-D__LITTLE_ENDIAN__)
	endif()
	unset(_SYSTEM_BIG_ENDIAN)
endif()


if(WITH_IMAGE_OPENJPEG)
	if(WITH_SYSTEM_OPENJPEG)
		# dealt with above
	else()
		set(OPENJPEG_INCLUDE_DIRS "${CMAKE_SOURCE_DIR}/extern/libopenjpeg")
		add_definitions(-DOPJ_STATIC)
	endif()
endif()

if(WITH_IMAGE_REDCODE)
	set(REDCODE ${CMAKE_SOURCE_DIR}/extern)
	set(REDCODE_INC ${REDCODE})
endif()

if(NOT WITH_SYSTEM_EIGEN3)
	set(EIGEN3_INCLUDE_DIRS ${CMAKE_SOURCE_DIR}/extern/Eigen3)
endif()

#-----------------------------------------------------------------------------
# Configure OpenGL.

find_package(OpenGL)
blender_include_dirs_sys("${OPENGL_INCLUDE_DIR}")

if(WITH_GLU)
	list(APPEND BLENDER_GL_LIBRARIES "${OPENGL_glu_LIBRARY}")
	list(APPEND GL_DEFINITIONS -DWITH_GLU)
endif()

if(WITH_SYSTEM_GLES)
	find_package_wrapper(OpenGLES)
endif()

if(WITH_GL_PROFILE_COMPAT OR WITH_GL_PROFILE_CORE)
	list(APPEND BLENDER_GL_LIBRARIES "${OPENGL_gl_LIBRARY}")

elseif(WITH_GL_PROFILE_ES20)
	if(WITH_SYSTEM_GLES)
		if(NOT OPENGLES_LIBRARY)
			message(FATAL_ERROR "Unable to find OpenGL ES libraries.  Install them or disable WITH_SYSTEM_GLES.")
		endif()

		list(APPEND BLENDER_GL_LIBRARIES OPENGLES_LIBRARY)

	else()
		set(OPENGLES_LIBRARY "" CACHE FILEPATH "OpenGL ES 2.0 library file")
		mark_as_advanced(OPENGLES_LIBRARY)

		list(APPEND BLENDER_GL_LIBRARIES "${OPENGLES_LIBRARY}")

		if(NOT OPENGLES_LIBRARY)
			message(FATAL_ERROR "To compile WITH_GL_EGL you need to set OPENGLES_LIBRARY to the file path of an OpenGL ES 2.0 library.")
		endif()

	endif()

	if(WIN32)
		# Setup paths to files needed to install and redistribute Windows Blender with OpenGL ES

		set(OPENGLES_DLL "" CACHE FILEPATH "OpenGL ES 2.0 redistributable DLL file")
		mark_as_advanced(OPENGLES_DLL)

		if(NOT OPENGLES_DLL)
			message(FATAL_ERROR "To compile WITH_GL_PROFILE_ES20 you need to set OPENGLES_DLL to the file path of an OpenGL ES 2.0 runtime dynamic link library (DLL).")
		endif()

		if(WITH_GL_ANGLE)
			list(APPEND GL_DEFINITIONS -DWITH_ANGLE)

			set(D3DCOMPILER_DLL "" CACHE FILEPATH "Direct3D Compiler redistributable DLL file (needed by ANGLE)")

			get_filename_component(D3DCOMPILER_FILENAME "${D3DCOMPILER_DLL}" NAME)
			list(APPEND GL_DEFINITIONS "-DD3DCOMPILER=\"\\\"${D3DCOMPILER_FILENAME}\\\"\"")

			mark_as_advanced(D3DCOMPILER_DLL)

			if(D3DCOMPILER_DLL STREQUAL "")
				message(FATAL_ERROR "To compile WITH_GL_ANGLE you need to set D3DCOMPILER_DLL to the file path of a copy of the DirectX redistributable DLL file: D3DCompiler_46.dll")
			endif()

		endif()

	endif()

endif()

if(WITH_GL_EGL)
	list(APPEND GL_DEFINITIONS -DWITH_GL_EGL)

	if(WITH_SYSTEM_GLES)
		if(NOT OPENGLES_EGL_LIBRARY)
			message(FATAL_ERROR "Unable to find OpenGL ES libraries.  Install them or disable WITH_SYSTEM_GLES.")
		endif()

		list(APPEND BLENDER_GL_LIBRARIES OPENGLES_EGL_LIBRARY)

	else()
		set(OPENGLES_EGL_LIBRARY "" CACHE FILEPATH "EGL library file")
		mark_as_advanced(OPENGLES_EGL_LIBRARY)

		list(APPEND BLENDER_GL_LIBRARIES "${OPENGLES_LIBRARY}" "${OPENGLES_EGL_LIBRARY}")

		if(NOT OPENGLES_EGL_LIBRARY)
			message(FATAL_ERROR "To compile WITH_GL_EGL you need to set OPENGLES_EGL_LIBRARY to the file path of an EGL library.")
		endif()

	endif()

	if(WIN32)
		# Setup paths to files needed to install and redistribute Windows Blender with OpenGL ES

		set(OPENGLES_EGL_DLL "" CACHE FILEPATH "EGL redistributable DLL file")
		mark_as_advanced(OPENGLES_EGL_DLL)

		if(NOT OPENGLES_EGL_DLL)
			message(FATAL_ERROR "To compile WITH_GL_EGL you need to set OPENGLES_EGL_DLL to the file path of an EGL runtime dynamic link library (DLL).")
		endif()

	endif()

endif()

if(WITH_GL_PROFILE_COMPAT)
	list(APPEND GL_DEFINITIONS -DWITH_GL_PROFILE_COMPAT)
endif()

if(WITH_GL_PROFILE_CORE)
	list(APPEND GL_DEFINITIONS -DWITH_GL_PROFILE_CORE)
endif()

if(WITH_GL_PROFILE_ES20)
	list(APPEND GL_DEFINITIONS -DWITH_GL_PROFILE_ES20)
endif()

if(WITH_GL_EGL)
	list(APPEND GL_DEFINITIONS -DWITH_EGL)
endif()

if(WITH_GPU_DEBUG)
	list(APPEND GL_DEFINITIONS -DWITH_GPU_DEBUG)
endif()

#-----------------------------------------------------------------------------
# Configure OpenMP.
if(WITH_OPENMP)
	find_package(OpenMP)
	if(OPENMP_FOUND)
		set(CMAKE_C_FLAGS "${CMAKE_C_FLAGS} ${OpenMP_C_FLAGS}")
		set(CMAKE_CXX_FLAGS "${CMAKE_CXX_FLAGS} ${OpenMP_CXX_FLAGS}")
	else()
		set(WITH_OPENMP OFF)
	endif()

	mark_as_advanced(
		OpenMP_C_FLAGS
		OpenMP_CXX_FLAGS
	)
endif()

#-----------------------------------------------------------------------------
# Configure GLEW

if(WITH_GLEW_MX)
	list(APPEND GL_DEFINITIONS -DWITH_GLEW_MX)
endif()

if(WITH_SYSTEM_GLEW)
	find_package(GLEW)

	# Note: There is an assumption here that the system GLEW is not a static library.

	if(NOT GLEW_FOUND)
		message(FATAL_ERROR "GLEW is required to build Blender. Install it or disable WITH_SYSTEM_GLEW.")
	endif()

	if(WITH_GLEW_MX)
		set(BLENDER_GLEW_LIBRARIES ${GLEW_MX_LIBRARY})
	else()
		set(BLENDER_GLEW_LIBRARIES ${GLEW_LIBRARY})
	endif()
else()
	if(WITH_GLEW_ES)
		set(GLEW_INCLUDE_PATH "${CMAKE_SOURCE_DIR}/extern/glew-es/include")

		list(APPEND GL_DEFINITIONS -DGLEW_STATIC -DWITH_GLEW_ES)

		# These definitions remove APIs from glew.h, making GLEW smaller, and catching unguarded API usage
		if(NOT WITH_GL_PROFILE_ES20)
			# No ES functions are needed
			list(APPEND GL_DEFINITIONS -DGLEW_NO_ES)
		elseif(NOT (WITH_GL_PROFILE_CORE OR WITH_GL_PROFILE_COMPAT))
			# ES is enabled, but the other functions are all disabled
			list(APPEND GL_DEFINITIONS -DGLEW_ES_ONLY)
		endif()

		if(WITH_GL_PROFILE_ES20)
			if(WITH_GL_EGL)
				list(APPEND GL_DEFINITIONS -DGLEW_USE_LIB_ES20)
			endif()

			# ToDo: This is an experiment to eliminate ES 1 symbols,
			# GLEW doesn't really properly provide this level of control
			# (for example, without modification it eliminates too many symbols)
			# so there are lots of modifications to GLEW to make this work,
			# and no attempt to make it work beyond Blender at this point.
			list(APPEND GL_DEFINITIONS -DGL_ES_VERSION_1_0=0 -DGL_ES_VERSION_CL_1_1=0 -DGL_ES_VERSION_CM_1_1=0)
		endif()

		if(WITH_GL_EGL)
			list(APPEND GL_DEFINITIONS -DGLEW_INC_EGL)
		endif()

		set(BLENDER_GLEW_LIBRARIES extern_glew_es bf_intern_glew_mx)

	else()
		set(GLEW_INCLUDE_PATH "${CMAKE_SOURCE_DIR}/extern/glew/include")

		list(APPEND GL_DEFINITIONS -DGLEW_STATIC)

		# This won't affect the non-experimental glew library, 
		# but is used for conditional compilation elsewhere.
		list(APPEND GL_DEFINITIONS -DGLEW_NO_ES)

		set(BLENDER_GLEW_LIBRARIES extern_glew)

	endif()

endif()

if(NOT WITH_GLU)
	list(APPEND GL_DEFINITIONS -DGLEW_NO_GLU)
endif()

#-----------------------------------------------------------------------------
# Configure Bullet

if(WITH_BULLET AND WITH_SYSTEM_BULLET)
	find_package(Bullet)
	if(NOT BULLET_FOUND)
		set(WITH_BULLET OFF)
	endif()
else()
	set(BULLET_INCLUDE_DIRS "${CMAKE_SOURCE_DIR}/extern/bullet2/src")
	# set(BULLET_LIBRARIES "")
endif()

#-----------------------------------------------------------------------------
# Configure Python.

if(WITH_PYTHON_MODULE)
	add_definitions(-DPy_ENABLE_SHARED)
endif()

#-----------------------------------------------------------------------------
# Extra compile flags

if(CMAKE_COMPILER_IS_GNUCC)

	ADD_CHECK_C_COMPILER_FLAG(C_WARNINGS C_WARN_ALL -Wall)
	ADD_CHECK_C_COMPILER_FLAG(C_WARNINGS C_WARN_CAST_ALIGN -Wcast-align)
	ADD_CHECK_C_COMPILER_FLAG(C_WARNINGS C_WARN_ERROR_DECLARATION_AFTER_STATEMENT -Werror=declaration-after-statement)
	ADD_CHECK_C_COMPILER_FLAG(C_WARNINGS C_WARN_ERROR_IMPLICIT_FUNCTION_DECLARATION -Werror=implicit-function-declaration)
	ADD_CHECK_C_COMPILER_FLAG(C_WARNINGS C_WARN_ERROR_RETURN_TYPE  -Werror=return-type)
	# system headers sometimes do this, disable for now, was: -Werror=strict-prototypes
	ADD_CHECK_C_COMPILER_FLAG(C_WARNINGS C_WARN_STRICT_PROTOTYPES  -Wstrict-prototypes)
	ADD_CHECK_C_COMPILER_FLAG(C_WARNINGS C_WARN_MISSING_PROTOTYPES -Wmissing-prototypes)
	ADD_CHECK_C_COMPILER_FLAG(C_WARNINGS C_WARN_NO_CHAR_SUBSCRIPTS -Wno-char-subscripts)
	ADD_CHECK_C_COMPILER_FLAG(C_WARNINGS C_WARN_NO_UNKNOWN_PRAGMAS -Wno-unknown-pragmas)
	ADD_CHECK_C_COMPILER_FLAG(C_WARNINGS C_WARN_POINTER_ARITH -Wpointer-arith)
	ADD_CHECK_C_COMPILER_FLAG(C_WARNINGS C_WARN_UNUSED_PARAMETER -Wunused-parameter)
	ADD_CHECK_C_COMPILER_FLAG(C_WARNINGS C_WARN_WRITE_STRINGS -Wwrite-strings)
	ADD_CHECK_C_COMPILER_FLAG(C_WARNINGS C_WARN_LOGICAL_OP -Wlogical-op)
	ADD_CHECK_C_COMPILER_FLAG(C_WARNINGS C_WARN_UNDEF -Wundef)
	ADD_CHECK_C_COMPILER_FLAG(C_WARNINGS C_WARN_INIT_SELF -Winit-self)  # needs -Wuninitialized
	ADD_CHECK_C_COMPILER_FLAG(C_WARNINGS C_WARN_NO_NULL -Wnonnull)  # C only
	ADD_CHECK_C_COMPILER_FLAG(C_WARNINGS C_WARN_MISSING_INCLUDE_DIRS -Wmissing-include-dirs)
	ADD_CHECK_C_COMPILER_FLAG(C_WARNINGS C_WARN_NO_DIV_BY_ZERO -Wno-div-by-zero)
	ADD_CHECK_C_COMPILER_FLAG(C_WARNINGS C_WARN_TYPE_LIMITS -Wtype-limits)
	ADD_CHECK_C_COMPILER_FLAG(C_WARNINGS C_WARN_FORMAT_SIGN -Wformat-signedness)

	# gcc 4.2 gives annoying warnings on every file with this
	if(NOT "${CMAKE_C_COMPILER_VERSION}" VERSION_LESS "4.3")
		ADD_CHECK_C_COMPILER_FLAG(C_WARNINGS C_WARN_UNINITIALIZED -Wuninitialized)
	endif()

	# versions before gcc4.6 give many BLI_math warnings
	if(NOT "${CMAKE_C_COMPILER_VERSION}" VERSION_LESS "4.6")
		ADD_CHECK_C_COMPILER_FLAG(C_WARNINGS C_WARN_REDUNDANT_DECLS       -Wredundant-decls)
		ADD_CHECK_CXX_COMPILER_FLAG(CXX_WARNINGS CXX_WARN_REDUNDANT_DECLS -Wredundant-decls)
	endif()

	# disable because it gives warnings for printf() & friends.
	# ADD_CHECK_C_COMPILER_FLAG(C_WARNINGS C_WARN_DOUBLE_PROMOTION -Wdouble-promotion -Wno-error=double-promotion)

	if(NOT APPLE)
		ADD_CHECK_C_COMPILER_FLAG(C_WARNINGS C_WARN_NO_ERROR_UNUSED_BUT_SET_VARIABLE -Wno-error=unused-but-set-variable)
	endif()

	ADD_CHECK_CXX_COMPILER_FLAG(CXX_WARNINGS CXX_WARN_ALL -Wall)
	ADD_CHECK_CXX_COMPILER_FLAG(CXX_WARNINGS CXX_WARN_NO_INVALID_OFFSETOF -Wno-invalid-offsetof)
	ADD_CHECK_CXX_COMPILER_FLAG(CXX_WARNINGS CXX_WARN_NO_SIGN_COMPARE -Wno-sign-compare)
	ADD_CHECK_CXX_COMPILER_FLAG(CXX_WARNINGS CXX_WARN_LOGICAL_OP -Wlogical-op)
	ADD_CHECK_CXX_COMPILER_FLAG(CXX_WARNINGS CXX_WARN_INIT_SELF -Winit-self)  # needs -Wuninitialized
	ADD_CHECK_CXX_COMPILER_FLAG(CXX_WARNINGS CXX_WARN_MISSING_INCLUDE_DIRS -Wmissing-include-dirs)
	ADD_CHECK_CXX_COMPILER_FLAG(CXX_WARNINGS CXX_WARN_NO_DIV_BY_ZERO -Wno-div-by-zero)
	ADD_CHECK_CXX_COMPILER_FLAG(CXX_WARNINGS CXX_WARN_TYPE_LIMITS -Wtype-limits)
	ADD_CHECK_CXX_COMPILER_FLAG(CXX_WARNINGS CXX_WARN_ERROR_RETURN_TYPE  -Werror=return-type)
	ADD_CHECK_CXX_COMPILER_FLAG(CXX_WARNINGS CXX_WARN_ERROR_DECLARATION_AFTER_STATEMENT -Werror=declaration-after-statement)
	ADD_CHECK_CXX_COMPILER_FLAG(CXX_WARNINGS CXX_WARN_ERROR_IMPLICIT_FUNCTION_DECLARATION -Werror=implicit-function-declaration)
	ADD_CHECK_CXX_COMPILER_FLAG(CXX_WARNINGS CXX_WARN_NO_CHAR_SUBSCRIPTS -Wno-char-subscripts)
	ADD_CHECK_CXX_COMPILER_FLAG(CXX_WARNINGS CXX_WARN_NO_UNKNOWN_PRAGMAS -Wno-unknown-pragmas)
	ADD_CHECK_CXX_COMPILER_FLAG(CXX_WARNINGS CXX_WARN_POINTER_ARITH -Wpointer-arith)
	ADD_CHECK_CXX_COMPILER_FLAG(CXX_WARNINGS CXX_WARN_UNUSED_PARAMETER -Wunused-parameter)
	ADD_CHECK_CXX_COMPILER_FLAG(CXX_WARNINGS CXX_WARN_WRITE_STRINGS -Wwrite-strings)
	ADD_CHECK_CXX_COMPILER_FLAG(CXX_WARNINGS CXX_WARN_UNDEF -Wundef)
	ADD_CHECK_CXX_COMPILER_FLAG(CXX_WARNINGS CXX_WARN_FORMAT_SIGN -Wformat-signedness)

	# gcc 4.2 gives annoying warnings on every file with this
	if(NOT "${CMAKE_C_COMPILER_VERSION}" VERSION_LESS "4.3")
		ADD_CHECK_CXX_COMPILER_FLAG(CXX_WARNINGS CXX_WARN_UNINITIALIZED -Wuninitialized)
	endif()

	# causes too many warnings
	if(NOT APPLE)
		ADD_CHECK_CXX_COMPILER_FLAG(CXX_WARNINGS CXX_WARN_UNDEF -Wundef)
		ADD_CHECK_CXX_COMPILER_FLAG(CXX_WARNINGS CXX_WARN_MISSING_DECLARATIONS -Wmissing-declarations)
	endif()

	# flags to undo strict flags
	ADD_CHECK_C_COMPILER_FLAG(CC_REMOVE_STRICT_FLAGS C_WARN_NO_DEPRECATED_DECLARATIONS -Wno-deprecated-declarations)
	ADD_CHECK_C_COMPILER_FLAG(CC_REMOVE_STRICT_FLAGS C_WARN_NO_UNUSED_PARAMETER        -Wno-unused-parameter)

	if(NOT APPLE)
		ADD_CHECK_C_COMPILER_FLAG(CC_REMOVE_STRICT_FLAGS C_WARN_NO_ERROR_UNUSED_BUT_SET_VARIABLE -Wno-error=unused-but-set-variable)
	endif()

elseif(CMAKE_C_COMPILER_ID MATCHES "Clang")

	if(APPLE AND WITH_OPENMP) # we need the Intel omp lib linked here to not fail all tests due presence of -fopenmp !
		set(CMAKE_REQUIRED_FLAGS "-L${LIBDIR}/openmp/lib -liomp5") # these are only used for the checks
	endif()

	# strange, clang complains these are not supported, but then yses them.
	ADD_CHECK_C_COMPILER_FLAG(C_WARNINGS C_WARN_ALL -Wall)
	ADD_CHECK_C_COMPILER_FLAG(C_WARNINGS C_WARN_ERROR_DECLARATION_AFTER_STATEMENT -Werror=declaration-after-statement)
	ADD_CHECK_C_COMPILER_FLAG(C_WARNINGS C_WARN_ERROR_IMPLICIT_FUNCTION_DECLARATION -Werror=implicit-function-declaration)
	ADD_CHECK_C_COMPILER_FLAG(C_WARNINGS C_WARN_ERROR_RETURN_TYPE  -Werror=return-type)
	ADD_CHECK_C_COMPILER_FLAG(C_WARNINGS C_WARN_NO_AUTOLOGICAL_COMPARE -Wno-tautological-compare)
	ADD_CHECK_C_COMPILER_FLAG(C_WARNINGS C_WARN_NO_UNKNOWN_PRAGMAS -Wno-unknown-pragmas)
	ADD_CHECK_C_COMPILER_FLAG(C_WARNINGS C_WARN_NO_CHAR_SUBSCRIPTS -Wno-char-subscripts)
	ADD_CHECK_C_COMPILER_FLAG(C_WARNINGS C_WARN_STRICT_PROTOTYPES  -Wstrict-prototypes)
	ADD_CHECK_C_COMPILER_FLAG(C_WARNINGS C_WARN_MISSING_PROTOTYPES -Wmissing-prototypes)
	ADD_CHECK_C_COMPILER_FLAG(C_WARNINGS C_WARN_UNUSED_PARAMETER -Wunused-parameter)

	ADD_CHECK_CXX_COMPILER_FLAG(CXX_WARNINGS CXX_WARN_ALL -Wall)
	ADD_CHECK_CXX_COMPILER_FLAG(CXX_WARNINGS CXX_WARN_NO_AUTOLOGICAL_COMPARE -Wno-tautological-compare)
	ADD_CHECK_CXX_COMPILER_FLAG(CXX_WARNINGS CXX_WARN_NO_UNKNOWN_PRAGMAS     -Wno-unknown-pragmas)
	ADD_CHECK_CXX_COMPILER_FLAG(CXX_WARNINGS CXX_WARN_NO_CHAR_SUBSCRIPTS     -Wno-char-subscripts)
	ADD_CHECK_CXX_COMPILER_FLAG(CXX_WARNINGS CXX_WARN_NO_OVERLOADED_VIRTUAL  -Wno-overloaded-virtual)  # we get a lot of these, if its a problem a dev needs to look into it.
	ADD_CHECK_CXX_COMPILER_FLAG(CXX_WARNINGS CXX_WARN_NO_SIGN_COMPARE        -Wno-sign-compare)
	ADD_CHECK_CXX_COMPILER_FLAG(CXX_WARNINGS CXX_WARN_NO_INVALID_OFFSETOF    -Wno-invalid-offsetof)

	# gives too many unfixable warnings
	# ADD_CHECK_C_COMPILER_FLAG(C_WARNINGS C_WARN_UNUSED_MACROS      -Wunused-macros)
	# ADD_CHECK_CXX_COMPILER_FLAG(CXX_WARNINGS CXX_WARN_UNUSED_MACROS          -Wunused-macros)

	# flags to undo strict flags
	ADD_CHECK_C_COMPILER_FLAG(CC_REMOVE_STRICT_FLAGS C_WARN_NO_UNUSED_PARAMETER -Wno-unused-parameter)
	ADD_CHECK_C_COMPILER_FLAG(CC_REMOVE_STRICT_FLAGS C_WARN_NO_UNUSED_MACROS    -Wno-unused-macros)

	ADD_CHECK_C_COMPILER_FLAG(CC_REMOVE_STRICT_FLAGS C_WARN_NO_MISSING_VARIABLE_DECLARATIONS -Wno-missing-variable-declarations)
	ADD_CHECK_C_COMPILER_FLAG(CC_REMOVE_STRICT_FLAGS C_WARN_NO_INCOMPAT_PTR_DISCARD_QUAL -Wno-incompatible-pointer-types-discards-qualifiers)
	ADD_CHECK_C_COMPILER_FLAG(CC_REMOVE_STRICT_FLAGS C_WARN_NO_UNUSED_FUNCTION -Wno-unused-function)
	ADD_CHECK_C_COMPILER_FLAG(CC_REMOVE_STRICT_FLAGS C_WARN_NO_INT_TO_VOID_POINTER_CAST -Wno-int-to-void-pointer-cast)
	ADD_CHECK_C_COMPILER_FLAG(CC_REMOVE_STRICT_FLAGS C_WARN_NO_MISSING_PROTOTYPES -Wno-missing-prototypes)
	ADD_CHECK_C_COMPILER_FLAG(CC_REMOVE_STRICT_FLAGS C_WARN_NO_DUPLICATE_ENUM -Wno-duplicate-enum)
	ADD_CHECK_C_COMPILER_FLAG(CC_REMOVE_STRICT_FLAGS C_WARN_NO_UNDEF -Wno-undef)
	ADD_CHECK_C_COMPILER_FLAG(CC_REMOVE_STRICT_FLAGS C_WARN_NO_MISSING_NORETURN -Wno-missing-noreturn)

	ADD_CHECK_CXX_COMPILER_FLAG(CC_REMOVE_STRICT_FLAGS CXX_WARN_NO_UNUSED_PRIVATE_FIELD -Wno-unused-private-field)
	ADD_CHECK_CXX_COMPILER_FLAG(CC_REMOVE_STRICT_FLAGS CXX_WARN_NO_CXX11_NARROWING -Wno-c++11-narrowing)
	ADD_CHECK_CXX_COMPILER_FLAG(CC_REMOVE_STRICT_FLAGS CXX_WARN_NO_NON_VIRTUAL_DTOR -Wno-non-virtual-dtor)
	ADD_CHECK_CXX_COMPILER_FLAG(CC_REMOVE_STRICT_FLAGS CXX_WARN_NO_UNUSED_MACROS -Wno-unused-macros)
	ADD_CHECK_CXX_COMPILER_FLAG(CC_REMOVE_STRICT_FLAGS CXX_WARN_NO_REORDER -Wno-reorder)

elseif(CMAKE_C_COMPILER_ID MATCHES "Intel")

	ADD_CHECK_C_COMPILER_FLAG(C_WARNINGS C_WARN_ALL -Wall)
	ADD_CHECK_C_COMPILER_FLAG(C_WARNINGS C_WARN_POINTER_ARITH -Wpointer-arith)
	ADD_CHECK_C_COMPILER_FLAG(C_WARNINGS C_WARN_NO_UNKNOWN_PRAGMAS -Wno-unknown-pragmas)

	ADD_CHECK_CXX_COMPILER_FLAG(CXX_WARNINGS CXX_WARN_ALL -Wall)
	ADD_CHECK_CXX_COMPILER_FLAG(CXX_WARNINGS CXX_WARN_NO_INVALID_OFFSETOF -Wno-invalid-offsetof)
	ADD_CHECK_CXX_COMPILER_FLAG(CXX_WARNINGS CXX_WARN_NO_SIGN_COMPARE -Wno-sign-compare)

	# disable numbered, false positives
	set(C_WARNINGS "${C_WARNINGS} -wd188,186,144,913,556")
	set(CXX_WARNINGS "${CXX_WARNINGS} -wd188,186,144,913,556")
elseif(CMAKE_C_COMPILER_ID MATCHES "MSVC")
	# most msvc warnings are C & C++
	set(_WARNINGS
		# warning level:
		"/W3"
		"/w34062"  # switch statement contains 'default' but no 'case' labels
		# disable:
		"/wd4018"  # signed/unsigned mismatch
		"/wd4065"  # switch statement contains 'default' but no 'case' labels
		"/wd4127"  # conditional expression is constant
		"/wd4181"  # qualifier applied to reference type; ignored
		"/wd4200"  # zero-sized array in struct/union
		"/wd4244"  # conversion from 'type1' to 'type2', possible loss of data
		"/wd4267"  # conversion from 'size_t' to 'type', possible loss of data
		"/wd4305"  # truncation from 'type1' to 'type2'
		"/wd4800"  # forcing value to bool 'true' or 'false'
		# errors:
		"/we4013"  # 'function' undefined; assuming extern returning int
		"/we4431"  # missing type specifier - int assumed
	)

	string(REPLACE ";" " " _WARNINGS "${_WARNINGS}")
	set(C_WARNINGS "${_WARNINGS}")
	set(CXX_WARNINGS "${_WARNINGS}")
	unset(_WARNINGS)
endif()

# ensure python header is found since detection can fail, this could happen
# with _any_ library but since we used a fixed python version this tends to
# be most problematic.
if(WITH_PYTHON)
	if(NOT EXISTS "${PYTHON_INCLUDE_DIR}/Python.h")
		message(FATAL_ERROR "Missing: \"${PYTHON_INCLUDE_DIR}/Python.h\",\n"
							"Set the cache entry 'PYTHON_INCLUDE_DIR' to point "
							"to a valid python include path. Containing "
							"Python.h for python version \"${PYTHON_VERSION}\"")
	endif()

	if(WIN32)
		# pass, we have this in an archive to extract
	elseif(WITH_PYTHON_INSTALL AND WITH_PYTHON_INSTALL_NUMPY)
		find_python_package(numpy)
	endif()

	if(WIN32 OR APPLE)
		# pass, we have this in lib/python/site-packages
	elseif(WITH_PYTHON_INSTALL_REQUESTS)
		find_python_package(requests)
	endif()
endif()

if(WITH_CPP11)
	if(CMAKE_COMPILER_IS_GNUCC OR CMAKE_C_COMPILER_ID MATCHES "Clang")
		set(CMAKE_CXX_FLAGS "${CMAKE_CXX_FLAGS} -std=c++11")
	elseif(MSVC12)
		# Nothing special is needed, C++11 features are available by default.
	else()
		message(FATAL_ERROR "Compiler ${CMAKE_C_COMPILER_ID} is not supported for C++11 build yet")
	endif()
endif()

# Include warnings first, so its possible to disable them with user defined flags
# eg: -Wno-uninitialized
set(CMAKE_C_FLAGS "${C_WARNINGS} ${CMAKE_C_FLAGS} ${PLATFORM_CFLAGS}")
set(CMAKE_CXX_FLAGS "${CXX_WARNINGS} ${CMAKE_CXX_FLAGS} ${PLATFORM_CFLAGS}")

# defined above, platform spesific but shared names
mark_as_advanced(
	CYCLES_OSL
	OSL_LIB_EXEC
	OSL_COMPILER
	OSL_LIB_COMP
	OSL_LIB_QUERY
	OSL_INCLUDE_DIR
)

mark_as_advanced(
	LLVM_CONFIG
	LLVM_ROOT_DIR
	LLVM_LIBRARY
	LLVM_VERSION
)

#-------------------------------------------------------------------------------
# Global Defines

# better not set includes here but this debugging option is off by default.
if(WITH_CXX_GUARDEDALLOC)
	include_directories(${CMAKE_SOURCE_DIR}/intern/guardedalloc)
	add_definitions(-DWITH_CXX_GUARDEDALLOC)
endif()

if(WITH_ASSERT_ABORT)
	add_definitions(-DWITH_ASSERT_ABORT)
endif()

# message(STATUS "Using CFLAGS: ${CMAKE_C_FLAGS}")
# message(STATUS "Using CXXFLAGS: ${CMAKE_CXX_FLAGS}")

#-----------------------------------------------------------------------------
# Libraries

if(WITH_GTESTS)
	include(GTestTesting)
endif()

if(WITH_BLENDER OR WITH_PLAYER)
	add_subdirectory(intern)
	add_subdirectory(extern)

	# source after intern and extern to gather all
	# internal and external library information first, for test linking
	add_subdirectory(source)
elseif(WITH_CYCLES_STANDALONE)
	add_subdirectory(intern/cycles)
	add_subdirectory(extern/clew)
	add_subdirectory(extern/cuew)
	if(NOT WITH_SYSTEM_GLEW)
		add_subdirectory(extern/glew)
	endif()
endif()

#-----------------------------------------------------------------------------
# Blender Application
if(WITH_BLENDER)
	add_subdirectory(source/creator)
endif()


#-----------------------------------------------------------------------------
# Blender Player
if(WITH_PLAYER)
	add_subdirectory(source/blenderplayer)
endif()


#-----------------------------------------------------------------------------
# Testing
add_subdirectory(tests)


#-----------------------------------------------------------------------------
# CPack for generating packages
include(build_files/cmake/packaging.cmake)


#-----------------------------------------------------------------------------
# Print Final Configuration

if(FIRST_RUN)
	set(_config_msg "\n* Blender Configuration *")
	macro(info_cfg_option
		_setting)
		set(_msg "   * ${_setting}")
		string(LENGTH "${_msg}" _len)
		while("32" GREATER "${_len}")
			set(_msg "${_msg} ")
			 math(EXPR _len "${_len} + 1")
		endwhile()

		set(_config_msg "${_config_msg}\n${_msg}${${_setting}}")
	endmacro()

	macro(info_cfg_text
		_text)
		set(_config_msg "${_config_msg}\n\n  ${_text}")


	endmacro()

	message(STATUS "C Compiler:   \"${CMAKE_C_COMPILER_ID}\"")
	message(STATUS "C++ Compiler: \"${CMAKE_CXX_COMPILER_ID}\"")

	info_cfg_text("Build Options:")
	info_cfg_option(WITH_GAMEENGINE)
	info_cfg_option(WITH_PLAYER)
	info_cfg_option(WITH_BULLET)
	info_cfg_option(WITH_IK_SOLVER)
	info_cfg_option(WITH_IK_ITASC)
	info_cfg_option(WITH_OPENCOLLADA)
	info_cfg_option(WITH_FFTW3)
	info_cfg_option(WITH_INTERNATIONAL)
	info_cfg_option(WITH_INPUT_NDOF)
	info_cfg_option(WITH_CYCLES)
	info_cfg_option(WITH_FREESTYLE)
	info_cfg_option(WITH_OPENCOLORIO)

	info_cfg_text("Compiler Options:")
	info_cfg_option(WITH_BUILDINFO)
	info_cfg_option(WITH_OPENMP)
	info_cfg_option(WITH_RAYOPTIMIZATION)

	info_cfg_text("System Options:")
	info_cfg_option(WITH_INSTALL_PORTABLE)
	info_cfg_option(WITH_X11_XF86VMODE)
	info_cfg_option(WITH_X11_XINPUT)
	info_cfg_option(WITH_MEM_JEMALLOC)
	info_cfg_option(WITH_MEM_VALGRIND)
	info_cfg_option(WITH_SYSTEM_GLEW)
	info_cfg_option(WITH_SYSTEM_OPENJPEG)

	info_cfg_text("Image Formats:")
	info_cfg_option(WITH_OPENIMAGEIO)
	info_cfg_option(WITH_IMAGE_CINEON)
	info_cfg_option(WITH_IMAGE_DDS)
	info_cfg_option(WITH_IMAGE_HDR)
	info_cfg_option(WITH_IMAGE_OPENEXR)
	info_cfg_option(WITH_IMAGE_OPENJPEG)
	info_cfg_option(WITH_IMAGE_REDCODE)
	info_cfg_option(WITH_IMAGE_TIFF)

	info_cfg_text("Audio:")
	info_cfg_option(WITH_OPENAL)
	info_cfg_option(WITH_SDL)
	info_cfg_option(WITH_SDL_DYNLOAD)
	info_cfg_option(WITH_JACK)
	info_cfg_option(WITH_JACK_DYNLOAD)
	info_cfg_option(WITH_CODEC_AVI)
	info_cfg_option(WITH_CODEC_FFMPEG)
	info_cfg_option(WITH_CODEC_SNDFILE)

	info_cfg_text("Compression:")
	info_cfg_option(WITH_LZMA)
	info_cfg_option(WITH_LZO)

	info_cfg_text("Python:")
	info_cfg_option(WITH_PYTHON_INSTALL)
	info_cfg_option(WITH_PYTHON_INSTALL_NUMPY)
	info_cfg_option(WITH_PYTHON_MODULE)
	info_cfg_option(WITH_PYTHON_SAFETY)
	if(APPLE)
		info_cfg_option(WITH_PYTHON_FRAMEWORK)
	endif()

	info_cfg_text("Modifiers:")
	info_cfg_option(WITH_MOD_BOOLEAN)
	info_cfg_option(WITH_MOD_REMESH)
	info_cfg_option(WITH_MOD_FLUID)
	info_cfg_option(WITH_MOD_OCEANSIM)

	info_cfg_text("OpenGL:")
	info_cfg_option(WITH_GLEW_ES)
	info_cfg_option(WITH_GLU)
	info_cfg_option(WITH_GL_EGL)
	info_cfg_option(WITH_GL_PROFILE_COMPAT)
	info_cfg_option(WITH_GL_PROFILE_CORE)
	info_cfg_option(WITH_GL_PROFILE_ES20)
	info_cfg_option(WITH_GPU_DEBUG)
	if(WIN32)
		info_cfg_option(WITH_GL_ANGLE)
	endif()

	info_cfg_text("Other:")
	info_cfg_option(WITH_OPENNL)

	# debug
	message(STATUS "HAVE_STDBOOL_H = ${HAVE_STDBOOL_H}")

	info_cfg_text("")

	message("${_config_msg}")
endif()

if(0)
	print_all_vars()
endif()
<|MERGE_RESOLUTION|>--- conflicted
+++ resolved
@@ -1510,19 +1510,18 @@
 			)
 		endif()
 
-<<<<<<< HEAD
 		if(WITH_OPENSUBDIV)
 			set(OPENSUBDIV_INCLUDE_DIR ${LIBDIR}/opensubdiv/include)
 			set(OPENSUBDIV_LIBRARIES "osdutil osdCPU osdGPU")
 			set(OPENSUBDIV_LIBPATH ${LIBDIR}/opensubdiv/lib)
 			find_package(OpenSubdiv)
-=======
+		endif()
+
 		if(WITH_SDL)
 			set(SDL ${LIBDIR}/sdl)
 			set(SDL_INCLUDE_DIR ${SDL}/include)
 			set(SDL_LIBRARY SDL2)
 			set(SDL_LIBPATH ${SDL}/lib)
->>>>>>> fa823dc8
 		endif()
 
 		# used in many places so include globally, like OpenGL
