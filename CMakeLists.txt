--- conflicted
+++ resolved
@@ -1162,8 +1162,6 @@
 			# though some c11 features can still be used.
 			set(CMAKE_C_FLAGS "${CMAKE_C_FLAGS} -std=gnu89")
 		endif()
-<<<<<<< HEAD
-=======
 
 		# use ld.gold linker if available, could make optional
 		execute_process(
@@ -1177,7 +1175,6 @@
 		endif ()
 		unset(LD_VERSION)
 
->>>>>>> 5a8629c0
 	# CLang is the same as GCC for now.
 	elseif(CMAKE_C_COMPILER_ID MATCHES "Clang")
 		set(PLATFORM_CFLAGS "-pipe -fPIC -funsigned-char -fno-strict-aliasing")
