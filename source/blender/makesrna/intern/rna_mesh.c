--- conflicted
+++ resolved
@@ -22,16 +22,13 @@
  * ***** END GPL LICENSE BLOCK *****
  */
 
-<<<<<<< HEAD
 /*note: the original vertex color stuff is now just used for
   getting info on the layers themselves, accessing the data is
   done through the (not yet written) mpoly interfaces.*/
-=======
+
 /** \file blender/makesrna/intern/rna_mesh.c
  *  \ingroup RNA
  */
-
->>>>>>> fa63c297
 
 #include <stdlib.h>
 
