/*
 * ***** BEGIN GPL LICENSE BLOCK *****
 *
 * This program is free software; you can redistribute it and/or
 * modify it under the terms of the GNU General Public License
 * as published by the Free Software Foundation; either version 2
 * of the License, or (at your option) any later version.
 *
 * This program is distributed in the hope that it will be useful,
 * but WITHOUT ANY WARRANTY; without even the implied warranty of
 * MERCHANTABILITY or FITNESS FOR A PARTICULAR PURPOSE.  See the
 * GNU General Public License for more details.
 *
 * You should have received a copy of the GNU General Public License
 * along with this program; if not, write to the Free Software Foundation,
 * Inc., 51 Franklin Street, Fifth Floor, Boston, MA 02110-1301, USA.
 *
 * Contributor(s): Blender Foundation (2008).
 *
 * ***** END GPL LICENSE BLOCK *****
 */

/** \file blender/makesrna/intern/rna_userdef.c
 *  \ingroup RNA
 */

#include <stdlib.h>

#include "DNA_curve_types.h"
#include "DNA_space_types.h"
#include "DNA_userdef_types.h"
#include "DNA_brush_types.h"
#include "DNA_view3d_types.h"
#include "DNA_scene_types.h"

#include "BLI_utildefines.h"

#include "BKE_appdir.h"
#include "BKE_DerivedMesh.h"
#include "BKE_sound.h"
#include "BKE_addon.h"

#include "RNA_access.h"
#include "RNA_define.h"
#include "RNA_enum_types.h"

#include "rna_internal.h"

#include "WM_api.h"
#include "WM_types.h"

#include "BLT_lang.h"
#include "GPU_buffers.h"

#ifdef WITH_CYCLES
static EnumPropertyItem compute_device_type_items[] = {
	{USER_COMPUTE_DEVICE_NONE, "NONE", 0, "None", "Don't use compute device"},
	{USER_COMPUTE_DEVICE_CUDA, "CUDA", 0, "CUDA", "Use CUDA for GPU acceleration"},
	{USER_COMPUTE_DEVICE_OPENCL, "OPENCL", 0, "OpenCL", "Use OpenCL for GPU acceleration"},
	{ 0, NULL, 0, NULL, NULL}
};
#endif

#ifdef WITH_OPENSUBDIV
static EnumPropertyItem opensubdiv_compute_type_items[] = {
	{USER_OPENSUBDIV_COMPUTE_NONE, "NONE", 0, "None", ""},
	{USER_OPENSUBDIV_COMPUTE_CPU, "CPU", 0, "CPU", ""},
	{USER_OPENSUBDIV_COMPUTE_OPENMP, "OPENMP", 0, "OpenMP", ""},
	{USER_OPENSUBDIV_COMPUTE_OPENCL, "OPENCL", 0, "OpenCL", ""},
	{USER_OPENSUBDIV_COMPUTE_CUDA, "CUDA", 0, "CUDA", ""},
	{USER_OPENSUBDIV_COMPUTE_GLSL_TRANSFORM_FEEDBACK, "GLSL_TRANSFORM_FEEDBACK", 0, "GLSL Transform Feedback", ""},
	{USER_OPENSUBDIV_COMPUTE_GLSL_COMPUTE, "GLSL_COMPUTE", 0, "GLSL Compute", ""},
	{ 0, NULL, 0, NULL, NULL}
};
#endif

static EnumPropertyItem audio_device_items[] = {
	{0, "NONE", 0, "None", "Null device - there will be no audio output"},
#ifdef WITH_SDL
	{1, "SDL", 0, "SDL", "SDL device - simple direct media layer, recommended for sequencer usage"},
#endif
#ifdef WITH_OPENAL
	{2, "OPENAL", 0, "OpenAL", "OpenAL device - supports 3D audio, recommended for game engine usage"},
#endif
#ifdef WITH_JACK
	{3, "JACK", 0, "Jack", "JACK - Audio Connection Kit, recommended for pro audio users"},
#endif
	{0, NULL, 0, NULL, NULL}
};

EnumPropertyItem navigation_mode_items[] = {
	{VIEW_NAVIGATION_WALK, "WALK", 0, "Walk", "Interactively walk or free navigate around the scene"},
	{VIEW_NAVIGATION_FLY, "FLY", 0, "Fly", "Use fly dynamics to navigate the scene"},
	{0, NULL, 0, NULL, NULL}
};

#ifdef RNA_RUNTIME

#include "DNA_object_types.h"
#include "DNA_screen_types.h"

#include "BKE_blender.h"
#include "BKE_depsgraph.h"
#include "BKE_global.h"
#include "BKE_main.h"
#include "BKE_idprop.h"
#include "BKE_pbvh.h"
#include "BKE_paint.h"

#include "GPU_draw.h"
#include "GPU_select.h"

#include "BLF_api.h"

#include "MEM_guardedalloc.h"
#include "MEM_CacheLimiterC-Api.h"

#include "UI_interface.h"

#include "CCL_api.h"

#ifdef WITH_OPENSUBDIV
#  include "opensubdiv_capi.h"
#endif

#ifdef WITH_SDL_DYNLOAD
#  include "sdlew.h"
#endif


static void rna_userdef_update(Main *UNUSED(bmain), Scene *UNUSED(scene), PointerRNA *UNUSED(ptr))
{
	WM_main_add_notifier(NC_WINDOW, NULL);
}

/* also used by buffer swap switching */
static void rna_userdef_dpi_update(Main *UNUSED(bmain), Scene *UNUSED(scene), PointerRNA *UNUSED(ptr))
{
	/* font's are stored at each DPI level, without this we can easy load 100's of fonts */
	BLF_cache_clear();

	BKE_userdef_state();
	WM_main_add_notifier(NC_WINDOW, NULL);      /* full redraw */
	WM_main_add_notifier(NC_SCREEN | NA_EDITED, NULL);    /* refresh region sizes */
}

static void rna_userdef_virtual_pixel_update(Main *UNUSED(bmain), Scene *UNUSED(scene), PointerRNA *UNUSED(ptr))
{
	/* font's are stored at each DPI level, without this we can easy load 100's of fonts */
	BLF_cache_clear();
	
	BKE_userdef_state();
	WM_main_add_notifier(NC_WINDOW, NULL);      /* full redraw */
	WM_main_add_notifier(NC_SCREEN | NA_EDITED, NULL);    /* refresh region sizes */
}

static void rna_userdef_language_update(Main *UNUSED(bmain), Scene *UNUSED(scene), PointerRNA *UNUSED(ptr))
{
	BLF_cache_clear();
	BLT_lang_set(NULL);
	UI_reinit_font();
}

<<<<<<< HEAD
static void update_cb(PBVHNode *node, void *UNUSED(rebuild))
{
	BKE_pbvh_node_mark_rebuild_draw(node);
}

static void rna_userdef_vbo_update(Main *bmain, Scene *UNUSED(scene), PointerRNA *UNUSED(ptr))
{
	Object *ob;
	
	for (ob = bmain->object.first; ob; ob = ob->id.next) {
		GPU_drawobject_free(ob->derivedFinal);

		if (ob->sculpt && ob->sculpt->pbvh) {
			BKE_pbvh_search_callback(ob->sculpt->pbvh, NULL, NULL, update_cb, NULL);
		}
	}
	GPU_buffer_multires_free(false);
=======
static void rna_userdef_show_manipulator_update(Main *bmain, Scene *scene, PointerRNA *ptr)
{
	UserDef *userdef = (UserDef *)ptr->data;

	/* lame, loop over all views and set */
	bScreen *sc;
	ScrArea *sa;
	SpaceLink *sl;

	/* from scene copy to the other views */
	for (sc = bmain->screen.first; sc; sc = sc->id.next) {
		for (sa = sc->areabase.first; sa; sa = sa->next) {
			for (sl = sa->spacedata.first; sl; sl = sl->next) {
				if (sl->spacetype == SPACE_VIEW3D) {
					View3D *v3d = (View3D *)sl;
					if (userdef->tw_flag & V3D_USE_MANIPULATOR)
						v3d->twflag |= V3D_USE_MANIPULATOR;
					else
						v3d->twflag &= ~V3D_USE_MANIPULATOR;
				}
			}
		}
	}
	
	rna_userdef_update(bmain, scene, ptr);
>>>>>>> 4ff0126e
}


static void rna_userdef_script_autoexec_update(Main *UNUSED(bmain), Scene *UNUSED(scene), PointerRNA *ptr)
{
	UserDef *userdef = (UserDef *)ptr->data;
	if (userdef->flag & USER_SCRIPT_AUTOEXEC_DISABLE) G.f &= ~G_SCRIPT_AUTOEXEC;
	else G.f |=  G_SCRIPT_AUTOEXEC;
}

static void rna_userdef_load_ui_update(Main *UNUSED(bmain), Scene *UNUSED(scene), PointerRNA *ptr)
{
	UserDef *userdef = (UserDef *)ptr->data;
	if (userdef->flag & USER_FILENOUI) G.fileflags |= G_FILE_NO_UI;
	else G.fileflags &= ~G_FILE_NO_UI;
}

static void rna_userdef_mipmap_update(Main *bmain, Scene *scene, PointerRNA *ptr)
{
	GPU_set_mipmap(!(U.gameflags & USER_DISABLE_MIPMAP));
	rna_userdef_update(bmain, scene, ptr);
}

static void rna_userdef_anisotropic_update(Main *bmain, Scene *scene, PointerRNA *ptr)
{
	GPU_set_anisotropic(U.anisotropic_filter);
	rna_userdef_update(bmain, scene, ptr);
}

static void rna_userdef_gl_gpu_mipmaps(Main *bmain, Scene *scene, PointerRNA *ptr)
{
	GPU_set_gpu_mipmapping(U.use_gpu_mipmap);
	rna_userdef_update(bmain, scene, ptr);
}

static void rna_userdef_gl_texture_limit_update(Main *bmain, Scene *scene, PointerRNA *ptr)
{
	GPU_free_images();
	rna_userdef_update(bmain, scene, ptr);
}

static void rna_userdef_gl_use_16bit_textures(Main *bmain, Scene *scene, PointerRNA *ptr)
{
	GPU_free_images();
	rna_userdef_update(bmain, scene, ptr);
}

static void rna_userdef_undo_steps_set(PointerRNA *ptr, int value)
{
	UserDef *userdef = (UserDef *)ptr->data;

	/* Do not allow 1 undo steps, useless and breaks undo/redo process (see T42531). */
	userdef->undosteps = (value == 1) ? 2 : value;
}

static void rna_userdef_select_mouse_set(PointerRNA *ptr, int value)
{
	UserDef *userdef = (UserDef *)ptr->data;

	if (value) {
		userdef->flag |= USER_LMOUSESELECT;
		userdef->flag &= ~USER_TWOBUTTONMOUSE;
	}
	else
		userdef->flag &= ~USER_LMOUSESELECT;
}

static int rna_userdef_autokeymode_get(PointerRNA *ptr)
{
	UserDef *userdef = (UserDef *)ptr->data;
	short retval = userdef->autokey_mode;
	
	if (!(userdef->autokey_mode & AUTOKEY_ON))
		retval |= AUTOKEY_ON;

	return retval;
}

static void rna_userdef_autokeymode_set(PointerRNA *ptr, int value)
{
	UserDef *userdef = (UserDef *)ptr->data;

	if (value == AUTOKEY_MODE_NORMAL) {
		userdef->autokey_mode |= (AUTOKEY_MODE_NORMAL - AUTOKEY_ON);
		userdef->autokey_mode &= ~(AUTOKEY_MODE_EDITKEYS - AUTOKEY_ON);
	}
	else if (value == AUTOKEY_MODE_EDITKEYS) {
		userdef->autokey_mode |= (AUTOKEY_MODE_EDITKEYS - AUTOKEY_ON);
		userdef->autokey_mode &= ~(AUTOKEY_MODE_NORMAL - AUTOKEY_ON);
	}
}

static void rna_userdef_ndof_deadzone_update(Main *UNUSED(bmain), Scene *UNUSED(scene), PointerRNA *ptr)
{
	UserDef *userdef = ptr->data;
	WM_ndof_deadzone_set(userdef->ndof_deadzone);
}

static void rna_userdef_timecode_style_set(PointerRNA *ptr, int value)
{
	UserDef *userdef = (UserDef *)ptr->data;
	int required_size = userdef->v2d_min_gridsize;
	
	/* set the timecode style */
	userdef->timecode_style = value;
	
	/* adjust the v2d gridsize if needed so that timecodes don't overlap
	 * NOTE: most of these have been hand-picked to avoid overlaps while still keeping
	 * things from getting too blown out
	 */
	switch (value) {
		case USER_TIMECODE_MINIMAL:
		case USER_TIMECODE_SECONDS_ONLY:
			/* 35 is great most of the time, but not that great for full-blown */
			required_size = 35;
			break;
		case USER_TIMECODE_SMPTE_MSF:
			required_size = 50;
			break;
		case USER_TIMECODE_SMPTE_FULL:
			/* the granddaddy! */
			required_size = 65;
			break;
		case USER_TIMECODE_MILLISECONDS:
			required_size = 45;
			break;
	}
	
	if (U.v2d_min_gridsize < required_size)
		U.v2d_min_gridsize = required_size;
}

static PointerRNA rna_UserDef_view_get(PointerRNA *ptr)
{
	return rna_pointer_inherit_refine(ptr, &RNA_UserPreferencesView, ptr->data);
}

static PointerRNA rna_UserDef_edit_get(PointerRNA *ptr)
{
	return rna_pointer_inherit_refine(ptr, &RNA_UserPreferencesEdit, ptr->data);
}

static PointerRNA rna_UserDef_input_get(PointerRNA *ptr)
{
	return rna_pointer_inherit_refine(ptr, &RNA_UserPreferencesInput, ptr->data);
}

static PointerRNA rna_UserDef_filepaths_get(PointerRNA *ptr)
{
	return rna_pointer_inherit_refine(ptr, &RNA_UserPreferencesFilePaths, ptr->data);
}

static PointerRNA rna_UserDef_system_get(PointerRNA *ptr)
{
	return rna_pointer_inherit_refine(ptr, &RNA_UserPreferencesSystem, ptr->data);
}

static void rna_UserDef_audio_update(Main *bmain, Scene *UNUSED(scene), PointerRNA *UNUSED(ptr))
{
	BKE_sound_init(bmain);
}

static void rna_Userdef_memcache_update(Main *UNUSED(bmain), Scene *UNUSED(scene), PointerRNA *UNUSED(ptr))
{
	MEM_CacheLimiter_set_maximum(((size_t) U.memcachelimit) * 1024 * 1024);
}

static void rna_UserDef_weight_color_update(Main *bmain, Scene *scene, PointerRNA *ptr)
{
	Object *ob;

	bTheme *btheme = UI_GetTheme();
	vDM_ColorBand_store((U.flag & USER_CUSTOM_RANGE) ? (&U.coba_weight) : NULL, btheme->tv3d.vertex_unreferenced);

	for (ob = bmain->object.first; ob; ob = ob->id.next) {
		if (ob->mode & OB_MODE_WEIGHT_PAINT)
			DAG_id_tag_update(&ob->id, OB_RECALC_DATA);
	}

	rna_userdef_update(bmain, scene, ptr);
}

static void rna_UserDef_viewport_lights_update(Main *bmain, Scene *scene, PointerRNA *ptr)
{
	/* if all lights are off gpu_draw resets them all, [#27627]
	 * so disallow them all to be disabled */
	if (U.light[0].flag == 0 && U.light[1].flag == 0 && U.light[2].flag == 0) {
		SolidLight *light = ptr->data;
		light->flag |= 1;
	}

	WM_main_add_notifier(NC_SPACE | ND_SPACE_VIEW3D | NS_VIEW3D_GPU, NULL);
	rna_userdef_update(bmain, scene, ptr);
}

static int rna_Scene_GPU_selection_supported(UserDef *UNUSED(U))
{
	return GPU_select_query_check_support();
}

static void rna_userdef_autosave_update(Main *bmain, Scene *scene, PointerRNA *ptr)
{
	wmWindowManager *wm = bmain->wm.first;

	if (wm)
		WM_autosave_init(wm);
	rna_userdef_update(bmain, scene, ptr);
}

static bAddon *rna_userdef_addon_new(void)
{
	bAddon *bext = MEM_callocN(sizeof(bAddon), "bAddon");
	BLI_addtail(&U.addons, bext);
	return bext;
}

static void rna_userdef_addon_remove(ReportList *reports, PointerRNA *path_cmp_ptr)
{
	bAddon *bext = path_cmp_ptr->data;
	if (BLI_findindex(&U.addons, bext) == -1) {
		BKE_report(reports, RPT_ERROR, "Addon is no longer valid");
		return;
	}

	if (bext->prop) {
		IDP_FreeProperty(bext->prop);
		MEM_freeN(bext->prop);
	}

	BLI_freelinkN(&U.addons, bext);
	RNA_POINTER_INVALIDATE(path_cmp_ptr);
}

static bPathCompare *rna_userdef_pathcompare_new(void)
{
	bPathCompare *path_cmp = MEM_callocN(sizeof(bPathCompare), "bPathCompare");
	BLI_addtail(&U.autoexec_paths, path_cmp);
	return path_cmp;
}

static void rna_userdef_pathcompare_remove(ReportList *reports, PointerRNA *path_cmp_ptr)
{
	bPathCompare *path_cmp = path_cmp_ptr->data;
	if (BLI_findindex(&U.autoexec_paths, path_cmp) == -1) {
		BKE_report(reports, RPT_ERROR, "Excluded path is no longer valid");
		return;
	}

	BLI_freelinkN(&U.autoexec_paths, path_cmp);
	RNA_POINTER_INVALIDATE(path_cmp_ptr);
}

static void rna_userdef_temp_update(Main *UNUSED(bmain), Scene *UNUSED(scene), PointerRNA *UNUSED(ptr))
{
	BKE_tempdir_init(U.tempdir);
}

static void rna_userdef_text_update(Main *UNUSED(bmain), Scene *UNUSED(scene), PointerRNA *UNUSED(ptr))
{
	BLF_cache_clear();
	WM_main_add_notifier(NC_WINDOW, NULL);
}

static PointerRNA rna_Theme_space_generic_get(PointerRNA *ptr)
{
	return rna_pointer_inherit_refine(ptr, &RNA_ThemeSpaceGeneric, ptr->data);
}

static PointerRNA rna_Theme_space_gradient_get(PointerRNA *ptr)
{
	return rna_pointer_inherit_refine(ptr, &RNA_ThemeSpaceGradient, ptr->data);
}

static PointerRNA rna_Theme_space_list_generic_get(PointerRNA *ptr)
{
	return rna_pointer_inherit_refine(ptr, &RNA_ThemeSpaceListGeneric, ptr->data);
}


#ifdef WITH_CYCLES
static EnumPropertyItem *rna_userdef_compute_device_type_itemf(bContext *UNUSED(C), PointerRNA *UNUSED(ptr),
                                                               PropertyRNA *UNUSED(prop), bool *r_free)
{
	EnumPropertyItem *item = NULL;
	int totitem = 0;

	/* add supported device types */
	RNA_enum_items_add_value(&item, &totitem, compute_device_type_items, USER_COMPUTE_DEVICE_NONE);
	if (CCL_compute_device_list(0))
		RNA_enum_items_add_value(&item, &totitem, compute_device_type_items, USER_COMPUTE_DEVICE_CUDA);
	if (CCL_compute_device_list(1))
		RNA_enum_items_add_value(&item, &totitem, compute_device_type_items, USER_COMPUTE_DEVICE_OPENCL);

	RNA_enum_item_end(&item, &totitem);
	*r_free = true;

	return item;
}

static int rna_userdef_compute_device_get(PointerRNA *UNUSED(ptr))
{
	if (U.compute_device_type == USER_COMPUTE_DEVICE_NONE)
		return 0;

	return U.compute_device_id;
}

static EnumPropertyItem *rna_userdef_compute_device_itemf(bContext *UNUSED(C), PointerRNA *UNUSED(ptr),
                                                          PropertyRNA *UNUSED(prop), bool *r_free)
{
	EnumPropertyItem tmp = {0, "", 0, "", ""};
	EnumPropertyItem *item = NULL;
	int totitem = 0;
	
	if (U.compute_device_type == USER_COMPUTE_DEVICE_NONE) {
		/* only add a single CPU device */
		tmp.value = 0;
		tmp.name = "CPU";
		tmp.identifier = "CPU";
		RNA_enum_item_add(&item, &totitem, &tmp);
	}
	else {
		/* get device list from cycles. it would be good to make this generic
		 * once we have more subsystems using opencl, for now this is easiest */
		int opencl = (U.compute_device_type == USER_COMPUTE_DEVICE_OPENCL);
		CCLDeviceInfo *devices = CCL_compute_device_list(opencl);
		int a;

		if (devices) {
			for (a = 0; devices[a].identifier[0]; a++) {
				tmp.value = devices[a].value;
				tmp.identifier = devices[a].identifier;
				tmp.name = devices[a].name;
				RNA_enum_item_add(&item, &totitem, &tmp);
			}
		}
		else {
			tmp.value = 0;
			tmp.name = "CPU";
			tmp.identifier = "CPU";
			RNA_enum_item_add(&item, &totitem, &tmp);
		}
	}

	RNA_enum_item_end(&item, &totitem);
	*r_free = true;

	return item;
}
#endif

#ifdef WITH_OPENSUBDIV
static EnumPropertyItem *rna_userdef_opensubdiv_compute_type_itemf(bContext *UNUSED(C), PointerRNA *UNUSED(ptr),
                                                                   PropertyRNA *UNUSED(prop), bool *r_free)
{
	EnumPropertyItem *item = NULL;
	int totitem = 0;
	int evaluators = openSubdiv_getAvailableEvaluators();

	RNA_enum_items_add_value(&item, &totitem, opensubdiv_compute_type_items, USER_OPENSUBDIV_COMPUTE_NONE);

#define APPEND_COMPUTE(compute) \
	if (evaluators & OPENSUBDIV_EVALUATOR_## compute) { \
		RNA_enum_items_add_value(&item, &totitem, opensubdiv_compute_type_items, USER_OPENSUBDIV_COMPUTE_ ## compute); \
	} ((void)0)

	APPEND_COMPUTE(CPU);
	APPEND_COMPUTE(OPENMP);
	APPEND_COMPUTE(OPENCL);
	APPEND_COMPUTE(CUDA);
	APPEND_COMPUTE(GLSL_TRANSFORM_FEEDBACK);
	APPEND_COMPUTE(GLSL_COMPUTE);

#undef APPEND_COMPUTE

	RNA_enum_item_end(&item, &totitem);
	*r_free = true;

	return item;
}

static void rna_userdef_opensubdiv_update(Main *bmain, Scene *UNUSED(scene), PointerRNA *UNUSED(ptr))
{
	Object *object;

	for (object = bmain->object.first;
	     object;
	     object = object->id.next)
	{
		if (object->derivedFinal != NULL &&
		    object->derivedFinal->type == DM_TYPE_CCGDM)
		{
			DAG_id_tag_update(&object->id, OB_RECALC_OB);
		}
	}
}

#endif

static EnumPropertyItem *rna_userdef_audio_device_itemf(bContext *UNUSED(C), PointerRNA *UNUSED(ptr),
                                                        PropertyRNA *UNUSED(prop), bool *r_free)
{
	int index = 0;
	int totitem = 0;
	EnumPropertyItem *item = NULL;

#ifdef WITH_SYSTEM_AUDASPACE
	int i;

	char **names = BKE_sound_get_device_names();

	for (i = 0; names[i]; i++) {
		EnumPropertyItem new_item = {i, names[i], 0, names[i], names[i]};
		RNA_enum_item_add(&item, &totitem, &new_item);
	}
#else
	/* NONE */
	RNA_enum_item_add(&item, &totitem, &audio_device_items[index++]);

#ifdef WITH_SDL
#  ifdef WITH_SDL_DYNLOAD
	if (sdlewInit() == SDLEW_SUCCESS)
#  endif
	{
		RNA_enum_item_add(&item, &totitem, &audio_device_items[index]);
	}
	index++;
#endif

#ifdef WITH_OPENAL
	RNA_enum_item_add(&item, &totitem, &audio_device_items[index++]);
#endif

#ifdef WITH_JACK
	if (BKE_sound_is_jack_supported()) {
		RNA_enum_item_add(&item, &totitem, &audio_device_items[index]);
	}
	index++;
#endif
#endif

	/* may be unused */
	UNUSED_VARS(index, audio_device_items);

	RNA_enum_item_end(&item, &totitem);
	*r_free = true;

	return item;
}

#ifdef WITH_INTERNATIONAL
static EnumPropertyItem *rna_lang_enum_properties_itemf(bContext *UNUSED(C), PointerRNA *UNUSED(ptr),
                                                        PropertyRNA *UNUSED(prop), bool *UNUSED(r_free))
{
	return BLT_lang_RNA_enum_properties();
}
#endif

static IDProperty *rna_AddonPref_idprops(PointerRNA *ptr, bool create)
{
	if (create && !ptr->data) {
		IDPropertyTemplate val = {0};
		ptr->data = IDP_New(IDP_GROUP, &val, "RNA_AddonPreferences group");
	}

	return ptr->data;
}

static PointerRNA rna_Addon_preferences_get(PointerRNA *ptr)
{
	bAddon *addon = (bAddon *)ptr->data;
	bAddonPrefType *apt = BKE_addon_pref_type_find(addon->module, true);
	if (apt) {
		if (addon->prop == NULL) {
			IDPropertyTemplate val = {0};
			addon->prop = IDP_New(IDP_GROUP, &val, addon->module); /* name is unimportant  */
		}
		return rna_pointer_inherit_refine(ptr, apt->ext.srna, addon->prop);
	}
	else {
		return PointerRNA_NULL;
	}
}

static void rna_AddonPref_unregister(Main *UNUSED(bmain), StructRNA *type)
{
	bAddonPrefType *apt = RNA_struct_blender_type_get(type);

	if (!apt)
		return;

	RNA_struct_free_extension(type, &apt->ext);

	BKE_addon_pref_type_remove(apt);
	RNA_struct_free(&BLENDER_RNA, type);

	/* update while blender is running */
	WM_main_add_notifier(NC_WINDOW, NULL);
}

static StructRNA *rna_AddonPref_register(Main *bmain, ReportList *reports, void *data, const char *identifier,
                                         StructValidateFunc validate, StructCallbackFunc call, StructFreeFunc free)
{
	bAddonPrefType *apt, dummyapt = {{'\0'}};
	bAddon dummyaddon = {NULL};
	PointerRNA dummyhtr;
	// int have_function[1];

	/* setup dummy header & header type to store static properties in */
	RNA_pointer_create(NULL, &RNA_AddonPreferences, &dummyaddon, &dummyhtr);

	/* validate the python class */
	if (validate(&dummyhtr, data, NULL /* have_function */ ) != 0)
		return NULL;

	BLI_strncpy(dummyapt.idname, dummyaddon.module, sizeof(dummyapt.idname));
	if (strlen(identifier) >= sizeof(dummyapt.idname)) {
		BKE_reportf(reports, RPT_ERROR, "Registering addon-prefs class: '%s' is too long, maximum length is %d",
		            identifier, (int)sizeof(dummyapt.idname));
		return NULL;
	}

	/* check if we have registered this header type before, and remove it */
	apt = BKE_addon_pref_type_find(dummyaddon.module, true);
	if (apt) {
		if (apt->ext.srna) {
			rna_AddonPref_unregister(bmain, apt->ext.srna);
		}
	}

	/* create a new header type */
	apt = MEM_mallocN(sizeof(bAddonPrefType), "addonpreftype");
	memcpy(apt, &dummyapt, sizeof(dummyapt));
	BKE_addon_pref_type_add(apt);

	apt->ext.srna = RNA_def_struct_ptr(&BLENDER_RNA, identifier, &RNA_AddonPreferences);
	apt->ext.data = data;
	apt->ext.call = call;
	apt->ext.free = free;
	RNA_struct_blender_type_set(apt->ext.srna, apt);

//	apt->draw = (have_function[0]) ? header_draw : NULL;

	/* update while blender is running */
	WM_main_add_notifier(NC_WINDOW, NULL);

	return apt->ext.srna;
}

/* placeholder, doesn't do anything useful yet */
static StructRNA *rna_AddonPref_refine(PointerRNA *ptr)
{
	return (ptr->type) ? ptr->type : &RNA_AddonPreferences;
}

#else

static void rna_def_userdef_theme_ui_font_style(BlenderRNA *brna)
{
	StructRNA *srna;
	PropertyRNA *prop;
	
	static EnumPropertyItem font_kerning_style[] = {
		{0, "UNFITTED", 0, "Unfitted", "Use scaled but un-grid-fitted kerning distances"},
		{1, "FITTED", 0, "Fitted", "Use scaled and grid-fitted kerning distances"},
		{0, NULL, 0, NULL, NULL}
	};

	srna = RNA_def_struct(brna, "ThemeFontStyle", NULL);
	RNA_def_struct_sdna(srna, "uiFontStyle");
	RNA_def_struct_clear_flag(srna, STRUCT_UNDO);
	RNA_def_struct_ui_text(srna, "Font Style", "Theme settings for Font");
	
	prop = RNA_def_property(srna, "points", PROP_INT, PROP_NONE);
	RNA_def_property_range(prop, 6, 48);
	RNA_def_property_ui_text(prop, "Points", "");
	RNA_def_property_update(prop, 0, "rna_userdef_update");

	prop = RNA_def_property(srna, "font_kerning_style", PROP_ENUM, PROP_NONE);
	RNA_def_property_enum_sdna(prop, NULL, "kerning");
	RNA_def_property_enum_items(prop, font_kerning_style);
	RNA_def_property_ui_text(prop, "Kerning Style", "Which style to use for font kerning");
	RNA_def_property_update(prop, 0, "rna_userdef_update");

	prop = RNA_def_property(srna, "shadow", PROP_INT, PROP_PIXEL);
	RNA_def_property_range(prop, 0, 5);
	RNA_def_property_ui_text(prop, "Shadow Size", "Shadow size (0, 3 and 5 supported)");
	RNA_def_property_update(prop, 0, "rna_userdef_update");
	
	prop = RNA_def_property(srna, "shadow_offset_x", PROP_INT, PROP_PIXEL);
	RNA_def_property_int_sdna(prop, NULL, "shadx");
	RNA_def_property_range(prop, -10, 10);
	RNA_def_property_ui_text(prop, "Shadow X Offset", "Shadow offset in pixels");
	RNA_def_property_update(prop, 0, "rna_userdef_update");
	
	prop = RNA_def_property(srna, "shadow_offset_y", PROP_INT, PROP_PIXEL);
	RNA_def_property_int_sdna(prop, NULL, "shady");
	RNA_def_property_range(prop, -10, 10);
	RNA_def_property_ui_text(prop, "Shadow Y Offset", "Shadow offset in pixels");
	RNA_def_property_update(prop, 0, "rna_userdef_update");

	prop = RNA_def_property(srna, "shadow_alpha", PROP_FLOAT, PROP_NONE);
	RNA_def_property_float_sdna(prop, NULL, "shadowalpha");
	RNA_def_property_range(prop, 0.0f, 1.0f);
	RNA_def_property_ui_text(prop, "Shadow Alpha", "");
	RNA_def_property_update(prop, 0, "rna_userdef_update");

	prop = RNA_def_property(srna, "shadow_value", PROP_FLOAT, PROP_NONE);
	RNA_def_property_float_sdna(prop, NULL, "shadowcolor");
	RNA_def_property_range(prop, 0.0f, 1.0f);
	RNA_def_property_ui_text(prop, "Shadow Brightness", "Shadow color in gray value");
	RNA_def_property_update(prop, 0, "rna_userdef_update");
}

static void rna_def_userdef_theme_ui_style(BlenderRNA *brna)
{
	StructRNA *srna;
	PropertyRNA *prop;
	
	rna_def_userdef_theme_ui_font_style(brna);
	
	srna = RNA_def_struct(brna, "ThemeStyle", NULL);
	RNA_def_struct_sdna(srna, "uiStyle");
	RNA_def_struct_clear_flag(srna, STRUCT_UNDO);
	RNA_def_struct_ui_text(srna, "Style", "Theme settings for style sets");
	

	prop = RNA_def_property(srna, "panel_title", PROP_POINTER, PROP_NONE);
	RNA_def_property_flag(prop, PROP_NEVER_NULL);
	RNA_def_property_pointer_sdna(prop, NULL, "paneltitle");
	RNA_def_property_struct_type(prop, "ThemeFontStyle");
	RNA_def_property_ui_text(prop, "Panel Title Font", "");
	RNA_def_property_update(prop, 0, "rna_userdef_update");

	prop = RNA_def_property(srna, "widget_label", PROP_POINTER, PROP_NONE);
	RNA_def_property_flag(prop, PROP_NEVER_NULL);
	RNA_def_property_pointer_sdna(prop, NULL, "widgetlabel");
	RNA_def_property_struct_type(prop, "ThemeFontStyle");
	RNA_def_property_ui_text(prop, "Widget Label Style", "");
	RNA_def_property_update(prop, 0, "rna_userdef_update");
	
	prop = RNA_def_property(srna, "widget", PROP_POINTER, PROP_NONE);
	RNA_def_property_flag(prop, PROP_NEVER_NULL);
	RNA_def_property_pointer_sdna(prop, NULL, "widget");
	RNA_def_property_struct_type(prop, "ThemeFontStyle");
	RNA_def_property_ui_text(prop, "Widget Style", "");
	RNA_def_property_update(prop, 0, "rna_userdef_update");
	
}

static void rna_def_userdef_theme_ui_wcol(BlenderRNA *brna)
{
	StructRNA *srna;
	PropertyRNA *prop;
	
	srna = RNA_def_struct(brna, "ThemeWidgetColors", NULL);
	RNA_def_struct_sdna(srna, "uiWidgetColors");
	RNA_def_struct_clear_flag(srna, STRUCT_UNDO);
	RNA_def_struct_ui_text(srna, "Theme Widget Color Set", "Theme settings for widget color sets");
		
	prop = RNA_def_property(srna, "outline", PROP_FLOAT, PROP_COLOR_GAMMA);
	RNA_def_property_array(prop, 3);
	RNA_def_property_ui_text(prop, "Outline", "");
	RNA_def_property_update(prop, 0, "rna_userdef_update");
	
	prop = RNA_def_property(srna, "inner", PROP_FLOAT, PROP_COLOR_GAMMA);
	RNA_def_property_array(prop, 4);
	RNA_def_property_ui_text(prop, "Inner", "");
	RNA_def_property_update(prop, 0, "rna_userdef_update");
	
	prop = RNA_def_property(srna, "inner_sel", PROP_FLOAT, PROP_COLOR_GAMMA);
	RNA_def_property_array(prop, 4);
	RNA_def_property_ui_text(prop, "Inner Selected", "");
	RNA_def_property_update(prop, 0, "rna_userdef_update");
	
	prop = RNA_def_property(srna, "item", PROP_FLOAT, PROP_COLOR_GAMMA);
	RNA_def_property_array(prop, 4);
	RNA_def_property_ui_text(prop, "Item", "");
	RNA_def_property_update(prop, 0, "rna_userdef_update");
	
	prop = RNA_def_property(srna, "text", PROP_FLOAT, PROP_COLOR_GAMMA);
	RNA_def_property_array(prop, 3);
	RNA_def_property_ui_text(prop, "Text", "");
	RNA_def_property_update(prop, 0, "rna_userdef_update");
	
	prop = RNA_def_property(srna, "text_sel", PROP_FLOAT, PROP_COLOR_GAMMA);
	RNA_def_property_array(prop, 3);
	RNA_def_property_ui_text(prop, "Text Selected", "");
	RNA_def_property_update(prop, 0, "rna_userdef_update");
	
	prop = RNA_def_property(srna, "show_shaded", PROP_BOOLEAN, PROP_NONE);
	RNA_def_property_boolean_sdna(prop, NULL, "shaded", 1);
	RNA_def_property_ui_text(prop, "Shaded", "");
	RNA_def_property_update(prop, 0, "rna_userdef_update");
	
	prop = RNA_def_property(srna, "shadetop", PROP_INT, PROP_NONE);
	RNA_def_property_range(prop, -100, 100);
	RNA_def_property_ui_text(prop, "Shade Top", "");
	RNA_def_property_update(prop, 0, "rna_userdef_update");
	
	prop = RNA_def_property(srna, "shadedown", PROP_INT, PROP_NONE);
	RNA_def_property_range(prop, -100, 100);
	RNA_def_property_ui_text(prop, "Shade Down", "");
	RNA_def_property_update(prop, 0, "rna_userdef_update");
}

static void rna_def_userdef_theme_ui_wcol_state(BlenderRNA *brna)
{
	StructRNA *srna;
	PropertyRNA *prop;
	
	srna = RNA_def_struct(brna, "ThemeWidgetStateColors", NULL);
	RNA_def_struct_sdna(srna, "uiWidgetStateColors");
	RNA_def_struct_clear_flag(srna, STRUCT_UNDO);
	RNA_def_struct_ui_text(srna, "Theme Widget State Color", "Theme settings for widget state colors");
		
	prop = RNA_def_property(srna, "inner_anim", PROP_FLOAT, PROP_COLOR_GAMMA);
	RNA_def_property_array(prop, 3);
	RNA_def_property_ui_text(prop, "Animated", "");
	RNA_def_property_update(prop, 0, "rna_userdef_update");

	prop = RNA_def_property(srna, "inner_anim_sel", PROP_FLOAT, PROP_COLOR_GAMMA);
	RNA_def_property_array(prop, 3);
	RNA_def_property_ui_text(prop, "Animated Selected", "");
	RNA_def_property_update(prop, 0, "rna_userdef_update");
	
	prop = RNA_def_property(srna, "inner_key", PROP_FLOAT, PROP_COLOR_GAMMA);
	RNA_def_property_array(prop, 3);
	RNA_def_property_ui_text(prop, "Keyframe", "");
	RNA_def_property_update(prop, 0, "rna_userdef_update");

	prop = RNA_def_property(srna, "inner_key_sel", PROP_FLOAT, PROP_COLOR_GAMMA);
	RNA_def_property_array(prop, 3);
	RNA_def_property_ui_text(prop, "Keyframe Selected", "");
	RNA_def_property_update(prop, 0, "rna_userdef_update");

	prop = RNA_def_property(srna, "inner_driven", PROP_FLOAT, PROP_COLOR_GAMMA);
	RNA_def_property_array(prop, 3);
	RNA_def_property_ui_text(prop, "Driven", "");
	RNA_def_property_update(prop, 0, "rna_userdef_update");

	prop = RNA_def_property(srna, "inner_driven_sel", PROP_FLOAT, PROP_COLOR_GAMMA);
	RNA_def_property_array(prop, 3);
	RNA_def_property_ui_text(prop, "Driven Selected", "");
	RNA_def_property_update(prop, 0, "rna_userdef_update");

	prop = RNA_def_property(srna, "blend", PROP_FLOAT, PROP_FACTOR);
	RNA_def_property_ui_text(prop, "Blend", "");
	RNA_def_property_update(prop, 0, "rna_userdef_update");
}

static void rna_def_userdef_theme_ui_panel(BlenderRNA *brna)
{
	StructRNA *srna;
	PropertyRNA *prop;
	
	srna = RNA_def_struct(brna, "ThemePanelColors", NULL);
	RNA_def_struct_sdna(srna, "uiPanelColors");
	RNA_def_struct_clear_flag(srna, STRUCT_UNDO);
	RNA_def_struct_ui_text(srna, "Theme Panel Color", "Theme settings for panel colors");
		
	prop = RNA_def_property(srna, "header", PROP_FLOAT, PROP_COLOR_GAMMA);
	RNA_def_property_ui_text(prop, "Header", "");
	RNA_def_property_update(prop, 0, "rna_userdef_update");
	
	prop = RNA_def_property(srna, "back", PROP_FLOAT, PROP_COLOR_GAMMA);
	RNA_def_property_ui_text(prop, "Background", "");
	RNA_def_property_update(prop, 0, "rna_userdef_update");
	
	prop = RNA_def_property(srna, "show_header", PROP_BOOLEAN, PROP_NONE);
	RNA_def_property_ui_text(prop, "Show Header", "");
	RNA_def_property_update(prop, 0, "rna_userdef_update");

	prop = RNA_def_property(srna, "show_back", PROP_BOOLEAN, PROP_NONE);
	RNA_def_property_ui_text(prop, "Show Background", "");
	RNA_def_property_update(prop, 0, "rna_userdef_update");
}

static void rna_def_userdef_theme_ui_gradient(BlenderRNA *brna)
{
	StructRNA *srna;
	PropertyRNA *prop;

	srna = RNA_def_struct(brna, "ThemeGradientColors", NULL);
	RNA_def_struct_sdna(srna, "uiGradientColors");
	RNA_def_struct_clear_flag(srna, STRUCT_UNDO);
	RNA_def_struct_ui_text(srna, "Theme Background Color", "Theme settings for background colors and gradient");

	prop = RNA_def_property(srna, "show_grad", PROP_BOOLEAN, PROP_NONE);
	RNA_def_property_ui_text(prop, "Use Gradient",
	                         "Do a gradient for the background of the viewport working area");
	RNA_def_property_update(prop, 0, "rna_userdef_update");

	prop = RNA_def_property(srna, "gradient", PROP_FLOAT, PROP_COLOR_GAMMA);
	RNA_def_property_array(prop, 3);
	RNA_def_property_ui_text(prop, "Gradient Low", "");
	RNA_def_property_update(prop, 0, "rna_userdef_update");

	prop = RNA_def_property(srna, "high_gradient", PROP_FLOAT, PROP_COLOR_GAMMA);
	RNA_def_property_array(prop, 3);
	RNA_def_property_ui_text(prop, "Gradient High/Off", "");
	RNA_def_property_update(prop, 0, "rna_userdef_update");
}

static void rna_def_userdef_theme_ui(BlenderRNA *brna)
{
	StructRNA *srna;
	PropertyRNA *prop;

	rna_def_userdef_theme_ui_wcol(brna);
	rna_def_userdef_theme_ui_wcol_state(brna);
	rna_def_userdef_theme_ui_panel(brna);
	rna_def_userdef_theme_ui_gradient(brna);

	srna = RNA_def_struct(brna, "ThemeUserInterface", NULL);
	RNA_def_struct_sdna(srna, "ThemeUI");
	RNA_def_struct_clear_flag(srna, STRUCT_UNDO);
	RNA_def_struct_ui_text(srna, "Theme User Interface", "Theme settings for user interface elements");

	prop = RNA_def_property(srna, "wcol_regular", PROP_POINTER, PROP_NONE);
	RNA_def_property_flag(prop, PROP_NEVER_NULL);
	RNA_def_property_ui_text(prop, "Regular Widget Colors", "");
	RNA_def_property_update(prop, 0, "rna_userdef_update");
	
	prop = RNA_def_property(srna, "wcol_tool", PROP_POINTER, PROP_NONE);
	RNA_def_property_flag(prop, PROP_NEVER_NULL);
	RNA_def_property_ui_text(prop, "Tool Widget Colors", "");
	RNA_def_property_update(prop, 0, "rna_userdef_update");
	
	prop = RNA_def_property(srna, "wcol_radio", PROP_POINTER, PROP_NONE);
	RNA_def_property_flag(prop, PROP_NEVER_NULL);
	RNA_def_property_ui_text(prop, "Radio Widget Colors", "");
	RNA_def_property_update(prop, 0, "rna_userdef_update");
	
	prop = RNA_def_property(srna, "wcol_text", PROP_POINTER, PROP_NONE);
	RNA_def_property_flag(prop, PROP_NEVER_NULL);
	RNA_def_property_ui_text(prop, "Text Widget Colors", "");
	RNA_def_property_update(prop, 0, "rna_userdef_update");
	
	prop = RNA_def_property(srna, "wcol_option", PROP_POINTER, PROP_NONE);
	RNA_def_property_flag(prop, PROP_NEVER_NULL);
	RNA_def_property_ui_text(prop, "Option Widget Colors", "");
	RNA_def_property_update(prop, 0, "rna_userdef_update");

	prop = RNA_def_property(srna, "wcol_toggle", PROP_POINTER, PROP_NONE);
	RNA_def_property_flag(prop, PROP_NEVER_NULL);
	RNA_def_property_ui_text(prop, "Toggle Widget Colors", "");
	RNA_def_property_update(prop, 0, "rna_userdef_update");
	
	prop = RNA_def_property(srna, "wcol_num", PROP_POINTER, PROP_NONE);
	RNA_def_property_flag(prop, PROP_NEVER_NULL);
	RNA_def_property_ui_text(prop, "Number Widget Colors", "");
	RNA_def_property_update(prop, 0, "rna_userdef_update");
	
	prop = RNA_def_property(srna, "wcol_numslider", PROP_POINTER, PROP_NONE);
	RNA_def_property_flag(prop, PROP_NEVER_NULL);
	RNA_def_property_ui_text(prop, "Slider Widget Colors", "");
	RNA_def_property_update(prop, 0, "rna_userdef_update");
	
	prop = RNA_def_property(srna, "wcol_box", PROP_POINTER, PROP_NONE);
	RNA_def_property_flag(prop, PROP_NEVER_NULL);
	RNA_def_property_ui_text(prop, "Box Backdrop Colors", "");
	RNA_def_property_update(prop, 0, "rna_userdef_update");
	
	prop = RNA_def_property(srna, "wcol_menu", PROP_POINTER, PROP_NONE);
	RNA_def_property_flag(prop, PROP_NEVER_NULL);
	RNA_def_property_ui_text(prop, "Menu Widget Colors", "");
	RNA_def_property_update(prop, 0, "rna_userdef_update");
	
	prop = RNA_def_property(srna, "wcol_pulldown", PROP_POINTER, PROP_NONE);
	RNA_def_property_flag(prop, PROP_NEVER_NULL);
	RNA_def_property_ui_text(prop, "Pulldown Widget Colors", "");
	RNA_def_property_update(prop, 0, "rna_userdef_update");
	
	prop = RNA_def_property(srna, "wcol_menu_back", PROP_POINTER, PROP_NONE);
	RNA_def_property_flag(prop, PROP_NEVER_NULL);
	RNA_def_property_ui_text(prop, "Menu Backdrop Colors", "");
	RNA_def_property_update(prop, 0, "rna_userdef_update");

	prop = RNA_def_property(srna, "wcol_pie_menu", PROP_POINTER, PROP_NONE);
	RNA_def_property_flag(prop, PROP_NEVER_NULL);
	RNA_def_property_ui_text(prop, "Pie Menu Colors", "");
	RNA_def_property_update(prop, 0, "rna_userdef_update");

	prop = RNA_def_property(srna, "wcol_tooltip", PROP_POINTER, PROP_NONE);
	RNA_def_property_flag(prop, PROP_NEVER_NULL);
	RNA_def_property_ui_text(prop, "Tooltip Colors", "");
	RNA_def_property_update(prop, 0, "rna_userdef_update");
	
	prop = RNA_def_property(srna, "wcol_menu_item", PROP_POINTER, PROP_NONE);
	RNA_def_property_flag(prop, PROP_NEVER_NULL);
	RNA_def_property_ui_text(prop, "Menu Item Colors", "");
	RNA_def_property_update(prop, 0, "rna_userdef_update");

	prop = RNA_def_property(srna, "wcol_scroll", PROP_POINTER, PROP_NONE);
	RNA_def_property_flag(prop, PROP_NEVER_NULL);
	RNA_def_property_ui_text(prop, "Scroll Widget Colors", "");
	RNA_def_property_update(prop, 0, "rna_userdef_update");
	
	prop = RNA_def_property(srna, "wcol_progress", PROP_POINTER, PROP_NONE);
	RNA_def_property_flag(prop, PROP_NEVER_NULL);
	RNA_def_property_ui_text(prop, "Progress Bar Widget Colors", "");
	RNA_def_property_update(prop, 0, "rna_userdef_update");

	prop = RNA_def_property(srna, "wcol_list_item", PROP_POINTER, PROP_NONE);
	RNA_def_property_flag(prop, PROP_NEVER_NULL);
	RNA_def_property_ui_text(prop, "List Item Colors", "");
	RNA_def_property_update(prop, 0, "rna_userdef_update");

	prop = RNA_def_property(srna, "wcol_state", PROP_POINTER, PROP_NONE);
	RNA_def_property_flag(prop, PROP_NEVER_NULL);
	RNA_def_property_ui_text(prop, "State Colors", "");
	RNA_def_property_update(prop, 0, "rna_userdef_update");

	prop = RNA_def_property(srna, "menu_shadow_fac", PROP_FLOAT, PROP_FACTOR);
	RNA_def_property_ui_text(prop, "Menu Shadow Strength", "Blending factor for menu shadows");
	RNA_def_property_range(prop, 0.01f, 1.0f);
	RNA_def_property_update(prop, 0, "rna_userdef_update");
	
	prop = RNA_def_property(srna, "menu_shadow_width", PROP_INT, PROP_PIXEL);
	RNA_def_property_ui_text(prop, "Menu Shadow Width", "Width of menu shadows, set to zero to disable");
	RNA_def_property_range(prop, 0.0f, 24.0f);
	RNA_def_property_update(prop, 0, "rna_userdef_update");
	
	prop = RNA_def_property(srna, "icon_file", PROP_STRING, PROP_FILEPATH);
	RNA_def_property_string_sdna(prop, NULL, "iconfile");
	RNA_def_property_ui_text(prop, "Icon File", "");
	RNA_def_property_update(prop, 0, "rna_userdef_update");

	prop = RNA_def_property(srna, "icon_alpha", PROP_FLOAT, PROP_FACTOR);
	RNA_def_property_ui_text(prop, "Icon Alpha", "Transparency of icons in the interface, to reduce contrast");
	RNA_def_property_update(prop, 0, "rna_userdef_update");
	
	prop = RNA_def_property(srna, "widget_emboss", PROP_FLOAT, PROP_COLOR_GAMMA);
	RNA_def_property_float_sdna(prop, NULL, "widget_emboss");
	RNA_def_property_array(prop, 4);
	RNA_def_property_ui_text(prop, "Widget Emboss", "Color of the 1px shadow line underlying widgets");
	RNA_def_property_update(prop, 0, "rna_userdef_update");

	/* axis */
	prop = RNA_def_property(srna, "axis_x", PROP_FLOAT, PROP_COLOR_GAMMA);
	RNA_def_property_float_sdna(prop, NULL, "xaxis");
	RNA_def_property_array(prop, 3);
	RNA_def_property_ui_text(prop, "X Axis", "");
	RNA_def_property_update(prop, 0, "rna_userdef_update");
	
	prop = RNA_def_property(srna, "axis_y", PROP_FLOAT, PROP_COLOR_GAMMA);
	RNA_def_property_float_sdna(prop, NULL, "yaxis");
	RNA_def_property_array(prop, 3);
	RNA_def_property_ui_text(prop, "Y Axis", "");
	RNA_def_property_update(prop, 0, "rna_userdef_update");
	
	prop = RNA_def_property(srna, "axis_z", PROP_FLOAT, PROP_COLOR_GAMMA);
	RNA_def_property_float_sdna(prop, NULL, "zaxis");
	RNA_def_property_array(prop, 3);
	RNA_def_property_ui_text(prop, "Z Axis", "");
	RNA_def_property_update(prop, 0, "rna_userdef_update");
}

static void rna_def_userdef_theme_space_common(StructRNA *srna)
{
	PropertyRNA *prop;

	prop = RNA_def_property(srna, "title", PROP_FLOAT, PROP_COLOR_GAMMA);
	RNA_def_property_array(prop, 3);
	RNA_def_property_ui_text(prop, "Title", "");
	RNA_def_property_update(prop, 0, "rna_userdef_update");

	prop = RNA_def_property(srna, "text", PROP_FLOAT, PROP_COLOR_GAMMA);
	RNA_def_property_array(prop, 3);
	RNA_def_property_ui_text(prop, "Text", "");
	RNA_def_property_update(prop, 0, "rna_userdef_update");

	prop = RNA_def_property(srna, "text_hi", PROP_FLOAT, PROP_COLOR_GAMMA);
	RNA_def_property_array(prop, 3);
	RNA_def_property_ui_text(prop, "Text Highlight", "");
	RNA_def_property_update(prop, 0, "rna_userdef_update");

	/* header */
	prop = RNA_def_property(srna, "header", PROP_FLOAT, PROP_COLOR_GAMMA);
	RNA_def_property_array(prop, 3);
	RNA_def_property_ui_text(prop, "Header", "");
	RNA_def_property_update(prop, 0, "rna_userdef_update");

	prop = RNA_def_property(srna, "header_text", PROP_FLOAT, PROP_COLOR_GAMMA);
	RNA_def_property_array(prop, 3);
	RNA_def_property_ui_text(prop, "Header Text", "");
	RNA_def_property_update(prop, 0, "rna_userdef_update");

	prop = RNA_def_property(srna, "header_text_hi", PROP_FLOAT, PROP_COLOR_GAMMA);
	RNA_def_property_array(prop, 3);
	RNA_def_property_ui_text(prop, "Header Text Highlight", "");
	RNA_def_property_update(prop, 0, "rna_userdef_update");

	/* panel settings */
	prop = RNA_def_property(srna, "panelcolors", PROP_POINTER, PROP_NONE);
	RNA_def_property_flag(prop, PROP_NEVER_NULL);
	RNA_def_property_ui_text(prop, "Panel Colors", "");
	RNA_def_property_update(prop, 0, "rna_userdef_update");

	/* buttons */
/*	if (! ELEM(spacetype, SPACE_BUTS, SPACE_OUTLINER)) { */
	prop = RNA_def_property(srna, "button", PROP_FLOAT, PROP_COLOR_GAMMA);
	RNA_def_property_array(prop, 4);
	RNA_def_property_ui_text(prop, "Region Background", "");
	RNA_def_property_update(prop, 0, "rna_userdef_update");

	prop = RNA_def_property(srna, "button_title", PROP_FLOAT, PROP_COLOR_GAMMA);
	RNA_def_property_array(prop, 3);
	RNA_def_property_ui_text(prop, "Region Text Titles", "");
	RNA_def_property_update(prop, 0, "rna_userdef_update");

	prop = RNA_def_property(srna, "button_text", PROP_FLOAT, PROP_COLOR_GAMMA);
	RNA_def_property_array(prop, 3);
	RNA_def_property_ui_text(prop, "Region Text", "");
	RNA_def_property_update(prop, 0, "rna_userdef_update");

	prop = RNA_def_property(srna, "button_text_hi", PROP_FLOAT, PROP_COLOR_GAMMA);
	RNA_def_property_array(prop, 3);
	RNA_def_property_ui_text(prop, "Region Text Highlight", "");
	RNA_def_property_update(prop, 0, "rna_userdef_update");

	/* tabs */
	prop = RNA_def_property(srna, "tab_active", PROP_FLOAT, PROP_COLOR_GAMMA);
	RNA_def_property_array(prop, 3);
	RNA_def_property_ui_text(prop, "Tab Active", "");
	RNA_def_property_update(prop, 0, "rna_userdef_update");

	prop = RNA_def_property(srna, "tab_inactive", PROP_FLOAT, PROP_COLOR_GAMMA);
	RNA_def_property_array(prop, 3);
	RNA_def_property_ui_text(prop, "Tab Inactive", "");
	RNA_def_property_update(prop, 0, "rna_userdef_update");

	prop = RNA_def_property(srna, "tab_back", PROP_FLOAT, PROP_COLOR_GAMMA);
	RNA_def_property_array(prop, 4);
	RNA_def_property_ui_text(prop, "Tab Background", "");
	RNA_def_property_update(prop, 0, "rna_userdef_update");

	prop = RNA_def_property(srna, "tab_outline", PROP_FLOAT, PROP_COLOR_GAMMA);
	RNA_def_property_array(prop, 3);
	RNA_def_property_ui_text(prop, "Tab Outline", "");
	RNA_def_property_update(prop, 0, "rna_userdef_update");

/*	} */
}

static void rna_def_userdef_theme_space_gradient(BlenderRNA *brna)
{
	StructRNA *srna;
	PropertyRNA *prop;

	srna = RNA_def_struct(brna, "ThemeSpaceGradient", NULL);
	RNA_def_struct_sdna(srna, "ThemeSpace");
	RNA_def_struct_ui_text(srna, "Theme Space Settings", "");

	/* gradient/background settings */
	prop = RNA_def_property(srna, "gradients", PROP_POINTER, PROP_NONE);
	RNA_def_property_flag(prop, PROP_NEVER_NULL);
	RNA_def_property_ui_text(prop, "Gradient Colors", "");
	RNA_def_property_update(prop, 0, "rna_userdef_update");

	rna_def_userdef_theme_space_common(srna);
}

static void rna_def_userdef_theme_space_generic(BlenderRNA *brna)
{
	StructRNA *srna;
	PropertyRNA *prop;

	srna = RNA_def_struct(brna, "ThemeSpaceGeneric", NULL);
	RNA_def_struct_sdna(srna, "ThemeSpace");
	RNA_def_struct_ui_text(srna, "Theme Space Settings", "");

	prop = RNA_def_property(srna, "back", PROP_FLOAT, PROP_COLOR_GAMMA);
	RNA_def_property_array(prop, 3);
	RNA_def_property_ui_text(prop, "Window Background", "");
	RNA_def_property_update(prop, 0, "rna_userdef_update");

	rna_def_userdef_theme_space_common(srna);
}

/* list / channels */
static void rna_def_userdef_theme_space_list_generic(BlenderRNA *brna)
{
	StructRNA *srna;
	PropertyRNA *prop;

	srna = RNA_def_struct(brna, "ThemeSpaceListGeneric", NULL);
	RNA_def_struct_sdna(srna, "ThemeSpace");
	RNA_def_struct_ui_text(srna, "Theme Space List Settings", "");

	prop = RNA_def_property(srna, "list", PROP_FLOAT, PROP_COLOR_GAMMA);
	RNA_def_property_array(prop, 3);
	RNA_def_property_ui_text(prop, "Source List", "");
	RNA_def_property_update(prop, 0, "rna_userdef_update");

	prop = RNA_def_property(srna, "list_title", PROP_FLOAT, PROP_COLOR_GAMMA);
	RNA_def_property_array(prop, 3);
	RNA_def_property_ui_text(prop, "Source List Title", "");
	RNA_def_property_update(prop, 0, "rna_userdef_update");

	prop = RNA_def_property(srna, "list_text", PROP_FLOAT, PROP_COLOR_GAMMA);
	RNA_def_property_array(prop, 3);
	RNA_def_property_ui_text(prop, "Source List Text", "");
	RNA_def_property_update(prop, 0, "rna_userdef_update");

	prop = RNA_def_property(srna, "list_text_hi", PROP_FLOAT, PROP_COLOR_GAMMA);
	RNA_def_property_array(prop, 3);
	RNA_def_property_ui_text(prop, "Source List Text Highlight", "");
	RNA_def_property_update(prop, 0, "rna_userdef_update");
}

static void rna_def_userdef_theme_spaces_main(StructRNA *srna)
{
	PropertyRNA *prop;

	prop = RNA_def_property(srna, "space", PROP_POINTER, PROP_NONE);
	RNA_def_property_flag(prop, PROP_NEVER_NULL);
	RNA_def_property_struct_type(prop, "ThemeSpaceGeneric");
	RNA_def_property_pointer_funcs(prop, "rna_Theme_space_generic_get", NULL, NULL, NULL);
	RNA_def_property_ui_text(prop, "Theme Space", "Settings for space");
}

static void rna_def_userdef_theme_spaces_gradient(StructRNA *srna)
{
	PropertyRNA *prop;

	prop = RNA_def_property(srna, "space", PROP_POINTER, PROP_NONE);
	RNA_def_property_flag(prop, PROP_NEVER_NULL);
	RNA_def_property_struct_type(prop, "ThemeSpaceGradient");
	RNA_def_property_pointer_funcs(prop, "rna_Theme_space_gradient_get", NULL, NULL, NULL);
	RNA_def_property_ui_text(prop, "Theme Space", "Settings for space");
}

static void rna_def_userdef_theme_spaces_list_main(StructRNA *srna)
{
	PropertyRNA *prop;

	prop = RNA_def_property(srna, "space_list", PROP_POINTER, PROP_NONE);
	RNA_def_property_flag(prop, PROP_NEVER_NULL);
	RNA_def_property_struct_type(prop, "ThemeSpaceListGeneric");
	RNA_def_property_pointer_funcs(prop, "rna_Theme_space_list_generic_get", NULL, NULL, NULL);
	RNA_def_property_ui_text(prop, "Theme Space List", "Settings for space list");
}

static void rna_def_userdef_theme_spaces_vertex(StructRNA *srna)
{
	PropertyRNA *prop;

	prop = RNA_def_property(srna, "vertex", PROP_FLOAT, PROP_COLOR_GAMMA);
	RNA_def_property_array(prop, 3);
	RNA_def_property_ui_text(prop, "Vertex", "");
	RNA_def_property_update(prop, 0, "rna_userdef_update");

	prop = RNA_def_property(srna, "vertex_select", PROP_FLOAT, PROP_COLOR_GAMMA);
	RNA_def_property_array(prop, 3);
	RNA_def_property_ui_text(prop, "Vertex Select", "");
	RNA_def_property_update(prop, 0, "rna_userdef_update");

	prop = RNA_def_property(srna, "vertex_size", PROP_INT, PROP_NONE);
	RNA_def_property_range(prop, 1, 10);
	RNA_def_property_ui_text(prop, "Vertex Size", "");
	RNA_def_property_update(prop, 0, "rna_userdef_update");

	prop = RNA_def_property(srna, "vertex_unreferenced", PROP_FLOAT, PROP_COLOR_GAMMA);
	RNA_def_property_array(prop, 3);
	RNA_def_property_ui_text(prop, "Vertex Group Unreferenced", "");
	RNA_def_property_update(prop, 0, "rna_userdef_update");
}

static void rna_def_userdef_theme_spaces_edge(StructRNA *srna)
{
	PropertyRNA *prop;

	prop = RNA_def_property(srna, "edge_select", PROP_FLOAT, PROP_COLOR_GAMMA);
	RNA_def_property_array(prop, 3);
	RNA_def_property_ui_text(prop, "Edge Select", "");
	RNA_def_property_update(prop, 0, "rna_userdef_update");

	prop = RNA_def_property(srna, "edge_seam", PROP_FLOAT, PROP_COLOR_GAMMA);
	RNA_def_property_array(prop, 3);
	RNA_def_property_ui_text(prop, "Edge Seam", "");
	RNA_def_property_update(prop, 0, "rna_userdef_update");

	prop = RNA_def_property(srna, "edge_sharp", PROP_FLOAT, PROP_COLOR_GAMMA);
	RNA_def_property_array(prop, 3);
	RNA_def_property_ui_text(prop, "Edge Sharp", "");
	RNA_def_property_update(prop, 0, "rna_userdef_update");
	
	prop = RNA_def_property(srna, "edge_crease", PROP_FLOAT, PROP_COLOR_GAMMA);
	RNA_def_property_array(prop, 3);
	RNA_def_property_ui_text(prop, "Edge Crease", "");
	RNA_def_property_update(prop, 0, "rna_userdef_update");

	prop = RNA_def_property(srna, "edge_facesel", PROP_FLOAT, PROP_COLOR_GAMMA);
	RNA_def_property_array(prop, 3);
	RNA_def_property_ui_text(prop, "Edge UV Face Select", "");
	RNA_def_property_update(prop, 0, "rna_userdef_update");

	prop = RNA_def_property(srna, "freestyle_edge_mark", PROP_FLOAT, PROP_COLOR_GAMMA);
	RNA_def_property_array(prop, 3);
	RNA_def_property_ui_text(prop, "Freestyle Edge Mark", "");
	RNA_def_property_update(prop, 0, "rna_userdef_update");
}

static void rna_def_userdef_theme_spaces_face(StructRNA *srna)
{
	PropertyRNA *prop;

	prop = RNA_def_property(srna, "face", PROP_FLOAT, PROP_COLOR_GAMMA);
	RNA_def_property_array(prop, 4);
	RNA_def_property_ui_text(prop, "Face", "");
	RNA_def_property_update(prop, 0, "rna_userdef_update");

	prop = RNA_def_property(srna, "face_select", PROP_FLOAT, PROP_COLOR_GAMMA);
	RNA_def_property_array(prop, 4);
	RNA_def_property_ui_text(prop, "Face Selected", "");
	RNA_def_property_update(prop, 0, "rna_userdef_update");

	prop = RNA_def_property(srna, "face_dot", PROP_FLOAT, PROP_COLOR_GAMMA);
	RNA_def_property_array(prop, 3);
	RNA_def_property_ui_text(prop, "Face Dot Selected", "");
	RNA_def_property_update(prop, 0, "rna_userdef_update");

	prop = RNA_def_property(srna, "facedot_size", PROP_INT, PROP_NONE);
	RNA_def_property_range(prop, 1, 10);
	RNA_def_property_ui_text(prop, "Face Dot Size", "");
	RNA_def_property_update(prop, 0, "rna_userdef_update");

	prop = RNA_def_property(srna, "freestyle_face_mark", PROP_FLOAT, PROP_COLOR_GAMMA);
	RNA_def_property_array(prop, 4);
	RNA_def_property_ui_text(prop, "Freestyle Face Mark", "");
	RNA_def_property_update(prop, 0, "rna_userdef_update");
}

static void rna_def_userdef_theme_spaces_paint_curves(StructRNA *srna)
{
	PropertyRNA *prop;

	prop = RNA_def_property(srna, "paint_curve_handle", PROP_FLOAT, PROP_COLOR_GAMMA);
	RNA_def_property_array(prop, 4);
	RNA_def_property_ui_text(prop, "Paint Curve Handle", "");
	RNA_def_property_update(prop, 0, "rna_userdef_update");

	prop = RNA_def_property(srna, "paint_curve_pivot", PROP_FLOAT, PROP_COLOR_GAMMA);
	RNA_def_property_array(prop, 4);
	RNA_def_property_ui_text(prop, "Paint Curve Pivot", "");
	RNA_def_property_update(prop, 0, "rna_userdef_update");
}

static void rna_def_userdef_theme_spaces_curves(StructRNA *srna, bool incl_nurbs, bool incl_lastsel,
                                                bool incl_vector, bool incl_verthandle)
{
	PropertyRNA *prop;
	
	if (incl_nurbs) {
		prop = RNA_def_property(srna, "nurb_uline", PROP_FLOAT, PROP_COLOR_GAMMA);
		RNA_def_property_float_sdna(prop, NULL, "nurb_uline");
		RNA_def_property_array(prop, 3);
		RNA_def_property_ui_text(prop, "NURBS U-lines", "");
		RNA_def_property_update(prop, 0, "rna_userdef_update");

		prop = RNA_def_property(srna, "nurb_vline", PROP_FLOAT, PROP_COLOR_GAMMA);
		RNA_def_property_float_sdna(prop, NULL, "nurb_vline");
		RNA_def_property_array(prop, 3);
		RNA_def_property_ui_text(prop, "NURBS V-lines", "");
		RNA_def_property_update(prop, 0, "rna_userdef_update");

		prop = RNA_def_property(srna, "nurb_sel_uline", PROP_FLOAT, PROP_COLOR_GAMMA);
		RNA_def_property_float_sdna(prop, NULL, "nurb_sel_uline");
		RNA_def_property_array(prop, 3);
		RNA_def_property_ui_text(prop, "NURBS active U-lines", "");
		RNA_def_property_update(prop, 0, "rna_userdef_update");

		prop = RNA_def_property(srna, "nurb_sel_vline", PROP_FLOAT, PROP_COLOR_GAMMA);
		RNA_def_property_float_sdna(prop, NULL, "nurb_sel_vline");
		RNA_def_property_array(prop, 3);
		RNA_def_property_ui_text(prop, "NURBS active V-lines", "");
		RNA_def_property_update(prop, 0, "rna_userdef_update");

		prop = RNA_def_property(srna, "act_spline", PROP_FLOAT, PROP_COLOR_GAMMA);
		RNA_def_property_float_sdna(prop, NULL, "act_spline");
		RNA_def_property_array(prop, 3);
		RNA_def_property_ui_text(prop, "Active spline", "");
		RNA_def_property_update(prop, 0, "rna_userdef_update");
	}

	prop = RNA_def_property(srna, "handle_free", PROP_FLOAT, PROP_COLOR_GAMMA);
	RNA_def_property_float_sdna(prop, NULL, "handle_free");
	RNA_def_property_array(prop, 3);
	RNA_def_property_ui_text(prop, "Free handle color", "");
	RNA_def_property_update(prop, 0, "rna_userdef_update");

	prop = RNA_def_property(srna, "handle_auto", PROP_FLOAT, PROP_COLOR_GAMMA);
	RNA_def_property_float_sdna(prop, NULL, "handle_auto");
	RNA_def_property_array(prop, 3);
	RNA_def_property_ui_text(prop, "Auto handle color", "");
	RNA_def_property_update(prop, 0, "rna_userdef_update");

	if (incl_vector) {
		prop = RNA_def_property(srna, "handle_vect", PROP_FLOAT, PROP_COLOR_GAMMA);
		RNA_def_property_float_sdna(prop, NULL, "handle_vect");
		RNA_def_property_array(prop, 3);
		RNA_def_property_ui_text(prop, "Vector handle color", "");
		RNA_def_property_update(prop, 0, "rna_userdef_update");

		prop = RNA_def_property(srna, "handle_sel_vect", PROP_FLOAT, PROP_COLOR_GAMMA);
		RNA_def_property_float_sdna(prop, NULL, "handle_sel_vect");
		RNA_def_property_array(prop, 3);
		RNA_def_property_ui_text(prop, "Vector handle selected color", "");
		RNA_def_property_update(prop, 0, "rna_userdef_update");
	}

	prop = RNA_def_property(srna, "handle_align", PROP_FLOAT, PROP_COLOR_GAMMA);
	RNA_def_property_float_sdna(prop, NULL, "handle_align");
	RNA_def_property_array(prop, 3);
	RNA_def_property_ui_text(prop, "Align handle color", "");
	RNA_def_property_update(prop, 0, "rna_userdef_update");

	prop = RNA_def_property(srna, "handle_sel_free", PROP_FLOAT, PROP_COLOR_GAMMA);
	RNA_def_property_float_sdna(prop, NULL, "handle_sel_free");
	RNA_def_property_array(prop, 3);
	RNA_def_property_ui_text(prop, "Free handle selected color", "");
	RNA_def_property_update(prop, 0, "rna_userdef_update");

	prop = RNA_def_property(srna, "handle_sel_auto", PROP_FLOAT, PROP_COLOR_GAMMA);
	RNA_def_property_float_sdna(prop, NULL, "handle_sel_auto");
	RNA_def_property_array(prop, 3);
	RNA_def_property_ui_text(prop, "Auto handle selected color", "");
	RNA_def_property_update(prop, 0, "rna_userdef_update");

	prop = RNA_def_property(srna, "handle_sel_align", PROP_FLOAT, PROP_COLOR_GAMMA);
	RNA_def_property_float_sdna(prop, NULL, "handle_sel_align");
	RNA_def_property_array(prop, 3);
	RNA_def_property_ui_text(prop, "Align handle selected color", "");
	RNA_def_property_update(prop, 0, "rna_userdef_update");

	if (!incl_nurbs) {
		/* assume that when nurbs are off, this is for 2D (i.e. anim) editors */
		prop = RNA_def_property(srna, "handle_auto_clamped", PROP_FLOAT, PROP_COLOR_GAMMA);
		RNA_def_property_float_sdna(prop, NULL, "handle_auto_clamped");
		RNA_def_property_array(prop, 3);
		RNA_def_property_ui_text(prop, "Auto-Clamped handle color", "");
		RNA_def_property_update(prop, 0, "rna_userdef_update");
		
		prop = RNA_def_property(srna, "handle_sel_auto_clamped", PROP_FLOAT, PROP_COLOR_GAMMA);
		RNA_def_property_float_sdna(prop, NULL, "handle_sel_auto_clamped");
		RNA_def_property_array(prop, 3);
		RNA_def_property_ui_text(prop, "Auto-Clamped handle selected color", "");
		RNA_def_property_update(prop, 0, "rna_userdef_update");
	}

	if (incl_lastsel) {
		prop = RNA_def_property(srna, "lastsel_point", PROP_FLOAT, PROP_COLOR_GAMMA);
		RNA_def_property_float_sdna(prop, NULL, "lastsel_point");
		RNA_def_property_array(prop, 3);
		RNA_def_property_ui_text(prop, "Last selected point", "");
		RNA_def_property_update(prop, 0, "rna_userdef_update");
	}

	if (incl_verthandle) {
		prop = RNA_def_property(srna, "handle_vertex", PROP_FLOAT, PROP_COLOR_GAMMA);
		RNA_def_property_array(prop, 3);
		RNA_def_property_ui_text(prop, "Handle Vertex", "");
		RNA_def_property_update(prop, 0, "rna_userdef_update");

		prop = RNA_def_property(srna, "handle_vertex_select", PROP_FLOAT, PROP_COLOR_GAMMA);
		RNA_def_property_array(prop, 3);
		RNA_def_property_ui_text(prop, "Handle Vertex Select", "");
		RNA_def_property_update(prop, 0, "rna_userdef_update");

		prop = RNA_def_property(srna, "handle_vertex_size", PROP_INT, PROP_NONE);
		RNA_def_property_range(prop, 0, 255);
		RNA_def_property_ui_text(prop, "Handle Vertex Size", "");
		RNA_def_property_update(prop, 0, "rna_userdef_update");
	}
}

static void rna_def_userdef_theme_spaces_gpencil(StructRNA *srna)
{
	PropertyRNA *prop;

	prop = RNA_def_property(srna, "gp_vertex", PROP_FLOAT, PROP_COLOR_GAMMA);
	RNA_def_property_array(prop, 3);
	RNA_def_property_ui_text(prop, "Grease Pencil Vertex", "");
	RNA_def_property_update(prop, 0, "rna_userdef_update");

	prop = RNA_def_property(srna, "gp_vertex_select", PROP_FLOAT, PROP_COLOR_GAMMA);
	RNA_def_property_array(prop, 3);
	RNA_def_property_ui_text(prop, "Grease Pencil Vertex Select", "");
	RNA_def_property_update(prop, 0, "rna_userdef_update");

	prop = RNA_def_property(srna, "gp_vertex_size", PROP_INT, PROP_NONE);
	RNA_def_property_range(prop, 1, 10);
	RNA_def_property_ui_text(prop, "Grease Pencil Vertex Size", "");
	RNA_def_property_update(prop, 0, "rna_userdef_update");
}

static void rna_def_userdef_theme_space_view3d(BlenderRNA *brna)
{
	StructRNA *srna;
	PropertyRNA *prop;

	/* space_view3d */

	srna = RNA_def_struct(brna, "ThemeView3D", NULL);
	RNA_def_struct_sdna(srna, "ThemeSpace");
	RNA_def_struct_clear_flag(srna, STRUCT_UNDO);
	RNA_def_struct_ui_text(srna, "Theme 3D View", "Theme settings for the 3D View");

	rna_def_userdef_theme_spaces_gradient(srna);

	prop = RNA_def_property(srna, "grid", PROP_FLOAT, PROP_COLOR_GAMMA);
	RNA_def_property_array(prop, 3);
	RNA_def_property_ui_text(prop, "Grid", "");
	RNA_def_property_update(prop, 0, "rna_userdef_update");

	prop = RNA_def_property(srna, "wire", PROP_FLOAT, PROP_COLOR_GAMMA);
	RNA_def_property_array(prop, 3);
	RNA_def_property_ui_text(prop, "Wire", "");
	RNA_def_property_update(prop, 0, "rna_userdef_update");

	prop = RNA_def_property(srna, "wire_edit", PROP_FLOAT, PROP_COLOR_GAMMA);
	RNA_def_property_array(prop, 3);
	RNA_def_property_ui_text(prop, "Wire Edit", "");
	RNA_def_property_update(prop, 0, "rna_userdef_update");
	
	rna_def_userdef_theme_spaces_gpencil(srna);

	prop = RNA_def_property(srna, "lamp", PROP_FLOAT, PROP_COLOR_GAMMA);
	RNA_def_property_array(prop, 4);
	RNA_def_property_ui_text(prop, "Lamp", "");
	RNA_def_property_update(prop, 0, "rna_userdef_update");

	prop = RNA_def_property(srna, "speaker", PROP_FLOAT, PROP_COLOR_GAMMA);
	RNA_def_property_array(prop, 3);
	RNA_def_property_ui_text(prop, "Speaker", "");
	RNA_def_property_update(prop, 0, "rna_userdef_update");
	
	prop = RNA_def_property(srna, "camera", PROP_FLOAT, PROP_COLOR_GAMMA);
	RNA_def_property_array(prop, 3);
	RNA_def_property_ui_text(prop, "Camera", "");
	RNA_def_property_update(prop, 0, "rna_userdef_update");

	prop = RNA_def_property(srna, "view_overlay", PROP_FLOAT, PROP_COLOR_GAMMA);
	RNA_def_property_array(prop, 3);
	RNA_def_property_ui_text(prop, "View Overlay", "");
	RNA_def_property_update(prop, 0, "rna_userdef_update");

	prop = RNA_def_property(srna, "empty", PROP_FLOAT, PROP_COLOR_GAMMA);
	RNA_def_property_array(prop, 3);
	RNA_def_property_ui_text(prop, "Empty", "");
	RNA_def_property_update(prop, 0, "rna_userdef_update");

	prop = RNA_def_property(srna, "object_selected", PROP_FLOAT, PROP_COLOR_GAMMA);
	RNA_def_property_float_sdna(prop, NULL, "select");
	RNA_def_property_array(prop, 3);
	RNA_def_property_ui_text(prop, "Object Selected", "");
	RNA_def_property_update(prop, 0, "rna_userdef_update");

	prop = RNA_def_property(srna, "object_active", PROP_FLOAT, PROP_COLOR_GAMMA);
	RNA_def_property_float_sdna(prop, NULL, "active");
	RNA_def_property_array(prop, 3);
	RNA_def_property_ui_text(prop, "Active Object", "");
	RNA_def_property_update(prop, 0, "rna_userdef_update");

	prop = RNA_def_property(srna, "object_grouped", PROP_FLOAT, PROP_COLOR_GAMMA);
	RNA_def_property_float_sdna(prop, NULL, "group");
	RNA_def_property_array(prop, 3);
	RNA_def_property_ui_text(prop, "Object Grouped", "");
	RNA_def_property_update(prop, 0, "rna_userdef_update");

	prop = RNA_def_property(srna, "object_grouped_active", PROP_FLOAT, PROP_COLOR_GAMMA);
	RNA_def_property_float_sdna(prop, NULL, "group_active");
	RNA_def_property_array(prop, 3);
	RNA_def_property_ui_text(prop, "Object Grouped Active", "");
	RNA_def_property_update(prop, 0, "rna_userdef_update");

	prop = RNA_def_property(srna, "transform", PROP_FLOAT, PROP_COLOR_GAMMA);
	RNA_def_property_array(prop, 3);
	RNA_def_property_ui_text(prop, "Transform", "");
	RNA_def_property_update(prop, 0, "rna_userdef_update");
	
	rna_def_userdef_theme_spaces_vertex(srna);
	rna_def_userdef_theme_spaces_edge(srna);
	rna_def_userdef_theme_spaces_face(srna);
	rna_def_userdef_theme_spaces_curves(srna, true, true, true, false);

	prop = RNA_def_property(srna, "extra_edge_len", PROP_FLOAT, PROP_COLOR_GAMMA);
	RNA_def_property_array(prop, 3);
	RNA_def_property_ui_text(prop, "Edge Length Text", "");
	RNA_def_property_update(prop, 0, "rna_userdef_update");

	prop = RNA_def_property(srna, "extra_edge_angle", PROP_FLOAT, PROP_COLOR_GAMMA);
	RNA_def_property_array(prop, 3);
	RNA_def_property_ui_text(prop, "Edge Angle Text", "");
	RNA_def_property_update(prop, 0, "rna_userdef_update");

	prop = RNA_def_property(srna, "extra_face_angle", PROP_FLOAT, PROP_COLOR_GAMMA);
	RNA_def_property_array(prop, 3);
	RNA_def_property_ui_text(prop, "Face Angle Text", "");
	RNA_def_property_update(prop, 0, "rna_userdef_update");

	prop = RNA_def_property(srna, "extra_face_area", PROP_FLOAT, PROP_COLOR_GAMMA);
	RNA_def_property_array(prop, 3);
	RNA_def_property_ui_text(prop, "Face Area Text", "");
	RNA_def_property_update(prop, 0, "rna_userdef_update");

	prop = RNA_def_property(srna, "editmesh_active", PROP_FLOAT, PROP_COLOR_GAMMA);
	RNA_def_property_array(prop, 4);
	RNA_def_property_ui_text(prop, "Active Vert/Edge/Face", "");
	RNA_def_property_update(prop, 0, "rna_userdef_update");

	prop = RNA_def_property(srna, "normal", PROP_FLOAT, PROP_COLOR_GAMMA);
	RNA_def_property_array(prop, 3);
	RNA_def_property_ui_text(prop, "Face Normal", "");
	RNA_def_property_update(prop, 0, "rna_userdef_update");

	prop = RNA_def_property(srna, "vertex_normal", PROP_FLOAT, PROP_COLOR_GAMMA);
	RNA_def_property_array(prop, 3);
	RNA_def_property_ui_text(prop, "Vertex Normal", "");
	RNA_def_property_update(prop, 0, "rna_userdef_update");

	prop = RNA_def_property(srna, "split_normal", PROP_FLOAT, PROP_COLOR_GAMMA);
	RNA_def_property_float_sdna(prop, NULL, "loop_normal");
	RNA_def_property_array(prop, 3);
	RNA_def_property_ui_text(prop, "Split Normal", "");
	RNA_def_property_update(prop, 0, "rna_userdef_update");

	prop = RNA_def_property(srna, "bone_solid", PROP_FLOAT, PROP_COLOR_GAMMA);
	RNA_def_property_array(prop, 3);
	RNA_def_property_ui_text(prop, "Bone Solid", "");
	RNA_def_property_update(prop, 0, "rna_userdef_update");

	prop = RNA_def_property(srna, "bone_pose", PROP_FLOAT, PROP_COLOR_GAMMA);
	RNA_def_property_array(prop, 3);
	RNA_def_property_ui_text(prop, "Bone Pose", "");
	RNA_def_property_update(prop, 0, "rna_userdef_update");

	prop = RNA_def_property(srna, "bone_pose_active", PROP_FLOAT, PROP_COLOR_GAMMA);
	RNA_def_property_array(prop, 3);
	RNA_def_property_ui_text(prop, "Bone Pose Active", "");
	RNA_def_property_update(prop, 0, "rna_userdef_update");

	prop = RNA_def_property(srna, "frame_current", PROP_FLOAT, PROP_COLOR_GAMMA);
	RNA_def_property_float_sdna(prop, NULL, "cframe");
	RNA_def_property_array(prop, 3);
	RNA_def_property_ui_text(prop, "Current Frame", "");
	RNA_def_property_update(prop, 0, "rna_userdef_update");

	prop = RNA_def_property(srna, "outline_width", PROP_INT, PROP_NONE);
	RNA_def_property_range(prop, 1, 5);
	RNA_def_property_ui_text(prop, "Outline Width", "");
	RNA_def_property_update(prop, 0, "rna_userdef_update");

	prop = RNA_def_property(srna, "bundle_solid", PROP_FLOAT, PROP_COLOR_GAMMA);
	RNA_def_property_float_sdna(prop, NULL, "bundle_solid");
	RNA_def_property_array(prop, 3);
	RNA_def_property_ui_text(prop, "Bundle Solid", "");
	RNA_def_property_update(prop, 0, "rna_userdef_update");

	prop = RNA_def_property(srna, "camera_path", PROP_FLOAT, PROP_COLOR_GAMMA);
	RNA_def_property_float_sdna(prop, NULL, "camera_path");
	RNA_def_property_array(prop, 3);
	RNA_def_property_ui_text(prop, "Camera Path", "");
	RNA_def_property_update(prop, 0, "rna_userdef_update");

	prop = RNA_def_property(srna, "skin_root", PROP_FLOAT, PROP_COLOR_GAMMA);
	RNA_def_property_array(prop, 3);
	RNA_def_property_ui_text(prop, "Skin Root", "");
	RNA_def_property_update(prop, 0, "rna_userdef_update");

	prop = RNA_def_property(srna, "clipping_border_3d", PROP_FLOAT, PROP_COLOR_GAMMA);
	RNA_def_property_array(prop, 4);
	RNA_def_property_ui_text(prop, "Clipping Border", "");
	RNA_def_property_update(prop, 0, "rna_userdef_update");
	
	rna_def_userdef_theme_spaces_paint_curves(srna);
}


static void rna_def_userdef_theme_space_graph(BlenderRNA *brna)
{
	StructRNA *srna;
	PropertyRNA *prop;

	/* space_graph */
	srna = RNA_def_struct(brna, "ThemeGraphEditor", NULL);
	RNA_def_struct_sdna(srna, "ThemeSpace");
	RNA_def_struct_clear_flag(srna, STRUCT_UNDO);
	RNA_def_struct_ui_text(srna, "Theme Graph Editor", "Theme settings for the graph editor");

	rna_def_userdef_theme_spaces_main(srna);
	rna_def_userdef_theme_spaces_list_main(srna);

	prop = RNA_def_property(srna, "grid", PROP_FLOAT, PROP_COLOR_GAMMA);
	RNA_def_property_array(prop, 3);
	RNA_def_property_ui_text(prop, "Grid", "");
	RNA_def_property_update(prop, 0, "rna_userdef_update");

	prop = RNA_def_property(srna, "frame_current", PROP_FLOAT, PROP_COLOR_GAMMA);
	RNA_def_property_float_sdna(prop, NULL, "cframe");
	RNA_def_property_array(prop, 3);
	RNA_def_property_ui_text(prop, "Current Frame", "");
	RNA_def_property_update(prop, 0, "rna_userdef_update");
	
	prop = RNA_def_property(srna, "window_sliders", PROP_FLOAT, PROP_COLOR_GAMMA);
	RNA_def_property_float_sdna(prop, NULL, "shade1");
	RNA_def_property_array(prop, 3);
	RNA_def_property_ui_text(prop, "Window Sliders", "");
	RNA_def_property_update(prop, 0, "rna_userdef_update");

	prop = RNA_def_property(srna, "channels_region", PROP_FLOAT, PROP_COLOR_GAMMA);
	RNA_def_property_float_sdna(prop, NULL, "shade2");
	RNA_def_property_array(prop, 3);
	RNA_def_property_ui_text(prop, "Channels Region", "");
	RNA_def_property_update(prop, 0, "rna_userdef_update");
	
	prop = RNA_def_property(srna, "dopesheet_channel", PROP_FLOAT, PROP_COLOR_GAMMA);
	RNA_def_property_float_sdna(prop, NULL, "ds_channel");
	RNA_def_property_array(prop, 3);
	RNA_def_property_ui_text(prop, "Dope Sheet Channel", "");
	RNA_def_property_update(prop, 0, "rna_userdef_update");
	
	prop = RNA_def_property(srna, "dopesheet_subchannel", PROP_FLOAT, PROP_COLOR_GAMMA);
	RNA_def_property_float_sdna(prop, NULL, "ds_subchannel");
	RNA_def_property_array(prop, 3);
	RNA_def_property_ui_text(prop, "Dope Sheet Sub-Channel", "");
	RNA_def_property_update(prop, 0, "rna_userdef_update");
	
	prop = RNA_def_property(srna, "channel_group", PROP_FLOAT, PROP_COLOR_GAMMA);
	RNA_def_property_float_sdna(prop, NULL, "group");
	RNA_def_property_array(prop, 3);
	RNA_def_property_ui_text(prop, "Channel Group", "");
	RNA_def_property_update(prop, 0, "rna_userdef_update");

	prop = RNA_def_property(srna, "active_channels_group", PROP_FLOAT, PROP_COLOR_GAMMA);
	RNA_def_property_float_sdna(prop, NULL, "group_active");
	RNA_def_property_array(prop, 3);
	RNA_def_property_ui_text(prop, "Active Channel Group", "");
	RNA_def_property_update(prop, 0, "rna_userdef_update");
	
	rna_def_userdef_theme_spaces_vertex(srna);
	rna_def_userdef_theme_spaces_curves(srna, false, true, true, true);
}

static void rna_def_userdef_theme_space_file(BlenderRNA *brna)
{
	StructRNA *srna;
	PropertyRNA *prop;

	/* space_file  */

	srna = RNA_def_struct(brna, "ThemeFileBrowser", NULL);
	RNA_def_struct_sdna(srna, "ThemeSpace");
	RNA_def_struct_clear_flag(srna, STRUCT_UNDO);
	RNA_def_struct_ui_text(srna, "Theme File Browser", "Theme settings for the File Browser");

	rna_def_userdef_theme_spaces_main(srna);
	rna_def_userdef_theme_spaces_list_main(srna);

	prop = RNA_def_property(srna, "selected_file", PROP_FLOAT, PROP_COLOR_GAMMA);
	RNA_def_property_float_sdna(prop, NULL, "hilite");
	RNA_def_property_array(prop, 3);
	RNA_def_property_ui_text(prop, "Selected File", "");
	RNA_def_property_update(prop, 0, "rna_userdef_update");

	prop = RNA_def_property(srna, "scrollbar", PROP_FLOAT, PROP_COLOR_GAMMA);
	RNA_def_property_float_sdna(prop, NULL, "shade1");
	RNA_def_property_array(prop, 3);
	RNA_def_property_ui_text(prop, "Scrollbar", "");
	RNA_def_property_update(prop, 0, "rna_userdef_update");

	prop = RNA_def_property(srna, "scroll_handle", PROP_FLOAT, PROP_COLOR_GAMMA);
	RNA_def_property_float_sdna(prop, NULL, "shade2");
	RNA_def_property_array(prop, 3);
	RNA_def_property_ui_text(prop, "Scroll Handle", "");
	RNA_def_property_update(prop, 0, "rna_userdef_update");

	prop = RNA_def_property(srna, "active_file", PROP_FLOAT, PROP_COLOR_GAMMA);
	RNA_def_property_float_sdna(prop, NULL, "active");
	RNA_def_property_array(prop, 3);
	RNA_def_property_ui_text(prop, "Active File", "");
	RNA_def_property_update(prop, 0, "rna_userdef_update");
	
	prop = RNA_def_property(srna, "active_file_text", PROP_FLOAT, PROP_COLOR_GAMMA);
	RNA_def_property_float_sdna(prop, NULL, "grid");
	RNA_def_property_array(prop, 3);
	RNA_def_property_ui_text(prop, "Active File Text", "");
	RNA_def_property_update(prop, 0, "rna_userdef_update");
}

static void rna_def_userdef_theme_space_outliner(BlenderRNA *brna)
{
	StructRNA *srna;
	PropertyRNA *prop;

	/* space_outliner */

	srna = RNA_def_struct(brna, "ThemeOutliner", NULL);
	RNA_def_struct_sdna(srna, "ThemeSpace");
	RNA_def_struct_clear_flag(srna, STRUCT_UNDO);
	RNA_def_struct_ui_text(srna, "Theme Outliner", "Theme settings for the Outliner");

	rna_def_userdef_theme_spaces_main(srna);

	prop = RNA_def_property(srna, "match", PROP_FLOAT, PROP_COLOR_GAMMA);
	RNA_def_property_array(prop, 3);
	RNA_def_property_ui_text(prop, "Filter Match", "");
	RNA_def_property_update(prop, 0, "rna_userdef_update");

	prop = RNA_def_property(srna, "selected_highlight", PROP_FLOAT, PROP_COLOR_GAMMA);
	RNA_def_property_array(prop, 3);
	RNA_def_property_ui_text(prop, "Selected Highlight", "");
	RNA_def_property_update(prop, 0, "rna_userdef_update");
}

static void rna_def_userdef_theme_space_userpref(BlenderRNA *brna)
{
	StructRNA *srna;

	/* space_userpref */

	srna = RNA_def_struct(brna, "ThemeUserPreferences", NULL);
	RNA_def_struct_sdna(srna, "ThemeSpace");
	RNA_def_struct_clear_flag(srna, STRUCT_UNDO);
	RNA_def_struct_ui_text(srna, "Theme User Preferences", "Theme settings for the User Preferences");

	rna_def_userdef_theme_spaces_main(srna);
}

static void rna_def_userdef_theme_space_console(BlenderRNA *brna)
{
	StructRNA *srna;
	PropertyRNA *prop;

	/* space_console */

	srna = RNA_def_struct(brna, "ThemeConsole", NULL);
	RNA_def_struct_sdna(srna, "ThemeSpace");
	RNA_def_struct_clear_flag(srna, STRUCT_UNDO);
	RNA_def_struct_ui_text(srna, "Theme Console", "Theme settings for the Console");
	
	rna_def_userdef_theme_spaces_main(srna);
	
	prop = RNA_def_property(srna, "line_output", PROP_FLOAT, PROP_COLOR_GAMMA);
	RNA_def_property_float_sdna(prop, NULL, "console_output");
	RNA_def_property_array(prop, 3);
	RNA_def_property_ui_text(prop, "Line Output", "");
	RNA_def_property_update(prop, 0, "rna_userdef_update");
	
	prop = RNA_def_property(srna, "line_input", PROP_FLOAT, PROP_COLOR_GAMMA);
	RNA_def_property_float_sdna(prop, NULL, "console_input");
	RNA_def_property_array(prop, 3);
	RNA_def_property_ui_text(prop, "Line Input", "");
	RNA_def_property_update(prop, 0, "rna_userdef_update");
	
	prop = RNA_def_property(srna, "line_info", PROP_FLOAT, PROP_COLOR_GAMMA);
	RNA_def_property_float_sdna(prop, NULL, "console_info");
	RNA_def_property_array(prop, 3);
	RNA_def_property_ui_text(prop, "Line Info", "");
	RNA_def_property_update(prop, 0, "rna_userdef_update");
	
	prop = RNA_def_property(srna, "line_error", PROP_FLOAT, PROP_COLOR_GAMMA);
	RNA_def_property_float_sdna(prop, NULL, "console_error");
	RNA_def_property_array(prop, 3);
	RNA_def_property_ui_text(prop, "Line Error", "");
	RNA_def_property_update(prop, 0, "rna_userdef_update");
	
	prop = RNA_def_property(srna, "cursor", PROP_FLOAT, PROP_COLOR_GAMMA);
	RNA_def_property_float_sdna(prop, NULL, "console_cursor");
	RNA_def_property_array(prop, 3);
	RNA_def_property_ui_text(prop, "Cursor", "");
	RNA_def_property_update(prop, 0, "rna_userdef_update");

	prop = RNA_def_property(srna, "select", PROP_FLOAT, PROP_COLOR_GAMMA);
	RNA_def_property_float_sdna(prop, NULL, "console_select");
	RNA_def_property_array(prop, 4);
	RNA_def_property_ui_text(prop, "Selection", "");
	RNA_def_property_update(prop, 0, "rna_userdef_update");

}

static void rna_def_userdef_theme_space_info(BlenderRNA *brna)
{
	StructRNA *srna;
	PropertyRNA *prop;

	/* space_info */

	srna = RNA_def_struct(brna, "ThemeInfo", NULL);
	RNA_def_struct_sdna(srna, "ThemeSpace");
	RNA_def_struct_clear_flag(srna, STRUCT_UNDO);
	RNA_def_struct_ui_text(srna, "Theme Info", "Theme settings for Info");

	rna_def_userdef_theme_spaces_main(srna);

	prop = RNA_def_property(srna, "info_selected", PROP_FLOAT, PROP_COLOR_GAMMA);
	RNA_def_property_float_sdna(prop, NULL, "info_selected");
	RNA_def_property_array(prop, 3);
	RNA_def_property_ui_text(prop, "Selected Line Background", "");
	RNA_def_property_update(prop, 0, "rna_userdef_update");

	prop = RNA_def_property(srna, "info_selected_text", PROP_FLOAT, PROP_COLOR_GAMMA);
	RNA_def_property_float_sdna(prop, NULL, "info_selected_text");
	RNA_def_property_array(prop, 3);
	RNA_def_property_ui_text(prop, "Selected Line Text", "");
	RNA_def_property_update(prop, 0, "rna_userdef_update");

	prop = RNA_def_property(srna, "info_error", PROP_FLOAT, PROP_COLOR_GAMMA);
	RNA_def_property_float_sdna(prop, NULL, "info_error");
	RNA_def_property_array(prop, 3);
	RNA_def_property_ui_text(prop, "Error Background", "");
	RNA_def_property_update(prop, 0, "rna_userdef_update");

	prop = RNA_def_property(srna, "info_error_text", PROP_FLOAT, PROP_COLOR_GAMMA);
	RNA_def_property_float_sdna(prop, NULL, "info_error_text");
	RNA_def_property_array(prop, 3);
	RNA_def_property_ui_text(prop, "Error Text", "");
	RNA_def_property_update(prop, 0, "rna_userdef_update");

	prop = RNA_def_property(srna, "info_warning", PROP_FLOAT, PROP_COLOR_GAMMA);
	RNA_def_property_float_sdna(prop, NULL, "info_warning");
	RNA_def_property_array(prop, 3);
	RNA_def_property_ui_text(prop, "Warning Background", "");
	RNA_def_property_update(prop, 0, "rna_userdef_update");

	prop = RNA_def_property(srna, "info_warning_text", PROP_FLOAT, PROP_COLOR_GAMMA);
	RNA_def_property_float_sdna(prop, NULL, "info_warning_text");
	RNA_def_property_array(prop, 3);
	RNA_def_property_ui_text(prop, "Warning Text", "");
	RNA_def_property_update(prop, 0, "rna_userdef_update");

	prop = RNA_def_property(srna, "info_info", PROP_FLOAT, PROP_COLOR_GAMMA);
	RNA_def_property_float_sdna(prop, NULL, "info_info");
	RNA_def_property_array(prop, 3);
	RNA_def_property_ui_text(prop, "Info Background", "");
	RNA_def_property_update(prop, 0, "rna_userdef_update");

	prop = RNA_def_property(srna, "info_info_text", PROP_FLOAT, PROP_COLOR_GAMMA);
	RNA_def_property_float_sdna(prop, NULL, "info_info_text");
	RNA_def_property_array(prop, 3);
	RNA_def_property_ui_text(prop, "Info Text", "");
	RNA_def_property_update(prop, 0, "rna_userdef_update");

	prop = RNA_def_property(srna, "info_debug", PROP_FLOAT, PROP_COLOR_GAMMA);
	RNA_def_property_float_sdna(prop, NULL, "info_debug");
	RNA_def_property_array(prop, 3);
	RNA_def_property_ui_text(prop, "Debug Background", "");
	RNA_def_property_update(prop, 0, "rna_userdef_update");

	prop = RNA_def_property(srna, "info_debug_text", PROP_FLOAT, PROP_COLOR_GAMMA);
	RNA_def_property_float_sdna(prop, NULL, "info_debug_text");
	RNA_def_property_array(prop, 3);
	RNA_def_property_ui_text(prop, "Debug Text", "");
	RNA_def_property_update(prop, 0, "rna_userdef_update");
}


static void rna_def_userdef_theme_space_text(BlenderRNA *brna)
{
	StructRNA *srna;
	PropertyRNA *prop;

	/* space_text */

	srna = RNA_def_struct(brna, "ThemeTextEditor", NULL);
	RNA_def_struct_sdna(srna, "ThemeSpace");
	RNA_def_struct_clear_flag(srna, STRUCT_UNDO);
	RNA_def_struct_ui_text(srna, "Theme Text Editor", "Theme settings for the Text Editor");

	rna_def_userdef_theme_spaces_main(srna);

	prop = RNA_def_property(srna, "line_numbers_background", PROP_FLOAT, PROP_COLOR_GAMMA);
	RNA_def_property_float_sdna(prop, NULL, "grid");
	RNA_def_property_array(prop, 3);
	RNA_def_property_ui_text(prop, "Line Numbers Background", "");
	RNA_def_property_update(prop, 0, "rna_userdef_update");

	/* no longer used */
#if 0
	prop = RNA_def_property(srna, "scroll_bar", PROP_FLOAT, PROP_COLOR_GAMMA);
	RNA_def_property_float_sdna(prop, NULL, "shade1");
	RNA_def_property_array(prop, 3);
	RNA_def_property_ui_text(prop, "Scroll Bar", "");
	RNA_def_property_update(prop, 0, "rna_userdef_update");
#endif

	prop = RNA_def_property(srna, "selected_text", PROP_FLOAT, PROP_COLOR_GAMMA);
	RNA_def_property_float_sdna(prop, NULL, "shade2");
	RNA_def_property_array(prop, 3);
	RNA_def_property_ui_text(prop, "Selected Text", "");
	RNA_def_property_update(prop, 0, "rna_userdef_update");

	prop = RNA_def_property(srna, "cursor", PROP_FLOAT, PROP_COLOR_GAMMA);
	RNA_def_property_float_sdna(prop, NULL, "hilite");
	RNA_def_property_array(prop, 3);
	RNA_def_property_ui_text(prop, "Cursor", "");
	RNA_def_property_update(prop, 0, "rna_userdef_update");
	
	prop = RNA_def_property(srna, "syntax_builtin", PROP_FLOAT, PROP_COLOR_GAMMA);
	RNA_def_property_float_sdna(prop, NULL, "syntaxb");
	RNA_def_property_array(prop, 3);
	RNA_def_property_ui_text(prop, "Syntax Built-in", "");
	RNA_def_property_update(prop, 0, "rna_userdef_update");
	
	prop = RNA_def_property(srna, "syntax_symbols", PROP_FLOAT, PROP_COLOR_GAMMA);
	RNA_def_property_float_sdna(prop, NULL, "syntaxs");
	RNA_def_property_array(prop, 3);
	RNA_def_property_ui_text(prop, "Syntax Symbols", "");
	RNA_def_property_update(prop, 0, "rna_userdef_update");

	prop = RNA_def_property(srna, "syntax_special", PROP_FLOAT, PROP_COLOR_GAMMA);
	RNA_def_property_float_sdna(prop, NULL, "syntaxv");
	RNA_def_property_array(prop, 3);
	RNA_def_property_ui_text(prop, "Syntax Special", "");
	RNA_def_property_update(prop, 0, "rna_userdef_update");

	prop = RNA_def_property(srna, "syntax_preprocessor", PROP_FLOAT, PROP_COLOR_GAMMA);
	RNA_def_property_float_sdna(prop, NULL, "syntaxd");
	RNA_def_property_array(prop, 3);
	RNA_def_property_ui_text(prop, "Syntax PreProcessor", "");
	RNA_def_property_update(prop, 0, "rna_userdef_update");

	prop = RNA_def_property(srna, "syntax_reserved", PROP_FLOAT, PROP_COLOR_GAMMA);
	RNA_def_property_float_sdna(prop, NULL, "syntaxr");
	RNA_def_property_array(prop, 3);
	RNA_def_property_ui_text(prop, "Syntax Reserved", "");
	RNA_def_property_update(prop, 0, "rna_userdef_update");

	prop = RNA_def_property(srna, "syntax_comment", PROP_FLOAT, PROP_COLOR_GAMMA);
	RNA_def_property_float_sdna(prop, NULL, "syntaxc");
	RNA_def_property_array(prop, 3);
	RNA_def_property_ui_text(prop, "Syntax Comment", "");
	RNA_def_property_update(prop, 0, "rna_userdef_update");
	
	prop = RNA_def_property(srna, "syntax_string", PROP_FLOAT, PROP_COLOR_GAMMA);
	RNA_def_property_float_sdna(prop, NULL, "syntaxl");
	RNA_def_property_array(prop, 3);
	RNA_def_property_ui_text(prop, "Syntax String", "");
	RNA_def_property_update(prop, 0, "rna_userdef_update");

	prop = RNA_def_property(srna, "syntax_numbers", PROP_FLOAT, PROP_COLOR_GAMMA);
	RNA_def_property_float_sdna(prop, NULL, "syntaxn");
	RNA_def_property_array(prop, 3);
	RNA_def_property_ui_text(prop, "Syntax Numbers", "");
	RNA_def_property_update(prop, 0, "rna_userdef_update");
}

static void rna_def_userdef_theme_space_node(BlenderRNA *brna)
{
	StructRNA *srna;
	PropertyRNA *prop;

	/* space_node */

	srna = RNA_def_struct(brna, "ThemeNodeEditor", NULL);
	RNA_def_struct_sdna(srna, "ThemeSpace");
	RNA_def_struct_clear_flag(srna, STRUCT_UNDO);
	RNA_def_struct_ui_text(srna, "Theme Node Editor", "Theme settings for the Node Editor");

	rna_def_userdef_theme_spaces_main(srna);
	rna_def_userdef_theme_spaces_list_main(srna);
	
	rna_def_userdef_theme_spaces_gpencil(srna);

	prop = RNA_def_property(srna, "node_selected", PROP_FLOAT, PROP_COLOR_GAMMA);
	RNA_def_property_float_sdna(prop, NULL, "select");
	RNA_def_property_array(prop, 3);
	RNA_def_property_ui_text(prop, "Node Selected", "");
	RNA_def_property_update(prop, 0, "rna_userdef_update");

	prop = RNA_def_property(srna, "node_active", PROP_FLOAT, PROP_COLOR_GAMMA);
	RNA_def_property_float_sdna(prop, NULL, "active");
	RNA_def_property_array(prop, 3);
	RNA_def_property_ui_text(prop, "Active Node", "");
	RNA_def_property_update(prop, 0, "rna_userdef_update");

	prop = RNA_def_property(srna, "wire", PROP_FLOAT, PROP_COLOR_GAMMA);
	RNA_def_property_float_sdna(prop, NULL, "wire");
	RNA_def_property_array(prop, 3);
	RNA_def_property_ui_text(prop, "Wires", "");
	RNA_def_property_update(prop, 0, "rna_userdef_update");

	prop = RNA_def_property(srna, "wire_inner", PROP_FLOAT, PROP_COLOR_GAMMA);
	RNA_def_property_float_sdna(prop, NULL, "syntaxr");
	RNA_def_property_array(prop, 3);
	RNA_def_property_ui_text(prop, "Wire Color", "");
	RNA_def_property_update(prop, 0, "rna_userdef_update");

	prop = RNA_def_property(srna, "wire_select", PROP_FLOAT, PROP_COLOR_GAMMA);
	RNA_def_property_float_sdna(prop, NULL, "edge_select");
	RNA_def_property_array(prop, 3);
	RNA_def_property_ui_text(prop, "Wire Select", "");
	RNA_def_property_update(prop, 0, "rna_userdef_update");

	prop = RNA_def_property(srna, "selected_text", PROP_FLOAT, PROP_COLOR_GAMMA);
	RNA_def_property_float_sdna(prop, NULL, "shade2");
	RNA_def_property_array(prop, 3);
	RNA_def_property_ui_text(prop, "Selected Text", "");
	RNA_def_property_update(prop, 0, "rna_userdef_update");

	prop = RNA_def_property(srna, "node_backdrop", PROP_FLOAT, PROP_COLOR_GAMMA);
	RNA_def_property_float_sdna(prop, NULL, "syntaxl");
	RNA_def_property_array(prop, 4);
	RNA_def_property_ui_text(prop, "Node Backdrop", "");
	RNA_def_property_update(prop, 0, "rna_userdef_update");
	
	prop = RNA_def_property(srna, "converter_node", PROP_FLOAT, PROP_COLOR_GAMMA);
	RNA_def_property_float_sdna(prop, NULL, "syntaxv");
	RNA_def_property_array(prop, 3);
	RNA_def_property_ui_text(prop, "Converter Node", "");
	RNA_def_property_update(prop, 0, "rna_userdef_update");
	
	prop = RNA_def_property(srna, "color_node", PROP_FLOAT, PROP_COLOR_GAMMA);
	RNA_def_property_float_sdna(prop, NULL, "syntaxb");
	RNA_def_property_array(prop, 3);
	RNA_def_property_ui_text(prop, "Color Node", "");
	RNA_def_property_update(prop, 0, "rna_userdef_update");

	prop = RNA_def_property(srna, "group_node", PROP_FLOAT, PROP_COLOR_GAMMA);
	RNA_def_property_float_sdna(prop, NULL, "syntaxc");
	RNA_def_property_array(prop, 3);
	RNA_def_property_ui_text(prop, "Group Node", "");
	RNA_def_property_update(prop, 0, "rna_userdef_update");

	prop = RNA_def_property(srna, "group_socket_node", PROP_FLOAT, PROP_COLOR_GAMMA);
	RNA_def_property_float_sdna(prop, NULL, "console_output");
	RNA_def_property_array(prop, 3);
	RNA_def_property_ui_text(prop, "Group Socket Node", "");
	RNA_def_property_update(prop, 0, "rna_userdef_update");

	prop = RNA_def_property(srna, "frame_node", PROP_FLOAT, PROP_COLOR_GAMMA);
	RNA_def_property_float_sdna(prop, NULL, "movie");
	RNA_def_property_array(prop, 4);
	RNA_def_property_ui_text(prop, "Frame Node", "");
	RNA_def_property_update(prop, 0, "rna_userdef_update");
	
	prop = RNA_def_property(srna, "matte_node", PROP_FLOAT, PROP_COLOR_GAMMA);
	RNA_def_property_float_sdna(prop, NULL, "syntaxs");
	RNA_def_property_array(prop, 3);
	RNA_def_property_ui_text(prop, "Matte Node", "");
	RNA_def_property_update(prop, 0, "rna_userdef_update");

	prop = RNA_def_property(srna, "distor_node", PROP_FLOAT, PROP_COLOR_GAMMA);
	RNA_def_property_float_sdna(prop, NULL, "syntaxd");
	RNA_def_property_array(prop, 3);
	RNA_def_property_ui_text(prop, "Distort Node", "");
	RNA_def_property_update(prop, 0, "rna_userdef_update");

	prop = RNA_def_property(srna, "noodle_curving", PROP_INT, PROP_NONE);
	RNA_def_property_int_sdna(prop, NULL, "noodle_curving");
	RNA_def_property_int_default(prop, 5);
	RNA_def_property_range(prop, 0, 10);
	RNA_def_property_ui_text(prop, "Noodle curving", "Curving of the noodle");
	RNA_def_property_update(prop, 0, "rna_userdef_update");

	prop = RNA_def_property(srna, "input_node", PROP_FLOAT, PROP_COLOR_GAMMA);
	RNA_def_property_float_sdna(prop, NULL, "syntaxn");
	RNA_def_property_array(prop, 3);
	RNA_def_property_ui_text(prop, "Input Node", "");
	RNA_def_property_update(prop, 0, "rna_userdef_update");

	prop = RNA_def_property(srna, "output_node", PROP_FLOAT, PROP_COLOR_GAMMA);
	RNA_def_property_float_sdna(prop, NULL, "nodeclass_output");
	RNA_def_property_array(prop, 3);
	RNA_def_property_ui_text(prop, "Output Node", "");
	RNA_def_property_update(prop, 0, "rna_userdef_update");

	prop = RNA_def_property(srna, "filter_node", PROP_FLOAT, PROP_COLOR_GAMMA);
	RNA_def_property_float_sdna(prop, NULL, "nodeclass_filter");
	RNA_def_property_array(prop, 3);
	RNA_def_property_ui_text(prop, "Filter Node", "");
	RNA_def_property_update(prop, 0, "rna_userdef_update");

	prop = RNA_def_property(srna, "vector_node", PROP_FLOAT, PROP_COLOR_GAMMA);
	RNA_def_property_float_sdna(prop, NULL, "nodeclass_vector");
	RNA_def_property_array(prop, 3);
	RNA_def_property_ui_text(prop, "Vector Node", "");
	RNA_def_property_update(prop, 0, "rna_userdef_update");

	prop = RNA_def_property(srna, "texture_node", PROP_FLOAT, PROP_COLOR_GAMMA);
	RNA_def_property_float_sdna(prop, NULL, "nodeclass_texture");
	RNA_def_property_array(prop, 3);
	RNA_def_property_ui_text(prop, "Texture Node", "");
	RNA_def_property_update(prop, 0, "rna_userdef_update");

	prop = RNA_def_property(srna, "shader_node", PROP_FLOAT, PROP_COLOR_GAMMA);
	RNA_def_property_float_sdna(prop, NULL, "nodeclass_shader");
	RNA_def_property_array(prop, 3);
	RNA_def_property_ui_text(prop, "Shader Node", "");
	RNA_def_property_update(prop, 0, "rna_userdef_update");

	prop = RNA_def_property(srna, "script_node", PROP_FLOAT, PROP_COLOR_GAMMA);
	RNA_def_property_float_sdna(prop, NULL, "nodeclass_script");
	RNA_def_property_array(prop, 3);
	RNA_def_property_ui_text(prop, "Script Node", "");
	RNA_def_property_update(prop, 0, "rna_userdef_update");

	prop = RNA_def_property(srna, "pattern_node", PROP_FLOAT, PROP_COLOR_GAMMA);
	RNA_def_property_float_sdna(prop, NULL, "nodeclass_pattern");
	RNA_def_property_array(prop, 3);
	RNA_def_property_ui_text(prop, "Pattern Node", "");
	RNA_def_property_update(prop, 0, "rna_userdef_update");

	prop = RNA_def_property(srna, "layout_node", PROP_FLOAT, PROP_COLOR_GAMMA);
	RNA_def_property_float_sdna(prop, NULL, "nodeclass_layout");
	RNA_def_property_array(prop, 3);
	RNA_def_property_ui_text(prop, "Layout Node", "");
	RNA_def_property_update(prop, 0, "rna_userdef_update");
}

static void rna_def_userdef_theme_space_logic(BlenderRNA *brna)
{
	StructRNA *srna;
//	PropertyRNA *prop;
	
	/* space_logic */
	
	srna = RNA_def_struct(brna, "ThemeLogicEditor", NULL);
	RNA_def_struct_sdna(srna, "ThemeSpace");
	RNA_def_struct_clear_flag(srna, STRUCT_UNDO);
	RNA_def_struct_ui_text(srna, "Theme Logic Editor", "Theme settings for the Logic Editor");
	
	rna_def_userdef_theme_spaces_main(srna);
	
}


static void rna_def_userdef_theme_space_buts(BlenderRNA *brna)
{
	StructRNA *srna;
//	PropertyRNA *prop;

	/* space_buts */

	srna = RNA_def_struct(brna, "ThemeProperties", NULL);
	RNA_def_struct_sdna(srna, "ThemeSpace");
	RNA_def_struct_clear_flag(srna, STRUCT_UNDO);
	RNA_def_struct_ui_text(srna, "Theme Properties", "Theme settings for the Properties");

	rna_def_userdef_theme_spaces_main(srna);

}

static void rna_def_userdef_theme_space_time(BlenderRNA *brna)
{
	StructRNA *srna;
	PropertyRNA *prop;

	/* space_time */

	srna = RNA_def_struct(brna, "ThemeTimeline", NULL);
	RNA_def_struct_sdna(srna, "ThemeSpace");
	RNA_def_struct_clear_flag(srna, STRUCT_UNDO);
	RNA_def_struct_ui_text(srna, "Theme Timeline", "Theme settings for the Timeline");

	rna_def_userdef_theme_spaces_main(srna);

	prop = RNA_def_property(srna, "grid", PROP_FLOAT, PROP_COLOR_GAMMA);
	RNA_def_property_array(prop, 3);
	RNA_def_property_ui_text(prop, "Grid", "");
	RNA_def_property_update(prop, 0, "rna_userdef_update");

	prop = RNA_def_property(srna, "frame_current", PROP_FLOAT, PROP_COLOR_GAMMA);
	RNA_def_property_float_sdna(prop, NULL, "cframe");
	RNA_def_property_array(prop, 3);
	RNA_def_property_ui_text(prop, "Current Frame", "");
	RNA_def_property_update(prop, 0, "rna_userdef_update");
	
	prop = RNA_def_property(srna, "time_keyframe", PROP_FLOAT, PROP_COLOR_GAMMA);
	RNA_def_property_float_sdna(prop, NULL, "time_keyframe");
	RNA_def_property_array(prop, 3);
	RNA_def_property_ui_text(prop, "Keyframe", "Base color for keyframe indicator lines");
	RNA_def_property_update(prop, 0, "rna_userdef_update");
	
	prop = RNA_def_property(srna, "time_grease_pencil", PROP_FLOAT, PROP_COLOR_GAMMA);
	RNA_def_property_float_sdna(prop, NULL, "time_gp_keyframe");
	RNA_def_property_array(prop, 3);
	RNA_def_property_ui_text(prop, "Grease Pencil", "Color of Grease Pencil keyframes");
	RNA_def_property_update(prop, 0, "rna_userdef_update");
}

static void rna_def_userdef_theme_space_image(BlenderRNA *brna)
{
	StructRNA *srna;
	PropertyRNA *prop;

	/* space_image */

	srna = RNA_def_struct(brna, "ThemeImageEditor", NULL);
	RNA_def_struct_sdna(srna, "ThemeSpace");
	RNA_def_struct_clear_flag(srna, STRUCT_UNDO);
	RNA_def_struct_ui_text(srna, "Theme Image Editor", "Theme settings for the Image Editor");

	rna_def_userdef_theme_spaces_main(srna);
	rna_def_userdef_theme_spaces_gpencil(srna);
	rna_def_userdef_theme_spaces_vertex(srna);
	rna_def_userdef_theme_spaces_face(srna);
	

	prop = RNA_def_property(srna, "editmesh_active", PROP_FLOAT, PROP_COLOR_GAMMA);
	RNA_def_property_array(prop, 4);
	RNA_def_property_ui_text(prop, "Active Vert/Edge/Face", "");
	RNA_def_property_update(prop, 0, "rna_userdef_update");

	prop = RNA_def_property(srna, "wire_edit", PROP_FLOAT, PROP_COLOR_GAMMA);
	RNA_def_property_array(prop, 3);
	RNA_def_property_ui_text(prop, "Wire Edit", "");
	RNA_def_property_update(prop, 0, "rna_userdef_update");

	prop = RNA_def_property(srna, "edge_select", PROP_FLOAT, PROP_COLOR_GAMMA);
	RNA_def_property_array(prop, 3);
	RNA_def_property_ui_text(prop, "Edge Select", "");
	RNA_def_property_update(prop, 0, "rna_userdef_update");

	prop = RNA_def_property(srna, "scope_back", PROP_FLOAT, PROP_COLOR_GAMMA);
	RNA_def_property_float_sdna(prop, NULL, "preview_back");
	RNA_def_property_array(prop, 4);
	RNA_def_property_ui_text(prop, "Scope region background color", "");
	RNA_def_property_update(prop, 0, "rna_userdef_update");

	prop = RNA_def_property(srna, "preview_stitch_face", PROP_FLOAT, PROP_COLOR_GAMMA);
	RNA_def_property_float_sdna(prop, NULL, "preview_stitch_face");
	RNA_def_property_array(prop, 4);
	RNA_def_property_ui_text(prop, "Stitch preview face color", "");
	RNA_def_property_update(prop, 0, "rna_userdef_update");

	prop = RNA_def_property(srna, "preview_stitch_edge", PROP_FLOAT, PROP_COLOR_GAMMA);
	RNA_def_property_float_sdna(prop, NULL, "preview_stitch_edge");
	RNA_def_property_array(prop, 4);
	RNA_def_property_ui_text(prop, "Stitch preview edge color", "");
	RNA_def_property_update(prop, 0, "rna_userdef_update");

	prop = RNA_def_property(srna, "preview_stitch_vert", PROP_FLOAT, PROP_COLOR_GAMMA);
	RNA_def_property_float_sdna(prop, NULL, "preview_stitch_vert");
	RNA_def_property_array(prop, 4);
	RNA_def_property_ui_text(prop, "Stitch preview vertex color", "");
	RNA_def_property_update(prop, 0, "rna_userdef_update");

	prop = RNA_def_property(srna, "preview_stitch_stitchable", PROP_FLOAT, PROP_COLOR_GAMMA);
	RNA_def_property_float_sdna(prop, NULL, "preview_stitch_stitchable");
	RNA_def_property_array(prop, 4);
	RNA_def_property_ui_text(prop, "Stitch preview stitchable color", "");
	RNA_def_property_update(prop, 0, "rna_userdef_update");

	prop = RNA_def_property(srna, "preview_stitch_unstitchable", PROP_FLOAT, PROP_COLOR_GAMMA);
	RNA_def_property_float_sdna(prop, NULL, "preview_stitch_unstitchable");
	RNA_def_property_array(prop, 4);
	RNA_def_property_ui_text(prop, "Stitch preview unstitchable color", "");
	RNA_def_property_update(prop, 0, "rna_userdef_update");

	prop = RNA_def_property(srna, "preview_stitch_active", PROP_FLOAT, PROP_COLOR_GAMMA);
	RNA_def_property_float_sdna(prop, NULL, "preview_stitch_active");
	RNA_def_property_array(prop, 4);
	RNA_def_property_ui_text(prop, "Stitch preview active island", "");
	RNA_def_property_update(prop, 0, "rna_userdef_update");

	prop = RNA_def_property(srna, "uv_shadow", PROP_FLOAT, PROP_COLOR_GAMMA);
	RNA_def_property_float_sdna(prop, NULL, "uv_shadow");
	RNA_def_property_array(prop, 4);
	RNA_def_property_ui_text(prop, "Texture paint/Modifier UVs", "");
	RNA_def_property_update(prop, 0, "rna_userdef_update");

	prop = RNA_def_property(srna, "uv_others", PROP_FLOAT, PROP_COLOR_GAMMA);
	RNA_def_property_float_sdna(prop, NULL, "uv_others");
	RNA_def_property_array(prop, 4);
	RNA_def_property_ui_text(prop, "Other Object UVs", "");
	RNA_def_property_update(prop, 0, "rna_userdef_update");

	prop = RNA_def_property(srna, "frame_current", PROP_FLOAT, PROP_COLOR_GAMMA);
	RNA_def_property_float_sdna(prop, NULL, "cframe");
	RNA_def_property_array(prop, 3);
	RNA_def_property_ui_text(prop, "Current Frame", "");
	RNA_def_property_update(prop, 0, "rna_userdef_update");

	prop = RNA_def_property(srna, "metadatabg", PROP_FLOAT, PROP_COLOR_GAMMA);
	RNA_def_property_float_sdna(prop, NULL, "metadatabg");
	RNA_def_property_array(prop, 3);
	RNA_def_property_ui_text(prop, "Metadata Background", "");
	RNA_def_property_update(prop, 0, "rna_userdef_update");

	prop = RNA_def_property(srna, "metadatatext", PROP_FLOAT, PROP_COLOR_GAMMA);
	RNA_def_property_float_sdna(prop, NULL, "metadatatext");
	RNA_def_property_array(prop, 3);
	RNA_def_property_ui_text(prop, "Metadata Text", "");
	RNA_def_property_update(prop, 0, "rna_userdef_update");

	rna_def_userdef_theme_spaces_curves(srna, false, false, false, true);

	rna_def_userdef_theme_spaces_paint_curves(srna);
}

static void rna_def_userdef_theme_space_seq(BlenderRNA *brna)
{
	StructRNA *srna;
	PropertyRNA *prop;

	/* space_seq */

	srna = RNA_def_struct(brna, "ThemeSequenceEditor", NULL);
	RNA_def_struct_sdna(srna, "ThemeSpace");
	RNA_def_struct_clear_flag(srna, STRUCT_UNDO);
	RNA_def_struct_ui_text(srna, "Theme Sequence Editor", "Theme settings for the Sequence Editor");

	rna_def_userdef_theme_spaces_main(srna);
	rna_def_userdef_theme_spaces_gpencil(srna);

	prop = RNA_def_property(srna, "grid", PROP_FLOAT, PROP_COLOR_GAMMA);
	RNA_def_property_array(prop, 3);
	RNA_def_property_ui_text(prop, "Grid", "");
	RNA_def_property_update(prop, 0, "rna_userdef_update");

	prop = RNA_def_property(srna, "window_sliders", PROP_FLOAT, PROP_COLOR_GAMMA);
	RNA_def_property_float_sdna(prop, NULL, "shade1");
	RNA_def_property_array(prop, 3);
	RNA_def_property_ui_text(prop, "Window Sliders", "");
	RNA_def_property_update(prop, 0, "rna_userdef_update");

	prop = RNA_def_property(srna, "movie_strip", PROP_FLOAT, PROP_COLOR_GAMMA);
	RNA_def_property_float_sdna(prop, NULL, "movie");
	RNA_def_property_array(prop, 3);
	RNA_def_property_ui_text(prop, "Movie Strip", "");
	RNA_def_property_update(prop, 0, "rna_userdef_update");

	prop = RNA_def_property(srna, "movieclip_strip", PROP_FLOAT, PROP_COLOR_GAMMA);
	RNA_def_property_float_sdna(prop, NULL, "movieclip");
	RNA_def_property_array(prop, 3);
	RNA_def_property_ui_text(prop, "Clip Strip", "");
	RNA_def_property_update(prop, 0, "rna_userdef_update");

	prop = RNA_def_property(srna, "image_strip", PROP_FLOAT, PROP_COLOR_GAMMA);
	RNA_def_property_float_sdna(prop, NULL, "image");
	RNA_def_property_array(prop, 3);
	RNA_def_property_ui_text(prop, "Image Strip", "");
	RNA_def_property_update(prop, 0, "rna_userdef_update");

	prop = RNA_def_property(srna, "scene_strip", PROP_FLOAT, PROP_COLOR_GAMMA);
	RNA_def_property_float_sdna(prop, NULL, "scene");
	RNA_def_property_array(prop, 3);
	RNA_def_property_ui_text(prop, "Scene Strip", "");
	RNA_def_property_update(prop, 0, "rna_userdef_update");

	prop = RNA_def_property(srna, "audio_strip", PROP_FLOAT, PROP_COLOR_GAMMA);
	RNA_def_property_float_sdna(prop, NULL, "audio");
	RNA_def_property_array(prop, 3);
	RNA_def_property_ui_text(prop, "Audio Strip", "");
	RNA_def_property_update(prop, 0, "rna_userdef_update");

	prop = RNA_def_property(srna, "effect_strip", PROP_FLOAT, PROP_COLOR_GAMMA);
	RNA_def_property_float_sdna(prop, NULL, "effect");
	RNA_def_property_array(prop, 3);
	RNA_def_property_ui_text(prop, "Effect Strip", "");
	RNA_def_property_update(prop, 0, "rna_userdef_update");

	prop = RNA_def_property(srna, "transition_strip", PROP_FLOAT, PROP_COLOR_GAMMA);
	RNA_def_property_float_sdna(prop, NULL, "transition");
	RNA_def_property_array(prop, 3);
	RNA_def_property_ui_text(prop, "Transition Strip", "");
	RNA_def_property_update(prop, 0, "rna_userdef_update");

	prop = RNA_def_property(srna, "meta_strip", PROP_FLOAT, PROP_COLOR_GAMMA);
	RNA_def_property_float_sdna(prop, NULL, "meta");
	RNA_def_property_array(prop, 3);
	RNA_def_property_ui_text(prop, "Meta Strip", "");
	RNA_def_property_update(prop, 0, "rna_userdef_update");

	prop = RNA_def_property(srna, "frame_current", PROP_FLOAT, PROP_COLOR_GAMMA);
	RNA_def_property_float_sdna(prop, NULL, "cframe");
	RNA_def_property_array(prop, 3);
	RNA_def_property_ui_text(prop, "Current Frame", "");
	RNA_def_property_update(prop, 0, "rna_userdef_update");

	prop = RNA_def_property(srna, "keyframe", PROP_FLOAT, PROP_COLOR_GAMMA);
	RNA_def_property_float_sdna(prop, NULL, "vertex_select");
	RNA_def_property_array(prop, 3);
	RNA_def_property_ui_text(prop, "Keyframe", "");
	RNA_def_property_update(prop, 0, "rna_userdef_update");

	prop = RNA_def_property(srna, "draw_action", PROP_FLOAT, PROP_COLOR_GAMMA);
	RNA_def_property_float_sdna(prop, NULL, "bone_pose");
	RNA_def_property_array(prop, 3);
	RNA_def_property_ui_text(prop, "Draw Action", "");
	RNA_def_property_update(prop, 0, "rna_userdef_update");
	
	prop = RNA_def_property(srna, "preview_back", PROP_FLOAT, PROP_COLOR_GAMMA);
	RNA_def_property_float_sdna(prop, NULL, "preview_back");
	RNA_def_property_array(prop, 3);
	RNA_def_property_ui_text(prop, "Preview Background", "");
	RNA_def_property_update(prop, 0, "rna_userdef_update");

	prop = RNA_def_property(srna, "metadatabg", PROP_FLOAT, PROP_COLOR_GAMMA);
	RNA_def_property_float_sdna(prop, NULL, "metadatabg");
	RNA_def_property_array(prop, 3);
	RNA_def_property_ui_text(prop, "Metadata Background", "");
	RNA_def_property_update(prop, 0, "rna_userdef_update");

	prop = RNA_def_property(srna, "metadatatext", PROP_FLOAT, PROP_COLOR_GAMMA);
	RNA_def_property_float_sdna(prop, NULL, "metadatatext");
	RNA_def_property_array(prop, 3);
	RNA_def_property_ui_text(prop, "Metadata Text", "");
	RNA_def_property_update(prop, 0, "rna_userdef_update");
}

static void rna_def_userdef_theme_space_action(BlenderRNA *brna)
{
	StructRNA *srna;
	PropertyRNA *prop;

	/* space_action */

	srna = RNA_def_struct(brna, "ThemeDopeSheet", NULL);
	RNA_def_struct_sdna(srna, "ThemeSpace");
	RNA_def_struct_clear_flag(srna, STRUCT_UNDO);
	RNA_def_struct_ui_text(srna, "Theme Dope Sheet", "Theme settings for the Dope Sheet");

	rna_def_userdef_theme_spaces_main(srna);
	rna_def_userdef_theme_spaces_list_main(srna);

	prop = RNA_def_property(srna, "grid", PROP_FLOAT, PROP_COLOR_GAMMA);
	RNA_def_property_array(prop, 3);
	RNA_def_property_ui_text(prop, "Grid", "");
	RNA_def_property_update(prop, 0, "rna_userdef_update");
	
	prop = RNA_def_property(srna, "frame_current", PROP_FLOAT, PROP_COLOR_GAMMA);
	RNA_def_property_float_sdna(prop, NULL, "cframe");
	RNA_def_property_array(prop, 3);
	RNA_def_property_ui_text(prop, "Current Frame", "");
	RNA_def_property_update(prop, 0, "rna_userdef_update");
	
	prop = RNA_def_property(srna, "value_sliders", PROP_FLOAT, PROP_COLOR_GAMMA);
	RNA_def_property_float_sdna(prop, NULL, "face");
	RNA_def_property_array(prop, 3);
	RNA_def_property_ui_text(prop, "Value Sliders", "");
	RNA_def_property_update(prop, 0, "rna_userdef_update");

	prop = RNA_def_property(srna, "view_sliders", PROP_FLOAT, PROP_COLOR_GAMMA);
	RNA_def_property_float_sdna(prop, NULL, "shade1");
	RNA_def_property_array(prop, 3);
	RNA_def_property_ui_text(prop, "View Sliders", "");
	RNA_def_property_update(prop, 0, "rna_userdef_update");
	
	
	prop = RNA_def_property(srna, "dopesheet_channel", PROP_FLOAT, PROP_COLOR_GAMMA);
	RNA_def_property_float_sdna(prop, NULL, "ds_channel");
	RNA_def_property_array(prop, 3);
	RNA_def_property_ui_text(prop, "Dope Sheet Channel", "");
	RNA_def_property_update(prop, 0, "rna_userdef_update");
	
	prop = RNA_def_property(srna, "dopesheet_subchannel", PROP_FLOAT, PROP_COLOR_GAMMA);
	RNA_def_property_float_sdna(prop, NULL, "ds_subchannel");
	RNA_def_property_array(prop, 3);
	RNA_def_property_ui_text(prop, "Dope Sheet Sub-Channel", "");
	RNA_def_property_update(prop, 0, "rna_userdef_update");
	
	
	prop = RNA_def_property(srna, "channels", PROP_FLOAT, PROP_COLOR_GAMMA);
	RNA_def_property_float_sdna(prop, NULL, "shade2");
	RNA_def_property_array(prop, 3);
	RNA_def_property_ui_text(prop, "Channels", "");
	RNA_def_property_update(prop, 0, "rna_userdef_update");

	prop = RNA_def_property(srna, "channels_selected", PROP_FLOAT, PROP_COLOR_GAMMA);
	RNA_def_property_float_sdna(prop, NULL, "hilite");
	RNA_def_property_array(prop, 3);
	RNA_def_property_ui_text(prop, "Channels Selected", "");
	RNA_def_property_update(prop, 0, "rna_userdef_update");

	prop = RNA_def_property(srna, "channel_group", PROP_FLOAT, PROP_COLOR_GAMMA);
	RNA_def_property_float_sdna(prop, NULL, "group");
	RNA_def_property_array(prop, 3);
	RNA_def_property_ui_text(prop, "Channel Group", "");
	RNA_def_property_update(prop, 0, "rna_userdef_update");

	prop = RNA_def_property(srna, "active_channels_group", PROP_FLOAT, PROP_COLOR_GAMMA);
	RNA_def_property_float_sdna(prop, NULL, "group_active");
	RNA_def_property_array(prop, 3);
	RNA_def_property_ui_text(prop, "Active Channel Group", "");
	RNA_def_property_update(prop, 0, "rna_userdef_update");
	
	
	prop = RNA_def_property(srna, "long_key", PROP_FLOAT, PROP_COLOR_GAMMA);
	RNA_def_property_float_sdna(prop, NULL, "strip");
	RNA_def_property_array(prop, 3);
	RNA_def_property_ui_text(prop, "Long Key", "");
	RNA_def_property_update(prop, 0, "rna_userdef_update");

	prop = RNA_def_property(srna, "long_key_selected", PROP_FLOAT, PROP_COLOR_GAMMA);
	RNA_def_property_float_sdna(prop, NULL, "strip_select");
	RNA_def_property_array(prop, 3);
	RNA_def_property_ui_text(prop, "Long Key Selected", "");
	RNA_def_property_update(prop, 0, "rna_userdef_update");

	
	
	prop = RNA_def_property(srna, "keyframe", PROP_FLOAT, PROP_COLOR_GAMMA);
	RNA_def_property_float_sdna(prop, NULL, "keytype_keyframe");
	RNA_def_property_array(prop, 3);
	RNA_def_property_ui_text(prop, "Keyframe", "Color of Keyframe");
	RNA_def_property_update(prop, 0, "rna_userdef_update");
	
	prop = RNA_def_property(srna, "keyframe_selected", PROP_FLOAT, PROP_COLOR_GAMMA);
	RNA_def_property_float_sdna(prop, NULL, "keytype_keyframe_select");
	RNA_def_property_array(prop, 3);
	RNA_def_property_ui_text(prop, "Keyframe Selected", "Color of selected keyframe");
	RNA_def_property_update(prop, 0, "rna_userdef_update");
	
	prop = RNA_def_property(srna, "keyframe_extreme", PROP_FLOAT, PROP_COLOR_GAMMA);
	RNA_def_property_float_sdna(prop, NULL, "keytype_extreme");
	RNA_def_property_array(prop, 3);
	RNA_def_property_ui_text(prop, "Extreme Keyframe", "Color of extreme keyframe");
	RNA_def_property_update(prop, 0, "rna_userdef_update");
	
	prop = RNA_def_property(srna, "keyframe_extreme_selected", PROP_FLOAT, PROP_COLOR_GAMMA);
	RNA_def_property_float_sdna(prop, NULL, "keytype_extreme_select");
	RNA_def_property_array(prop, 3);
	RNA_def_property_ui_text(prop, "Extreme Keyframe Selected", "Color of selected extreme keyframe");
	RNA_def_property_update(prop, 0, "rna_userdef_update");
	
	prop = RNA_def_property(srna, "keyframe_breakdown", PROP_FLOAT, PROP_COLOR_GAMMA);
	RNA_def_property_float_sdna(prop, NULL, "keytype_breakdown");
	RNA_def_property_array(prop, 3);
	RNA_def_property_ui_text(prop, "Breakdown Keyframe", "Color of breakdown keyframe");
	RNA_def_property_update(prop, 0, "rna_userdef_update");
	
	prop = RNA_def_property(srna, "keyframe_breakdown_selected", PROP_FLOAT, PROP_COLOR_GAMMA);
	RNA_def_property_float_sdna(prop, NULL, "keytype_breakdown_select");
	RNA_def_property_array(prop, 3);
	RNA_def_property_ui_text(prop, "Breakdown Keyframe Selected", "Color of selected breakdown keyframe");
	RNA_def_property_update(prop, 0, "rna_userdef_update");
	
	prop = RNA_def_property(srna, "keyframe_jitter", PROP_FLOAT, PROP_COLOR_GAMMA);
	RNA_def_property_float_sdna(prop, NULL, "keytype_jitter");
	RNA_def_property_array(prop, 3);
	RNA_def_property_ui_text(prop, "Jitter Keyframe", "Color of jitter keyframe");
	RNA_def_property_update(prop, 0, "rna_userdef_update");
	
	prop = RNA_def_property(srna, "keyframe_jitter_selected", PROP_FLOAT, PROP_COLOR_GAMMA);
	RNA_def_property_float_sdna(prop, NULL, "keytype_jitter_select");
	RNA_def_property_array(prop, 3);
	RNA_def_property_ui_text(prop, "Jitter Keyframe Selected", "Color of selected jitter keyframe");
	RNA_def_property_update(prop, 0, "rna_userdef_update");
	
	prop = RNA_def_property(srna, "keyframe_border", PROP_FLOAT, PROP_COLOR_GAMMA);
	RNA_def_property_float_sdna(prop, NULL, "keyborder");
	RNA_def_property_array(prop, 4);
	RNA_def_property_ui_text(prop, "Keyframe Border", "Color of keyframe border");
	RNA_def_property_update(prop, 0, "rna_userdef_update");
	
	prop = RNA_def_property(srna, "keyframe_border_selected", PROP_FLOAT, PROP_COLOR_GAMMA);
	RNA_def_property_float_sdna(prop, NULL, "keyborder_select");
	RNA_def_property_array(prop, 4);
	RNA_def_property_ui_text(prop, "Keyframe Border Selected", "Color of selected keyframe border");
	RNA_def_property_update(prop, 0, "rna_userdef_update");
	
	
	prop = RNA_def_property(srna, "summary", PROP_FLOAT, PROP_COLOR_GAMMA);
	RNA_def_property_float_sdna(prop, NULL, "anim_active");
	RNA_def_property_array(prop, 4);
	RNA_def_property_ui_text(prop, "Summary", "Color of summary channel");
	RNA_def_property_update(prop, 0, "rna_userdef_update");
}

static void rna_def_userdef_theme_space_nla(BlenderRNA *brna)
{
	StructRNA *srna;
	PropertyRNA *prop;

	/* space_nla */
	srna = RNA_def_struct(brna, "ThemeNLAEditor", NULL);
	RNA_def_struct_sdna(srna, "ThemeSpace");
	RNA_def_struct_clear_flag(srna, STRUCT_UNDO);
	RNA_def_struct_ui_text(srna, "Theme NLA Editor", "Theme settings for the NLA Editor");

	rna_def_userdef_theme_spaces_main(srna);
	rna_def_userdef_theme_spaces_list_main(srna);

	prop = RNA_def_property(srna, "grid", PROP_FLOAT, PROP_COLOR_GAMMA);
	RNA_def_property_array(prop, 3);
	RNA_def_property_ui_text(prop, "Grid", "");
	RNA_def_property_update(prop, 0, "rna_userdef_update");

	prop = RNA_def_property(srna, "view_sliders", PROP_FLOAT, PROP_COLOR_GAMMA);
	RNA_def_property_float_sdna(prop, NULL, "shade1");
	RNA_def_property_array(prop, 3);
	RNA_def_property_ui_text(prop, "View Sliders", "");
	RNA_def_property_update(prop, 0, "rna_userdef_update");
	
	prop = RNA_def_property(srna, "active_action", PROP_FLOAT, PROP_COLOR_GAMMA);
	RNA_def_property_float_sdna(prop, NULL, "anim_active");
	RNA_def_property_array(prop, 4);
	RNA_def_property_ui_text(prop, "Active Action", "Animation data block has active action");
	RNA_def_property_update(prop, 0, "rna_userdef_update");
	
	prop = RNA_def_property(srna, "active_action_unset", PROP_FLOAT, PROP_COLOR_GAMMA);
	RNA_def_property_float_sdna(prop, NULL, "anim_non_active");
	RNA_def_property_array(prop, 4);
	RNA_def_property_ui_text(prop, "No Active Action", "Animation data block doesn't have active action");
	RNA_def_property_update(prop, 0, "rna_userdef_update");
	
	prop = RNA_def_property(srna, "strips", PROP_FLOAT, PROP_COLOR_GAMMA);
	RNA_def_property_float_sdna(prop, NULL, "strip");
	RNA_def_property_array(prop, 3);
	RNA_def_property_ui_text(prop, "Strips", "Action-Clip Strip - Unselected");
	RNA_def_property_update(prop, 0, "rna_userdef_update");
	
	prop = RNA_def_property(srna, "strips_selected", PROP_FLOAT, PROP_COLOR_GAMMA);
	RNA_def_property_float_sdna(prop, NULL, "strip_select");
	RNA_def_property_array(prop, 3);
	RNA_def_property_ui_text(prop, "Strips Selected", "Action-Clip Strip - Selected");
	RNA_def_property_update(prop, 0, "rna_userdef_update");
	
	prop = RNA_def_property(srna, "transition_strips", PROP_FLOAT, PROP_COLOR_GAMMA);
	RNA_def_property_float_sdna(prop, NULL, "nla_transition");
	RNA_def_property_array(prop, 3);
	RNA_def_property_ui_text(prop, "Transitions", "Transition Strip - Unselected");
	RNA_def_property_update(prop, 0, "rna_userdef_update");
	
	prop = RNA_def_property(srna, "transition_strips_selected", PROP_FLOAT, PROP_COLOR_GAMMA);
	RNA_def_property_float_sdna(prop, NULL, "nla_transition_sel");
	RNA_def_property_array(prop, 3);
	RNA_def_property_ui_text(prop, "Transitions Selected", "Transition Strip - Selected");
	RNA_def_property_update(prop, 0, "rna_userdef_update");
	
	prop = RNA_def_property(srna, "meta_strips", PROP_FLOAT, PROP_COLOR_GAMMA);
	RNA_def_property_float_sdna(prop, NULL, "nla_meta");
	RNA_def_property_array(prop, 3);
	RNA_def_property_ui_text(prop, "Meta Strips", "Meta Strip - Unselected (for grouping related strips)");
	RNA_def_property_update(prop, 0, "rna_userdef_update");
	
	prop = RNA_def_property(srna, "meta_strips_selected", PROP_FLOAT, PROP_COLOR_GAMMA);
	RNA_def_property_float_sdna(prop, NULL, "nla_meta_sel");
	RNA_def_property_array(prop, 3);
	RNA_def_property_ui_text(prop, "Meta Strips Selected", "Meta Strip - Selected (for grouping related strips)");
	RNA_def_property_update(prop, 0, "rna_userdef_update");
	
	prop = RNA_def_property(srna, "sound_strips", PROP_FLOAT, PROP_COLOR_GAMMA);
	RNA_def_property_float_sdna(prop, NULL, "nla_sound");
	RNA_def_property_array(prop, 3);
	RNA_def_property_ui_text(prop, "Sound Strips", 
	                         "Sound Strip - Unselected (for timing speaker sounds)");
	RNA_def_property_update(prop, 0, "rna_userdef_update");
	
	prop = RNA_def_property(srna, "sound_strips_selected", PROP_FLOAT, PROP_COLOR_GAMMA);
	RNA_def_property_float_sdna(prop, NULL, "nla_sound_sel");
	RNA_def_property_array(prop, 3);
	RNA_def_property_ui_text(prop, "Sound Strips Selected", 
	                         "Sound Strip - Selected (for timing speaker sounds)");
	RNA_def_property_update(prop, 0, "rna_userdef_update");
	
	prop = RNA_def_property(srna, "tweak", PROP_FLOAT, PROP_COLOR_GAMMA);
	RNA_def_property_float_sdna(prop, NULL, "nla_tweaking");
	RNA_def_property_array(prop, 3);
	RNA_def_property_ui_text(prop, "Tweak", "Color for strip/action being 'tweaked' or edited");
	RNA_def_property_update(prop, 0, "rna_userdef_update");
	
	prop = RNA_def_property(srna, "tweak_duplicate", PROP_FLOAT, PROP_COLOR_GAMMA);
	RNA_def_property_float_sdna(prop, NULL, "nla_tweakdupli");
	RNA_def_property_array(prop, 3);
	RNA_def_property_ui_text(prop, "Tweak Duplicate Flag", 
	                         "Warning/error indicator color for strips referencing the strip being tweaked");
	RNA_def_property_update(prop, 0, "rna_userdef_update");
	
	prop = RNA_def_property(srna, "keyframe_border", PROP_FLOAT, PROP_COLOR_GAMMA);
	RNA_def_property_float_sdna(prop, NULL, "keyborder");
	RNA_def_property_array(prop, 4);
	RNA_def_property_ui_text(prop, "Keyframe Border", "Color of keyframe border");
	RNA_def_property_update(prop, 0, "rna_userdef_update");
	
	prop = RNA_def_property(srna, "keyframe_border_selected", PROP_FLOAT, PROP_COLOR_GAMMA);
	RNA_def_property_float_sdna(prop, NULL, "keyborder_select");
	RNA_def_property_array(prop, 4);
	RNA_def_property_ui_text(prop, "Keyframe Border Selected", "Color of selected keyframe border");
	RNA_def_property_update(prop, 0, "rna_userdef_update");
	
	prop = RNA_def_property(srna, "frame_current", PROP_FLOAT, PROP_COLOR_GAMMA);
	RNA_def_property_float_sdna(prop, NULL, "cframe");
	RNA_def_property_array(prop, 3);
	RNA_def_property_ui_text(prop, "Current Frame", "");
	RNA_def_property_update(prop, 0, "rna_userdef_update");
}

static void rna_def_userdef_theme_colorset(BlenderRNA *brna)
{
	StructRNA *srna;
	PropertyRNA *prop;

	srna = RNA_def_struct(brna, "ThemeBoneColorSet", NULL);
	RNA_def_struct_sdna(srna, "ThemeWireColor");
	RNA_def_struct_clear_flag(srna, STRUCT_UNDO);
	RNA_def_struct_ui_text(srna, "Theme Bone Color Set", "Theme settings for bone color sets");

	prop = RNA_def_property(srna, "normal", PROP_FLOAT, PROP_COLOR_GAMMA);
	RNA_def_property_float_sdna(prop, NULL, "solid");
	RNA_def_property_array(prop, 3);
	RNA_def_property_ui_text(prop, "Normal", "Color used for the surface of bones");
	RNA_def_property_update(prop, 0, "rna_userdef_update");

	prop = RNA_def_property(srna, "select", PROP_FLOAT, PROP_COLOR_GAMMA);
	RNA_def_property_float_sdna(prop, NULL, "select");
	RNA_def_property_array(prop, 3);
	RNA_def_property_ui_text(prop, "Select", "Color used for selected bones");
	RNA_def_property_update(prop, 0, "rna_userdef_update");

	prop = RNA_def_property(srna, "active", PROP_FLOAT, PROP_COLOR_GAMMA);
	RNA_def_property_array(prop, 3);
	RNA_def_property_ui_text(prop, "Active", "Color used for active bones");
	RNA_def_property_update(prop, 0, "rna_userdef_update");

	prop = RNA_def_property(srna, "show_colored_constraints", PROP_BOOLEAN, PROP_NONE);
	RNA_def_property_boolean_sdna(prop, NULL, "flag", TH_WIRECOLOR_CONSTCOLS);
	RNA_def_property_ui_text(prop, "Colored Constraints",
	                         "Allow the use of colors indicating constraints/keyed status");
	RNA_def_property_update(prop, 0, "rna_userdef_update");
}

static void rna_def_userdef_theme_space_clip(BlenderRNA *brna)
{
	StructRNA *srna;
	PropertyRNA *prop;

	/* space_clip */

	srna = RNA_def_struct(brna, "ThemeClipEditor", NULL);
	RNA_def_struct_sdna(srna, "ThemeSpace");
	RNA_def_struct_clear_flag(srna, STRUCT_UNDO);
	RNA_def_struct_ui_text(srna, "Theme Clip Editor", "Theme settings for the Movie Clip Editor");

	rna_def_userdef_theme_spaces_main(srna);
	rna_def_userdef_theme_spaces_list_main(srna);
	
	rna_def_userdef_theme_spaces_gpencil(srna);

	prop = RNA_def_property(srna, "marker_outline", PROP_FLOAT, PROP_COLOR_GAMMA);
	RNA_def_property_float_sdna(prop, NULL, "marker_outline");
	RNA_def_property_array(prop, 3);
	RNA_def_property_ui_text(prop, "Marker Outline Color", "Color of marker's outline");
	RNA_def_property_update(prop, 0, "rna_userdef_update");

	prop = RNA_def_property(srna, "marker", PROP_FLOAT, PROP_COLOR_GAMMA);
	RNA_def_property_float_sdna(prop, NULL, "marker");
	RNA_def_property_array(prop, 3);
	RNA_def_property_ui_text(prop, "Marker Color", "Color of marker");
	RNA_def_property_update(prop, 0, "rna_userdef_update");

	prop = RNA_def_property(srna, "active_marker", PROP_FLOAT, PROP_COLOR_GAMMA);
	RNA_def_property_float_sdna(prop, NULL, "act_marker");
	RNA_def_property_array(prop, 3);
	RNA_def_property_ui_text(prop, "Active Marker", "Color of active marker");
	RNA_def_property_update(prop, 0, "rna_userdef_update");

	prop = RNA_def_property(srna, "selected_marker", PROP_FLOAT, PROP_COLOR_GAMMA);
	RNA_def_property_float_sdna(prop, NULL, "sel_marker");
	RNA_def_property_array(prop, 3);
	RNA_def_property_ui_text(prop, "Selected Marker", "Color of selected marker");
	RNA_def_property_update(prop, 0, "rna_userdef_update");

	prop = RNA_def_property(srna, "disabled_marker", PROP_FLOAT, PROP_COLOR_GAMMA);
	RNA_def_property_float_sdna(prop, NULL, "dis_marker");
	RNA_def_property_array(prop, 3);
	RNA_def_property_ui_text(prop, "Disabled Marker", "Color of disabled marker");
	RNA_def_property_update(prop, 0, "rna_userdef_update");

	prop = RNA_def_property(srna, "locked_marker", PROP_FLOAT, PROP_COLOR_GAMMA);
	RNA_def_property_float_sdna(prop, NULL, "lock_marker");
	RNA_def_property_array(prop, 3);
	RNA_def_property_ui_text(prop, "Locked Marker", "Color of locked marker");
	RNA_def_property_update(prop, 0, "rna_userdef_update");

	prop = RNA_def_property(srna, "path_before", PROP_FLOAT, PROP_COLOR_GAMMA);
	RNA_def_property_float_sdna(prop, NULL, "path_before");
	RNA_def_property_array(prop, 3);
	RNA_def_property_ui_text(prop, "Path Before", "Color of path before current frame");
	RNA_def_property_update(prop, 0, "rna_userdef_update");

	prop = RNA_def_property(srna, "path_after", PROP_FLOAT, PROP_COLOR_GAMMA);
	RNA_def_property_float_sdna(prop, NULL, "path_after");
	RNA_def_property_array(prop, 3);
	RNA_def_property_ui_text(prop, "Path After", "Color of path after current frame");
	RNA_def_property_update(prop, 0, "rna_userdef_update");

	prop = RNA_def_property(srna, "frame_current", PROP_FLOAT, PROP_COLOR_GAMMA);
	RNA_def_property_float_sdna(prop, NULL, "cframe");
	RNA_def_property_array(prop, 3);
	RNA_def_property_ui_text(prop, "Current Frame", "");
	RNA_def_property_update(prop, 0, "rna_userdef_update");

	prop = RNA_def_property(srna, "strips", PROP_FLOAT, PROP_COLOR_GAMMA);
	RNA_def_property_float_sdna(prop, NULL, "strip");
	RNA_def_property_array(prop, 3);
	RNA_def_property_ui_text(prop, "Strips", "");
	RNA_def_property_update(prop, 0, "rna_userdef_update");

	prop = RNA_def_property(srna, "strips_selected", PROP_FLOAT, PROP_COLOR_GAMMA);
	RNA_def_property_float_sdna(prop, NULL, "strip_select");
	RNA_def_property_array(prop, 3);
	RNA_def_property_ui_text(prop, "Strips Selected", "");
	RNA_def_property_update(prop, 0, "rna_userdef_update");

	rna_def_userdef_theme_spaces_curves(srna, false, false, false, true);
}

static void rna_def_userdef_themes(BlenderRNA *brna)
{
	StructRNA *srna;
	PropertyRNA *prop;
	
	static EnumPropertyItem active_theme_area[] = {
		{0, "USER_INTERFACE", ICON_UI, "User Interface", ""},
		{19, "STYLE", ICON_FONTPREVIEW, "Text Style", ""},
		{18, "BONE_COLOR_SETS", ICON_COLOR, "Bone Color Sets", ""},
		{1, "VIEW_3D", ICON_VIEW3D, "3D View", ""},
		{2, "TIMELINE", ICON_TIME, "Timeline", ""},
		{3, "GRAPH_EDITOR", ICON_IPO, "Graph Editor", ""},
		{4, "DOPESHEET_EDITOR", ICON_ACTION, "Dope Sheet", ""},
		{5, "NLA_EDITOR", ICON_NLA, "NLA Editor", ""},
		{6, "IMAGE_EDITOR", ICON_IMAGE_COL, "UV/Image Editor", ""},
		{7, "SEQUENCE_EDITOR", ICON_SEQUENCE, "Video Sequence Editor", ""},
		{8, "TEXT_EDITOR", ICON_TEXT, "Text Editor", ""},
		{9, "NODE_EDITOR", ICON_NODETREE, "Node Editor", ""},
		{10, "LOGIC_EDITOR", ICON_LOGIC, "Logic Editor", ""},
		{11, "PROPERTIES", ICON_BUTS, "Properties", ""},
		{12, "OUTLINER", ICON_OOPS, "Outliner", ""},
		{14, "USER_PREFERENCES", ICON_PREFERENCES, "User Preferences", ""},
		{15, "INFO", ICON_INFO, "Info", ""},
		{16, "FILE_BROWSER", ICON_FILESEL, "File Browser", ""},
		{17, "CONSOLE", ICON_CONSOLE, "Python Console", ""},
		{20, "CLIP_EDITOR", ICON_CLIP, "Movie Clip Editor", ""},
		{0, NULL, 0, NULL, NULL}
	};

	srna = RNA_def_struct(brna, "Theme", NULL);
	RNA_def_struct_sdna(srna, "bTheme");
	RNA_def_struct_clear_flag(srna, STRUCT_UNDO);
	RNA_def_struct_ui_text(srna, "Theme", "Theme settings defining draw style and colors in the user interface");

	prop = RNA_def_property(srna, "name", PROP_STRING, PROP_NONE);
	RNA_def_property_ui_text(prop, "Name", "Name of the theme");
	RNA_def_struct_name_property(srna, prop);
	/* XXX: for now putting this in presets is silly - its just Default */
	RNA_def_property_flag(prop, PROP_SKIP_SAVE);

	prop = RNA_def_property(srna, "theme_area", PROP_ENUM, PROP_NONE);
	RNA_def_property_enum_sdna(prop, NULL, "active_theme_area");
	RNA_def_property_flag(prop, PROP_SKIP_SAVE);
	RNA_def_property_enum_items(prop, active_theme_area);
	RNA_def_property_ui_text(prop, "Active Theme Area", "");

	prop = RNA_def_property(srna, "user_interface", PROP_POINTER, PROP_NONE);
	RNA_def_property_flag(prop, PROP_NEVER_NULL);
	RNA_def_property_pointer_sdna(prop, NULL, "tui");
	RNA_def_property_struct_type(prop, "ThemeUserInterface");
	RNA_def_property_ui_text(prop, "User Interface", "");

	prop = RNA_def_property(srna, "view_3d", PROP_POINTER, PROP_NONE);
	RNA_def_property_flag(prop, PROP_NEVER_NULL);
	RNA_def_property_pointer_sdna(prop, NULL, "tv3d");
	RNA_def_property_struct_type(prop, "ThemeView3D");
	RNA_def_property_ui_text(prop, "3D View", "");

	prop = RNA_def_property(srna, "graph_editor", PROP_POINTER, PROP_NONE);
	RNA_def_property_flag(prop, PROP_NEVER_NULL);
	RNA_def_property_pointer_sdna(prop, NULL, "tipo");
	RNA_def_property_struct_type(prop, "ThemeGraphEditor");
	RNA_def_property_ui_text(prop, "Graph Editor", "");

	prop = RNA_def_property(srna, "file_browser", PROP_POINTER, PROP_NONE);
	RNA_def_property_flag(prop, PROP_NEVER_NULL);
	RNA_def_property_pointer_sdna(prop, NULL, "tfile");
	RNA_def_property_struct_type(prop, "ThemeFileBrowser");
	RNA_def_property_ui_text(prop, "File Browser", "");

	prop = RNA_def_property(srna, "nla_editor", PROP_POINTER, PROP_NONE);
	RNA_def_property_flag(prop, PROP_NEVER_NULL);
	RNA_def_property_pointer_sdna(prop, NULL, "tnla");
	RNA_def_property_struct_type(prop, "ThemeNLAEditor");
	RNA_def_property_ui_text(prop, "NLA Editor", "");

	prop = RNA_def_property(srna, "dopesheet_editor", PROP_POINTER, PROP_NONE);
	RNA_def_property_flag(prop, PROP_NEVER_NULL);
	RNA_def_property_pointer_sdna(prop, NULL, "tact");
	RNA_def_property_struct_type(prop, "ThemeDopeSheet");
	RNA_def_property_ui_text(prop, "Dope Sheet", "");

	prop = RNA_def_property(srna, "image_editor", PROP_POINTER, PROP_NONE);
	RNA_def_property_flag(prop, PROP_NEVER_NULL);
	RNA_def_property_pointer_sdna(prop, NULL, "tima");
	RNA_def_property_struct_type(prop, "ThemeImageEditor");
	RNA_def_property_ui_text(prop, "Image Editor", "");

	prop = RNA_def_property(srna, "sequence_editor", PROP_POINTER, PROP_NONE);
	RNA_def_property_flag(prop, PROP_NEVER_NULL);
	RNA_def_property_pointer_sdna(prop, NULL, "tseq");
	RNA_def_property_struct_type(prop, "ThemeSequenceEditor");
	RNA_def_property_ui_text(prop, "Sequence Editor", "");

	prop = RNA_def_property(srna, "properties", PROP_POINTER, PROP_NONE);
	RNA_def_property_flag(prop, PROP_NEVER_NULL);
	RNA_def_property_pointer_sdna(prop, NULL, "tbuts");
	RNA_def_property_struct_type(prop, "ThemeProperties");
	RNA_def_property_ui_text(prop, "Properties", "");

	prop = RNA_def_property(srna, "text_editor", PROP_POINTER, PROP_NONE);
	RNA_def_property_flag(prop, PROP_NEVER_NULL);
	RNA_def_property_pointer_sdna(prop, NULL, "text");
	RNA_def_property_struct_type(prop, "ThemeTextEditor");
	RNA_def_property_ui_text(prop, "Text Editor", "");

	prop = RNA_def_property(srna, "timeline", PROP_POINTER, PROP_NONE);
	RNA_def_property_flag(prop, PROP_NEVER_NULL);
	RNA_def_property_pointer_sdna(prop, NULL, "ttime");
	RNA_def_property_struct_type(prop, "ThemeTimeline");
	RNA_def_property_ui_text(prop, "Timeline", "");

	prop = RNA_def_property(srna, "node_editor", PROP_POINTER, PROP_NONE);
	RNA_def_property_flag(prop, PROP_NEVER_NULL);
	RNA_def_property_pointer_sdna(prop, NULL, "tnode");
	RNA_def_property_struct_type(prop, "ThemeNodeEditor");
	RNA_def_property_ui_text(prop, "Node Editor", "");

	prop = RNA_def_property(srna, "logic_editor", PROP_POINTER, PROP_NONE);
	RNA_def_property_flag(prop, PROP_NEVER_NULL);
	RNA_def_property_pointer_sdna(prop, NULL, "tlogic");
	RNA_def_property_struct_type(prop, "ThemeLogicEditor");
	RNA_def_property_ui_text(prop, "Logic Editor", "");
	
	prop = RNA_def_property(srna, "outliner", PROP_POINTER, PROP_NONE);
	RNA_def_property_flag(prop, PROP_NEVER_NULL);
	RNA_def_property_pointer_sdna(prop, NULL, "toops");
	RNA_def_property_struct_type(prop, "ThemeOutliner");
	RNA_def_property_ui_text(prop, "Outliner", "");

	prop = RNA_def_property(srna, "info", PROP_POINTER, PROP_NONE);
	RNA_def_property_flag(prop, PROP_NEVER_NULL);
	RNA_def_property_pointer_sdna(prop, NULL, "tinfo");
	RNA_def_property_struct_type(prop, "ThemeInfo");
	RNA_def_property_ui_text(prop, "Info", "");

	prop = RNA_def_property(srna, "user_preferences", PROP_POINTER, PROP_NONE);
	RNA_def_property_flag(prop, PROP_NEVER_NULL);
	RNA_def_property_pointer_sdna(prop, NULL, "tuserpref");
	RNA_def_property_struct_type(prop, "ThemeUserPreferences");
	RNA_def_property_ui_text(prop, "User Preferences", "");
	
	prop = RNA_def_property(srna, "console", PROP_POINTER, PROP_NONE);
	RNA_def_property_flag(prop, PROP_NEVER_NULL);
	RNA_def_property_pointer_sdna(prop, NULL, "tconsole");
	RNA_def_property_struct_type(prop, "ThemeConsole");
	RNA_def_property_ui_text(prop, "Console", "");

	prop = RNA_def_property(srna, "bone_color_sets", PROP_COLLECTION, PROP_NONE);
	RNA_def_property_flag(prop, PROP_NEVER_NULL);
	RNA_def_property_collection_sdna(prop, NULL, "tarm", "");
	RNA_def_property_struct_type(prop, "ThemeBoneColorSet");
	RNA_def_property_ui_text(prop, "Bone Color Sets", "");

	prop = RNA_def_property(srna, "clip_editor", PROP_POINTER, PROP_NONE);
	RNA_def_property_flag(prop, PROP_NEVER_NULL);
	RNA_def_property_pointer_sdna(prop, NULL, "tclip");
	RNA_def_property_struct_type(prop, "ThemeClipEditor");
	RNA_def_property_ui_text(prop, "Clip Editor", "");
}

static void rna_def_userdef_addon(BlenderRNA *brna)
{
	StructRNA *srna;
	PropertyRNA *prop;

	srna = RNA_def_struct(brna, "Addon", NULL);
	RNA_def_struct_sdna(srna, "bAddon");
	RNA_def_struct_clear_flag(srna, STRUCT_UNDO);
	RNA_def_struct_ui_text(srna, "Addon", "Python addons to be loaded automatically");

	prop = RNA_def_property(srna, "module", PROP_STRING, PROP_NONE);
	RNA_def_property_ui_text(prop, "Module", "Module name");
	RNA_def_struct_name_property(srna, prop);

	/* Collection active property */
	prop = RNA_def_property(srna, "preferences", PROP_POINTER, PROP_NONE);
	RNA_def_property_struct_type(prop, "AddonPreferences");
	RNA_def_property_pointer_funcs(prop, "rna_Addon_preferences_get", NULL, NULL, NULL);
}

static void rna_def_userdef_pathcompare(BlenderRNA *brna)
{
	StructRNA *srna;
	PropertyRNA *prop;

	srna = RNA_def_struct(brna, "PathCompare", NULL);
	RNA_def_struct_sdna(srna, "bPathCompare");
	RNA_def_struct_clear_flag(srna, STRUCT_UNDO);
	RNA_def_struct_ui_text(srna, "Path Compare", "Match paths against this value");

	prop = RNA_def_property(srna, "path", PROP_STRING, PROP_DIRPATH);
	RNA_def_property_ui_text(prop, "Path", "");
	RNA_def_struct_name_property(srna, prop);

	prop = RNA_def_property(srna, "use_glob", PROP_BOOLEAN, PROP_NONE);
	RNA_def_property_boolean_sdna(prop, NULL, "flag", USER_PATHCMP_GLOB);
	RNA_def_property_ui_text(prop, "Use Wildcard", "Enable wildcard globbing");
}

static void rna_def_userdef_addon_pref(BlenderRNA *brna)
{
	StructRNA *srna;
	PropertyRNA *prop;

	srna = RNA_def_struct(brna, "AddonPreferences", NULL);
	RNA_def_struct_ui_text(srna, "Addon Preferences", "");
	RNA_def_struct_sdna(srna, "bAddon");  /* WARNING: only a bAddon during registration */

	RNA_def_struct_refine_func(srna, "rna_AddonPref_refine");
	RNA_def_struct_register_funcs(srna, "rna_AddonPref_register", "rna_AddonPref_unregister", NULL);
	RNA_def_struct_idprops_func(srna, "rna_AddonPref_idprops");

	/* registration */
	RNA_define_verify_sdna(0);
	prop = RNA_def_property(srna, "bl_idname", PROP_STRING, PROP_NONE);
	RNA_def_property_string_sdna(prop, NULL, "module");
	RNA_def_property_flag(prop, PROP_REGISTER);
	RNA_define_verify_sdna(1);
}


static void rna_def_userdef_dothemes(BlenderRNA *brna)
{
	
	rna_def_userdef_theme_ui_style(brna);
	rna_def_userdef_theme_ui(brna);

	rna_def_userdef_theme_space_generic(brna);
	rna_def_userdef_theme_space_gradient(brna);
	rna_def_userdef_theme_space_list_generic(brna);
	
	rna_def_userdef_theme_space_view3d(brna);
	rna_def_userdef_theme_space_graph(brna);
	rna_def_userdef_theme_space_file(brna);
	rna_def_userdef_theme_space_nla(brna);
	rna_def_userdef_theme_space_action(brna);
	rna_def_userdef_theme_space_image(brna);
	rna_def_userdef_theme_space_seq(brna);
	rna_def_userdef_theme_space_buts(brna);
	rna_def_userdef_theme_space_text(brna);
	rna_def_userdef_theme_space_time(brna);
	rna_def_userdef_theme_space_node(brna);
	rna_def_userdef_theme_space_outliner(brna);
	rna_def_userdef_theme_space_info(brna);
	rna_def_userdef_theme_space_userpref(brna);
	rna_def_userdef_theme_space_console(brna);
	rna_def_userdef_theme_space_logic(brna);
	rna_def_userdef_theme_space_clip(brna);
	rna_def_userdef_theme_colorset(brna);
	rna_def_userdef_themes(brna);
}

static void rna_def_userdef_solidlight(BlenderRNA *brna)
{
	StructRNA *srna;
	PropertyRNA *prop;
	static float default_dir[3] = {0.f, 1.f, 0.f};

	srna = RNA_def_struct(brna, "UserSolidLight", NULL);
	RNA_def_struct_sdna(srna, "SolidLight");
	RNA_def_struct_clear_flag(srna, STRUCT_UNDO);
	RNA_def_struct_ui_text(srna, "Solid Light", "Light used for OpenGL lighting in solid draw mode");
	
	prop = RNA_def_property(srna, "use", PROP_BOOLEAN, PROP_NONE);
	RNA_def_property_boolean_sdna(prop, NULL, "flag", 1);
	RNA_def_property_ui_text(prop, "Enabled", "Enable this OpenGL light in solid draw mode");
	RNA_def_property_update(prop, 0, "rna_UserDef_viewport_lights_update");

	prop = RNA_def_property(srna, "direction", PROP_FLOAT, PROP_DIRECTION);
	RNA_def_property_float_sdna(prop, NULL, "vec");
	RNA_def_property_array(prop, 3);
	RNA_def_property_float_array_default(prop, default_dir);
	RNA_def_property_ui_text(prop, "Direction", "Direction that the OpenGL light is shining");
	RNA_def_property_update(prop, 0, "rna_UserDef_viewport_lights_update");

	prop = RNA_def_property(srna, "diffuse_color", PROP_FLOAT, PROP_COLOR);
	RNA_def_property_float_sdna(prop, NULL, "col");
	RNA_def_property_array(prop, 3);
	RNA_def_property_ui_text(prop, "Diffuse Color", "Diffuse color of the OpenGL light");
	RNA_def_property_update(prop, 0, "rna_UserDef_viewport_lights_update");

	prop = RNA_def_property(srna, "specular_color", PROP_FLOAT, PROP_COLOR);
	RNA_def_property_float_sdna(prop, NULL, "spec");
	RNA_def_property_array(prop, 3);
	RNA_def_property_ui_text(prop, "Specular Color", "Color of the light's specular highlight");
	RNA_def_property_update(prop, 0, "rna_UserDef_viewport_lights_update");
}

static void rna_def_userdef_walk_navigation(BlenderRNA *brna)
{
	StructRNA *srna;
	PropertyRNA *prop;

	srna = RNA_def_struct(brna, "WalkNavigation", NULL);
	RNA_def_struct_sdna(srna, "WalkNavigation");
	RNA_def_struct_clear_flag(srna, STRUCT_UNDO);
	RNA_def_struct_ui_text(srna, "Walk Navigation", "Walk navigation settings");

	prop = RNA_def_property(srna, "mouse_speed", PROP_FLOAT, PROP_NONE);
	RNA_def_property_range(prop, 0.01f, 10.0f);
	RNA_def_property_ui_text(prop, "Mouse Sensitivity", "Speed factor for when looking around, high values mean faster mouse movement");

	prop = RNA_def_property(srna, "walk_speed", PROP_FLOAT, PROP_VELOCITY);
	RNA_def_property_range(prop, 0.01f, 100.f);
	RNA_def_property_ui_text(prop, "Walk Speed", "Base speed for walking and flying");

	prop = RNA_def_property(srna, "walk_speed_factor", PROP_FLOAT, PROP_NONE);
	RNA_def_property_range(prop, 0.01f, 10.f);
	RNA_def_property_ui_text(prop, "Speed Factor", "Multiplication factor when using the fast or slow modifiers");

	prop = RNA_def_property(srna, "view_height", PROP_FLOAT, PROP_UNIT_LENGTH);
	RNA_def_property_ui_range(prop, 0.1f, 10.f, 0.1, 2);
	RNA_def_property_range(prop, 0.f, 1000.f);
	RNA_def_property_ui_text(prop, "View Height", "View distance from the floor when walking");

	prop = RNA_def_property(srna, "jump_height", PROP_FLOAT, PROP_UNIT_LENGTH);
	RNA_def_property_ui_range(prop, 0.1f, 10.f, 0.1, 2);
	RNA_def_property_range(prop, 0.1f, 100.f);
	RNA_def_property_ui_text(prop, "Jump Height", "Maximum height of a jump");

	prop = RNA_def_property(srna, "teleport_time", PROP_FLOAT, PROP_NONE);
	RNA_def_property_range(prop, 0.f, 10.f);
	RNA_def_property_ui_text(prop, "Teleport Duration", "Interval of time warp when teleporting in navigation mode");

	prop = RNA_def_property(srna, "use_gravity", PROP_BOOLEAN, PROP_BOOLEAN);
	RNA_def_property_boolean_sdna(prop, NULL, "flag", USER_WALK_GRAVITY);
	RNA_def_property_ui_text(prop, "Gravity", "Walk with gravity, or free navigate");

	prop = RNA_def_property(srna, "use_mouse_reverse", PROP_BOOLEAN, PROP_BOOLEAN);
	RNA_def_property_boolean_sdna(prop, NULL, "flag", USER_WALK_MOUSE_REVERSE);
	RNA_def_property_ui_text(prop, "Reverse Mouse", "Reverse the mouse look");
}

static void rna_def_userdef_view(BlenderRNA *brna)
{
	static EnumPropertyItem timecode_styles[] = {
		{USER_TIMECODE_MINIMAL, "MINIMAL", 0, "Minimal Info",
		                        "Most compact representation, uses '+' as separator for sub-second frame numbers, "
		                        "with left and right truncation of the timecode as necessary"},
		{USER_TIMECODE_SMPTE_FULL, "SMPTE", 0, "SMPTE (Full)", "Full SMPTE timecode (format is HH:MM:SS:FF)"},
		{USER_TIMECODE_SMPTE_MSF, "SMPTE_COMPACT", 0, "SMPTE (Compact)",
		                          "SMPTE timecode showing minutes, seconds, and frames only - "
		                          "hours are also shown if necessary, but not by default"},
		{USER_TIMECODE_MILLISECONDS, "MILLISECONDS", 0, "Compact with Milliseconds",
		                             "Similar to SMPTE (Compact), except that instead of frames, "
		                             "milliseconds are shown instead"},
		{USER_TIMECODE_SECONDS_ONLY, "SECONDS_ONLY", 0, "Only Seconds",
		                             "Direct conversion of frame numbers to seconds"},
		{0, NULL, 0, NULL, NULL}
	};

	static EnumPropertyItem zoom_frame_modes[] = {
		{ZOOM_FRAME_MODE_KEEP_RANGE, "KEEP_RANGE", 0, "Keep Range", ""},
		{ZOOM_FRAME_MODE_SECONDS, "SECONDS", 0, "Seconds", ""},
	    {ZOOM_FRAME_MODE_KEYFRAMES, "KEYFRAMES", 0, "Keyframes", ""},
		{0, NULL, 0, NULL, NULL}
	};

	PropertyRNA *prop;
	StructRNA *srna;
	
	srna = RNA_def_struct(brna, "UserPreferencesView", NULL);
	RNA_def_struct_sdna(srna, "UserDef");
	RNA_def_struct_nested(brna, srna, "UserPreferences");
	RNA_def_struct_clear_flag(srna, STRUCT_UNDO);
	RNA_def_struct_ui_text(srna, "View & Controls", "Preferences related to viewing data");

	/* View  */

	/* display */
	prop = RNA_def_property(srna, "show_tooltips", PROP_BOOLEAN, PROP_NONE);
	RNA_def_property_boolean_sdna(prop, NULL, "flag", USER_TOOLTIPS);
	RNA_def_property_ui_text(prop, "Tooltips", "Display tooltips (when off hold Alt to force display)");

	prop = RNA_def_property(srna, "show_tooltips_python", PROP_BOOLEAN, PROP_NONE);
	RNA_def_property_boolean_negative_sdna(prop, NULL, "flag", USER_TOOLTIPS_PYTHON);
	RNA_def_property_ui_text(prop, "Python Tooltips", "Show Python references in tooltips");

	prop = RNA_def_property(srna, "show_object_info", PROP_BOOLEAN, PROP_NONE);
	RNA_def_property_boolean_sdna(prop, NULL, "uiflag", USER_DRAWVIEWINFO);
	RNA_def_property_ui_text(prop, "Display Object Info", "Display objects name and frame number in 3D view");
	RNA_def_property_update(prop, 0, "rna_userdef_update");

	prop = RNA_def_property(srna, "use_global_scene", PROP_BOOLEAN, PROP_NONE);
	RNA_def_property_boolean_sdna(prop, NULL, "flag", USER_SCENEGLOBAL);
	RNA_def_property_ui_text(prop, "Global Scene", "Force the current Scene to be displayed in all Screens");
	RNA_def_property_update(prop, 0, "rna_userdef_update");

	prop = RNA_def_property(srna, "show_large_cursors", PROP_BOOLEAN, PROP_NONE);
	RNA_def_property_boolean_sdna(prop, NULL, "curssize", 0);
	RNA_def_property_ui_text(prop, "Large Cursors", "Use large mouse cursors when available");
	RNA_def_property_update(prop, 0, "rna_userdef_update");

	prop = RNA_def_property(srna, "show_view_name", PROP_BOOLEAN, PROP_NONE);
	RNA_def_property_boolean_sdna(prop, NULL, "uiflag", USER_SHOW_VIEWPORTNAME);
	RNA_def_property_ui_text(prop, "Show View Name", "Show the name of the view's direction in each 3D View");
	RNA_def_property_update(prop, 0, "rna_userdef_update");

	prop = RNA_def_property(srna, "show_splash", PROP_BOOLEAN, PROP_NONE);
	RNA_def_property_boolean_negative_sdna(prop, NULL, "uiflag", USER_SPLASH_DISABLE);
	RNA_def_property_ui_text(prop, "Show Splash", "Display splash screen on startup");

	prop = RNA_def_property(srna, "show_playback_fps", PROP_BOOLEAN, PROP_NONE);
	RNA_def_property_boolean_sdna(prop, NULL, "uiflag", USER_SHOW_FPS);
	RNA_def_property_ui_text(prop, "Show Playback FPS",
	                         "Show the frames per second screen refresh rate, while animation is played back");
	RNA_def_property_update(prop, 0, "rna_userdef_update");
	
	/* menus */
	prop = RNA_def_property(srna, "use_mouse_over_open", PROP_BOOLEAN, PROP_NONE);
	RNA_def_property_boolean_sdna(prop, NULL, "uiflag", USER_MENUOPENAUTO);
	RNA_def_property_ui_text(prop, "Open On Mouse Over",
	                         "Open menu buttons and pulldowns automatically when the mouse is hovering");
	
	prop = RNA_def_property(srna, "open_toplevel_delay", PROP_INT, PROP_NONE);
	RNA_def_property_int_sdna(prop, NULL, "menuthreshold1");
	RNA_def_property_range(prop, 1, 40);
	RNA_def_property_ui_text(prop, "Top Level Menu Open Delay",
	                         "Time delay in 1/10 seconds before automatically opening top level menus");

	prop = RNA_def_property(srna, "open_sublevel_delay", PROP_INT, PROP_NONE);
	RNA_def_property_int_sdna(prop, NULL, "menuthreshold2");
	RNA_def_property_range(prop, 1, 40);
	RNA_def_property_ui_text(prop, "Sub Level Menu Open Delay",
	                         "Time delay in 1/10 seconds before automatically opening sub level menus");

	/* pie menus */
	prop = RNA_def_property(srna, "pie_initial_timeout", PROP_INT, PROP_NONE);
	RNA_def_property_range(prop, 0, 1000);
	RNA_def_property_ui_text(prop, "Recenter Timeout",
	                         "Pie menus will use the initial mouse position as center for this amount of time "
	                         "(in 1/100ths of sec)");

	prop = RNA_def_property(srna, "pie_animation_timeout", PROP_INT, PROP_NONE);
	RNA_def_property_range(prop, 0, 1000);
	RNA_def_property_ui_text(prop, "Animation Timeout",
	                         "Time needed to fully animate the pie to unfolded state (in 1/100ths of sec)");

	prop = RNA_def_property(srna, "pie_menu_radius", PROP_INT, PROP_PIXEL);
	RNA_def_property_range(prop, 0, 1000);
	RNA_def_property_ui_text(prop, "Radius", "Pie menu size in pixels");

	prop = RNA_def_property(srna, "pie_menu_threshold", PROP_INT, PROP_PIXEL);
	RNA_def_property_range(prop, 0, 1000);
	RNA_def_property_ui_text(prop, "Threshold", "Distance from center needed before a selection can be made");

	prop = RNA_def_property(srna, "pie_menu_confirm", PROP_INT, PROP_PIXEL);
	RNA_def_property_range(prop, 0, 1000);
	RNA_def_property_ui_text(prop, "Confirm Threshold",
	                         "Distance threshold after which selection is made (zero to disable)");

	prop = RNA_def_property(srna, "use_quit_dialog", PROP_BOOLEAN, PROP_NONE);
	RNA_def_property_boolean_sdna(prop, NULL, "uiflag", USER_QUIT_PROMPT);
	RNA_def_property_ui_text(prop, "Prompt Quit",
	                         "Ask for confirmation when quitting through the window close button");

	/* Toolbox click-hold delay */
	prop = RNA_def_property(srna, "open_left_mouse_delay", PROP_INT, PROP_NONE);
	RNA_def_property_int_sdna(prop, NULL, "tb_leftmouse");
	RNA_def_property_range(prop, 1, 40);
	RNA_def_property_ui_text(prop, "Hold LMB Open Toolbox Delay",
	                         "Time in 1/10 seconds to hold the Left Mouse Button before opening the toolbox");

	prop = RNA_def_property(srna, "open_right_mouse_delay", PROP_INT, PROP_NONE);
	RNA_def_property_int_sdna(prop, NULL, "tb_rightmouse");
	RNA_def_property_range(prop, 1, 40);
	RNA_def_property_ui_text(prop, "Hold RMB Open Toolbox Delay",
	                         "Time in 1/10 seconds to hold the Right Mouse Button before opening the toolbox");

	prop = RNA_def_property(srna, "show_column_layout", PROP_BOOLEAN, PROP_NONE);
	RNA_def_property_boolean_sdna(prop, NULL, "uiflag", USER_PLAINMENUS);
	RNA_def_property_ui_text(prop, "Toolbox Column Layout", "Use a column layout for toolbox");

	prop = RNA_def_property(srna, "use_directional_menus", PROP_BOOLEAN, PROP_NONE);
	RNA_def_property_boolean_negative_sdna(prop, NULL, "uiflag", USER_MENUFIXEDORDER);
	RNA_def_property_ui_text(prop, "Contents Follow Opening Direction",
	                         "Otherwise menus, etc will always be top to bottom, left to right, "
	                         "no matter opening direction");

	prop = RNA_def_property(srna, "use_global_pivot", PROP_BOOLEAN, PROP_NONE);
	RNA_def_property_boolean_sdna(prop, NULL, "uiflag", USER_LOCKAROUND);
	RNA_def_property_ui_text(prop, "Global Pivot", "Lock the same rotation/scaling pivot in all 3D Views");

	prop = RNA_def_property(srna, "use_mouse_depth_navigate", PROP_BOOLEAN, PROP_NONE);
	RNA_def_property_boolean_sdna(prop, NULL, "uiflag", USER_ZBUF_ORBIT);
	RNA_def_property_ui_text(prop, "Auto Depth",
	                         "Use the depth under the mouse to improve view pan/rotate/zoom functionality");

	prop = RNA_def_property(srna, "use_mouse_depth_cursor", PROP_BOOLEAN, PROP_NONE);
	RNA_def_property_boolean_sdna(prop, NULL, "uiflag", USER_ZBUF_CURSOR);
	RNA_def_property_ui_text(prop, "Cursor Depth",
	                         "Use the depth under the mouse when placing the cursor");

	prop = RNA_def_property(srna, "use_camera_lock_parent", PROP_BOOLEAN, PROP_NONE);
	RNA_def_property_boolean_negative_sdna(prop, NULL, "uiflag", USER_CAM_LOCK_NO_PARENT);
	RNA_def_property_ui_text(prop, "Camera Parent Lock",
	                         "When the camera is locked to the view and in fly mode, "
	                         "transform the parent rather than the camera");

	/* view zoom */
	prop = RNA_def_property(srna, "use_zoom_to_mouse", PROP_BOOLEAN, PROP_NONE);
	RNA_def_property_boolean_sdna(prop, NULL, "uiflag", USER_ZOOM_TO_MOUSEPOS);
	RNA_def_property_ui_text(prop, "Zoom To Mouse Position",
	                         "Zoom in towards the mouse pointer's position in the 3D view, "
	                         "rather than the 2D window center");

	/* view rotation */
	prop = RNA_def_property(srna, "use_auto_perspective", PROP_BOOLEAN, PROP_NONE);
	RNA_def_property_boolean_sdna(prop, NULL, "uiflag", USER_AUTOPERSP);
	RNA_def_property_ui_text(prop, "Auto Perspective",
	                         "Automatically switch between orthographic and perspective when changing "
	                         "from top/front/side views");

	prop = RNA_def_property(srna, "use_rotate_around_active", PROP_BOOLEAN, PROP_NONE);
	RNA_def_property_boolean_sdna(prop, NULL, "uiflag", USER_ORBIT_SELECTION);
	RNA_def_property_ui_text(prop, "Rotate Around Selection", "Use selection as the pivot point");
	
	/* mini axis */
	prop = RNA_def_property(srna, "show_mini_axis", PROP_BOOLEAN, PROP_NONE);
	RNA_def_property_boolean_sdna(prop, NULL, "uiflag", USER_SHOW_ROTVIEWICON);
	RNA_def_property_ui_text(prop, "Show Mini Axes",
	                         "Show a small rotating 3D axes in the bottom left corner of the 3D View");
	RNA_def_property_update(prop, 0, "rna_userdef_update");

	prop = RNA_def_property(srna, "mini_axis_size", PROP_INT, PROP_NONE);
	RNA_def_property_int_sdna(prop, NULL, "rvisize");
	RNA_def_property_range(prop, 10, 64);
	RNA_def_property_ui_text(prop, "Mini Axes Size", "The axes icon's size");
	RNA_def_property_update(prop, 0, "rna_userdef_update");

	prop = RNA_def_property(srna, "mini_axis_brightness", PROP_INT, PROP_NONE);
	RNA_def_property_int_sdna(prop, NULL, "rvibright");
	RNA_def_property_range(prop, 0, 10);
	RNA_def_property_ui_text(prop, "Mini Axes Brightness", "Brightness of the icon");
	RNA_def_property_update(prop, 0, "rna_userdef_update");

	prop = RNA_def_property(srna, "smooth_view", PROP_INT, PROP_NONE);
	RNA_def_property_int_sdna(prop, NULL, "smooth_viewtx");
	RNA_def_property_range(prop, 0, 1000);
	RNA_def_property_ui_text(prop, "Smooth View", "Time to animate the view in milliseconds, zero to disable");

	prop = RNA_def_property(srna, "rotation_angle", PROP_FLOAT, PROP_NONE);
	RNA_def_property_float_sdna(prop, NULL, "pad_rot_angle");
	RNA_def_property_range(prop, 0, 90);
	RNA_def_property_ui_text(prop, "Rotation Angle", "Rotation step for numerical pad keys (2 4 6 8)");

	/* 3D transform widget */
	prop = RNA_def_property(srna, "shaded_widgets", PROP_BOOLEAN, PROP_NONE);
	RNA_def_property_boolean_sdna(prop, NULL, "tw_flag", V3D_SHADED_WIDGETS);
	RNA_def_property_ui_text(prop, "Shaded Widgets", "Use 3D shading for widgets");
	RNA_def_property_update(prop, 0, "rna_userdef_update");

	prop = RNA_def_property(srna, "widgets_3d", PROP_BOOLEAN, PROP_NONE);
	RNA_def_property_boolean_sdna(prop, NULL, "tw_flag", V3D_3D_WIDGETS);
	RNA_def_property_ui_text(prop, "3D Widgets", "Use 3D view world space for widget sizes");
	RNA_def_property_update(prop, 0, "rna_userdef_update");
	
	prop = RNA_def_property(srna, "manipulator_size", PROP_INT, PROP_PIXEL);
	RNA_def_property_int_sdna(prop, NULL, "tw_size");
	RNA_def_property_range(prop, 10, 200);
	RNA_def_property_int_default(prop, 75);
	RNA_def_property_ui_text(prop, "Manipulator Size", "Size of the transform manipulator");
	RNA_def_property_update(prop, 0, "rna_userdef_update");

	prop = RNA_def_property(srna, "object_origin_size", PROP_INT, PROP_PIXEL);
	RNA_def_property_int_sdna(prop, NULL, "obcenter_dia");
	RNA_def_property_range(prop, 4, 10);
	RNA_def_property_ui_text(prop, "Object Origin Size", "Diameter in Pixels for Object/Lamp origin display");
	RNA_def_property_update(prop, 0, "rna_userdef_update");
	
	/* View2D Grid Displays */
	prop = RNA_def_property(srna, "view2d_grid_spacing_min", PROP_INT, PROP_PIXEL);
	RNA_def_property_int_sdna(prop, NULL, "v2d_min_gridsize");
	RNA_def_property_range(prop, 1, 500); /* XXX: perhaps the lower range should only go down to 5? */
	RNA_def_property_ui_text(prop, "2D View Minimum Grid Spacing",
	                         "Minimum number of pixels between each gridline in 2D Viewports");
	RNA_def_property_update(prop, 0, "rna_userdef_update");
	
	/* TODO: add a setter for this, so that we can bump up the minimum size as necessary... */
	prop = RNA_def_property(srna, "timecode_style", PROP_ENUM, PROP_NONE);
	RNA_def_property_enum_items(prop, timecode_styles);
	RNA_def_property_enum_sdna(prop, NULL, "timecode_style");
	RNA_def_property_enum_funcs(prop, NULL, "rna_userdef_timecode_style_set", NULL);
	RNA_def_property_ui_text(prop, "TimeCode Style",
	                         "Format of Time Codes displayed when not displaying timing in terms of frames");
	RNA_def_property_update(prop, 0, "rna_userdef_update");

	prop = RNA_def_property(srna, "view_frame_type", PROP_ENUM, PROP_NONE);
	RNA_def_property_enum_items(prop, zoom_frame_modes);
	RNA_def_property_enum_sdna(prop, NULL, "view_frame_type");
	RNA_def_property_ui_text(prop, "Zoom To Frame Type", "How zooming to frame focuses around current frame");

	prop = RNA_def_property(srna, "view_frame_keyframes", PROP_INT, PROP_NONE);
	RNA_def_property_range(prop, 1, 500);
	RNA_def_property_ui_text(prop, "Zoom Keyframes",
	                         "Keyframes around cursor that we zoom around");

	prop = RNA_def_property(srna, "view_frame_seconds", PROP_FLOAT, PROP_TIME);
	RNA_def_property_range(prop, 0.0, 10000.0);
	RNA_def_property_ui_text(prop, "Zoom Seconds",
	                         "Seconds around cursor that we zoom around");

}

static void rna_def_userdef_edit(BlenderRNA *brna)
{
	PropertyRNA *prop;
	StructRNA *srna;

	static EnumPropertyItem auto_key_modes[] = {
		{AUTOKEY_MODE_NORMAL, "ADD_REPLACE_KEYS", 0, "Add/Replace", ""},
		{AUTOKEY_MODE_EDITKEYS, "REPLACE_KEYS", 0, "Replace", ""},
		{0, NULL, 0, NULL, NULL}
	};
		
	static const EnumPropertyItem material_link_items[] = {
		{0, "OBDATA", 0, "ObData", "Toggle whether the material is linked to object data or the object block"},
		{USER_MAT_ON_OB, "OBJECT", 0, "Object",
		                 "Toggle whether the material is linked to object data or the object block"},
		{0, NULL, 0, NULL, NULL}
	};
		
	static const EnumPropertyItem object_align_items[] = {
		{0, "WORLD", 0, "World", "Align newly added objects to the world coordinate system"},
		{USER_ADD_VIEWALIGNED, "VIEW", 0, "View", "Align newly added objects facing the active 3D View direction"},
		{0, NULL, 0, NULL, NULL}
	};

	srna = RNA_def_struct(brna, "UserPreferencesEdit", NULL);
	RNA_def_struct_sdna(srna, "UserDef");
	RNA_def_struct_nested(brna, srna, "UserPreferences");
	RNA_def_struct_clear_flag(srna, STRUCT_UNDO);
	RNA_def_struct_ui_text(srna, "Edit Methods", "Settings for interacting with Blender data");
	
	/* Edit Methods */
	
	prop = RNA_def_property(srna, "material_link", PROP_ENUM, PROP_NONE);
	RNA_def_property_enum_bitflag_sdna(prop, NULL, "flag");
	RNA_def_property_enum_items(prop, material_link_items);
	RNA_def_property_ui_text(prop, "Material Link To",
	                         "Toggle whether the material is linked to object data or the object block");
	
	prop = RNA_def_property(srna, "object_align", PROP_ENUM, PROP_NONE);
	RNA_def_property_enum_bitflag_sdna(prop, NULL, "flag");
	RNA_def_property_enum_items(prop, object_align_items);
	RNA_def_property_ui_text(prop, "Align Object To",
	                         "When adding objects from a 3D View menu, either align them with that view or "
	                         "with the world");

	prop = RNA_def_property(srna, "use_enter_edit_mode", PROP_BOOLEAN, PROP_NONE);
	RNA_def_property_boolean_sdna(prop, NULL, "flag", USER_ADD_EDITMODE);
	RNA_def_property_ui_text(prop, "Enter Edit Mode", "Enter Edit Mode automatically after adding a new object");

	prop = RNA_def_property(srna, "use_drag_immediately", PROP_BOOLEAN, PROP_NONE);
	RNA_def_property_boolean_sdna(prop, NULL, "flag", USER_RELEASECONFIRM);
	RNA_def_property_ui_text(prop, "Release confirms",
	                         "Moving things with a mouse drag confirms when releasing the button");
	
	/* Undo */
	prop = RNA_def_property(srna, "undo_steps", PROP_INT, PROP_NONE);
	RNA_def_property_int_sdna(prop, NULL, "undosteps");
	RNA_def_property_range(prop, 0, 256);
	RNA_def_property_int_funcs(prop, NULL, "rna_userdef_undo_steps_set", NULL);
	RNA_def_property_ui_text(prop, "Undo Steps", "Number of undo steps available (smaller values conserve memory)");

	prop = RNA_def_property(srna, "undo_memory_limit", PROP_INT, PROP_NONE);
	RNA_def_property_int_sdna(prop, NULL, "undomemory");
	RNA_def_property_range(prop, 0, 32767);
	RNA_def_property_ui_text(prop, "Undo Memory Size", "Maximum memory usage in megabytes (0 means unlimited)");

	prop = RNA_def_property(srna, "use_global_undo", PROP_BOOLEAN, PROP_NONE);
	RNA_def_property_boolean_sdna(prop, NULL, "uiflag", USER_GLOBALUNDO);
	RNA_def_property_ui_text(prop, "Global Undo",
	                         "Global undo works by keeping a full copy of the file itself in memory, "
	                         "so takes extra memory");

	/* auto keyframing */
	prop = RNA_def_property(srna, "use_auto_keying", PROP_BOOLEAN, PROP_NONE);
	RNA_def_property_boolean_sdna(prop, NULL, "autokey_mode", AUTOKEY_ON);
	RNA_def_property_ui_text(prop, "Auto Keying Enable",
	                         "Automatic keyframe insertion for Objects and Bones "
	                         "(default setting used for new Scenes)");
	RNA_def_property_ui_icon(prop, ICON_REC, 0);

	prop = RNA_def_property(srna, "auto_keying_mode", PROP_ENUM, PROP_NONE);
	RNA_def_property_enum_items(prop, auto_key_modes);
	RNA_def_property_enum_funcs(prop, "rna_userdef_autokeymode_get", "rna_userdef_autokeymode_set", NULL);
	RNA_def_property_ui_text(prop, "Auto Keying Mode",
	                         "Mode of automatic keyframe insertion for Objects and Bones "
	                         "(default setting used for new Scenes)");

	prop = RNA_def_property(srna, "use_keyframe_insert_available", PROP_BOOLEAN, PROP_NONE);
	RNA_def_property_boolean_sdna(prop, NULL, "autokey_flag", AUTOKEY_FLAG_INSERTAVAIL);
	RNA_def_property_ui_text(prop, "Auto Keyframe Insert Available",
	                         "Automatic keyframe insertion in available F-Curves");

	prop = RNA_def_property(srna, "use_auto_keying_warning", PROP_BOOLEAN, PROP_NONE);
	RNA_def_property_boolean_negative_sdna(prop, NULL, "autokey_flag", AUTOKEY_FLAG_NOWARNING);
	RNA_def_property_ui_text(prop, "Show Auto Keying Warning",
	                         "Show warning indicators when transforming objects and bones if auto keying is enabled");
	
	/* keyframing settings */
	prop = RNA_def_property(srna, "use_keyframe_insert_needed", PROP_BOOLEAN, PROP_NONE);
	RNA_def_property_boolean_sdna(prop, NULL, "autokey_flag", AUTOKEY_FLAG_INSERTNEEDED);
	RNA_def_property_ui_text(prop, "Keyframe Insert Needed", "Keyframe insertion only when keyframe needed");

	prop = RNA_def_property(srna, "use_visual_keying", PROP_BOOLEAN, PROP_NONE);
	RNA_def_property_boolean_sdna(prop, NULL, "autokey_flag", AUTOKEY_FLAG_AUTOMATKEY);
	RNA_def_property_ui_text(prop, "Visual Keying", "Use Visual keying automatically for constrained objects");
	
	prop = RNA_def_property(srna, "use_insertkey_xyz_to_rgb", PROP_BOOLEAN, PROP_NONE);
	RNA_def_property_boolean_sdna(prop, NULL, "autokey_flag", AUTOKEY_FLAG_XYZ2RGB);
	RNA_def_property_ui_text(prop, "New F-Curve Colors - XYZ to RGB",
	                         "Color for newly added transformation F-Curves (Location, Rotation, Scale) "
	                         "and also Color is based on the transform axis");
	
	prop = RNA_def_property(srna, "keyframe_new_interpolation_type", PROP_ENUM, PROP_NONE);
	RNA_def_property_enum_items(prop, beztriple_interpolation_mode_items);
	RNA_def_property_enum_sdna(prop, NULL, "ipo_new");
	RNA_def_property_ui_text(prop, "New Interpolation Type",
	                         "Interpolation mode used for first keyframe on newly added F-Curves "
	                         "(subsequent keyframes take interpolation from preceding keyframe)");

	prop = RNA_def_property(srna, "keyframe_new_handle_type", PROP_ENUM, PROP_NONE);
	RNA_def_property_enum_items(prop, keyframe_handle_type_items);
	RNA_def_property_enum_sdna(prop, NULL, "keyhandles_new");
	RNA_def_property_ui_text(prop, "New Handles Type", "Handle type for handles of new keyframes");
	
	/* frame numbers */
	prop = RNA_def_property(srna, "use_negative_frames", PROP_BOOLEAN, PROP_NONE);
	RNA_def_property_boolean_negative_sdna(prop, NULL, "flag", USER_NONEGFRAMES);
	RNA_def_property_ui_text(prop, "Allow Negative Frames",
	                         "Current frame number can be manually set to a negative value");

	/* fcurve opacity */
	prop = RNA_def_property(srna, "fcurve_unselected_alpha", PROP_FLOAT, PROP_FACTOR);
	RNA_def_property_float_sdna(prop, NULL, "fcu_inactive_alpha");
	RNA_def_property_range(prop, 0.001f, 1.0f);
	RNA_def_property_ui_text(prop, "Unselected F-Curve Visibility",
	                         "Amount that unselected F-Curves stand out from the background (Graph Editor)");
	RNA_def_property_update(prop, NC_SPACE | ND_SPACE_GRAPH, NULL);
	
	/* grease pencil */
	prop = RNA_def_property(srna, "grease_pencil_manhattan_distance", PROP_INT, PROP_PIXEL);
	RNA_def_property_int_sdna(prop, NULL, "gp_manhattendist");
	RNA_def_property_range(prop, 0, 100);
	RNA_def_property_ui_text(prop, "Grease Pencil Manhattan Distance",
	                         "Pixels moved by mouse per axis when drawing stroke");

	prop = RNA_def_property(srna, "grease_pencil_euclidean_distance", PROP_INT, PROP_PIXEL);
	RNA_def_property_int_sdna(prop, NULL, "gp_euclideandist");
	RNA_def_property_range(prop, 0, 100);
	RNA_def_property_ui_text(prop, "Grease Pencil Euclidean Distance",
	                         "Distance moved by mouse when drawing stroke to include");

	prop = RNA_def_property(srna, "use_grease_pencil_smooth_stroke", PROP_BOOLEAN, PROP_NONE);
	RNA_def_property_boolean_sdna(prop, NULL, "gp_settings", GP_PAINT_DOSMOOTH);
	RNA_def_property_ui_text(prop, "Grease Pencil Smooth Stroke", "Smooth the final stroke");

	prop = RNA_def_property(srna, "use_grease_pencil_simplify_stroke", PROP_BOOLEAN, PROP_NONE);
	RNA_def_property_boolean_sdna(prop, NULL, "gp_settings", GP_PAINT_DOSIMPLIFY);
	RNA_def_property_ui_text(prop, "Grease Pencil Simplify Stroke", "Simplify the final stroke");

	prop = RNA_def_property(srna, "grease_pencil_eraser_radius", PROP_INT, PROP_PIXEL);
	RNA_def_property_int_sdna(prop, NULL, "gp_eraser");
	RNA_def_property_range(prop, 0, 100);
	RNA_def_property_ui_text(prop, "Grease Pencil Eraser Radius", "Radius of eraser 'brush'");
	
	
	prop = RNA_def_property(srna, "grease_pencil_default_color", PROP_FLOAT, PROP_COLOR_GAMMA);
	RNA_def_property_float_sdna(prop, NULL, "gpencil_new_layer_col");
	RNA_def_property_array(prop, 4);
	RNA_def_property_ui_text(prop, "Grease Pencil Default Color", "Color of new Grease Pencil layers");
	
	/* sculpt and paint */

	prop = RNA_def_property(srna, "sculpt_paint_overlay_color", PROP_FLOAT, PROP_COLOR_GAMMA);
	RNA_def_property_float_sdna(prop, NULL, "sculpt_paint_overlay_col");
	RNA_def_property_array(prop, 3);
	RNA_def_property_ui_text(prop, "Sculpt/Paint Overlay Color", "Color of texture overlay");

	/* duplication linking */
	prop = RNA_def_property(srna, "use_duplicate_mesh", PROP_BOOLEAN, PROP_NONE);
	RNA_def_property_boolean_sdna(prop, NULL, "dupflag", USER_DUP_MESH);
	RNA_def_property_ui_text(prop, "Duplicate Mesh", "Causes mesh data to be duplicated with the object");

	prop = RNA_def_property(srna, "use_duplicate_surface", PROP_BOOLEAN, PROP_NONE);
	RNA_def_property_boolean_sdna(prop, NULL, "dupflag", USER_DUP_SURF);
	RNA_def_property_ui_text(prop, "Duplicate Surface", "Causes surface data to be duplicated with the object");
	
	prop = RNA_def_property(srna, "use_duplicate_curve", PROP_BOOLEAN, PROP_NONE);
	RNA_def_property_boolean_sdna(prop, NULL, "dupflag", USER_DUP_CURVE);
	RNA_def_property_ui_text(prop, "Duplicate Curve", "Causes curve data to be duplicated with the object");

	prop = RNA_def_property(srna, "use_duplicate_text", PROP_BOOLEAN, PROP_NONE);
	RNA_def_property_boolean_sdna(prop, NULL, "dupflag", USER_DUP_FONT);
	RNA_def_property_ui_text(prop, "Duplicate Text", "Causes text data to be duplicated with the object");

	prop = RNA_def_property(srna, "use_duplicate_metaball", PROP_BOOLEAN, PROP_NONE);
	RNA_def_property_boolean_sdna(prop, NULL, "dupflag", USER_DUP_MBALL);
	RNA_def_property_ui_text(prop, "Duplicate Metaball", "Causes metaball data to be duplicated with the object");
	
	prop = RNA_def_property(srna, "use_duplicate_armature", PROP_BOOLEAN, PROP_NONE);
	RNA_def_property_boolean_sdna(prop, NULL, "dupflag", USER_DUP_ARM);
	RNA_def_property_ui_text(prop, "Duplicate Armature", "Causes armature data to be duplicated with the object");

	prop = RNA_def_property(srna, "use_duplicate_lamp", PROP_BOOLEAN, PROP_NONE);
	RNA_def_property_boolean_sdna(prop, NULL, "dupflag", USER_DUP_LAMP);
	RNA_def_property_ui_text(prop, "Duplicate Lamp", "Causes lamp data to be duplicated with the object");

	prop = RNA_def_property(srna, "use_duplicate_material", PROP_BOOLEAN, PROP_NONE);
	RNA_def_property_boolean_sdna(prop, NULL, "dupflag", USER_DUP_MAT);
	RNA_def_property_ui_text(prop, "Duplicate Material", "Causes material data to be duplicated with the object");

	prop = RNA_def_property(srna, "use_duplicate_texture", PROP_BOOLEAN, PROP_NONE);
	RNA_def_property_boolean_sdna(prop, NULL, "dupflag", USER_DUP_TEX);
	RNA_def_property_ui_text(prop, "Duplicate Texture", "Causes texture data to be duplicated with the object");
		
	/* xxx */
	prop = RNA_def_property(srna, "use_duplicate_fcurve", PROP_BOOLEAN, PROP_NONE);
	RNA_def_property_boolean_sdna(prop, NULL, "dupflag", USER_DUP_IPO);
	RNA_def_property_ui_text(prop, "Duplicate F-Curve", "Causes F-curve data to be duplicated with the object");
	/* xxx */
	prop = RNA_def_property(srna, "use_duplicate_action", PROP_BOOLEAN, PROP_NONE);
	RNA_def_property_boolean_sdna(prop, NULL, "dupflag", USER_DUP_ACT);
	RNA_def_property_ui_text(prop, "Duplicate Action", "Causes actions to be duplicated with the object");
	
	prop = RNA_def_property(srna, "use_duplicate_particle", PROP_BOOLEAN, PROP_NONE);
	RNA_def_property_boolean_sdna(prop, NULL, "dupflag", USER_DUP_PSYS);
	RNA_def_property_ui_text(prop, "Duplicate Particle", "Causes particle systems to be duplicated with the object");

	/* currently only used for insert offset (aka auto-offset), maybe also be useful for later stuff though */
	prop = RNA_def_property(srna, "node_margin", PROP_INT, PROP_NONE);
	RNA_def_property_int_sdna(prop, NULL, "node_margin");
	RNA_def_property_ui_text(prop, "Auto-offset Margin", "Minimum distance between nodes for Auto-offsetting nodes");
	RNA_def_property_update(prop, 0, "rna_userdef_update");
}

static void rna_def_userdef_system(BlenderRNA *brna)
{
	FunctionRNA *func;
	PropertyRNA *prop;
	PropertyRNA *parm;
	StructRNA *srna;

	static EnumPropertyItem gl_texture_clamp_items[] = {
		{0, "CLAMP_OFF", 0, "Off", ""},
		{8192, "CLAMP_8192", 0, "8192", ""},
		{4096, "CLAMP_4096", 0, "4096", ""},
		{2048, "CLAMP_2048", 0, "2048", ""},
		{1024, "CLAMP_1024", 0, "1024", ""},
		{512, "CLAMP_512", 0, "512", ""},
		{256, "CLAMP_256", 0, "256", ""},
		{128, "CLAMP_128", 0, "128", ""},
		{0, NULL, 0, NULL, NULL}
	};

	static EnumPropertyItem anisotropic_items[] = {
		{1, "FILTER_0", 0, "Off", ""},
		{2, "FILTER_2", 0, "2x", ""},
		{4, "FILTER_4", 0, "4x", ""},
		{8, "FILTER_8", 0, "8x", ""},
		{16, "FILTER_16", 0, "16x", ""},
		{0, NULL, 0, NULL, NULL}
	};

	static EnumPropertyItem audio_mixing_samples_items[] = {
		{256, "SAMPLES_256", 0, "256", "Set audio mixing buffer size to 256 samples"},
		{512, "SAMPLES_512", 0, "512", "Set audio mixing buffer size to 512 samples"},
		{1024, "SAMPLES_1024", 0, "1024", "Set audio mixing buffer size to 1024 samples"},
		{2048, "SAMPLES_2048", 0, "2048", "Set audio mixing buffer size to 2048 samples"},
		{4096, "SAMPLES_4096", 0, "4096", "Set audio mixing buffer size to 4096 samples"},
		{8192, "SAMPLES_8192", 0, "8192", "Set audio mixing buffer size to 8192 samples"},
		{16384, "SAMPLES_16384", 0, "16384", "Set audio mixing buffer size to 16384 samples"},
		{32768, "SAMPLES_32768", 0, "32768", "Set audio mixing buffer size to 32768 samples"},
		{0, NULL, 0, NULL, NULL}
	};

	static EnumPropertyItem audio_rate_items[] = {
/*		{8000, "RATE_8000", 0, "8 kHz", "Set audio sampling rate to 8000 samples per second"}, */
/*		{11025, "RATE_11025", 0, "11.025 kHz", "Set audio sampling rate to 11025 samples per second"}, */
/*		{16000, "RATE_16000", 0, "16 kHz", "Set audio sampling rate to 16000 samples per second"}, */
/*		{22050, "RATE_22050", 0, "22.05 kHz", "Set audio sampling rate to 22050 samples per second"}, */
/*		{32000, "RATE_32000", 0, "32 kHz", "Set audio sampling rate to 32000 samples per second"}, */
		{44100, "RATE_44100", 0, "44.1 kHz", "Set audio sampling rate to 44100 samples per second"},
		{48000, "RATE_48000", 0, "48 kHz", "Set audio sampling rate to 48000 samples per second"},
/*		{88200, "RATE_88200", 0, "88.2 kHz", "Set audio sampling rate to 88200 samples per second"}, */
		{96000, "RATE_96000", 0, "96 kHz", "Set audio sampling rate to 96000 samples per second"},
		{192000, "RATE_192000", 0, "192 kHz", "Set audio sampling rate to 192000 samples per second"},
		{0, NULL, 0, NULL, NULL}
	};

	static EnumPropertyItem audio_format_items[] = {
		{0x01, "U8", 0, "8-bit Unsigned", "Set audio sample format to 8 bit unsigned integer"},
		{0x12, "S16", 0, "16-bit Signed", "Set audio sample format to 16 bit signed integer"},
		{0x13, "S24", 0, "24-bit Signed", "Set audio sample format to 24 bit signed integer"},
		{0x14, "S32", 0, "32-bit Signed", "Set audio sample format to 32 bit signed integer"},
		{0x24, "FLOAT", 0, "32-bit Float", "Set audio sample format to 32 bit float"},
		{0x28, "DOUBLE", 0, "64-bit Float", "Set audio sample format to 64 bit float"},
		{0, NULL, 0, NULL, NULL}
	};

	static EnumPropertyItem audio_channel_items[] = {
		{1, "MONO", 0, "Mono", "Set audio channels to mono"},
		{2, "STEREO", 0, "Stereo", "Set audio channels to stereo"},
		{4, "SURROUND4", 0, "4 Channels", "Set audio channels to 4 channels"},
		{6, "SURROUND51", 0, "5.1 Surround", "Set audio channels to 5.1 surround sound"},
		{8, "SURROUND71", 0, "7.1 Surround", "Set audio channels to 7.1 surround sound"},
		{0, NULL, 0, NULL, NULL}
	};

	static EnumPropertyItem draw_method_items[] = {
		{USER_DRAW_AUTOMATIC, "AUTOMATIC", 0, "Automatic", "Automatically set based on graphics card and driver"},
		{USER_DRAW_TRIPLE, "TRIPLE_BUFFER", 0, "Triple Buffer",
		                   "Use a third buffer for minimal redraws at the cost of more memory"},
		{USER_DRAW_OVERLAP, "OVERLAP", 0, "Overlap",
		                    "Redraw all overlapping regions, minimal memory usage but more redraws"},
		{USER_DRAW_OVERLAP_FLIP, "OVERLAP_FLIP", 0, "Overlap Flip",
		                         "Redraw all overlapping regions, minimal memory usage but more redraws "
		                         "(for graphics drivers that do flipping)"},
		{USER_DRAW_FULL, "FULL", 0, "Full",
		                 "Do a full redraw each time, slow, only use for reference or when everything else fails"},
		{0, NULL, 0, NULL, NULL}
	};
	
	static EnumPropertyItem color_picker_types[] = {
		{USER_CP_CIRCLE_HSV, "CIRCLE_HSV", 0, "Circle (HSV)", "A circular Hue/Saturation color wheel, with Value slider"},
		{USER_CP_CIRCLE_HSL, "CIRCLE_HSL", 0, "Circle (HSL)", "A circular Hue/Saturation color wheel, with Lightness slider"},
		{USER_CP_SQUARE_SV, "SQUARE_SV", 0, "Square (SV + H)", "A square showing Saturation/Value, with Hue slider"},
		{USER_CP_SQUARE_HS, "SQUARE_HS", 0, "Square (HS + V)", "A square showing Hue/Saturation, with Value slider"},
		{USER_CP_SQUARE_HV, "SQUARE_HV", 0, "Square (HV + S)", "A square showing Hue/Value, with Saturation slider"},
		{0, NULL, 0, NULL, NULL}
	};
	
	static EnumPropertyItem multi_sample_levels[] = {
		{USER_MULTISAMPLE_NONE, "NONE", 0, "No MultiSample", "Do not use OpenGL MultiSample"},
		{USER_MULTISAMPLE_2, "2", 0, "MultiSample: 2", "Use 2x OpenGL MultiSample (requires restart)"},
		{USER_MULTISAMPLE_4, "4", 0, "MultiSample: 4", "Use 4x OpenGL MultiSample (requires restart)"},
		{USER_MULTISAMPLE_8, "8", 0, "MultiSample: 8", "Use 8x OpenGL MultiSample (requires restart)"},
		{USER_MULTISAMPLE_16, "16", 0, "MultiSample: 16", "Use 16x OpenGL MultiSample (requires restart)"},
		{0, NULL, 0, NULL, NULL}
	};
	
	static EnumPropertyItem language_items[] = {
		{0, "DEFAULT", 0, "Default (Default)", ""},
		{0, NULL, 0, NULL, NULL}
	};

#ifdef WITH_CYCLES
	static EnumPropertyItem compute_device_items[] = {
		{0, "CPU", 0, "CPU", ""},
		{ 0, NULL, 0, NULL, NULL}
	};
#endif

	static EnumPropertyItem image_draw_methods[] = {
		{IMAGE_DRAW_METHOD_2DTEXTURE, "2DTEXTURE", 0, "2D Texture", "Use CPU for display transform and draw image with 2D texture"},
		{IMAGE_DRAW_METHOD_GLSL, "GLSL", 0, "GLSL", "Use GLSL shaders for display transform and draw image with 2D texture"},
		{IMAGE_DRAW_METHOD_DRAWPIXELS, "DRAWPIXELS", 0, "DrawPixels", "Use CPU for display transform and draw image using DrawPixels"},
		{0, NULL, 0, NULL, NULL}
	};

	static EnumPropertyItem gpu_select_method_items[] = {
	    {USER_SELECT_AUTO, "AUTO", 0, "Automatic", ""},
	    {USER_SELECT_USE_SELECT_RENDERMODE, "GL_SELECT", 0, "OpenGL Select", ""},
	    {USER_SELECT_USE_OCCLUSION_QUERY, "GL_QUERY", 0, "OpenGL Occlusion Queries", ""},
	    {0, NULL, 0, NULL, NULL}
	};

	static EnumPropertyItem virtual_pixel_mode_items[] = {
		{VIRTUAL_PIXEL_NATIVE, "NATIVE", 0, "Native", "Use native pixel size of the display"},
		{VIRTUAL_PIXEL_DOUBLE, "DOUBLE", 0, "Double", "Use double the native pixel size of the display"},
		{0, NULL, 0, NULL, NULL}
	};

	srna = RNA_def_struct(brna, "UserPreferencesSystem", NULL);
	RNA_def_struct_sdna(srna, "UserDef");
	RNA_def_struct_nested(brna, srna, "UserPreferences");
	RNA_def_struct_clear_flag(srna, STRUCT_UNDO);
	RNA_def_struct_ui_text(srna, "System & OpenGL", "Graphics driver and operating system settings");

	/* Language */
	
	prop = RNA_def_property(srna, "use_international_fonts", PROP_BOOLEAN, PROP_NONE);
	RNA_def_property_boolean_sdna(prop, NULL, "transopts", USER_DOTRANSLATE);
	RNA_def_property_ui_text(prop, "International Fonts", "Use international fonts");
	RNA_def_property_update(prop, NC_WINDOW, "rna_userdef_language_update");

	prop = RNA_def_property(srna, "dpi", PROP_INT, PROP_NONE);
	RNA_def_property_int_sdna(prop, NULL, "dpi");
	RNA_def_property_range(prop, 48, 144);
	RNA_def_property_ui_text(prop, "DPI", "Font size and resolution for display");
	RNA_def_property_update(prop, 0, "rna_userdef_dpi_update");

	prop = RNA_def_property(srna, "virtual_pixel_mode", PROP_ENUM, PROP_NONE);
	RNA_def_property_enum_sdna(prop, NULL, "virtual_pixel");
	RNA_def_property_enum_items(prop, virtual_pixel_mode_items);
	RNA_def_property_ui_text(prop, "Virtual Pixel Mode", "Modify the pixel size for hi-res devices");
	RNA_def_property_update(prop, 0, "rna_userdef_virtual_pixel_update");

	prop = RNA_def_property(srna, "pixel_size", PROP_FLOAT, PROP_NONE);
	RNA_def_property_clear_flag(prop, PROP_EDITABLE);
	RNA_def_property_float_sdna(prop, NULL, "pixelsize");
	RNA_def_property_ui_text(prop, "Pixel Size", "");

	prop = RNA_def_property(srna, "font_path_ui", PROP_STRING, PROP_FILEPATH);
	RNA_def_property_string_sdna(prop, NULL, "font_path_ui");
	RNA_def_property_ui_text(prop, "Interface Font", "Path to interface font");
	RNA_def_property_update(prop, NC_WINDOW, "rna_userdef_language_update");

	prop = RNA_def_property(srna, "scrollback", PROP_INT, PROP_UNSIGNED);
	RNA_def_property_int_sdna(prop, NULL, "scrollback");
	RNA_def_property_range(prop, 32, 32768);
	RNA_def_property_ui_text(prop, "Scrollback", "Maximum number of lines to store for the console buffer");

	prop = RNA_def_property(srna, "author", PROP_STRING, PROP_NONE);
	RNA_def_property_string_sdna(prop, NULL, "author");
	RNA_def_property_string_maxlength(prop, 80);
	RNA_def_property_ui_text(prop, "Author",
	                         "Name that will be used in exported files when format supports such feature");

	/* Language Selection */

	prop = RNA_def_property(srna, "language", PROP_ENUM, PROP_NONE);
	RNA_def_property_enum_items(prop, language_items);
#ifdef WITH_INTERNATIONAL
	RNA_def_property_enum_funcs(prop, NULL, NULL, "rna_lang_enum_properties_itemf");
#endif
	RNA_def_property_ui_text(prop, "Language", "Language used for translation");
	RNA_def_property_update(prop, NC_WINDOW, "rna_userdef_language_update");

	prop = RNA_def_property(srna, "use_translate_tooltips", PROP_BOOLEAN, PROP_NONE);
	RNA_def_property_boolean_sdna(prop, NULL, "transopts", USER_TR_TOOLTIPS);
	RNA_def_property_ui_text(prop, "Translate Tooltips", "Translate tooltips");
	RNA_def_property_update(prop, 0, "rna_userdef_update");

	prop = RNA_def_property(srna, "use_translate_interface", PROP_BOOLEAN, PROP_NONE);
	RNA_def_property_boolean_sdna(prop, NULL, "transopts", USER_TR_IFACE);
	RNA_def_property_ui_text(prop, "Translate Interface", "Translate interface");
	RNA_def_property_update(prop, 0, "rna_userdef_update");

	prop = RNA_def_property(srna, "use_translate_new_dataname", PROP_BOOLEAN, PROP_NONE);
	RNA_def_property_boolean_sdna(prop, NULL, "transopts", USER_TR_NEWDATANAME);
	RNA_def_property_ui_text(prop, "Translate New Names", "Translate new data names (when adding/creating some)");
	RNA_def_property_update(prop, 0, "rna_userdef_update");

	prop = RNA_def_property(srna, "use_textured_fonts", PROP_BOOLEAN, PROP_NONE);
	RNA_def_property_boolean_sdna(prop, NULL, "transopts", USER_USETEXTUREFONT);
	RNA_def_property_ui_text(prop, "Textured Fonts", "Use textures for drawing international fonts");
	RNA_def_property_update(prop, 0, "rna_userdef_update");

	/* System & OpenGL */

	prop = RNA_def_property(srna, "solid_lights", PROP_COLLECTION, PROP_NONE);
	RNA_def_property_collection_sdna(prop, NULL, "light", "");
	RNA_def_property_struct_type(prop, "UserSolidLight");
	RNA_def_property_ui_text(prop, "Solid Lights", "Lights user to display objects in solid draw mode");

	prop = RNA_def_property(srna, "use_weight_color_range", PROP_BOOLEAN, PROP_NONE);
	RNA_def_property_boolean_sdna(prop, NULL, "flag", USER_CUSTOM_RANGE);
	RNA_def_property_ui_text(prop, "Use Weight Color Range",
	                         "Enable color range used for weight visualization in weight painting mode");
	RNA_def_property_update(prop, 0, "rna_UserDef_weight_color_update");

	prop = RNA_def_property(srna, "weight_color_range", PROP_POINTER, PROP_NONE);
	RNA_def_property_flag(prop, PROP_NEVER_NULL);
	RNA_def_property_pointer_sdna(prop, NULL, "coba_weight");
	RNA_def_property_struct_type(prop, "ColorRamp");
	RNA_def_property_ui_text(prop, "Weight Color Range",
	                         "Color range used for weight visualization in weight painting mode");
	RNA_def_property_update(prop, 0, "rna_UserDef_weight_color_update");

	prop = RNA_def_property(srna, "color_picker_type", PROP_ENUM, PROP_NONE);
	RNA_def_property_enum_items(prop, color_picker_types);
	RNA_def_property_enum_sdna(prop, NULL, "color_picker_type");
	RNA_def_property_ui_text(prop, "Color Picker Type", "Different styles of displaying the color picker widget");
	RNA_def_property_update(prop, 0, "rna_userdef_update");
	
	prop = RNA_def_property(srna, "use_preview_images", PROP_BOOLEAN, PROP_NONE);
	RNA_def_property_boolean_sdna(prop, NULL, "uiflag", USER_ALLWINCODECS);
	RNA_def_property_ui_text(prop, "Enable All Codecs",
	                         "Allow user to choose any codec (Windows only, might generate instability)");

	prop = RNA_def_property(srna, "use_scripts_auto_execute", PROP_BOOLEAN, PROP_NONE);
	RNA_def_property_boolean_negative_sdna(prop, NULL, "flag", USER_SCRIPT_AUTOEXEC_DISABLE);
	RNA_def_property_ui_text(prop, "Auto Run Python Scripts",
	                         "Allow any .blend file to run scripts automatically "
	                         "(unsafe with blend files from an untrusted source)");
	RNA_def_property_update(prop, 0, "rna_userdef_script_autoexec_update");

	prop = RNA_def_property(srna, "use_tabs_as_spaces", PROP_BOOLEAN, PROP_NONE);
	RNA_def_property_boolean_negative_sdna(prop, NULL, "flag", USER_TXT_TABSTOSPACES_DISABLE);
	RNA_def_property_ui_text(prop, "Tabs as Spaces",
	                         "Automatically convert all new tabs into spaces for new and loaded text files");

	prop = RNA_def_property(srna, "prefetch_frames", PROP_INT, PROP_NONE);
	RNA_def_property_int_sdna(prop, NULL, "prefetchframes");
	RNA_def_property_range(prop, 0, INT_MAX);
	RNA_def_property_ui_range(prop, 0, 500, 1, -1);
	RNA_def_property_ui_text(prop, "Prefetch Frames", "Number of frames to render ahead during playback (sequencer only)");

	prop = RNA_def_property(srna, "memory_cache_limit", PROP_INT, PROP_NONE);
	RNA_def_property_int_sdna(prop, NULL, "memcachelimit");
	RNA_def_property_range(prop, 0, (sizeof(void *) == 8) ? 1024 * 32 : 1024); /* 32 bit 2 GB, 64 bit 32 GB */
	RNA_def_property_ui_text(prop, "Memory Cache Limit", "Memory cache limit (in megabytes)");
	RNA_def_property_update(prop, 0, "rna_Userdef_memcache_update");

	prop = RNA_def_property(srna, "frame_server_port", PROP_INT, PROP_NONE);
	RNA_def_property_int_sdna(prop, NULL, "frameserverport");
	RNA_def_property_range(prop, 0, 32727);
	RNA_def_property_ui_text(prop, "Frame Server Port", "Frameserver Port for Frameserver Rendering");

	prop = RNA_def_property(srna, "gl_clip_alpha", PROP_FLOAT, PROP_NONE);
	RNA_def_property_float_sdna(prop, NULL, "glalphaclip");
	RNA_def_property_range(prop, 0.0f, 1.0f);
	RNA_def_property_ui_text(prop, "Clip Alpha", "Clip alpha below this threshold in the 3D textured view");
	RNA_def_property_update(prop, 0, "rna_userdef_update");
	
	prop = RNA_def_property(srna, "use_mipmaps", PROP_BOOLEAN, PROP_NONE);
	RNA_def_property_boolean_negative_sdna(prop, NULL, "gameflags", USER_DISABLE_MIPMAP);
	RNA_def_property_ui_text(prop, "Mipmaps",
	                         "Scale textures for the 3D View (looks nicer but uses more memory and slows image "
	                         "reloading)");
	RNA_def_property_update(prop, 0, "rna_userdef_mipmap_update");

	prop = RNA_def_property(srna, "use_16bit_textures", PROP_BOOLEAN, PROP_NONE);
	RNA_def_property_boolean_sdna(prop, NULL, "use_16bit_textures", 1);
	RNA_def_property_ui_text(prop, "16 Bit Float Textures", "Use 16 bit per component texture for float images");
	RNA_def_property_update(prop, 0, "rna_userdef_gl_use_16bit_textures");

	prop = RNA_def_property(srna, "use_gpu_mipmap", PROP_BOOLEAN, PROP_NONE);
	RNA_def_property_boolean_sdna(prop, NULL, "use_gpu_mipmap", 1);
	RNA_def_property_ui_text(prop, "GPU Mipmap Generation", "Generate Image Mipmaps on the GPU");
	RNA_def_property_update(prop, 0, "rna_userdef_gl_gpu_mipmaps");

	prop = RNA_def_property(srna, "image_draw_method", PROP_ENUM, PROP_NONE);
	RNA_def_property_enum_items(prop, image_draw_methods);
	RNA_def_property_enum_sdna(prop, NULL, "image_draw_method");
	RNA_def_property_ui_text(prop, "Image Draw Method", "Method used for displaying images on the screen");
	RNA_def_property_update(prop, 0, "rna_userdef_update");

	prop = RNA_def_property(srna, "anisotropic_filter", PROP_ENUM, PROP_NONE);
	RNA_def_property_enum_sdna(prop, NULL, "anisotropic_filter");
	RNA_def_property_enum_items(prop, anisotropic_items);
	RNA_def_property_enum_default(prop, 1);
	RNA_def_property_ui_text(prop, "Anisotropic Filter",
	                         "Quality of the anisotropic filtering (values greater than 1.0 enable anisotropic "
	                         "filtering)");
	RNA_def_property_update(prop, 0, "rna_userdef_anisotropic_update");
	
	prop = RNA_def_property(srna, "gl_texture_limit", PROP_ENUM, PROP_NONE);
	RNA_def_property_enum_sdna(prop, NULL, "glreslimit");
	RNA_def_property_enum_items(prop, gl_texture_clamp_items);
	RNA_def_property_ui_text(prop, "GL Texture Limit", "Limit the texture size to save graphics memory");
	RNA_def_property_update(prop, 0, "rna_userdef_gl_texture_limit_update");

	prop = RNA_def_property(srna, "texture_time_out", PROP_INT, PROP_NONE);
	RNA_def_property_int_sdna(prop, NULL, "textimeout");
	RNA_def_property_range(prop, 0, 3600);
	RNA_def_property_ui_text(prop, "Texture Time Out",
	                         "Time since last access of a GL texture in seconds after which it is freed "
	                         "(set to 0 to keep textures allocated)");

	prop = RNA_def_property(srna, "texture_collection_rate", PROP_INT, PROP_NONE);
	RNA_def_property_int_sdna(prop, NULL, "texcollectrate");
	RNA_def_property_range(prop, 1, 3600);
	RNA_def_property_ui_text(prop, "Texture Collection Rate",
	                         "Number of seconds between each run of the GL texture garbage collector");

	prop = RNA_def_property(srna, "window_draw_method", PROP_ENUM, PROP_NONE);
	RNA_def_property_enum_sdna(prop, NULL, "wmdrawmethod");
	RNA_def_property_enum_items(prop, draw_method_items);
	RNA_def_property_ui_text(prop, "Window Draw Method", "Drawing method used by the window manager");
	RNA_def_property_update(prop, 0, "rna_userdef_dpi_update");

	prop = RNA_def_property(srna, "audio_mixing_buffer", PROP_ENUM, PROP_NONE);
	RNA_def_property_enum_sdna(prop, NULL, "mixbufsize");
	RNA_def_property_enum_items(prop, audio_mixing_samples_items);
	RNA_def_property_ui_text(prop, "Audio Mixing Buffer", "Number of samples used by the audio mixing buffer");
	RNA_def_property_update(prop, 0, "rna_UserDef_audio_update");

	prop = RNA_def_property(srna, "audio_device", PROP_ENUM, PROP_NONE);
	RNA_def_property_enum_sdna(prop, NULL, "audiodevice");
	RNA_def_property_enum_items(prop, audio_device_items);
	RNA_def_property_enum_funcs(prop, NULL, NULL, "rna_userdef_audio_device_itemf");
	RNA_def_property_ui_text(prop, "Audio Device", "Audio output device");
	RNA_def_property_update(prop, 0, "rna_UserDef_audio_update");

	prop = RNA_def_property(srna, "audio_sample_rate", PROP_ENUM, PROP_NONE);
	RNA_def_property_enum_sdna(prop, NULL, "audiorate");
	RNA_def_property_enum_items(prop, audio_rate_items);
	RNA_def_property_ui_text(prop, "Audio Sample Rate", "Audio sample rate");
	RNA_def_property_update(prop, 0, "rna_UserDef_audio_update");

	prop = RNA_def_property(srna, "audio_sample_format", PROP_ENUM, PROP_NONE);
	RNA_def_property_enum_sdna(prop, NULL, "audioformat");
	RNA_def_property_enum_items(prop, audio_format_items);
	RNA_def_property_ui_text(prop, "Audio Sample Format", "Audio sample format");
	RNA_def_property_update(prop, 0, "rna_UserDef_audio_update");

	prop = RNA_def_property(srna, "audio_channels", PROP_ENUM, PROP_NONE);
	RNA_def_property_enum_sdna(prop, NULL, "audiochannels");
	RNA_def_property_enum_items(prop, audio_channel_items);
	RNA_def_property_ui_text(prop, "Audio Channels", "Audio channel count");
	RNA_def_property_update(prop, 0, "rna_UserDef_audio_update");

	prop = RNA_def_property(srna, "screencast_fps", PROP_INT, PROP_NONE);
	RNA_def_property_int_sdna(prop, NULL, "scrcastfps");
	RNA_def_property_range(prop, 10, 100);
	RNA_def_property_ui_text(prop, "FPS", "Frame rate for the screencast to be played back");

	prop = RNA_def_property(srna, "screencast_wait_time", PROP_INT, PROP_NONE);
	RNA_def_property_int_sdna(prop, NULL, "scrcastwait");
	RNA_def_property_range(prop, 10, 1000);
	RNA_def_property_ui_text(prop, "Wait Timer (ms)",
	                         "Time in milliseconds between each frame recorded for screencast");

	prop = RNA_def_property(srna, "use_text_antialiasing", PROP_BOOLEAN, PROP_NONE);
	RNA_def_property_boolean_negative_sdna(prop, NULL, "text_render", USER_TEXT_DISABLE_AA);
	RNA_def_property_ui_text(prop, "Text Anti-aliasing", "Draw user interface text anti-aliased");
	RNA_def_property_update(prop, 0, "rna_userdef_text_update");

	func = RNA_def_function(srna, "is_occlusion_query_supported", "rna_Scene_GPU_selection_supported");
	parm = RNA_def_boolean(func, "is_supported", 0, "Occlusion Query Support",
	                       "Check if GPU supports Occlusion Queries");
	RNA_def_function_return(func, parm);

	prop = RNA_def_property(srna, "select_method", PROP_ENUM, PROP_NONE);
	RNA_def_property_enum_sdna(prop, NULL, "gpu_select_method");
	RNA_def_property_enum_items(prop, gpu_select_method_items);
	RNA_def_property_ui_text(prop, "Selection Method",
	                         "Use OpenGL occlusion queries or selection render mode to accelerate selection");

	/* Full scene anti-aliasing */
	prop = RNA_def_property(srna, "multi_sample", PROP_ENUM, PROP_NONE);
	RNA_def_property_enum_bitflag_sdna(prop, NULL, "ogl_multisamples");
	RNA_def_property_enum_items(prop, multi_sample_levels);
	RNA_def_property_ui_text(prop, "MultiSample",
	                         "Enable OpenGL multi-sampling, only for systems that support it, requires restart");

	prop = RNA_def_property(srna, "use_region_overlap", PROP_BOOLEAN, PROP_NONE);
	RNA_def_property_boolean_sdna(prop, NULL, "uiflag2", USER_REGION_OVERLAP);
	RNA_def_property_ui_text(prop, "Region Overlap",
	                         "Draw tool/property regions over the main region, when using Triple Buffer");
	RNA_def_property_update(prop, 0, "rna_userdef_dpi_update");	

#ifdef WITH_CYCLES
	prop = RNA_def_property(srna, "compute_device_type", PROP_ENUM, PROP_NONE);
	RNA_def_property_flag(prop, PROP_ENUM_NO_CONTEXT);
	RNA_def_property_enum_sdna(prop, NULL, "compute_device_type");
	RNA_def_property_enum_items(prop, compute_device_type_items);
	RNA_def_property_enum_funcs(prop, NULL, NULL, "rna_userdef_compute_device_type_itemf");
	RNA_def_property_ui_text(prop, "Compute Device Type", "Device to use for computation (rendering with Cycles)");
	RNA_def_property_update(prop, NC_SPACE | ND_SPACE_PROPERTIES, NULL);

	prop = RNA_def_property(srna, "compute_device", PROP_ENUM, PROP_NONE);
	RNA_def_property_flag(prop, PROP_ENUM_NO_CONTEXT);
	RNA_def_property_enum_sdna(prop, NULL, "compute_device_id");
	RNA_def_property_enum_items(prop, compute_device_items);
	RNA_def_property_enum_funcs(prop, "rna_userdef_compute_device_get", NULL, "rna_userdef_compute_device_itemf");
	RNA_def_property_ui_text(prop, "Compute Device", "Device to use for computation");
#endif

#ifdef WITH_OPENSUBDIV
	prop = RNA_def_property(srna, "opensubdiv_compute_type", PROP_ENUM, PROP_NONE);
	RNA_def_property_flag(prop, PROP_ENUM_NO_CONTEXT);
	RNA_def_property_enum_sdna(prop, NULL, "opensubdiv_compute_type");
	RNA_def_property_enum_items(prop, opensubdiv_compute_type_items);
	RNA_def_property_enum_funcs(prop, NULL, NULL, "rna_userdef_opensubdiv_compute_type_itemf");
	RNA_def_property_ui_text(prop, "OpenSubdiv Compute Type", "Type of computer back-end used with OpenSubdiv");
	RNA_def_property_update(prop, NC_SPACE | ND_SPACE_PROPERTIES, "rna_userdef_opensubdiv_update");
#endif
}

static void rna_def_userdef_input(BlenderRNA *brna)
{
	PropertyRNA *prop;
	StructRNA *srna;

	static EnumPropertyItem select_mouse_items[] = {
		{USER_LMOUSESELECT, "LEFT", 0, "Left", "Use left Mouse Button for selection"},
		{0, "RIGHT", 0, "Right", "Use Right Mouse Button for selection"},
		{0, NULL, 0, NULL, NULL}
	};

	static EnumPropertyItem view_rotation_items[] = {
		{0, "TURNTABLE", 0, "Turntable", "Use turntable style rotation in the viewport"},
		{USER_TRACKBALL, "TRACKBALL", 0, "Trackball", "Use trackball style rotation in the viewport"},
		{0, NULL, 0, NULL, NULL}
	};

	static EnumPropertyItem ndof_view_navigation_items[] = {
		{0, "FREE", 0, "Free", "Use full 6 degrees of freedom by default"},
		{NDOF_MODE_ORBIT, "ORBIT", 0, "Orbit", "Orbit about the view center by default"},
		{0, NULL, 0, NULL, NULL}
	};

	static EnumPropertyItem ndof_view_rotation_items[] = {
		{NDOF_TURNTABLE, "TURNTABLE", 0, "Turntable", "Use turntable style rotation in the viewport"},
		{0, "TRACKBALL", 0, "Trackball", "Use trackball style rotation in the viewport"},
		{0, NULL, 0, NULL, NULL}
	};

	static EnumPropertyItem view_zoom_styles[] = {
		{USER_ZOOM_CONT, "CONTINUE", 0, "Continue", "Old style zoom, continues while moving mouse up or down"},
		{USER_ZOOM_DOLLY, "DOLLY", 0, "Dolly", "Zoom in and out based on vertical mouse movement"},
		{USER_ZOOM_SCALE, "SCALE", 0, "Scale",
		                  "Zoom in and out like scaling the view, mouse movements relative to center"},
		{0, NULL, 0, NULL, NULL}
	};
	
	static EnumPropertyItem view_zoom_axes[] = {
		{0, "VERTICAL", 0, "Vertical", "Zoom in and out based on vertical mouse movement"},
		{USER_ZOOM_HORIZ, "HORIZONTAL", 0, "Horizontal", "Zoom in and out based on horizontal mouse movement"},
		{0, NULL, 0, NULL, NULL}
	};
		
	srna = RNA_def_struct(brna, "UserPreferencesInput", NULL);
	RNA_def_struct_sdna(srna, "UserDef");
	RNA_def_struct_nested(brna, srna, "UserPreferences");
	RNA_def_struct_clear_flag(srna, STRUCT_UNDO);
	RNA_def_struct_ui_text(srna, "Input", "Settings for input devices");
	
	prop = RNA_def_property(srna, "select_mouse", PROP_ENUM, PROP_NONE);
	RNA_def_property_enum_bitflag_sdna(prop, NULL, "flag");
	RNA_def_property_enum_items(prop, select_mouse_items);
	RNA_def_property_enum_funcs(prop, NULL, "rna_userdef_select_mouse_set", NULL);
	RNA_def_property_ui_text(prop, "Select Mouse", "Mouse button used for selection");
	
	prop = RNA_def_property(srna, "view_zoom_method", PROP_ENUM, PROP_NONE);
	RNA_def_property_enum_sdna(prop, NULL, "viewzoom");
	RNA_def_property_enum_items(prop, view_zoom_styles);
	RNA_def_property_ui_text(prop, "Zoom Style", "Which style to use for viewport scaling");
	
	prop = RNA_def_property(srna, "view_zoom_axis", PROP_ENUM, PROP_NONE);
	RNA_def_property_enum_bitflag_sdna(prop, NULL, "uiflag");
	RNA_def_property_enum_items(prop, view_zoom_axes);
	RNA_def_property_ui_text(prop, "Zoom Axis", "Axis of mouse movement to zoom in or out on");
	
	prop = RNA_def_property(srna, "invert_mouse_zoom", PROP_BOOLEAN, PROP_NONE);
	RNA_def_property_boolean_sdna(prop, NULL, "uiflag", USER_ZOOM_INVERT);
	RNA_def_property_ui_text(prop, "Invert Zoom Direction", "Invert the axis of mouse movement for zooming");
	
	prop = RNA_def_property(srna, "view_rotate_method", PROP_ENUM, PROP_NONE);
	RNA_def_property_enum_bitflag_sdna(prop, NULL, "flag");
	RNA_def_property_enum_items(prop, view_rotation_items);
	RNA_def_property_ui_text(prop, "View Rotation", "Rotation style in the viewport");
	
	prop = RNA_def_property(srna, "use_mouse_continuous", PROP_BOOLEAN, PROP_NONE);
	RNA_def_property_boolean_sdna(prop, NULL, "uiflag", USER_CONTINUOUS_MOUSE);
	RNA_def_property_ui_text(prop, "Continuous Grab",
	                         "Allow moving the mouse outside the view on some manipulations "
	                         "(transform, ui control drag)");

	/* View Navigation */
	prop = RNA_def_property(srna, "navigation_mode", PROP_ENUM, PROP_NONE);
	RNA_def_property_enum_sdna(prop, NULL, "navigation_mode");
	RNA_def_property_enum_items(prop, navigation_mode_items);
	RNA_def_property_ui_text(prop, "View Navigation", "Which method to use for viewport navigation");

	prop = RNA_def_property(srna, "walk_navigation", PROP_POINTER, PROP_NONE);
	RNA_def_property_pointer_sdna(prop, NULL, "walk_navigation");
	RNA_def_property_flag(prop, PROP_NEVER_NULL);
	RNA_def_property_struct_type(prop, "WalkNavigation");
	RNA_def_property_ui_text(prop, "Walk Navigation", "Settings for walk navigation mode");

	/* tweak tablet & mouse preset */
	prop = RNA_def_property(srna, "drag_threshold", PROP_INT, PROP_PIXEL);
	RNA_def_property_int_sdna(prop, NULL, "dragthreshold");
	RNA_def_property_range(prop, 3, 40);
	RNA_def_property_ui_text(prop, "Drag Threshold",
	                         "Amount of pixels you have to drag before dragging UI items happens");

	prop = RNA_def_property(srna, "tweak_threshold", PROP_INT, PROP_PIXEL);
	RNA_def_property_int_sdna(prop, NULL, "tweak_threshold");
	RNA_def_property_range(prop, 3, 1024);
	RNA_def_property_ui_text(prop, "Tweak Threshold",
	                         "Number of pixels you have to drag before tweak event is triggered");

	/* 3D mouse settings */
	/* global options */
	prop = RNA_def_property(srna, "ndof_sensitivity", PROP_FLOAT, PROP_NONE);
	RNA_def_property_range(prop, 0.01f, 40.0f);
	RNA_def_property_ui_text(prop, "Sensitivity", "Overall sensitivity of the 3D Mouse for panning");
	
	prop = RNA_def_property(srna, "ndof_orbit_sensitivity", PROP_FLOAT, PROP_NONE);
	RNA_def_property_range(prop, 0.01f, 40.0f);
	RNA_def_property_ui_text(prop, "Orbit Sensitivity", "Overall sensitivity of the 3D Mouse for orbiting");

	prop = RNA_def_property(srna, "ndof_deadzone", PROP_FLOAT, PROP_FACTOR);
	RNA_def_property_range(prop, 0.0f, 1.0f);
	RNA_def_property_ui_text(prop, "Deadzone", "Deadzone of the 3D Mouse");
	RNA_def_property_update(prop, 0, "rna_userdef_ndof_deadzone_update");

	prop = RNA_def_property(srna, "ndof_pan_yz_swap_axis", PROP_BOOLEAN, PROP_NONE);
	RNA_def_property_boolean_sdna(prop, NULL, "ndof_flag", NDOF_PAN_YZ_SWAP_AXIS);
	RNA_def_property_ui_text(prop, "Y/Z Swap Axis",
	                         "Pan using up/down on the device (otherwise forward/backward)");

	prop = RNA_def_property(srna, "ndof_zoom_invert", PROP_BOOLEAN, PROP_NONE);
	RNA_def_property_boolean_sdna(prop, NULL, "ndof_flag", NDOF_ZOOM_INVERT);
	RNA_def_property_ui_text(prop, "Invert Zoom", "Zoom using opposite direction");

	/* 3D view */
	prop = RNA_def_property(srna, "ndof_show_guide", PROP_BOOLEAN, PROP_NONE);
	RNA_def_property_boolean_sdna(prop, NULL, "ndof_flag", NDOF_SHOW_GUIDE);
	RNA_def_property_ui_text(prop, "Show Navigation Guide", "Display the center and axis during rotation");
	/* TODO: update description when fly-mode visuals are in place  ("projected position in fly mode")*/
	
	/* 3D view */
	prop = RNA_def_property(srna, "ndof_view_navigate_method", PROP_ENUM, PROP_NONE);
	RNA_def_property_enum_bitflag_sdna(prop, NULL, "ndof_flag");
	RNA_def_property_enum_items(prop, ndof_view_navigation_items);
	RNA_def_property_ui_text(prop, "NDOF View Navigate", "Navigation style in the viewport");

	prop = RNA_def_property(srna, "ndof_view_rotate_method", PROP_ENUM, PROP_NONE);
	RNA_def_property_enum_bitflag_sdna(prop, NULL, "ndof_flag");
	RNA_def_property_enum_items(prop, ndof_view_rotation_items);
	RNA_def_property_ui_text(prop, "NDOF View Rotation", "Rotation style in the viewport");

	/* 3D view: yaw */
	prop = RNA_def_property(srna, "ndof_rotx_invert_axis", PROP_BOOLEAN, PROP_NONE);
	RNA_def_property_boolean_sdna(prop, NULL, "ndof_flag", NDOF_ROTX_INVERT_AXIS);
	RNA_def_property_ui_text(prop, "Invert Pitch (X) Axis", "");

	/* 3D view: pitch */
	prop = RNA_def_property(srna, "ndof_roty_invert_axis", PROP_BOOLEAN, PROP_NONE);
	RNA_def_property_boolean_sdna(prop, NULL, "ndof_flag", NDOF_ROTY_INVERT_AXIS);
	RNA_def_property_ui_text(prop, "Invert Yaw (Y) Axis", "");

	/* 3D view: roll */
	prop = RNA_def_property(srna, "ndof_rotz_invert_axis", PROP_BOOLEAN, PROP_NONE);
	RNA_def_property_boolean_sdna(prop, NULL, "ndof_flag", NDOF_ROTZ_INVERT_AXIS);
	RNA_def_property_ui_text(prop, "Invert Roll (Z) Axis", "");

	/* 3D view: pan x */
	prop = RNA_def_property(srna, "ndof_panx_invert_axis", PROP_BOOLEAN, PROP_NONE);
	RNA_def_property_boolean_sdna(prop, NULL, "ndof_flag", NDOF_PANX_INVERT_AXIS);
	RNA_def_property_ui_text(prop, "Invert X Axis", "");

	/* 3D view: pan y */
	prop = RNA_def_property(srna, "ndof_pany_invert_axis", PROP_BOOLEAN, PROP_NONE);
	RNA_def_property_boolean_sdna(prop, NULL, "ndof_flag", NDOF_PANY_INVERT_AXIS);
	RNA_def_property_ui_text(prop, "Invert Y Axis", "");

	/* 3D view: pan z */
	prop = RNA_def_property(srna, "ndof_panz_invert_axis", PROP_BOOLEAN, PROP_NONE);
	RNA_def_property_boolean_sdna(prop, NULL, "ndof_flag", NDOF_PANZ_INVERT_AXIS);
	RNA_def_property_ui_text(prop, "Invert Z Axis", "");

	/* 3D view: fly */
	prop = RNA_def_property(srna, "ndof_lock_horizon", PROP_BOOLEAN, PROP_NONE);
	RNA_def_property_boolean_sdna(prop, NULL, "ndof_flag", NDOF_LOCK_HORIZON);
	RNA_def_property_ui_text(prop, "Lock Horizon", "Keep horizon level while flying with 3D Mouse");

	prop = RNA_def_property(srna, "ndof_fly_helicopter", PROP_BOOLEAN, PROP_NONE);
	RNA_def_property_boolean_sdna(prop, NULL, "ndof_flag", NDOF_FLY_HELICOPTER);
	RNA_def_property_ui_text(prop, "Helicopter Mode", "Device up/down directly controls your Z position");


	prop = RNA_def_property(srna, "mouse_double_click_time", PROP_INT, PROP_NONE);
	RNA_def_property_int_sdna(prop, NULL, "dbl_click_time");
	RNA_def_property_range(prop, 1, 1000);
	RNA_def_property_ui_text(prop, "Double Click Timeout", "Time/delay (in ms) for a double click");

	prop = RNA_def_property(srna, "use_mouse_emulate_3_button", PROP_BOOLEAN, PROP_NONE);
	RNA_def_property_boolean_sdna(prop, NULL, "flag", USER_TWOBUTTONMOUSE);
	RNA_def_property_ui_text(prop, "Emulate 3 Button Mouse",
	                         "Emulate Middle Mouse with Alt+Left Mouse (doesn't work with Left Mouse Select option)");

	prop = RNA_def_property(srna, "use_emulate_numpad", PROP_BOOLEAN, PROP_NONE);
	RNA_def_property_boolean_sdna(prop, NULL, "flag", USER_NONUMPAD);
	RNA_def_property_ui_text(prop, "Emulate Numpad", "Main 1 to 0 keys act as the numpad ones (useful for laptops)");
	
	/* middle mouse button */
	prop = RNA_def_property(srna, "use_mouse_mmb_paste", PROP_BOOLEAN, PROP_NONE);
	RNA_def_property_boolean_sdna(prop, NULL, "uiflag", USER_MMB_PASTE);
	RNA_def_property_ui_text(prop, "Middle Mouse Paste",
	                         "In text window, paste with middle mouse button instead of panning");
	
	prop = RNA_def_property(srna, "invert_zoom_wheel", PROP_BOOLEAN, PROP_NONE);
	RNA_def_property_boolean_sdna(prop, NULL, "uiflag", USER_WHEELZOOMDIR);
	RNA_def_property_ui_text(prop, "Wheel Invert Zoom", "Swap the Mouse Wheel zoom direction");

	prop = RNA_def_property(srna, "wheel_scroll_lines", PROP_INT, PROP_NONE);
	RNA_def_property_int_sdna(prop, NULL, "wheellinescroll");
	RNA_def_property_range(prop, 0, 32);
	RNA_def_property_ui_text(prop, "Wheel Scroll Lines", "Number of lines scrolled at a time with the mouse wheel");
	
	prop = RNA_def_property(srna, "use_trackpad_natural", PROP_BOOLEAN, PROP_NONE);
	RNA_def_property_boolean_sdna(prop, NULL, "uiflag2", USER_TRACKPAD_NATURAL);
	RNA_def_property_ui_text(prop, "Trackpad Natural",
	                         "If your system uses 'natural' scrolling, this option keeps consistent trackpad usage throughout the UI");

	prop = RNA_def_property(srna, "active_keyconfig", PROP_STRING, PROP_DIRPATH);
	RNA_def_property_string_sdna(prop, NULL, "keyconfigstr");
	RNA_def_property_ui_text(prop, "Key Config", "The name of the active key configuration");
}

static void rna_def_userdef_filepaths(BlenderRNA *brna)
{
	PropertyRNA *prop;
	StructRNA *srna;
	
	static EnumPropertyItem anim_player_presets[] = {
		{0, "INTERNAL", 0, "Internal", "Built-in animation player"},
		{2, "DJV", 0, "Djv", "Open source frame player: http://djv.sourceforge.net"},
		{3, "FRAMECYCLER", 0, "FrameCycler", "Frame player from IRIDAS"},
		{4, "RV", 0, "rv", "Frame player from Tweak Software"},
		{5, "MPLAYER", 0, "MPlayer", "Media player for video & png/jpeg/sgi image sequences"},
		{50, "CUSTOM", 0, "Custom", "Custom animation player executable path"},
		{0, NULL, 0, NULL, NULL}
	};
	
	srna = RNA_def_struct(brna, "UserPreferencesFilePaths", NULL);
	RNA_def_struct_sdna(srna, "UserDef");
	RNA_def_struct_nested(brna, srna, "UserPreferences");
	RNA_def_struct_clear_flag(srna, STRUCT_UNDO);
	RNA_def_struct_ui_text(srna, "File Paths", "Default paths for external files");
	
	prop = RNA_def_property(srna, "show_hidden_files_datablocks", PROP_BOOLEAN, PROP_NONE);
	RNA_def_property_boolean_sdna(prop, NULL, "uiflag", USER_HIDE_DOT);
	RNA_def_property_ui_text(prop, "Hide Dot Files/Datablocks", "Hide files/data-blocks that start with a dot (.*)");
	
	prop = RNA_def_property(srna, "use_filter_files", PROP_BOOLEAN, PROP_NONE);
	RNA_def_property_boolean_sdna(prop, NULL, "uiflag", USER_FILTERFILEEXTS);
	RNA_def_property_ui_text(prop, "Filter File Extensions",
	                         "Display only files with extensions in the image select window");
	
	prop = RNA_def_property(srna, "hide_recent_locations", PROP_BOOLEAN, PROP_NONE);
	RNA_def_property_boolean_sdna(prop, NULL, "uiflag", USER_HIDE_RECENT);
	RNA_def_property_ui_text(prop, "Hide Recent Locations", "Hide recent locations in the file selector");

	prop = RNA_def_property(srna, "hide_system_bookmarks", PROP_BOOLEAN, PROP_NONE);
	RNA_def_property_boolean_sdna(prop, NULL, "uiflag", USER_HIDE_SYSTEM_BOOKMARKS);
	RNA_def_property_ui_text(prop, "Hide System Bookmarks", "Hide system bookmarks in the file selector");

	prop = RNA_def_property(srna, "show_thumbnails", PROP_BOOLEAN, PROP_NONE);
	RNA_def_property_boolean_sdna(prop, NULL, "uiflag", USER_SHOW_THUMBNAILS);
	RNA_def_property_ui_text(prop, "Show Thumbnails", "Open in thumbnail view for images and movies");

	prop = RNA_def_property(srna, "use_relative_paths", PROP_BOOLEAN, PROP_NONE);
	RNA_def_property_boolean_sdna(prop, NULL, "flag", USER_RELPATHS);
	RNA_def_property_ui_text(prop, "Relative Paths", "Default relative path option for the file selector");
	
	prop = RNA_def_property(srna, "use_file_compression", PROP_BOOLEAN, PROP_NONE);
	RNA_def_property_boolean_sdna(prop, NULL, "flag", USER_FILECOMPRESS);
	RNA_def_property_ui_text(prop, "Compress File", "Enable file compression when saving .blend files");

	prop = RNA_def_property(srna, "use_load_ui", PROP_BOOLEAN, PROP_NONE);
	RNA_def_property_boolean_negative_sdna(prop, NULL, "flag", USER_FILENOUI);
	RNA_def_property_ui_text(prop, "Load UI", "Load user interface setup when loading .blend files");
	RNA_def_property_update(prop, 0, "rna_userdef_load_ui_update");

	prop = RNA_def_property(srna, "font_directory", PROP_STRING, PROP_DIRPATH);
	RNA_def_property_string_sdna(prop, NULL, "fontdir");
	RNA_def_property_ui_text(prop, "Fonts Directory", "The default directory to search for loading fonts");

	prop = RNA_def_property(srna, "texture_directory", PROP_STRING, PROP_DIRPATH);
	RNA_def_property_string_sdna(prop, NULL, "textudir");
	RNA_def_property_ui_text(prop, "Textures Directory", "The default directory to search for textures");

	prop = RNA_def_property(srna, "render_output_directory", PROP_STRING, PROP_DIRPATH);
	RNA_def_property_string_sdna(prop, NULL, "renderdir");
	RNA_def_property_ui_text(prop, "Render Output Directory",
	                         "The default directory for rendering output, for new scenes");

	prop = RNA_def_property(srna, "script_directory", PROP_STRING, PROP_DIRPATH);
	RNA_def_property_string_sdna(prop, NULL, "pythondir");
	RNA_def_property_ui_text(prop, "Python Scripts Directory",
	                         "Alternate script path, matching the default layout with subdirs: "
	                         "startup, addons & modules (requires restart)");
	/* TODO, editing should reset sys.path! */

	prop = RNA_def_property(srna, "i18n_branches_directory", PROP_STRING, PROP_DIRPATH);
	RNA_def_property_string_sdna(prop, NULL, "i18ndir");
	RNA_def_property_ui_text(prop, "Translation Branches Directory",
	                         "The path to the '/branches' directory of your local svn-translation copy, "
	                         "to allow translating from the UI");

	prop = RNA_def_property(srna, "sound_directory", PROP_STRING, PROP_DIRPATH);
	RNA_def_property_string_sdna(prop, NULL, "sounddir");
	RNA_def_property_ui_text(prop, "Sounds Directory", "The default directory to search for sounds");

	prop = RNA_def_property(srna, "temporary_directory", PROP_STRING, PROP_DIRPATH);
	RNA_def_property_string_sdna(prop, NULL, "tempdir");
	RNA_def_property_ui_text(prop, "Temporary Directory", "The directory for storing temporary save files");
	RNA_def_property_update(prop, 0, "rna_userdef_temp_update");

	prop = RNA_def_property(srna, "render_cache_directory", PROP_STRING, PROP_DIRPATH);
	RNA_def_property_string_sdna(prop, NULL, "render_cachedir");
	RNA_def_property_ui_text(prop, "Render Cache Path", "Where to cache raw render results");

	prop = RNA_def_property(srna, "image_editor", PROP_STRING, PROP_FILEPATH);
	RNA_def_property_string_sdna(prop, NULL, "image_editor");
	RNA_def_property_ui_text(prop, "Image Editor", "Path to an image editor");
	
	prop = RNA_def_property(srna, "animation_player", PROP_STRING, PROP_FILEPATH);
	RNA_def_property_string_sdna(prop, NULL, "anim_player");
	RNA_def_property_ui_text(prop, "Animation Player", "Path to a custom animation/frame sequence player");

	prop = RNA_def_property(srna, "animation_player_preset", PROP_ENUM, PROP_NONE);
	RNA_def_property_enum_sdna(prop, NULL, "anim_player_preset");
	RNA_def_property_enum_items(prop, anim_player_presets);
	RNA_def_property_ui_text(prop, "Animation Player Preset", "Preset configs for external animation players");
	
	/* Autosave  */

	prop = RNA_def_property(srna, "save_version", PROP_INT, PROP_NONE);
	RNA_def_property_int_sdna(prop, NULL, "versions");
	RNA_def_property_range(prop, 0, 32);
	RNA_def_property_ui_text(prop, "Save Versions",
	                         "The number of old versions to maintain in the current directory, when manually saving");

	prop = RNA_def_property(srna, "use_auto_save_temporary_files", PROP_BOOLEAN, PROP_NONE);
	RNA_def_property_boolean_sdna(prop, NULL, "flag", USER_AUTOSAVE);
	RNA_def_property_ui_text(prop, "Auto Save Temporary Files",
	                         "Automatic saving of temporary files in temp directory, uses process ID (Sculpt or edit mode data won't be saved!')");
	RNA_def_property_update(prop, 0, "rna_userdef_autosave_update");

	prop = RNA_def_property(srna, "auto_save_time", PROP_INT, PROP_NONE);
	RNA_def_property_int_sdna(prop, NULL, "savetime");
	RNA_def_property_range(prop, 1, 60);
	RNA_def_property_ui_text(prop, "Auto Save Time",
	                         "The time (in minutes) to wait between automatic temporary saves");
	RNA_def_property_update(prop, 0, "rna_userdef_autosave_update");

	prop = RNA_def_property(srna, "use_keep_session", PROP_BOOLEAN, PROP_NONE);
	RNA_def_property_boolean_sdna(prop, NULL, "uiflag2", USER_KEEP_SESSION);
	RNA_def_property_ui_text(prop, "Keep Session",
	                         "Always load session recovery and save it after quitting Blender");
	
	prop = RNA_def_property(srna, "recent_files", PROP_INT, PROP_NONE);
	RNA_def_property_range(prop, 0, 30);
	RNA_def_property_ui_text(prop, "Recent Files", "Maximum number of recently opened files to remember");

	prop = RNA_def_property(srna, "use_save_preview_images", PROP_BOOLEAN, PROP_NONE);
	RNA_def_property_boolean_sdna(prop, NULL, "flag", USER_SAVE_PREVIEWS);
	RNA_def_property_ui_text(prop, "Save Preview Images",
	                         "Enables automatic saving of preview images in the .blend file");
}

static void rna_def_userdef_addon_collection(BlenderRNA *brna, PropertyRNA *cprop)
{
	StructRNA *srna;
	FunctionRNA *func;
	PropertyRNA *parm;

	RNA_def_property_srna(cprop, "Addons");
	srna = RNA_def_struct(brna, "Addons", NULL);
	RNA_def_struct_clear_flag(srna, STRUCT_UNDO);
	RNA_def_struct_ui_text(srna, "User Add-ons", "Collection of add-ons");

	func = RNA_def_function(srna, "new", "rna_userdef_addon_new");
	RNA_def_function_flag(func, FUNC_NO_SELF);
	RNA_def_function_ui_description(func, "Add a new add-on");
	/* return type */
	parm = RNA_def_pointer(func, "addon", "Addon", "", "Add-on data");
	RNA_def_function_return(func, parm);

	func = RNA_def_function(srna, "remove", "rna_userdef_addon_remove");
	RNA_def_function_flag(func, FUNC_NO_SELF | FUNC_USE_REPORTS);
	RNA_def_function_ui_description(func, "Remove add-on");
	parm = RNA_def_pointer(func, "addon", "Addon", "", "Addon to remove");
	RNA_def_property_flag(parm, PROP_REQUIRED | PROP_NEVER_NULL | PROP_RNAPTR);
	RNA_def_property_clear_flag(parm, PROP_THICK_WRAP);
}

static void rna_def_userdef_autoexec_path_collection(BlenderRNA *brna, PropertyRNA *cprop)
{
	StructRNA *srna;
	FunctionRNA *func;
	PropertyRNA *parm;

	RNA_def_property_srna(cprop, "PathCompareCollection");
	srna = RNA_def_struct(brna, "PathCompareCollection", NULL);
	RNA_def_struct_clear_flag(srna, STRUCT_UNDO);
	RNA_def_struct_ui_text(srna, "Paths Compare", "Collection of paths");

	func = RNA_def_function(srna, "new", "rna_userdef_pathcompare_new");
	RNA_def_function_flag(func, FUNC_NO_SELF);
	RNA_def_function_ui_description(func, "Add a new path");
	/* return type */
	parm = RNA_def_pointer(func, "pathcmp", "PathCompare", "", "");
	RNA_def_function_return(func, parm);

	func = RNA_def_function(srna, "remove", "rna_userdef_pathcompare_remove");
	RNA_def_function_flag(func, FUNC_NO_SELF | FUNC_USE_REPORTS);
	RNA_def_function_ui_description(func, "Remove path");
	parm = RNA_def_pointer(func, "pathcmp", "PathCompare", "", "");
	RNA_def_property_flag(parm, PROP_REQUIRED | PROP_NEVER_NULL | PROP_RNAPTR);
	RNA_def_property_clear_flag(parm, PROP_THICK_WRAP);
}

void RNA_def_userdef(BlenderRNA *brna)
{
	StructRNA *srna;
	PropertyRNA *prop;

	static EnumPropertyItem user_pref_sections[] = {
		{USER_SECTION_INTERFACE, "INTERFACE", 0, "Interface", ""},
		{USER_SECTION_EDIT, "EDITING", 0, "Editing", ""},
		{USER_SECTION_INPUT, "INPUT", 0, "Input", ""},
		{USER_SECTION_ADDONS, "ADDONS", 0, "Add-ons", ""},
		{USER_SECTION_THEME, "THEMES", 0, "Themes", ""},
		{USER_SECTION_FILE, "FILES", 0, "File", ""},
		{USER_SECTION_SYSTEM, "SYSTEM", 0, "System", ""},
		{0, NULL, 0, NULL, NULL}
	};

	rna_def_userdef_dothemes(brna);
	rna_def_userdef_solidlight(brna);
	rna_def_userdef_walk_navigation(brna);

	srna = RNA_def_struct(brna, "UserPreferences", NULL);
	RNA_def_struct_sdna(srna, "UserDef");
	RNA_def_struct_clear_flag(srna, STRUCT_UNDO);
	RNA_def_struct_ui_text(srna, "User Preferences", "Global user preferences");

	prop = RNA_def_property(srna, "active_section", PROP_ENUM, PROP_NONE);
	RNA_def_property_enum_sdna(prop, NULL, "userpref");
	RNA_def_property_enum_items(prop, user_pref_sections);
	RNA_def_property_ui_text(prop, "Active Section",
	                         "Active section of the user preferences shown in the user interface");
	RNA_def_property_update(prop, 0, "rna_userdef_update");

	prop = RNA_def_property(srna, "themes", PROP_COLLECTION, PROP_NONE);
	RNA_def_property_collection_sdna(prop, NULL, "themes", NULL);
	RNA_def_property_struct_type(prop, "Theme");
	RNA_def_property_ui_text(prop, "Themes", "");

	prop = RNA_def_property(srna, "ui_styles", PROP_COLLECTION, PROP_NONE);
	RNA_def_property_collection_sdna(prop, NULL, "uistyles", NULL);
	RNA_def_property_struct_type(prop, "ThemeStyle");
	RNA_def_property_ui_text(prop, "Styles", "");
	
	prop = RNA_def_property(srna, "addons", PROP_COLLECTION, PROP_NONE);
	RNA_def_property_collection_sdna(prop, NULL, "addons", NULL);
	RNA_def_property_struct_type(prop, "Addon");
	RNA_def_property_ui_text(prop, "Addon", "");
	rna_def_userdef_addon_collection(brna, prop);

	prop = RNA_def_property(srna, "autoexec_paths", PROP_COLLECTION, PROP_NONE);
	RNA_def_property_collection_sdna(prop, NULL, "autoexec_paths", NULL);
	RNA_def_property_struct_type(prop, "PathCompare");
	RNA_def_property_ui_text(prop, "Autoexec Paths", "");
	rna_def_userdef_autoexec_path_collection(brna, prop);

	/* nested structs */
	prop = RNA_def_property(srna, "view", PROP_POINTER, PROP_NONE);
	RNA_def_property_flag(prop, PROP_NEVER_NULL);
	RNA_def_property_struct_type(prop, "UserPreferencesView");
	RNA_def_property_pointer_funcs(prop, "rna_UserDef_view_get", NULL, NULL, NULL);
	RNA_def_property_ui_text(prop, "View & Controls", "Preferences related to viewing data");

	prop = RNA_def_property(srna, "edit", PROP_POINTER, PROP_NONE);
	RNA_def_property_flag(prop, PROP_NEVER_NULL);
	RNA_def_property_struct_type(prop, "UserPreferencesEdit");
	RNA_def_property_pointer_funcs(prop, "rna_UserDef_edit_get", NULL, NULL, NULL);
	RNA_def_property_ui_text(prop, "Edit Methods", "Settings for interacting with Blender data");
	
	prop = RNA_def_property(srna, "inputs", PROP_POINTER, PROP_NONE);
	RNA_def_property_flag(prop, PROP_NEVER_NULL);
	RNA_def_property_struct_type(prop, "UserPreferencesInput");
	RNA_def_property_pointer_funcs(prop, "rna_UserDef_input_get", NULL, NULL, NULL);
	RNA_def_property_ui_text(prop, "Inputs", "Settings for input devices");
	
	prop = RNA_def_property(srna, "filepaths", PROP_POINTER, PROP_NONE);
	RNA_def_property_flag(prop, PROP_NEVER_NULL);
	RNA_def_property_struct_type(prop, "UserPreferencesFilePaths");
	RNA_def_property_pointer_funcs(prop, "rna_UserDef_filepaths_get", NULL, NULL, NULL);
	RNA_def_property_ui_text(prop, "File Paths", "Default paths for external files");
	
	prop = RNA_def_property(srna, "system", PROP_POINTER, PROP_NONE);
	RNA_def_property_flag(prop, PROP_NEVER_NULL);
	RNA_def_property_struct_type(prop, "UserPreferencesSystem");
	RNA_def_property_pointer_funcs(prop, "rna_UserDef_system_get", NULL, NULL, NULL);
	RNA_def_property_ui_text(prop, "System & OpenGL", "Graphics driver and operating system settings");
	
	rna_def_userdef_view(brna);
	rna_def_userdef_edit(brna);
	rna_def_userdef_input(brna);
	rna_def_userdef_filepaths(brna);
	rna_def_userdef_system(brna);
	rna_def_userdef_addon(brna);
	rna_def_userdef_addon_pref(brna);
	rna_def_userdef_pathcompare(brna);
	
}

#endif<|MERGE_RESOLUTION|>--- conflicted
+++ resolved
@@ -159,53 +159,6 @@
 	BLF_cache_clear();
 	BLT_lang_set(NULL);
 	UI_reinit_font();
-}
-
-<<<<<<< HEAD
-static void update_cb(PBVHNode *node, void *UNUSED(rebuild))
-{
-	BKE_pbvh_node_mark_rebuild_draw(node);
-}
-
-static void rna_userdef_vbo_update(Main *bmain, Scene *UNUSED(scene), PointerRNA *UNUSED(ptr))
-{
-	Object *ob;
-	
-	for (ob = bmain->object.first; ob; ob = ob->id.next) {
-		GPU_drawobject_free(ob->derivedFinal);
-
-		if (ob->sculpt && ob->sculpt->pbvh) {
-			BKE_pbvh_search_callback(ob->sculpt->pbvh, NULL, NULL, update_cb, NULL);
-		}
-	}
-	GPU_buffer_multires_free(false);
-=======
-static void rna_userdef_show_manipulator_update(Main *bmain, Scene *scene, PointerRNA *ptr)
-{
-	UserDef *userdef = (UserDef *)ptr->data;
-
-	/* lame, loop over all views and set */
-	bScreen *sc;
-	ScrArea *sa;
-	SpaceLink *sl;
-
-	/* from scene copy to the other views */
-	for (sc = bmain->screen.first; sc; sc = sc->id.next) {
-		for (sa = sc->areabase.first; sa; sa = sa->next) {
-			for (sl = sa->spacedata.first; sl; sl = sl->next) {
-				if (sl->spacetype == SPACE_VIEW3D) {
-					View3D *v3d = (View3D *)sl;
-					if (userdef->tw_flag & V3D_USE_MANIPULATOR)
-						v3d->twflag |= V3D_USE_MANIPULATOR;
-					else
-						v3d->twflag &= ~V3D_USE_MANIPULATOR;
-				}
-			}
-		}
-	}
-	
-	rna_userdef_update(bmain, scene, ptr);
->>>>>>> 4ff0126e
 }
 
 
