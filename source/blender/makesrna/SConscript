--- conflicted
+++ resolved
@@ -135,15 +135,13 @@
 if env['WITH_BF_JACK']:
     defs.append('WITH_JACK')
 
-<<<<<<< HEAD
+if env['WITH_BF_FREESTYLE']:
+    defs.append('WITH_FREESTYLE')
+    incs += ' ../freestyle'
+
 if env['WITH_BF_OPENSUBDIV']:
     incs += ' #/intern/opensubdiv'
     defs.append('WITH_OPENSUBDIV')
-=======
-if env['WITH_BF_FREESTYLE']:
-    defs.append('WITH_FREESTYLE')
-    incs += ' ../freestyle'
->>>>>>> fa823dc8
 
 if env['OURPLATFORM'] == 'linux':
     cflags='-pthread'
