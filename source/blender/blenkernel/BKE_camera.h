--- conflicted
+++ resolved
@@ -123,16 +123,14 @@
 bool BKE_camera_view_frame_fit_to_coords(struct Scene *scene, float (*cos)[3], int num_cos,
                                          struct Object *camera_ob, float r_co[3], float *r_scale);
 
-<<<<<<< HEAD
+void BKE_camera_to_gpu_dof(struct Object *camera, struct GPUFXSettings *r_fx_settings);
+
 void BKE_camera_view_matrix(struct RenderData *rd, struct Object *camera, const bool is_left, float r_viewmat[4][4]);
 void BKE_camera_model_matrix(struct RenderData *rd, struct Object *camera, const char *viewname, float r_modelmat[4][4]);
 struct Object *BKE_camera_render(struct Scene *scene, struct Object *camera, const char *viewname);
 float BKE_camera_shift_x(struct RenderData *rd, struct Object *camera, const char *viewname);
 void BKE_camera_params_stereo3d(struct RenderData *rd, struct CameraParams *params, struct Object *camera, const char *viewname);
-=======
-void BKE_camera_to_gpu_dof(struct Object *camera, struct GPUFXSettings *r_fx_settings);
 
->>>>>>> 90a9415c
 #ifdef __cplusplus
 }
 #endif
