--- conflicted
+++ resolved
@@ -847,14 +847,9 @@
 	ob->init_state=1;
 	ob->state=1;
 	/* ob->pad3 == Contact Processing Threshold */
-<<<<<<< HEAD
-	ob->m_contactProcessingThreshold = 1.;
-	ob->obstacleRad = 1.;
-	ob->col_group = ob->col_mask = 1;
-=======
 	ob->m_contactProcessingThreshold = 1.0f;
 	ob->obstacleRad = 1.0f;
->>>>>>> a667492d
+	ob->col_group = ob->col_mask = 1;
 	
 	/* NT fluid sim defaults */
 	ob->fluidsimSettings = NULL;
