--- conflicted
+++ resolved
@@ -3206,11 +3206,7 @@
 		BKE_image_user_file_path(&iuser_t, ima, str);
 
 		/* FIXME: make several stream accessible in image editor, too*/
-<<<<<<< HEAD
-		ima->anim = openanim(str, IB_rect, 0, ima->colorspace_settings.name);
-=======
 		ia->anim = openanim(str, flags, 0, ima->colorspace_settings.name);
->>>>>>> d60ff6c1
 
 		/* let's initialize this user */
 		if (ia->anim && iuser && iuser->frames == 0)
