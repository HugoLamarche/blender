/** 
 * $Id$
 * 
 * ***** BEGIN GPL LICENSE BLOCK *****
 *
 * This program is free software; you can redistribute it and/or
 * modify it under the terms of the GNU General Public License
 * as published by the Free Software Foundation; either version 2
 * of the License, or (at your option) any later version.
 *
 * This program is distributed in the hope that it will be useful,
 * but WITHOUT ANY WARRANTY; without even the implied warranty of
 * MERCHANTABILITY or FITNESS FOR A PARTICULAR PURPOSE.  See the
 * GNU General Public License for more details.
 *
 * You should have received a copy of the GNU General Public License
 * along with this program; if not, write to the Free Software Foundation,
 * Inc., 59 Temple Place - Suite 330, Boston, MA  02111-1307, USA.
 *
 * The Original Code is Copyright (C) 2001-2002 by NaN Holding BV.
 * All rights reserved.
 *
 * The Original Code is: all of this file.
 *
 * Contributor(s): none yet.
 *
 * ***** END GPL LICENSE BLOCK *****
 */

/*
 *  Contains management of ID's and libraries
 *  allocate and free of all library data
 * 
 */


#include <stdio.h>
#include <ctype.h>
#include <string.h>
#include <stdlib.h>

#ifdef HAVE_CONFIG_H
#include <config.h>
#endif

#include "MEM_guardedalloc.h"

/* all types are needed here, in order to do memory operations */
#include "DNA_ID.h"
#include "DNA_listBase.h"
#include "DNA_scene_types.h"
#include "DNA_object_types.h"
#include "DNA_mesh_types.h"
#include "DNA_lattice_types.h"
#include "DNA_curve_types.h"
#include "DNA_meta_types.h"
#include "DNA_material_types.h"
#include "DNA_texture_types.h"
#include "DNA_image_types.h"
#include "DNA_wave_types.h"
#include "DNA_lamp_types.h"
#include "DNA_camera_types.h"
#include "DNA_ipo_types.h"
#include "DNA_key_types.h"
#include "DNA_world_types.h"
#include "DNA_screen_types.h"
#include "DNA_vfont_types.h"
#include "DNA_text_types.h"
#include "DNA_sound_types.h"
#include "DNA_group_types.h"
#include "DNA_armature_types.h"
#include "DNA_action_types.h"
#include "DNA_userdef_types.h"
#include "DNA_node_types.h"
#include "DNA_nla_types.h"
#include "DNA_effect_types.h"
#include "DNA_brush_types.h"
#include "DNA_particle_types.h"
#include "DNA_windowmanager_types.h"

#include "BLI_blenlib.h"
#include "BLI_dynstr.h"

#include "BKE_library.h"
#include "BKE_main.h"
#include "BKE_global.h"
#include "BKE_sound.h"
#include "BKE_object.h"
#include "BKE_screen.h"
#include "BKE_script.h"
#include "BKE_mesh.h"
#include "BKE_material.h"
#include "BKE_curve.h"
#include "BKE_mball.h"
#include "BKE_text.h"
#include "BKE_texture.h"
#include "BKE_scene.h"
#include "BKE_icons.h"
#include "BKE_image.h"
#include "BKE_ipo.h"
#include "BKE_key.h"
#include "BKE_world.h"
#include "BKE_font.h"
#include "BKE_group.h"
#include "BKE_lattice.h"
#include "BKE_armature.h"
#include "BKE_action.h"
#include "BKE_node.h"
#include "BKE_effect.h"
#include "BKE_brush.h"
#include "BKE_idprop.h"
#include "BKE_particle.h"

<<<<<<< HEAD
//XXX #include "BPI_script.h"
=======
#include "DNA_space_types.h"
>>>>>>> 7e4db234

#define MAX_IDPUP		60	/* was 24 */

/* ************* general ************************ */

void id_lib_extern(ID *id)
{
	if(id) {
		if(id->flag & LIB_INDIRECT) {
			id->flag -= LIB_INDIRECT;
			id->flag |= LIB_EXTERN;
		}
	}
}

void id_us_plus(ID *id)
{
	if(id) {
		id->us++;
		if(id->flag & LIB_INDIRECT) {
			id->flag -= LIB_INDIRECT;
			id->flag |= LIB_EXTERN;
		}
	}
}

ListBase *wich_libbase(Main *mainlib, short type)
{
	switch( type ) {
		case ID_SCE:
			return &(mainlib->scene);
		case ID_LI:
			return &(mainlib->library);
		case ID_OB:
			return &(mainlib->object);
		case ID_ME:
			return &(mainlib->mesh);
		case ID_CU:
			return &(mainlib->curve);
		case ID_MB:
			return &(mainlib->mball);
		case ID_MA:
			return &(mainlib->mat);
		case ID_TE:
			return &(mainlib->tex);
		case ID_IM:
			return &(mainlib->image);
		case ID_WV:
			return &(mainlib->wave);
		case ID_LT:
			return &(mainlib->latt);
		case ID_LA:
			return &(mainlib->lamp);
		case ID_CA:
			return &(mainlib->camera);
		case ID_IP:
			return &(mainlib->ipo);
		case ID_KE:
			return &(mainlib->key);
		case ID_WO:
			return &(mainlib->world);
		case ID_SCR:
			return &(mainlib->screen);
		case ID_VF:
			return &(mainlib->vfont);
		case ID_TXT:
			return &(mainlib->text);
		case ID_SCRIPT:
			return &(mainlib->script);
		case ID_SO:
			return &(mainlib->sound);
		case ID_GR:
			return &(mainlib->group);
		case ID_AR:
			return &(mainlib->armature);
		case ID_AC:
			return &(mainlib->action);
		case ID_NT:
			return &(mainlib->nodetree);
		case ID_BR:
			return &(mainlib->brush);
		case ID_PA:
			return &(mainlib->particle);
		case ID_WM:
			return &(mainlib->wm);
	}
	return 0;
}

/* Flag all ids in listbase */
void flag_listbase_ids(ListBase *lb, short flag, short value)
{
	ID *id;
	if (value) {
		for(id= lb->first; id; id= id->next) id->flag |= flag;
	} else {
		flag = ~flag;
		for(id= lb->first; id; id= id->next) id->flag &= flag;
	}
}

/* Flag all ids in listbase */
void flag_all_listbases_ids(short flag, short value)
{
	ListBase *lbarray[MAX_LIBARRAY];
	int a;
	a= set_listbasepointers(G.main, lbarray);
	while(a--)	flag_listbase_ids(lbarray[a], flag, value);
}


/* note: MAX_LIBARRAY define should match this code */
int set_listbasepointers(Main *main, ListBase **lb)
{
	int a = 0;

	/* BACKWARDS! also watch order of free-ing! (mesh<->mat) */

	lb[a++]= &(main->ipo);
	lb[a++]= &(main->key);
	lb[a++]= &(main->nodetree);
	lb[a++]= &(main->image);
	lb[a++]= &(main->tex);
	lb[a++]= &(main->mat);
	lb[a++]= &(main->vfont);
	
	/* Important!: When adding a new object type,
	 * the specific data should be inserted here 
	 */

	lb[a++]= &(main->armature);
	lb[a++]= &(main->action);

	lb[a++]= &(main->mesh);
	lb[a++]= &(main->curve);
	lb[a++]= &(main->mball);

	lb[a++]= &(main->wave);
	lb[a++]= &(main->latt);
	lb[a++]= &(main->lamp);
	lb[a++]= &(main->camera);
	
	lb[a++]= &(main->text);
	lb[a++]= &(main->sound);
	lb[a++]= &(main->group);
	lb[a++]= &(main->brush);
	lb[a++]= &(main->script);
	lb[a++]= &(main->particle);
	
<<<<<<< HEAD
	lb[22]= &(main->world);
	lb[23]= &(main->screen);
	lb[24]= &(main->object);
	lb[25]= &(main->scene);
	lb[26]= &(main->library);
	lb[27]= &(main->wm);
	
	lb[28]= NULL;

	return 28;
=======
	lb[a++]= &(main->world);
	lb[a++]= &(main->screen);
	lb[a++]= &(main->object);
	lb[a++]= &(main->scene);
	lb[a++]= &(main->library);
	
	lb[a]= NULL;

	return a;
>>>>>>> 7e4db234
}

/* *********** ALLOC AND FREE *****************
  
free_libblock(ListBase *lb, ID *id )
	provide a list-basis and datablock, but only ID is read

void *alloc_libblock(ListBase *lb, type, name)
	inserts in list and returns a new ID

 ***************************** */

static ID *alloc_libblock_notest(short type)
{
	ID *id= NULL;
	
	switch( type ) {
		case ID_SCE:
			id= MEM_callocN(sizeof(Scene), "scene");
			break;
		case ID_LI:
			id= MEM_callocN(sizeof(Library), "library");
			break;
		case ID_OB:
			id= MEM_callocN(sizeof(Object), "object");
			break;
		case ID_ME:
			id= MEM_callocN(sizeof(Mesh), "mesh");
			break;
		case ID_CU:
			id= MEM_callocN(sizeof(Curve), "curve");
			break;
		case ID_MB:
			id= MEM_callocN(sizeof(MetaBall), "mball");
			break;
		case ID_MA:
			id= MEM_callocN(sizeof(Material), "mat");
			break;
		case ID_TE:
			id= MEM_callocN(sizeof(Tex), "tex");
			break;
		case ID_IM:
			id= MEM_callocN(sizeof(Image), "image");
			break;
		case ID_WV:
			id= MEM_callocN(sizeof(Wave), "wave");
			break;
		case ID_LT:
			id= MEM_callocN(sizeof(Lattice), "latt");
			break;
		case ID_LA:
			id= MEM_callocN(sizeof(Lamp), "lamp");
			break;
		case ID_CA:
			id= MEM_callocN(sizeof(Camera), "camera");
			break;
		case ID_IP:
			id= MEM_callocN(sizeof(Ipo), "ipo");
			break;
		case ID_KE:
			id= MEM_callocN(sizeof(Key), "key");
			break;
		case ID_WO:
			id= MEM_callocN(sizeof(World), "world");
			break;
		case ID_SCR:
			id= MEM_callocN(sizeof(bScreen), "screen");
			break;
		case ID_VF:
			id= MEM_callocN(sizeof(VFont), "vfont");
			break;
		case ID_TXT:
			id= MEM_callocN(sizeof(Text), "text");
			break;
		case ID_SCRIPT:
			//XXX id= MEM_callocN(sizeof(Script), "script");
			break;
		case ID_SO:
			id= MEM_callocN(sizeof(bSound), "sound");
			break;
		case ID_GR:
			id= MEM_callocN(sizeof(Group), "group");
			break;
		case ID_AR:
			id = MEM_callocN(sizeof(bArmature), "armature");
			break;
		case ID_AC:
			id = MEM_callocN(sizeof(bAction), "action");
			break;
		case ID_NT:
			id = MEM_callocN(sizeof(bNodeTree), "nodetree");
			break;
		case ID_BR:
			id = MEM_callocN(sizeof(Brush), "brush");
			break;
		case ID_PA:
			id = MEM_callocN(sizeof(ParticleSettings), "ParticleSettings");
  			break;
		case ID_WM:
			id = MEM_callocN(sizeof(wmWindowManager), "Window manager");
  			break;
	}
	return id;
}

/* used everywhere in blenkernel and text.c */
void *alloc_libblock(ListBase *lb, short type, const char *name)
{
	ID *id= NULL;
	
	id= alloc_libblock_notest(type);
	if(id) {
		BLI_addtail(lb, id);
		id->us= 1;
		id->icon_id = 0;
		*( (short *)id->name )= type;
		new_id(lb, id, name);
		/* alphabetic insterion: is in new_id */
	}
	return id;
}

/* GS reads the memory pointed at in a specific ordering. 
   only use this definition, makes little and big endian systems
   work fine, in conjunction with MAKE_ID */

/* from blendef: */
#define GS(a)	(*((short *)(a)))

/* used everywhere in blenkernel and text.c */
void *copy_libblock(void *rt)
{
	ID *idn, *id;
	ListBase *lb;
	char *cp, *cpn;
	int idn_len;
	
	id= rt;

	lb= wich_libbase(G.main, GS(id->name));
	idn= alloc_libblock(lb, GS(id->name), id->name+2);
	
	if(idn==NULL) {
		printf("ERROR: Illegal ID name for %s (Crashing now)\n", id->name);
	}
	
	idn_len= MEM_allocN_len(idn);
	if(idn_len - sizeof(ID) > 0) {
		cp= (char *)id;
		cpn= (char *)idn;
		memcpy(cpn+sizeof(ID), cp+sizeof(ID), idn_len - sizeof(ID));
	}
	
	id->newid= idn;
	idn->flag |= LIB_NEW;
	if (id->properties) idn->properties = IDP_CopyProperty(id->properties);

	return idn;
}

static void free_library(Library *lib)
{
    /* no freeing needed for libraries yet */
}

static void (*free_windowmanager_cb)(bContext *, wmWindowManager *)= NULL;

void set_free_windowmanager_cb(void (*func)(bContext *C, wmWindowManager *) )
{
	free_windowmanager_cb= func;
}

/* used in headerbuttons.c image.c mesh.c screen.c sound.c and library.c */
void free_libblock(ListBase *lb, void *idv)
{
	ID *id= idv;
	
	switch( GS(id->name) ) {	/* GetShort from util.h */
		case ID_SCE:
			free_scene((Scene *)id);
			break;
		case ID_LI:
			free_library((Library *)id);
			break;
		case ID_OB:
			free_object((Object *)id);
			break;
		case ID_ME:
			free_mesh((Mesh *)id);
			break;
		case ID_CU:
			free_curve((Curve *)id);
			break;
		case ID_MB:
			free_mball((MetaBall *)id);
			break;
		case ID_MA:
			free_material((Material *)id);
			break;
		case ID_TE:
			free_texture((Tex *)id);
			break;
		case ID_IM:
			free_image((Image *)id);
			break;
		case ID_WV:
			/* free_wave(id); */
			break;
		case ID_LT:
			free_lattice((Lattice *)id);
			break;
		case ID_LA:
			free_lamp((Lamp *)id);
			break;
		case ID_CA:
			free_camera((Camera*) id);
			break;
		case ID_IP:
			free_ipo((Ipo *)id);
			break;
		case ID_KE:
			free_key((Key *)id);
			break;
		case ID_WO:
			free_world((World *)id);
			break;
		case ID_SCR:
			free_screen((bScreen *)id);
			break;
		case ID_VF:
			free_vfont((VFont *)id);
			break;
		case ID_TXT:
			free_text((Text *)id);
			break;
		case ID_SCRIPT:
			//XXX free_script((Script *)id);
			break;
		case ID_SO:
			sound_free_sound((bSound *)id);
			break;
		case ID_GR:
			free_group((Group *)id);
			break;
		case ID_AR:
			free_armature((bArmature *)id);
			break;
		case ID_AC:
			free_action((bAction *)id);
			break;
		case ID_NT:
			ntreeFreeTree((bNodeTree *)id);
			break;
		case ID_BR:
			free_brush((Brush *)id);
			break;
		case ID_PA:
			psys_free_settings((ParticleSettings *)id);
			break;
		case ID_WM:
			if(free_windowmanager_cb)
				free_windowmanager_cb(NULL, (wmWindowManager *)id);
			break;
	}

	if (id->properties) {
		IDP_FreeProperty(id->properties);
		MEM_freeN(id->properties);
	}
	BLI_remlink(lb, id);
	MEM_freeN(id);

}

void free_libblock_us(ListBase *lb, void *idv)		/* test users */
{
	ID *id= idv;
	
	id->us--;

	if(id->us<0) {
		if(id->lib) printf("ERROR block %s %s users %d\n", id->lib->name, id->name, id->us);
		else printf("ERROR block %s users %d\n", id->name, id->us);
	}
	if(id->us==0) {
		if( GS(id->name)==ID_OB ) unlink_object((Object *)id);
		
		free_libblock(lb, id);
	}
}


void free_main(Main *mainvar)
{
	/* also call when reading a file, erase all, etc */
	ListBase *lbarray[MAX_LIBARRAY];
	int a;

	a= set_listbasepointers(mainvar, lbarray);
	while(a--) {
		ListBase *lb= lbarray[a];
		ID *id;
		
		while ( (id= lb->first) ) {
			free_libblock(lb, id);
		}
	}

	MEM_freeN(mainvar);
}

/* ***************** ID ************************ */


ID *find_id(char *type, char *name)		/* type: "OB" or "MA" etc */
{
	ID *id;
	ListBase *lb;
	
	lb= wich_libbase(G.main, GS(type));
	
	id= lb->first;
	while(id) {
		if(id->name[2]==name[0] && strcmp(id->name+2, name)==0 ) 
			return id;
		id= id->next;
	}
	return 0;
}

static void get_flags_for_id(ID *id, char *buf) 
{
	int isfake= id->flag & LIB_FAKEUSER;
	int isnode=0;
		/* Writeout the flags for the entry, note there
		 * is a small hack that writes 5 spaces instead
		 * of 4 if no flags are displayed... this makes
		 * things usually line up ok - better would be
		 * to have that explicit, oh well - zr
		 */

	if(GS(id->name)==ID_MA)
		isnode= ((Material *)id)->use_nodes;
	
	if (id->us<0)
		sprintf(buf, "-1W ");
	else if (!id->lib && !isfake && id->us && !isnode)
		sprintf(buf, "     ");
	else if(isnode)
		sprintf(buf, "%c%cN%c ", id->lib?'L':' ', isfake?'F':' ', (id->us==0)?'O':' ');
	else
		sprintf(buf, "%c%c%c ", id->lib?'L':' ', isfake?'F':' ', (id->us==0)?'O':' ');
}

#define IDPUP_NO_VIEWER 1

static void IDnames_to_dyn_pupstring(DynStr *pupds, ListBase *lb, ID *link, short *nr, int hideflag)
{
	int i, nids= BLI_countlist(lb);
		
	if (nr) *nr= -1;
	
	if (nr && nids>MAX_IDPUP) {
		BLI_dynstr_append(pupds, "DataBrowse %x-2");
		*nr= -2;
	} else {
		ID *id;
		
		for (i=0, id= lb->first; id; id= id->next, i++) {
			char buf[32];
			
			if (nr && id==link) *nr= i+1;

			if (U.uiflag & USER_HIDE_DOT && id->name[2]=='.')
				continue;
			if (hideflag & IDPUP_NO_VIEWER)
				if (GS(id->name)==ID_IM)
					if ( ((Image *)id)->source==IMA_SRC_VIEWER )
						continue;
			
			get_flags_for_id(id, buf);
				
			BLI_dynstr_append(pupds, buf);
			BLI_dynstr_append(pupds, id->name+2);
			sprintf(buf, "%%x%d", i+1);
			BLI_dynstr_append(pupds, buf);
			
			/* icon */
			switch(GS(id->name))
			{
			case ID_MA: /* fall through */
			case ID_TE: /* fall through */
			case ID_IM: /* fall through */
			case ID_WO: /* fall through */
			case ID_LA: /* fall through */
				sprintf(buf, "%%i%d", BKE_icon_getid(id) );
				BLI_dynstr_append(pupds, buf);
				break;
			default:
				break;
			}
			
			if(id->next)
				BLI_dynstr_append(pupds, "|");
		}
	}
}

	/* Silly routine, the only difference between the one
	 * above is that it only adds items with a matching
	 * blocktype... this should be unified somehow... - zr
	 */
static void IPOnames_to_dyn_pupstring(DynStr *pupds, ListBase *lb, ID *link, short *nr, int blocktype)
{
	ID *id;
	int i, nids;
	
	for (id= lb->first, nids= 0; id; id= id->next) {
		Ipo *ipo= (Ipo*) id;
		
		if (ipo->blocktype==blocktype)
			nids++;
	}
	
	if (nids>MAX_IDPUP) {
		BLI_dynstr_append(pupds, "DataBrowse %x-2");
	} else {
		for (i=0, id= lb->first; id; id= id->next) {
			Ipo *ipo= (Ipo*) id;
			
			if (ipo->blocktype==blocktype) {
				char buf[32];
			
				if (id==link)
					*nr= i+1;
					
				if (U.uiflag & USER_HIDE_DOT && id->name[2]=='.')
					continue;

				get_flags_for_id(id, buf);
				
				BLI_dynstr_append(pupds, buf);
				BLI_dynstr_append(pupds, id->name+2);
				sprintf(buf, "%%x%d", i+1);
				BLI_dynstr_append(pupds, buf);
				
				if(id->next)
					BLI_dynstr_append(pupds, "|");
				
				i++;
			}
		}
	}
}

/* used by headerbuttons.c buttons.c editobject.c editseq.c */
/* if nr==NULL no MAX_IDPUP, this for non-header browsing */
void IDnames_to_pupstring(char **str, char *title, char *extraops, ListBase *lb, ID *link, short *nr)
{
	DynStr *pupds= BLI_dynstr_new();

	if (title) {
		BLI_dynstr_append(pupds, title);
		BLI_dynstr_append(pupds, "%t|");
	}
	
	if (extraops) {
		BLI_dynstr_append(pupds, extraops);
		if (BLI_dynstr_get_len(pupds))
			BLI_dynstr_append(pupds, "|");
	}

	IDnames_to_dyn_pupstring(pupds, lb, link, nr, 0);
	
	*str= BLI_dynstr_get_cstring(pupds);
	BLI_dynstr_free(pupds);
}

/* skips viewer images */
void IMAnames_to_pupstring(char **str, char *title, char *extraops, ListBase *lb, ID *link, short *nr)
{
	DynStr *pupds= BLI_dynstr_new();
	
	if (title) {
		BLI_dynstr_append(pupds, title);
		BLI_dynstr_append(pupds, "%t|");
	}
	
	if (extraops) {
		BLI_dynstr_append(pupds, extraops);
		if (BLI_dynstr_get_len(pupds))
			BLI_dynstr_append(pupds, "|");
	}
	
	IDnames_to_dyn_pupstring(pupds, lb, link, nr, IDPUP_NO_VIEWER);
	
	*str= BLI_dynstr_get_cstring(pupds);
	BLI_dynstr_free(pupds);
}


/* only used by headerbuttons.c */
void IPOnames_to_pupstring(char **str, char *title, char *extraops, ListBase *lb, ID *link, short *nr, int blocktype)
{
	DynStr *pupds= BLI_dynstr_new();
	
	if (title) {
		BLI_dynstr_append(pupds, title);
		BLI_dynstr_append(pupds, "%t|");
	}
	
	if (extraops) {
		BLI_dynstr_append(pupds, extraops);
		if (BLI_dynstr_get_len(pupds))
			BLI_dynstr_append(pupds, "|");
	}

	IPOnames_to_dyn_pupstring(pupds, lb, link, nr, blocktype);	
	
	*str= BLI_dynstr_get_cstring(pupds);
	BLI_dynstr_free(pupds);
}

/* used by buttons.c library.c mball.c */
void splitIDname(char *name, char *left, int *nr)
{
	int a;
	
	*nr= 0;
	strncpy(left, name, 21);
	
	a= strlen(name);
	if(a>1 && name[a-1]=='.') return;
	
	while(a--) {
		if( name[a]=='.' ) {
			left[a]= 0;
			*nr= atol(name+a+1);
			return;
		}
		if( isdigit(name[a])==0 ) break;
		
		left[a]= 0;
	}
	strcpy(left, name);	
}

static void sort_alpha_id(ListBase *lb, ID *id)
{
	ID *idtest;
	
	/* insert alphabetically */
	if(lb->first!=lb->last) {
		BLI_remlink(lb, id);
		
		idtest= lb->first;
		while(idtest) {
			if(BLI_strcasecmp(idtest->name, id->name)>0 || idtest->lib) {
				BLI_insertlinkbefore(lb, idtest, id);
				break;
			}
			idtest= idtest->next;
		}
		/* as last */
		if(idtest==0) {
			BLI_addtail(lb, id);
		}
	}
	
}

/* 
 * Check to see if an ID name is already used, and find a new one if so.
 * Return 1 if created a new name (returned in name).
 *
 * Normally the ID that's being check is already in the ListBase, so ID *id
 * points at the new entry.  The Python Library module needs to know what
 * the name of a datablock will be before it is appended; in this case ID *id
 * id is NULL;
 */

int check_for_dupid(ListBase *lb, ID *id, char *name)
{
	ID *idtest;
	int nr= 0, nrtest, a;
	const int maxtest=32;
	char left[32], leftest[32], in_use[32];
	
	/* make sure input name is terminated properly */
	if( strlen(name) > 21 ) name[21]= 0;

	while (1) {

		/* phase 1: id already exists? */
		for( idtest = lb->first; idtest; idtest = idtest->next ) {
				/* if idtest is not a lib */ 
			if( id != idtest && idtest->lib == NULL ) {
				/* do not test alphabetic! */
				/* optimized */
				if( idtest->name[2] == name[0] ) {
					if(strcmp(name, idtest->name+2)==0) break;
				}
			}
		}

		/* if there is no double, done */
		if( idtest == NULL ) return 0;

		/* we have a dup; need to make a new name */
		/* quick check so we can reuse one of first 32 ids if vacant */
		memset(in_use, 0, maxtest);

		/* get name portion, number portion ("name.number") */
		splitIDname( name, left, &nr);

		/* if new name will be too long, truncate it */
		if(nr>999 && strlen(left)>16) left[16]= 0;
		else if(strlen(left)>17) left[17]= 0;

		for( idtest = lb->first; idtest; idtest = idtest->next ) {
			if( id != idtest && idtest->lib == NULL ) {
				splitIDname(idtest->name+2, leftest, &nrtest);
				/* if base names match... */
				/* optimized */
				if( *left == *leftest && strcmp(left, leftest)==0 ) {
					if(nrtest < maxtest)
						in_use[nrtest]= 1;	/* mark as used */
					if(nr <= nrtest)
						nr= nrtest+1;		/* track largest unused */
				}
			}
		}

		/* decide which value of nr to use */
		for(a=0; a<maxtest; a++) {
			if(a>=nr) break;	/* stop when we've check up to biggest */
			if( in_use[a]==0 ) { /* found an unused value */
				nr = a;
				break;
			}
		}

		/* if non-numbered name was not in use, reuse it */
		if(nr==0) strcpy( name, left );
		else {
			if(nr > 999 && strlen(left) > 16) {
				/* this would overflow name buffer */
				left[16] = 0;
				strcpy( name, left );
				continue;
			}
			/* this format specifier is from hell... */
			sprintf(name, "%s.%.3d", left, nr);
		}
		return 1;
	}
}

/*
 * Only for local blocks: external en indirect blocks already have a
 * unique ID.
 *
 * return 1: created a new name
 */

int new_id(ListBase *lb, ID *id, const char *tname)
{
	int result;
	char name[22];
	
	/* if library, don't rename */
	if(id->lib) return 0;

	/* if no libdata given, look up based on ID */
	if(lb==NULL) lb= wich_libbase(G.main, GS(id->name));

	if(tname==0) {	/* if no name given, use name of current ID */
		strncpy(name, id->name+2, 21);
		result= strlen(id->name+2);
	}
	else { /* else make a copy (tname args can be const) */
		strncpy(name, tname, 21);
		result= strlen(tname);
	}

	/* if result > 21, strncpy don't put the final '\0' to name. */
	if( result >= 21 ) name[21]= 0;

	result = check_for_dupid( lb, id, name );
	strcpy( id->name+2, name );

	/* This was in 2.43 and previous releases
	 * however all data in blender should be sorted, not just duplicate names
	 * sorting should not hurt, but noting just incause it alters the way other
	 * functions work, so sort every time */
	/* if( result )
		sort_alpha_id(lb, id);*/
	
	sort_alpha_id(lb, id);
	
	return result;
}

/* next to indirect usage in read/writefile also in editobject.c scene.c */
void clear_id_newpoins()
{
	ListBase *lbarray[MAX_LIBARRAY];
	ID *id;
	int a;

	a= set_listbasepointers(G.main, lbarray);
	while(a--) {
		id= lbarray[a]->first;
		while(id) {
			id->newid= 0;
			id->flag &= ~LIB_NEW;
			id= id->next;
		}
	}
}

/* only for library fixes */
static void image_fix_relative_path(Image *ima)
{
	if(ima->id.lib==NULL) return;
	if(strncmp(ima->name, "//", 2)==0) {
		BLI_convertstringcode(ima->name, ima->id.lib->filename);
		BLI_makestringcode(G.sce, ima->name);
	}
}

#define LIBTAG(a)	if(a && a->id.lib) {a->id.flag &=~LIB_INDIRECT; a->id.flag |= LIB_EXTERN;}

static void lib_indirect_test_id(ID *id)
{
	
	if(id->lib)
		return;

	if(GS(id->name)==ID_OB) {		
		Object *ob= (Object *)id;
		bActionStrip *strip;
		Mesh *me;

		int a;

		for (strip=ob->nlastrips.first; strip; strip=strip->next){
			LIBTAG(strip->object); 
			LIBTAG(strip->act);
			LIBTAG(strip->ipo);
		}
	
		for(a=0; a<ob->totcol; a++) {
			LIBTAG(ob->mat[a]);
		}
	
		LIBTAG(ob->dup_group);
		LIBTAG(ob->proxy);
		
		me= ob->data;
		LIBTAG(me);
	}
}


/* if lib!=NULL, only all from lib local */
void all_local(Library *lib, int untagged_only)
{
	ListBase *lbarray[MAX_LIBARRAY], tempbase={0, 0};
	ID *id, *idn;
	int a;

	a= set_listbasepointers(G.main, lbarray);
	while(a--) {
		id= lbarray[a]->first;
		
		while(id) {
			id->newid= NULL;
			idn= id->next;		/* id is possibly being inserted again */
			
			/* The check on the second line (LIB_APPEND_TAG) is done so its
			 * possible to tag data you dont want to be made local, used for
			 * appending data, so any libdata alredy linked wont become local
			 * (very nasty to discover all your links are lost after appending)  
			 * */
			if(id->flag & (LIB_EXTERN|LIB_INDIRECT|LIB_NEW) &&
			  (untagged_only==0 || !(id->flag & LIB_APPEND_TAG)))
			{
				if(lib==NULL || id->lib==lib) {
					id->flag &= ~(LIB_EXTERN|LIB_INDIRECT|LIB_NEW);

					if(id->lib) {
						/* relative file patch */
						if(GS(id->name)==ID_IM)
							image_fix_relative_path((Image *)id);
						
						id->lib= NULL;
						new_id(lbarray[a], id, 0);	/* new_id only does it with double names */
						sort_alpha_id(lbarray[a], id);
					}
				}
			}
			id= idn;
		}
		
		/* patch2: make it aphabetically */
		while( (id=tempbase.first) ) {
			BLI_remlink(&tempbase, id);
			BLI_addtail(lbarray[a], id);
			new_id(lbarray[a], id, 0);
		}
	}

	/* patch 3: make sure library data isn't indirect falsely... */
	a= set_listbasepointers(G.main, lbarray);
	while(a--) {
		for(id= lbarray[a]->first; id; id=id->next)
			lib_indirect_test_id(id);
	}
}


void test_idbutton(char *name)
{
	/* called from buttons: when name already exists: call new_id */
	ListBase *lb;
	ID *idtest;
	

	lb= wich_libbase(G.main, GS(name-2) );
	if(lb==0) return;
	
	/* search for id */
	idtest= lb->first;
	while(idtest) {
		if( strcmp(idtest->name+2, name)==0) break;
		idtest= idtest->next;
	}

	if(idtest) if( new_id(lb, idtest, name)==0 ) sort_alpha_id(lb, idtest);
}

void rename_id(ID *id, char *name)
{
	ListBase *lb;
	
	strncpy(id->name+2, name, 21);
	lb= wich_libbase(G.main, GS(id->name) );
	
	new_id(lb, id, name);				
}
<|MERGE_RESOLUTION|>--- conflicted
+++ resolved
@@ -76,6 +76,7 @@
 #include "DNA_effect_types.h"
 #include "DNA_brush_types.h"
 #include "DNA_particle_types.h"
+#include "DNA_space_types.h"
 #include "DNA_windowmanager_types.h"
 
 #include "BLI_blenlib.h"
@@ -110,12 +111,6 @@
 #include "BKE_brush.h"
 #include "BKE_idprop.h"
 #include "BKE_particle.h"
-
-<<<<<<< HEAD
-//XXX #include "BPI_script.h"
-=======
-#include "DNA_space_types.h"
->>>>>>> 7e4db234
 
 #define MAX_IDPUP		60	/* was 24 */
 
@@ -265,28 +260,16 @@
 	lb[a++]= &(main->script);
 	lb[a++]= &(main->particle);
 	
-<<<<<<< HEAD
-	lb[22]= &(main->world);
-	lb[23]= &(main->screen);
-	lb[24]= &(main->object);
-	lb[25]= &(main->scene);
-	lb[26]= &(main->library);
-	lb[27]= &(main->wm);
-	
-	lb[28]= NULL;
-
-	return 28;
-=======
 	lb[a++]= &(main->world);
 	lb[a++]= &(main->screen);
 	lb[a++]= &(main->object);
 	lb[a++]= &(main->scene);
 	lb[a++]= &(main->library);
+	lb[a++]= &(main->wm);
 	
 	lb[a]= NULL;
 
 	return a;
->>>>>>> 7e4db234
 }
 
 /* *********** ALLOC AND FREE *****************
