/*  cloth.c
*
*
* ***** BEGIN GPL LICENSE BLOCK *****
*
* This program is free software; you can redistribute it and/or
* modify it under the terms of the GNU General Public License
* as published by the Free Software Foundation; either version 2
* of the License, or (at your option) any later version.
*
* This program is distributed in the hope that it will be useful,
* but WITHOUT ANY WARRANTY; without even the implied warranty of
* MERCHANTABILITY or FITNESS FOR A PARTICULAR PURPOSE.  See the
* GNU General Public License for more details.
*
* You should have received a copy of the GNU General Public License
* along with this program; if not, write to the Free Software Foundation,
* Inc., 51 Franklin Street, Fifth Floor, Boston, MA 02110-1301, USA.
*
* The Original Code is Copyright (C) Blender Foundation
* All rights reserved.
*
* Contributor(s): Daniel Genrich
*
* ***** END GPL LICENSE BLOCK *****
*/

#include "MEM_guardedalloc.h"

#include "BKE_cdderivedmesh.h"
#include "BKE_cloth.h"
#include "BKE_effect.h"
#include "BKE_global.h"
#include "BKE_modifier.h"
#include "BKE_pointcache.h"
<<<<<<< HEAD

#include "BLI_ghash.h"
=======
#include "BKE_utildefines.h"
>>>>>>> f7c4dd6d

#ifdef _WIN32
void tstart ( void )
{}
void tend ( void )
{
}
double tval()
{
	return 0;
}
#else
#include <sys/time.h>
			 static struct timeval _tstart, _tend;
	 static struct timezone tz;
	 void tstart ( void )
{
	gettimeofday ( &_tstart, &tz );
}
void tend ( void )
{
	gettimeofday ( &_tend,&tz );
}
double tval()
{
	double t1, t2;
	t1 = ( double ) _tstart.tv_sec + ( double ) _tstart.tv_usec/ ( 1000*1000 );
	t2 = ( double ) _tend.tv_sec + ( double ) _tend.tv_usec/ ( 1000*1000 );
	return t2-t1;
}
#endif

/* Our available solvers. */
// 255 is the magic reserved number, so NEVER try to put 255 solvers in here!
// 254 = MAX!
static CM_SOLVER_DEF	solvers [] =
{
	{ "Implicit", CM_IMPLICIT, implicit_init, implicit_solver, implicit_free },
		// { "Implicit C++", CM_IMPLICITCPP, implicitcpp_init, implicitcpp_solver, implicitcpp_free },
};

/* ********** cloth engine ******* */
/* Prototypes for internal functions.
*/
static void cloth_to_object (Object *ob,  ClothModifierData *clmd, DerivedMesh *dm);
static void cloth_from_mesh ( Object *ob, ClothModifierData *clmd, DerivedMesh *dm );
static int cloth_from_object(Object *ob, ClothModifierData *clmd, DerivedMesh *dm, float framenr, int first);
static int cloth_build_springs ( ClothModifierData *clmd, DerivedMesh *dm );
static void cloth_apply_vgroup ( ClothModifierData *clmd, DerivedMesh *dm );


/******************************************************************************
*
* External interface called by modifier.c clothModifier functions.
*
******************************************************************************/
/**
 * cloth_init -  creates a new cloth simulation.
 *
 * 1. create object
 * 2. fill object with standard values or with the GUI settings if given
 */
void cloth_init ( ClothModifierData *clmd )
{	
	/* Initialize our new data structure to reasonable values. */
	clmd->sim_parms->gravity [0] = 0.0;
	clmd->sim_parms->gravity [1] = 0.0;
	clmd->sim_parms->gravity [2] = -9.81;
	clmd->sim_parms->structural = 15.0;
	clmd->sim_parms->shear = 15.0;
	clmd->sim_parms->bending = 0.5;
	clmd->sim_parms->Cdis = 5.0; 
	clmd->sim_parms->Cvi = 1.0;
	clmd->sim_parms->mass = 0.3f;
	clmd->sim_parms->stepsPerFrame = 5;
	clmd->sim_parms->flags = 0;
	clmd->sim_parms->solver_type = 0;
	clmd->sim_parms->preroll = 0;
	clmd->sim_parms->maxspringlen = 10;
	clmd->sim_parms->vgroup_mass = 0;
	clmd->sim_parms->avg_spring_len = 0.0;
	clmd->sim_parms->presets = 2; /* cotton as start setting */
	clmd->sim_parms->timescale = 1.0f; /* speed factor, describes how fast cloth moves */
	clmd->sim_parms->reset = 0;
	
	clmd->coll_parms->self_friction = 5.0;
	clmd->coll_parms->friction = 5.0;
	clmd->coll_parms->loop_count = 2;
	clmd->coll_parms->epsilon = 0.015f;
	clmd->coll_parms->flags = CLOTH_COLLSETTINGS_FLAG_ENABLED;
	clmd->coll_parms->collision_list = NULL;
	clmd->coll_parms->self_loop_count = 1.0;
	clmd->coll_parms->selfepsilon = 0.75;

	/* These defaults are copied from softbody.c's
	* softbody_calc_forces() function.
	*/
	clmd->sim_parms->eff_force_scale = 1000.0;
	clmd->sim_parms->eff_wind_scale = 250.0;

	// also from softbodies
	clmd->sim_parms->maxgoal = 1.0f;
	clmd->sim_parms->mingoal = 0.0f;
	clmd->sim_parms->defgoal = 0.0f;
	clmd->sim_parms->goalspring = 1.0f;
	clmd->sim_parms->goalfrict = 0.0f;
	clmd->sim_parms->velocity_smooth = 0.0f;

	if(!clmd->sim_parms->effector_weights)
		clmd->sim_parms->effector_weights = BKE_add_effector_weights(NULL);
}

static BVHTree *bvhselftree_build_from_cloth (ClothModifierData *clmd, float epsilon)
{
	unsigned int i;
	BVHTree *bvhtree;
	Cloth *cloth;
	ClothVertex *verts;
	MFace *mfaces;
	float co[12];

	if(!clmd)
		return NULL;

	cloth = clmd->clothObject;

	if(!cloth)
		return NULL;
	
	verts = cloth->verts;
	mfaces = cloth->mfaces;
	
	// in the moment, return zero if no faces there
	if(!cloth->numverts)
		return NULL;
	
	// create quadtree with k=26
	bvhtree = BLI_bvhtree_new(cloth->numverts, epsilon, 4, 6);
	
	// fill tree
	for(i = 0; i < cloth->numverts; i++, verts++)
	{
		VECCOPY(&co[0*3], verts->xold);
		
		BLI_bvhtree_insert(bvhtree, i, co, 1);
	}
	
	// balance tree
	BLI_bvhtree_balance(bvhtree);
	
	return bvhtree;
}

static BVHTree *bvhtree_build_from_cloth (ClothModifierData *clmd, float epsilon)
{
	unsigned int i;
	BVHTree *bvhtree, *bvhspringtree = NULL;
	GHash *gh;
	Cloth *cloth;
	ClothVertex *verts, *v;
	MFace *mfaces;
	float co[12];

	if(!clmd)
		return NULL;

	cloth = clmd->clothObject;

	if(!cloth)
		return NULL;
	
	verts = cloth->verts;
	mfaces = cloth->mfaces;
	
	// in the moment, return zero if nothing there
	if(!cloth->numfaces && !cloth->numverts)
		return NULL;
	
	// create quadtree with k=26
	bvhtree = BLI_bvhtree_new(cloth->numfaces, epsilon, 4, 26);
	
	// fill tree
	gh = BLI_ghash_new(BLI_ghashutil_ptrhash, BLI_ghashutil_ptrcmp, "build_from_cloth gh");
	for(i = 0; i < cloth->numfaces; i++, mfaces++)
	{
		BLI_ghash_insert(gh, &verts[mfaces->v1], NULL);
		BLI_ghash_insert(gh, &verts[mfaces->v2], NULL);
		BLI_ghash_insert(gh, &verts[mfaces->v3], NULL);

		VECCOPY(&co[0*3], verts[mfaces->v1].xold);
		VECCOPY(&co[1*3], verts[mfaces->v2].xold);
		VECCOPY(&co[2*3], verts[mfaces->v3].xold);
		
		if(mfaces->v4) {
			VECCOPY(&co[3*3], verts[mfaces->v4].xold);
			BLI_ghash_insert(gh, &verts[mfaces->v4], NULL);
		}

		BLI_bvhtree_insert(bvhtree, i, co, (mfaces->v4 ? 4 : 3));
	}
	
	v = cloth->verts;
	for (i=0; i<cloth->numverts; i++, v++) {
		if (!BLI_ghash_haskey(gh, v)) {
			float co[3];

			if (!bvhspringtree)
				bvhspringtree = BLI_bvhtree_new(cloth->numverts*2, MAX2(epsilon, 0.001), 4, 26);

			VECCOPY(co, v->txold);

			BLI_bvhtree_insert(bvhspringtree, i, (float*)co, 1);

			v->isolated = 1;
		} else v->isolated = 0;
	}

	BLI_ghash_free(gh, NULL, NULL);

	// balance tree
	BLI_bvhtree_balance(bvhtree);

	if (bvhspringtree)
		BLI_bvhtree_balance(bvhspringtree);

	cloth->bvhspringtree = bvhspringtree;

	return bvhtree;
}

void bvhtree_update_from_cloth(ClothModifierData *clmd, int moving)
{	
	unsigned int i = 0;
	Cloth *cloth = clmd->clothObject;
	BVHTree *bvhtree = cloth->bvhtree;
	ClothVertex *verts = cloth->verts, *v;
	MFace *mfaces;
	float co[12], co_moving[12];
	int ret = 0;
	
	if(!bvhtree)
		return;
	
	mfaces = cloth->mfaces;

	// update edge vertex positions in spring bvh tree
	if (verts && cloth->numverts) {
		for (i=0, v=cloth->verts; i<cloth->numverts; i++, v++) {
			if (!v->isolated)
				continue;

			VECCOPY(co, v->txold);
			VECCOPY(co+3, v->tx);

			ret = BLI_bvhtree_update_node(cloth->bvhspringtree, i, co, co+3, 1);
			if (!ret)
				break;
		}
	}

	// update vertex position in bvh tree
	if(verts && mfaces)
	{
		for(i = 0; i < cloth->numfaces; i++, mfaces++)
		{
			VECCOPY(&co[0*3], verts[mfaces->v1].txold);
			VECCOPY(&co[1*3], verts[mfaces->v2].txold);
			VECCOPY(&co[2*3], verts[mfaces->v3].txold);
			
			if(mfaces->v4)
				VECCOPY(&co[3*3], verts[mfaces->v4].txold);
		
			// copy new locations into array
			if(moving)
			{
				// update moving positions
				VECCOPY(&co_moving[0*3], verts[mfaces->v1].tx);
				VECCOPY(&co_moving[1*3], verts[mfaces->v2].tx);
				VECCOPY(&co_moving[2*3], verts[mfaces->v3].tx);
				
				if(mfaces->v4)
					VECCOPY(&co_moving[3*3], verts[mfaces->v4].tx);
				
				ret = BLI_bvhtree_update_node(bvhtree, i, co, co_moving, (mfaces->v4 ? 4 : 3));
			}
			else
			{
				ret = BLI_bvhtree_update_node(bvhtree, i, co, NULL, (mfaces->v4 ? 4 : 3));
			}
			
			// check if tree is already full
			if(!ret)
				break;
		}
		
		BLI_bvhtree_update_tree(bvhtree);
	}

	if (cloth->bvhspringtree)
		BLI_bvhtree_update_tree(cloth->bvhspringtree);
}

void bvhselftree_update_from_cloth(ClothModifierData *clmd, int moving)
{	
	unsigned int i = 0;
	Cloth *cloth = clmd->clothObject;
	BVHTree *bvhtree = cloth->bvhselftree;
	ClothVertex *verts = cloth->verts;
	MFace *mfaces;
	float co[12], co_moving[12];
	int ret = 0;
	
	if(!bvhtree)
		return;
	
	mfaces = cloth->mfaces;
	
	// update vertex position in bvh tree
	if(verts && mfaces)
	{
		for(i = 0; i < cloth->numverts; i++, verts++)
		{
			VECCOPY(&co[0*3], verts->txold);
			
			// copy new locations into array
			if(moving)
			{
				// update moving positions
				VECCOPY(&co_moving[0*3], verts->tx);
				
				ret = BLI_bvhtree_update_node(bvhtree, i, co, co_moving, 1);
			}
			else
			{
				ret = BLI_bvhtree_update_node(bvhtree, i, co, NULL, 1);
			}
			
			// check if tree is already full
			if(!ret)
				break;
		}
		
		BLI_bvhtree_update_tree(bvhtree);
	}
}

void cloth_clear_cache(Object *ob, ClothModifierData *clmd, float framenr)
{
	PTCacheID pid;
	
	BKE_ptcache_id_from_cloth(&pid, ob, clmd);

	// don't do anything as long as we're in editmode!
	if(pid.cache->edit && ob->mode & OB_MODE_PARTICLE_EDIT)
		return;
	
	BKE_ptcache_id_clear(&pid, PTCACHE_CLEAR_AFTER, framenr);
}

static int do_init_cloth(Object *ob, ClothModifierData *clmd, DerivedMesh *result, int framenr)
{
	PointCache *cache;

	cache= clmd->point_cache;

	/* initialize simulation data if it didn't exist already */
	if(clmd->clothObject == NULL) {	
		if(!cloth_from_object(ob, clmd, result, framenr, 1)) {
			BKE_ptcache_invalidate(cache);
			return 0;
		}
	
		if(clmd->clothObject == NULL) {
			BKE_ptcache_invalidate(cache);
			return 0;
		}
	
		implicit_set_positions(clmd);
	}

	return 1;
}

static int do_step_cloth(Object *ob, ClothModifierData *clmd, DerivedMesh *result, int framenr)
{
	ClothVertex *verts = NULL;
	Cloth *cloth;
	ListBase *effectors = NULL;
	MVert *mvert;
	int i, ret = 0;

	/* simulate 1 frame forward */
	cloth = clmd->clothObject;
	verts = cloth->verts;
	mvert = result->getVertArray(result);

	/* force any pinned verts to their constrained location. */
	for(i = 0; i < clmd->clothObject->numverts; i++, verts++) {
		/* save the previous position. */
		VECCOPY(verts->xold, verts->xconst);
		//VECCOPY(verts->txold, verts->x);

		/* Get the current position. */
		VECCOPY(verts->xconst, mvert[i].co);
		mul_m4_v3(ob->obmat, verts->xconst);
	}

	effectors = pdInitEffectors(clmd->scene, ob, NULL, clmd->sim_parms->effector_weights);
	
	tstart();

	/* call the solver. */
	if(solvers [clmd->sim_parms->solver_type].solver)
		ret = solvers[clmd->sim_parms->solver_type].solver(ob, framenr, clmd, effectors);

	tend();

	pdEndEffectors(&effectors);

	// printf ( "%f\n", ( float ) tval() );
	
	return ret;
}

/************************************************
 * clothModifier_do - main simulation function
************************************************/
DerivedMesh *clothModifier_do(ClothModifierData *clmd, Scene *scene, Object *ob, DerivedMesh *dm, int useRenderParams, int isFinalCalc)
{
	DerivedMesh *result;
	PointCache *cache;
	PTCacheID pid;
	float timescale;
	int framedelta, framenr, startframe, endframe;
	int cache_result;

	clmd->scene= scene;	/* nice to pass on later :) */
	framenr= (int)scene->r.cfra;
	cache= clmd->point_cache;
	result = CDDM_copy(dm);

	BKE_ptcache_id_from_cloth(&pid, ob, clmd);
	BKE_ptcache_id_time(&pid, scene, framenr, &startframe, &endframe, &timescale);
	clmd->sim_parms->timescale= timescale;

	if(!result) {
		BKE_ptcache_invalidate(cache);
		return dm;
	}

	if(clmd->sim_parms->reset || (framenr == (startframe - clmd->sim_parms->preroll)))
	{
		clmd->sim_parms->reset = 0;
		cache->flag |= PTCACHE_OUTDATED;
		BKE_ptcache_id_reset(scene, &pid, PTCACHE_RESET_OUTDATED);
		BKE_ptcache_validate(cache, framenr);
		cache->last_exact= MIN2(cache->startframe, 0);
		cache->flag &= ~PTCACHE_REDO_NEEDED;
		return result;
	}
	
	/* verify we still have the same number of vertices, if not do nothing.
	 * note that this should only happen if the number of vertices changes
	 * during an animation due to a preceding modifier, this should not
	 * happen because of object changes! */
	if(clmd->clothObject) {
		if(result->getNumVerts(result) != clmd->clothObject->numverts) {
			BKE_ptcache_invalidate(cache);
			return result;
		}
	}
	
	// unused in the moment, calculated separately in implicit.c
	clmd->sim_parms->dt = clmd->sim_parms->timescale / clmd->sim_parms->stepsPerFrame;

	/* handle continuous simulation with the play button */
	if(BKE_ptcache_get_continue_physics() || ((clmd->sim_parms->preroll > 0) && (framenr > startframe - clmd->sim_parms->preroll) && (framenr < startframe))) {
		BKE_ptcache_invalidate(cache);

		/* do simulation */
		if(!do_init_cloth(ob, clmd, result, framenr))
			return result;

		do_step_cloth(ob, clmd, result, framenr);
		cloth_to_object(ob, clmd, result);

		return result;
	}

	/* simulation is only active during a specific period */
	if(framenr < startframe) {
		BKE_ptcache_invalidate(cache);
		return result;
	}
	else if(framenr > endframe) {
		framenr= endframe;
	}

	if(cache->flag & PTCACHE_SIMULATION_VALID)
		framedelta= framenr - cache->simframe;
	else
		framedelta= -1;

	/* initialize simulation data if it didn't exist already */
	if(!do_init_cloth(ob, clmd, result, framenr))
		return result;

	if((framenr == startframe) && (clmd->sim_parms->preroll == 0)) {
		BKE_ptcache_id_reset(scene, &pid, PTCACHE_RESET_OUTDATED);
		do_init_cloth(ob, clmd, result, framenr);
		BKE_ptcache_validate(cache, framenr);
		cache->flag &= ~PTCACHE_REDO_NEEDED;
		return result;
	}

	/* try to read from cache */
	cache_result = BKE_ptcache_read_cache(&pid, PTCACHE_MODE_READ_FRAME, (float)framenr, scene->r.frs_sec);

	if(cache_result == PTCACHE_READ_EXACT || cache_result == PTCACHE_READ_INTERPOLATED) {
		implicit_set_positions(clmd);
		cloth_to_object (ob, clmd, result);

		BKE_ptcache_validate(cache, framenr);

		if(cache_result == PTCACHE_READ_INTERPOLATED && cache->flag & PTCACHE_REDO_NEEDED)
			BKE_ptcache_write_cache(&pid, PTCACHE_MODE_WRITE_FRAME, framenr);

		return result;
	}
	else if(cache_result==PTCACHE_READ_OLD) {
		implicit_set_positions(clmd);
	}
	else if( /*ob->id.lib ||*/ (cache->flag & PTCACHE_BAKED)) { /* 2.4x disabled lib, but this can be used in some cases, testing further - campbell */
		/* if baked and nothing in cache, do nothing */
		BKE_ptcache_invalidate(cache);
		return result;
	}

	/* if on second frame, write cache for first frame */
	if(cache->simframe == startframe && (cache->flag & PTCACHE_OUTDATED || cache->last_exact<=cache->startframe))
		BKE_ptcache_write_cache(&pid, PTCACHE_MODE_WRITE_FRAME, startframe);

	clmd->sim_parms->timescale *= framenr - cache->simframe;

	/* do simulation */
	BKE_ptcache_validate(cache, framenr);

	if(!do_step_cloth(ob, clmd, result, framenr)) {
		BKE_ptcache_invalidate(cache);
	}
	else
		BKE_ptcache_write_cache(&pid, PTCACHE_MODE_WRITE_FRAME, framenr);

	cloth_to_object (ob, clmd, result);

	return result;
}

/* frees all */
void cloth_free_modifier ( Object *ob, ClothModifierData *clmd )
{
	Cloth	*cloth = NULL;
	
	if ( !clmd )
		return;

	cloth = clmd->clothObject;

	
	if ( cloth )
	{	
		// If our solver provides a free function, call it
		if ( solvers [clmd->sim_parms->solver_type].free )
		{
			solvers [clmd->sim_parms->solver_type].free ( clmd );
		}

		// Free the verts.
		if ( cloth->verts != NULL )
			MEM_freeN ( cloth->verts );

		cloth->verts = NULL;
		cloth->numverts = 0;

		// Free the springs.
		if ( cloth->springs != NULL )
		{
			LinkNode *search = cloth->springs;
			while(search)
			{
				ClothSpring *spring = search->link;
						
				MEM_freeN ( spring );
				search = search->next;
			}
			BLI_linklist_free(cloth->springs, NULL);
		
			cloth->springs = NULL;
		}

		cloth->springs = NULL;
		cloth->numsprings = 0;

		// free BVH collision tree
		if ( cloth->bvhtree )
			BLI_bvhtree_free ( cloth->bvhtree );
		
		if ( cloth->bvhselftree )
			BLI_bvhtree_free ( cloth->bvhselftree );

		if ( cloth->bvhspringtree )
			BLI_bvhtree_free ( cloth->bvhspringtree );

		// we save our faces for collision objects
		if ( cloth->mfaces )
			MEM_freeN ( cloth->mfaces );
		
		if(cloth->edgehash)
			BLI_edgehash_free ( cloth->edgehash, NULL );
		
		
		/*
		if(clmd->clothObject->facemarks)
		MEM_freeN(clmd->clothObject->facemarks);
		*/
		MEM_freeN ( cloth );
		clmd->clothObject = NULL;
	}
}

/* frees all */
void cloth_free_modifier_extern ( ClothModifierData *clmd )
{
	Cloth	*cloth = NULL;
	if(G.rt > 0)
		printf("cloth_free_modifier_extern\n");
	
	if ( !clmd )
		return;

	cloth = clmd->clothObject;
	
	if ( cloth )
	{	
		if(G.rt > 0)
			printf("cloth_free_modifier_extern in\n");
		
		// If our solver provides a free function, call it
		if ( solvers [clmd->sim_parms->solver_type].free )
		{
			solvers [clmd->sim_parms->solver_type].free ( clmd );
		}

		// Free the verts.
		if ( cloth->verts != NULL )
			MEM_freeN ( cloth->verts );

		cloth->verts = NULL;
		cloth->numverts = 0;

		// Free the springs.
		if ( cloth->springs != NULL )
		{
			LinkNode *search = cloth->springs;
			while(search)
			{
				ClothSpring *spring = search->link;
						
				MEM_freeN ( spring );
				search = search->next;
			}
			BLI_linklist_free(cloth->springs, NULL);
		
			cloth->springs = NULL;
		}

		cloth->springs = NULL;
		cloth->numsprings = 0;

		// free BVH collision tree
		if ( cloth->bvhtree )
			BLI_bvhtree_free ( cloth->bvhtree );
		
		if ( cloth->bvhselftree )
			BLI_bvhtree_free ( cloth->bvhselftree );

		// we save our faces for collision objects
		if ( cloth->mfaces )
			MEM_freeN ( cloth->mfaces );
		
		if(cloth->edgehash)
			BLI_edgehash_free ( cloth->edgehash, NULL );
		
		
		/*
		if(clmd->clothObject->facemarks)
		MEM_freeN(clmd->clothObject->facemarks);
		*/
		MEM_freeN ( cloth );
		clmd->clothObject = NULL;
	}
}

/******************************************************************************
*
* Internal functions.
*
******************************************************************************/

/**
 * cloth_to_object - copies the deformed vertices to the object.
 *
 **/
static void cloth_to_object (Object *ob,  ClothModifierData *clmd, DerivedMesh *dm)
{
	unsigned int	i = 0;
	MVert *mvert = NULL;
	unsigned int numverts;
	Cloth *cloth = clmd->clothObject;

	if (clmd->clothObject) {
		/* inverse matrix is not uptodate... */
		invert_m4_m4(ob->imat, ob->obmat);

		mvert = CDDM_get_verts(dm);
		numverts = dm->getNumVerts(dm);

		for (i = 0; i < numverts; i++)
		{
			VECCOPY (mvert[i].co, cloth->verts[i].x);
			mul_m4_v3(ob->imat, mvert[i].co);	/* cloth is in global coords */
		}
	}
}


int cloth_uses_vgroup(ClothModifierData *clmd)
{
	return (((clmd->sim_parms->flags & CLOTH_SIMSETTINGS_FLAG_SCALING ) || 
		(clmd->sim_parms->flags & CLOTH_SIMSETTINGS_FLAG_GOAL )) && 
		((clmd->sim_parms->vgroup_mass>0) || 
		(clmd->sim_parms->vgroup_struct>0)||
		(clmd->sim_parms->vgroup_bend>0)));
}

/**
 * cloth_apply_vgroup - applies a vertex group as specified by type
 *
 **/
/* can be optimized to do all groups in one loop */
static void cloth_apply_vgroup ( ClothModifierData *clmd, DerivedMesh *dm )
{
	int i = 0;
	int j = 0;
	MDeformVert *dvert = NULL;
	Cloth *clothObj = NULL;
	int numverts;
	float goalfac = 0;
	ClothVertex *verts = NULL;

	if (!clmd || !dm) return;

	clothObj = clmd->clothObject;

	numverts = dm->getNumVerts ( dm );

	verts = clothObj->verts;
	
	if (cloth_uses_vgroup(clmd))
	{
		for ( i = 0; i < numverts; i++, verts++ )
		{	
			dvert = dm->getVertData ( dm, i, CD_MDEFORMVERT );
			if ( dvert )
			{
				for ( j = 0; j < dvert->totweight; j++ )
				{
					if (( dvert->dw[j].def_nr == (clmd->sim_parms->vgroup_mass-1)) && (clmd->sim_parms->flags & CLOTH_SIMSETTINGS_FLAG_GOAL ))
					{
						verts->goal = dvert->dw [j].weight;
						goalfac= 1.0f;
						
						/*
						// Kicking goal factor to simplify things...who uses that anyway?
						// ABS ( clmd->sim_parms->maxgoal - clmd->sim_parms->mingoal );
						*/
						
						verts->goal  = ( float ) pow ( verts->goal , 4.0f );
						if ( verts->goal >=SOFTGOALSNAP )
						{
							 verts->flags |= CLOTH_VERT_FLAG_PINNED;
						}
					}
					
					if (clmd->sim_parms->flags & CLOTH_SIMSETTINGS_FLAG_SCALING )
					{
						if( dvert->dw[j].def_nr == (clmd->sim_parms->vgroup_struct-1))
						{
							verts->struct_stiff = dvert->dw [j].weight;
							verts->shear_stiff = dvert->dw [j].weight;
						}
						
						if( dvert->dw[j].def_nr == (clmd->sim_parms->vgroup_bend-1))
						{
							verts->bend_stiff = dvert->dw [j].weight;
						}
					}
					/*
					// for later
					if( dvert->dw[j].def_nr == (clmd->sim_parms->vgroup_weight-1))
					{
						verts->mass = dvert->dw [j].weight;
					}
					*/
				}
			}
		}
	}
}

static int cloth_from_object(Object *ob, ClothModifierData *clmd, DerivedMesh *dm, float framenr, int first)
{
	int i = 0;
	MVert *mvert = NULL;
	ClothVertex *verts = NULL;
	float (*shapekey_rest)[3]= NULL;
	float tnull[3] = {0,0,0};
	Cloth *cloth = NULL;
	float maxdist = 0;

	// If we have a clothObject, free it. 
	if ( clmd->clothObject != NULL )
	{
		cloth_free_modifier ( ob, clmd );
		if(G.rt > 0)
			printf("cloth_free_modifier cloth_from_object\n");
	}

	// Allocate a new cloth object.
	clmd->clothObject = MEM_callocN ( sizeof ( Cloth ), "cloth" );
	if ( clmd->clothObject )
	{
		clmd->clothObject->old_solver_type = 255;
		// clmd->clothObject->old_collision_type = 255;
		cloth = clmd->clothObject;
		clmd->clothObject->edgehash = NULL;
	}
	else if ( !clmd->clothObject )
	{
		modifier_setError ( & ( clmd->modifier ), "Out of memory on allocating clmd->clothObject." );
		return 0;
	}

	// mesh input objects need DerivedMesh
	if ( !dm )
		return 0;

	cloth_from_mesh ( ob, clmd, dm );

	// create springs 
	clmd->clothObject->springs = NULL;
	clmd->clothObject->numsprings = -1;
	
	if( clmd->sim_parms->shapekey_rest )
		shapekey_rest = dm->getVertDataArray ( dm, CD_CLOTH_ORCO );

	mvert = dm->getVertArray ( dm );

	verts = clmd->clothObject->verts;

	// set initial values
	for ( i = 0; i < dm->getNumVerts(dm); i++, verts++ )
	{
		if(first)
		{
			copy_v3_v3( verts->x, mvert[i].co );

			mul_m4_v3( ob->obmat, verts->x );

			if( shapekey_rest ) {
				verts->xrest= shapekey_rest[i];
				mul_m4_v3( ob->obmat, verts->xrest );
			}
			else
				verts->xrest = verts->x;
		}
		
		/* no GUI interface yet */
		verts->mass = clmd->sim_parms->mass; 
		verts->impulse_count = 0;

		if ( clmd->sim_parms->flags & CLOTH_SIMSETTINGS_FLAG_GOAL )
			verts->goal= clmd->sim_parms->defgoal;
		else
			verts->goal= 0.0f;

		verts->flags = 0;
		VECCOPY ( verts->xold, verts->x );
		VECCOPY ( verts->xconst, verts->x );
		VECCOPY ( verts->txold, verts->x );
		VECCOPY ( verts->tx, verts->x );
		mul_v3_fl( verts->v, 0.0f );

		verts->impulse_count = 0;
		VECCOPY ( verts->impulse, tnull );
	}
	
	// apply / set vertex groups
	// has to be happen before springs are build!
	cloth_apply_vgroup (clmd, dm);

	if ( !cloth_build_springs ( clmd, dm ) )
	{
		cloth_free_modifier ( ob, clmd );
		modifier_setError ( & ( clmd->modifier ), "Can't build springs." );
		printf("cloth_free_modifier cloth_build_springs\n");
		return 0;
	}
	
#ifdef CLOTH_GOAL_ORIGINAL
	for ( i = 0; i < dm->getNumVerts(dm); i++)
	{
		if((!(cloth->verts[i].flags & CLOTH_VERT_FLAG_PINNED)) && (cloth->verts[i].goal > ALMOST_ZERO))
		{
			cloth_add_spring (clmd, i, i, 0.0, CLOTH_SPRING_TYPE_GOAL);
		}
	}
#endif

	// init our solver
	if ( solvers [clmd->sim_parms->solver_type].init ) {
		solvers [clmd->sim_parms->solver_type].init ( ob, clmd );
	}
	
	if(!first)
		implicit_set_positions(clmd);

	clmd->clothObject->bvhtree = bvhtree_build_from_cloth ( clmd, clmd->coll_parms->epsilon );
	
	for(i = 0; i < dm->getNumVerts(dm); i++)
	{
		maxdist = MAX2(maxdist, clmd->coll_parms->selfepsilon* ( cloth->verts[i].avg_spring_len*2.0));
	}
	
	clmd->clothObject->bvhselftree = bvhselftree_build_from_cloth ( clmd, maxdist );

	return 1;
}

static void cloth_from_mesh ( Object *ob, ClothModifierData *clmd, DerivedMesh *dm )
{
	unsigned int numverts = dm->getNumVerts ( dm );
	unsigned int numfaces = dm->getNumFaces ( dm );
	MFace *mface = CDDM_get_faces(dm);
	unsigned int i = 0;

	/* Allocate our vertices. */
	clmd->clothObject->numverts = numverts;
	clmd->clothObject->verts = MEM_callocN ( sizeof ( ClothVertex ) * clmd->clothObject->numverts, "clothVertex" );
	if ( clmd->clothObject->verts == NULL )
	{
		cloth_free_modifier ( ob, clmd );
		modifier_setError ( & ( clmd->modifier ), "Out of memory on allocating clmd->clothObject->verts." );
		printf("cloth_free_modifier clmd->clothObject->verts\n");
		return;
	}

	// save face information
	clmd->clothObject->numfaces = numfaces;
	clmd->clothObject->mfaces = MEM_callocN ( sizeof ( MFace ) * clmd->clothObject->numfaces, "clothMFaces" );
	if ( clmd->clothObject->mfaces == NULL )
	{
		cloth_free_modifier ( ob, clmd );
		modifier_setError ( & ( clmd->modifier ), "Out of memory on allocating clmd->clothObject->mfaces." );
		printf("cloth_free_modifier clmd->clothObject->mfaces\n");
		return;
	}
	for ( i = 0; i < numfaces; i++ )
		memcpy ( &clmd->clothObject->mfaces[i], &mface[i], sizeof ( MFace ) );

	/* Free the springs since they can't be correct if the vertices
	* changed.
	*/
	if ( clmd->clothObject->springs != NULL )
		MEM_freeN ( clmd->clothObject->springs );

}

/***************************************************************************************
* SPRING NETWORK BUILDING IMPLEMENTATION BEGIN
***************************************************************************************/

// be carefull: implicit solver has to be resettet when using this one!
// --> only for implicit handling of this spring!
int cloth_add_spring ( ClothModifierData *clmd, unsigned int indexA, unsigned int indexB, float restlength, int spring_type)
{
	Cloth *cloth = clmd->clothObject;
	ClothSpring *spring = NULL;
	
	if(cloth)
	{
		// TODO: look if this spring is already there
		
		spring = ( ClothSpring * ) MEM_callocN ( sizeof ( ClothSpring ), "cloth spring" );
		
		if(!spring)
			return 0;
		
		spring->ij = indexA;
		spring->kl = indexB;
		spring->restlen =  restlength;
		spring->type = spring_type;
		spring->flags = 0;
		spring->stiffness = 0;
		
		cloth->numsprings++;
	
		BLI_linklist_prepend ( &cloth->springs, spring );
		
		return 1;
	}
	return 0;
}

static void cloth_free_errorsprings(Cloth *cloth, EdgeHash *edgehash, LinkNode **edgelist)
{
	unsigned int i = 0;
	
	if ( cloth->springs != NULL )
	{
		LinkNode *search = cloth->springs;
		while(search)
		{
			ClothSpring *spring = search->link;
						
			MEM_freeN ( spring );
			search = search->next;
		}
		BLI_linklist_free(cloth->springs, NULL);
		
		cloth->springs = NULL;
	}
	
	if(edgelist)
	{
		for ( i = 0; i < cloth->numverts; i++ )
		{
			BLI_linklist_free ( edgelist[i],NULL );
		}

		MEM_freeN ( edgelist );
	}
	
	if(cloth->edgehash)
		BLI_edgehash_free ( cloth->edgehash, NULL );
}

static int cloth_build_springs ( ClothModifierData *clmd, DerivedMesh *dm )
{
	Cloth *cloth = clmd->clothObject;
	ClothSpring *spring = NULL, *tspring = NULL, *tspring2 = NULL;
	unsigned int struct_springs = 0, shear_springs=0, bend_springs = 0;
	int i = 0;
	int numverts = dm->getNumVerts ( dm );
	int numedges = dm->getNumEdges ( dm );
	int numfaces = dm->getNumFaces ( dm );
	MEdge *medge = CDDM_get_edges ( dm );
	MFace *mface = CDDM_get_faces ( dm );
	int index2 = 0; // our second vertex index
	LinkNode **edgelist = NULL;
	EdgeHash *edgehash = NULL;
	LinkNode *search = NULL, *search2 = NULL;
	float temp[3];
	
	// error handling
	if ( numedges==0 )
		return 0;

	cloth->springs = NULL;

	edgelist = MEM_callocN ( sizeof ( LinkNode * ) * numverts, "cloth_edgelist_alloc" );
	
	if(!edgelist)
		return 0;
	
	for ( i = 0; i < numverts; i++ )
	{
		edgelist[i] = NULL;
	}

	if ( cloth->springs )
		MEM_freeN ( cloth->springs );

	// create spring network hash
	edgehash = BLI_edgehash_new();

	// structural springs
	for ( i = 0; i < numedges; i++ )
	{
		spring = ( ClothSpring * ) MEM_callocN ( sizeof ( ClothSpring ), "cloth spring" );

		if ( spring )
		{
			spring->ij = MIN2(medge[i].v1, medge[i].v2);
			spring->kl = MAX2(medge[i].v2, medge[i].v1);
			VECSUB ( temp, cloth->verts[spring->kl].xrest, cloth->verts[spring->ij].xrest );
			spring->restlen =  sqrt ( INPR ( temp, temp ) );
			clmd->sim_parms->avg_spring_len += spring->restlen;
			cloth->verts[spring->ij].avg_spring_len += spring->restlen;
			cloth->verts[spring->kl].avg_spring_len += spring->restlen;
			cloth->verts[spring->ij].spring_count++;
			cloth->verts[spring->kl].spring_count++;
			spring->type = CLOTH_SPRING_TYPE_STRUCTURAL;
			spring->flags = 0;
			spring->stiffness = (cloth->verts[spring->kl].struct_stiff + cloth->verts[spring->ij].struct_stiff) / 2.0;
			struct_springs++;
			
			BLI_linklist_prepend ( &cloth->springs, spring );
		}
		else
		{
			cloth_free_errorsprings(cloth, edgehash, edgelist);
			return 0;
		}
	}
	
	if(struct_springs > 0)
		clmd->sim_parms->avg_spring_len /= struct_springs;
	
	for(i = 0; i < numverts; i++)
	{
		cloth->verts[i].avg_spring_len = cloth->verts[i].avg_spring_len * 0.49 / ((float)cloth->verts[i].spring_count);
	}
	
	// shear springs
	for ( i = 0; i < numfaces; i++ )
	{
		// triangle faces already have shear springs due to structural geometry
		if ( !mface[i].v4 )
			continue; 
		
		spring = ( ClothSpring *) MEM_callocN ( sizeof ( ClothSpring ), "cloth spring" );
		
		if(!spring)
		{
			cloth_free_errorsprings(cloth, edgehash, edgelist);
			return 0;
		}

		spring->ij = MIN2(mface[i].v1, mface[i].v3);
		spring->kl = MAX2(mface[i].v3, mface[i].v1);
		VECSUB ( temp, cloth->verts[spring->kl].xrest, cloth->verts[spring->ij].xrest );
		spring->restlen =  sqrt ( INPR ( temp, temp ) );
		spring->type = CLOTH_SPRING_TYPE_SHEAR;
		spring->stiffness = (cloth->verts[spring->kl].shear_stiff + cloth->verts[spring->ij].shear_stiff) / 2.0;

		BLI_linklist_append ( &edgelist[spring->ij], spring );
		BLI_linklist_append ( &edgelist[spring->kl], spring );
		shear_springs++;

		BLI_linklist_prepend ( &cloth->springs, spring );

		
		// if ( mface[i].v4 ) --> Quad face
		spring = ( ClothSpring * ) MEM_callocN ( sizeof ( ClothSpring ), "cloth spring" );
		
		if(!spring)
		{
			cloth_free_errorsprings(cloth, edgehash, edgelist);
			return 0;
		}

		spring->ij = MIN2(mface[i].v2, mface[i].v4);
		spring->kl = MAX2(mface[i].v4, mface[i].v2);
		VECSUB ( temp, cloth->verts[spring->kl].xrest, cloth->verts[spring->ij].xrest );
		spring->restlen =  sqrt ( INPR ( temp, temp ) );
		spring->type = CLOTH_SPRING_TYPE_SHEAR;
		spring->stiffness = (cloth->verts[spring->kl].shear_stiff + cloth->verts[spring->ij].shear_stiff) / 2.0;

		BLI_linklist_append ( &edgelist[spring->ij], spring );
		BLI_linklist_append ( &edgelist[spring->kl], spring );
		shear_springs++;

		BLI_linklist_prepend ( &cloth->springs, spring );
	}
	
	if(numfaces) {
		// bending springs
		search2 = cloth->springs;
		for ( i = struct_springs; i < struct_springs+shear_springs; i++ )
		{
			if ( !search2 )
				break;

			tspring2 = search2->link;
			search = edgelist[tspring2->kl];
			while ( search )
			{
				tspring = search->link;
				index2 = ( ( tspring->ij==tspring2->kl ) ? ( tspring->kl ) : ( tspring->ij ) );
				
				// check for existing spring
				// check also if startpoint is equal to endpoint
				if ( !BLI_edgehash_haskey ( edgehash, MIN2(tspring2->ij, index2), MAX2(tspring2->ij, index2) )
				&& ( index2!=tspring2->ij ) )
				{
					spring = ( ClothSpring * ) MEM_callocN ( sizeof ( ClothSpring ), "cloth spring" );
					
					if(!spring)
					{
						cloth_free_errorsprings(cloth, edgehash, edgelist);
						return 0;
					}

					spring->ij = MIN2(tspring2->ij, index2);
					spring->kl = MAX2(tspring2->ij, index2);
					VECSUB ( temp, cloth->verts[spring->kl].xrest, cloth->verts[spring->ij].xrest );
					spring->restlen =  sqrt ( INPR ( temp, temp ) );
					spring->type = CLOTH_SPRING_TYPE_BENDING;
					spring->stiffness = (cloth->verts[spring->kl].bend_stiff + cloth->verts[spring->ij].bend_stiff) / 2.0;
					BLI_edgehash_insert ( edgehash, spring->ij, spring->kl, NULL );
					bend_springs++;

					BLI_linklist_prepend ( &cloth->springs, spring );
				}
				search = search->next;
			}
			search2 = search2->next;
		}
	}
	else if(struct_springs > 2) {
		/* bending springs for hair strands */
		/* The current algorightm only goes through the edges in order of the mesh edges list	*/
		/* and makes springs between the outer vert of edges sharing a vertice. This works just */
		/* fine for hair, but not for user generated string meshes. This could/should be later	*/
		/* extended to work with non-ordered edges so that it can be used for general "rope		*/
		/* dynamics" without the need for the vertices or edges to be ordered through the length*/
		/* of the strands. -jahka */
		search = cloth->springs;
		search2 = search->next;
		while(search && search2)
		{
			LinkNode *nextsearch = search->next;
			LinkNode *nextsearch2 = search2->next;

			tspring = search->link;
			tspring2 = search2->link;

			if(tspring->ij == tspring2->kl) {
				spring = ( ClothSpring * ) MEM_callocN ( sizeof ( ClothSpring ), "cloth spring" );
				
				if(!spring)
				{
					cloth_free_errorsprings(cloth, edgehash, edgelist);
					return 0;
				}

				spring->ij = tspring2->ij;
				spring->kl = tspring->kl;
				VECSUB ( temp, cloth->verts[spring->kl].xrest, cloth->verts[spring->ij].xrest );
				spring->restlen =  sqrt ( INPR ( temp, temp ) );
				spring->type = CLOTH_SPRING_TYPE_BENDING;
				spring->stiffness = (cloth->verts[spring->kl].bend_stiff + cloth->verts[spring->ij].bend_stiff) / 2.0;
				bend_springs++;

				/* XXX hack to ensure springs for the same hair are together,
				   so we can easily split them up per hair later */
				BLI_linklist_insert_after ( &search, spring );
			}
			
			search = nextsearch;
			search2 = nextsearch2;
		}

		/* XXX hack to ensure cloth springs are ordered
		   correctly to be split up later per hair */
		BLI_linklist_reverse( &cloth->springs );
	}
	
	/* insert other near springs in edgehash AFTER bending springs are calculated (for selfcolls) */
	for ( i = 0; i < numedges; i++ ) // struct springs
		BLI_edgehash_insert ( edgehash, MIN2(medge[i].v1, medge[i].v2), MAX2(medge[i].v2, medge[i].v1), NULL );
	
	for ( i = 0; i < numfaces; i++ ) // edge springs
	{
		if(mface[i].v4)
		{
			BLI_edgehash_insert ( edgehash, MIN2(mface[i].v1, mface[i].v3), MAX2(mface[i].v3, mface[i].v1), NULL );
			
			BLI_edgehash_insert ( edgehash, MIN2(mface[i].v2, mface[i].v4), MAX2(mface[i].v2, mface[i].v4), NULL );
		}
	}
	
	
	cloth->numsprings = struct_springs + shear_springs + bend_springs;
	
	if ( edgelist )
	{
		for ( i = 0; i < numverts; i++ )
		{
			BLI_linklist_free ( edgelist[i],NULL );
		}
	
		MEM_freeN ( edgelist );
	}
	
	cloth->edgehash = edgehash;
	
	if(G.rt>0)
		printf("avg_len: %f\n",clmd->sim_parms->avg_spring_len);

	return 1;

} /* cloth_build_springs */
/***************************************************************************************
* SPRING NETWORK BUILDING IMPLEMENTATION END
***************************************************************************************/
<|MERGE_RESOLUTION|>--- conflicted
+++ resolved
@@ -27,18 +27,15 @@
 
 #include "MEM_guardedalloc.h"
 
+#include "BLI_ghash.h"
+
 #include "BKE_cdderivedmesh.h"
 #include "BKE_cloth.h"
 #include "BKE_effect.h"
 #include "BKE_global.h"
 #include "BKE_modifier.h"
 #include "BKE_pointcache.h"
-<<<<<<< HEAD
-
-#include "BLI_ghash.h"
-=======
 #include "BKE_utildefines.h"
->>>>>>> f7c4dd6d
 
 #ifdef _WIN32
 void tstart ( void )
