/*
 * ***** BEGIN GPL LICENSE BLOCK *****
 *
 * This program is free software; you can redistribute it and/or
 * modify it under the terms of the GNU General Public License
 * as published by the Free Software Foundation; either version 2
 * of the License, or (at your option) any later version.
 *
 * This program is distributed in the hope that it will be useful,
 * but WITHOUT ANY WARRANTY; without even the implied warranty of
 * MERCHANTABILITY or FITNESS FOR A PARTICULAR PURPOSE.  See the
 * GNU General Public License for more details.
 *
 * You should have received a copy of the GNU General Public License
 * along with this program; if not, write to the Free Software Foundation,
 * Inc., 51 Franklin Street, Fifth Floor, Boston, MA 02110-1301, USA.
 *
 * The Original Code is Copyright (C) 2001-2002 by NaN Holding BV.
 * All rights reserved.
 *
 * The Original Code is: all of this file.
 *
 * Contributor(s): none yet.
 *
 * ***** END GPL LICENSE BLOCK *****
 */

/** \file blender/blenkernel/intern/scene.c
 *  \ingroup bke
 */


#include <stddef.h>
#include <stdio.h>
#include <string.h>

#include "MEM_guardedalloc.h"

#include "DNA_anim_types.h"
#include "DNA_group_types.h"
#include "DNA_linestyle_types.h"
#include "DNA_mesh_types.h"
#include "DNA_node_types.h"
#include "DNA_object_types.h"
#include "DNA_rigidbody_types.h"
#include "DNA_scene_types.h"
#include "DNA_screen_types.h"
#include "DNA_sequence_types.h"
#include "DNA_space_types.h"
#include "DNA_view3d_types.h"
#include "DNA_windowmanager_types.h"

#include "BLI_math.h"
#include "BLI_blenlib.h"
#include "BLI_utildefines.h"
#include "BLI_callbacks.h"
#include "BLI_string.h"
#include "BLI_threads.h"
#include "BLI_task.h"

#include "BLF_translation.h"

#include "BKE_anim.h"
#include "BKE_animsys.h"
#include "BKE_action.h"
#include "BKE_armature.h"
#include "BKE_colortools.h"
#include "BKE_depsgraph.h"
#include "BKE_editmesh.h"
#include "BKE_fcurve.h"
#include "BKE_freestyle.h"
#include "BKE_global.h"
#include "BKE_gpencil.h"
#include "BKE_group.h"
#include "BKE_idprop.h"
#include "BKE_image.h"
#include "BKE_library.h"
#include "BKE_main.h"
#include "BKE_mask.h"
#include "BKE_node.h"
#include "BKE_object.h"
#include "BKE_paint.h"
#include "BKE_rigidbody.h"
#include "BKE_scene.h"
#include "BKE_sequencer.h"
#include "BKE_sound.h"
#include "BKE_unit.h"
#include "BKE_world.h"

#include "DEG_depsgraph.h"

#include "RE_engine.h"

#include "PIL_time.h"

#include "IMB_colormanagement.h"

#include "bmesh.h"

#ifdef WIN32
#else
#  include <sys/time.h>
#endif

const char *RE_engine_id_BLENDER_RENDER = "BLENDER_RENDER";
const char *RE_engine_id_BLENDER_GAME = "BLENDER_GAME";
const char *RE_engine_id_CYCLES = "CYCLES";

void free_avicodecdata(AviCodecData *acd)
{
	if (acd) {
		if (acd->lpFormat) {
			MEM_freeN(acd->lpFormat);
			acd->lpFormat = NULL;
			acd->cbFormat = 0;
		}
		if (acd->lpParms) {
			MEM_freeN(acd->lpParms);
			acd->lpParms = NULL;
			acd->cbParms = 0;
		}
	}
}

void free_qtcodecdata(QuicktimeCodecData *qcd)
{
	if (qcd) {
		if (qcd->cdParms) {
			MEM_freeN(qcd->cdParms);
			qcd->cdParms = NULL;
			qcd->cdSize = 0;
		}
	}
}

static void remove_sequencer_fcurves(Scene *sce)
{
	AnimData *adt = BKE_animdata_from_id(&sce->id);

	if (adt && adt->action) {
		FCurve *fcu, *nextfcu;
		
		for (fcu = adt->action->curves.first; fcu; fcu = nextfcu) {
			nextfcu = fcu->next;
			
			if ((fcu->rna_path) && strstr(fcu->rna_path, "sequences_all")) {
				action_groups_remove_channel(adt->action, fcu);
				free_fcurve(fcu);
			}
		}
	}
}

Scene *BKE_scene_copy(Scene *sce, int type)
{
	Scene *scen;
	SceneRenderLayer *srl, *new_srl;
	ToolSettings *ts;
	Base *base, *obase;
	
	if (type == SCE_COPY_EMPTY) {
		ListBase lb;
		/* XXX. main should become an arg */
		scen = BKE_scene_add(G.main, sce->id.name + 2);
		
		lb = scen->r.layers;
		scen->r = sce->r;
		scen->r.layers = lb;
		scen->r.actlay = 0;
		scen->unit = sce->unit;
		scen->physics_settings = sce->physics_settings;
		scen->gm = sce->gm;
		scen->audio = sce->audio;

		if (sce->id.properties)
			scen->id.properties = IDP_CopyProperty(sce->id.properties);

		MEM_freeN(scen->toolsettings);
	}
	else {
		scen = BKE_libblock_copy(&sce->id);
		BLI_duplicatelist(&(scen->base), &(sce->base));
		
		BKE_main_id_clear_newpoins(G.main);
		
		id_us_plus((ID *)scen->world);
		id_us_plus((ID *)scen->set);
		id_us_plus((ID *)scen->gm.dome.warptext);

		scen->ed = NULL;
		scen->theDag = NULL;
		scen->depsgraph = NULL;
		scen->obedit = NULL;
		scen->stats = NULL;
		scen->fps_info = NULL;

		if (sce->rigidbody_world)
			scen->rigidbody_world = BKE_rigidbody_world_copy(sce->rigidbody_world);

		BLI_duplicatelist(&(scen->markers), &(sce->markers));
		BLI_duplicatelist(&(scen->transform_spaces), &(sce->transform_spaces));
		BLI_duplicatelist(&(scen->r.layers), &(sce->r.layers));
		BKE_keyingsets_copy(&(scen->keyingsets), &(sce->keyingsets));

		if (sce->nodetree) {
			/* ID's are managed on both copy and switch */
			scen->nodetree = ntreeCopyTree(sce->nodetree);
			ntreeSwitchID(scen->nodetree, &sce->id, &scen->id);
		}

		obase = sce->base.first;
		base = scen->base.first;
		while (base) {
			id_us_plus(&base->object->id);
			if (obase == sce->basact) scen->basact = base;
	
			obase = obase->next;
			base = base->next;
		}

		/* copy color management settings */
		BKE_color_managed_display_settings_copy(&scen->display_settings, &sce->display_settings);
		BKE_color_managed_view_settings_copy(&scen->view_settings, &sce->view_settings);
		BKE_color_managed_view_settings_copy(&scen->r.im_format.view_settings, &sce->r.im_format.view_settings);

		BLI_strncpy(scen->sequencer_colorspace_settings.name, sce->sequencer_colorspace_settings.name,
		            sizeof(scen->sequencer_colorspace_settings.name));

		/* copy action and remove animation used by sequencer */
		BKE_copy_animdata_id_action(&scen->id);

		if (type != SCE_COPY_FULL)
			remove_sequencer_fcurves(scen);

		/* copy Freestyle settings */
		new_srl = scen->r.layers.first;
		for (srl = sce->r.layers.first; srl; srl = srl->next) {
			BKE_freestyle_config_copy(&new_srl->freestyleConfig, &srl->freestyleConfig);
			new_srl = new_srl->next;
		}
	}

	/* tool settings */
	scen->toolsettings = MEM_dupallocN(sce->toolsettings);

	ts = scen->toolsettings;
	if (ts) {
		if (ts->vpaint) {
			ts->vpaint = MEM_dupallocN(ts->vpaint);
			ts->vpaint->paintcursor = NULL;
			ts->vpaint->vpaint_prev = NULL;
			ts->vpaint->wpaint_prev = NULL;
			BKE_paint_copy(&ts->vpaint->paint, &ts->vpaint->paint);
		}
		if (ts->wpaint) {
			ts->wpaint = MEM_dupallocN(ts->wpaint);
			ts->wpaint->paintcursor = NULL;
			ts->wpaint->vpaint_prev = NULL;
			ts->wpaint->wpaint_prev = NULL;
			BKE_paint_copy(&ts->wpaint->paint, &ts->wpaint->paint);
		}
		if (ts->sculpt) {
			ts->sculpt = MEM_dupallocN(ts->sculpt);
			BKE_paint_copy(&ts->sculpt->paint, &ts->sculpt->paint);
		}

		BKE_paint_copy(&ts->imapaint.paint, &ts->imapaint.paint);
		ts->imapaint.paintcursor = NULL;
		id_us_plus((ID *)ts->imapaint.stencil);
		ts->particle.paintcursor = NULL;
	}
	
	/* make a private copy of the avicodecdata */
	if (sce->r.avicodecdata) {
		scen->r.avicodecdata = MEM_dupallocN(sce->r.avicodecdata);
		scen->r.avicodecdata->lpFormat = MEM_dupallocN(scen->r.avicodecdata->lpFormat);
		scen->r.avicodecdata->lpParms = MEM_dupallocN(scen->r.avicodecdata->lpParms);
	}
	
	/* make a private copy of the qtcodecdata */
	if (sce->r.qtcodecdata) {
		scen->r.qtcodecdata = MEM_dupallocN(sce->r.qtcodecdata);
		scen->r.qtcodecdata->cdParms = MEM_dupallocN(scen->r.qtcodecdata->cdParms);
	}
	
	if (sce->r.ffcodecdata.properties) { /* intentionally check scen not sce. */
		scen->r.ffcodecdata.properties = IDP_CopyProperty(sce->r.ffcodecdata.properties);
	}

	/* NOTE: part of SCE_COPY_LINK_DATA and SCE_COPY_FULL operations
	 * are done outside of blenkernel with ED_objects_single_users! */

	/*  camera */
	if (type == SCE_COPY_LINK_DATA || type == SCE_COPY_FULL) {
		ID_NEW(scen->camera);
	}
	
	/* before scene copy */
	BKE_sound_create_scene(scen);

	/* world */
	if (type == SCE_COPY_FULL) {
		if (scen->world) {
			id_us_plus((ID *)scen->world);
			scen->world = BKE_world_copy(scen->world);
			BKE_copy_animdata_id_action((ID *)scen->world);
		}

		if (sce->ed) {
			scen->ed = MEM_callocN(sizeof(Editing), "addseq");
			scen->ed->seqbasep = &scen->ed->seqbase;
			BKE_sequence_base_dupli_recursive(sce, scen, &scen->ed->seqbase, &sce->ed->seqbase, SEQ_DUPE_ALL);
		}
	}
	
	/* grease pencil */
	if (scen->gpd) {
		if (type == SCE_COPY_FULL) {
			scen->gpd = gpencil_data_duplicate(scen->gpd, false);
		}
		else if (type == SCE_COPY_EMPTY) {
			scen->gpd = NULL;
		}
		else {
			id_us_plus((ID *)scen->gpd);
		}
	}

	return scen;
}

void BKE_scene_groups_relink(Scene *sce)
{
	if (sce->rigidbody_world)
		BKE_rigidbody_world_groups_relink(sce->rigidbody_world);
}

/* do not free scene itself */
void BKE_scene_free(Scene *sce)
{
	Base *base;
	SceneRenderLayer *srl;

	/* check all sequences */
	BKE_sequencer_clear_scene_in_allseqs(G.main, sce);

	base = sce->base.first;
	while (base) {
		base->object->id.us--;
		base = base->next;
	}
	/* do not free objects! */
	
	if (sce->gpd) {
#if 0   /* removed since this can be invalid memory when freeing everything */
		/* since the grease pencil data is freed before the scene.
		 * since grease pencil data is not (yet?), shared between objects
		 * its probably safe not to do this, some save and reload will free this. */
		sce->gpd->id.us--;
#endif
		sce->gpd = NULL;
	}

	BLI_freelistN(&sce->base);
	BKE_sequencer_editing_free(sce);

	BKE_free_animdata((ID *)sce);
	BKE_keyingsets_free(&sce->keyingsets);
	
	if (sce->rigidbody_world)
		BKE_rigidbody_free_world(sce->rigidbody_world);
	
	if (sce->r.avicodecdata) {
		free_avicodecdata(sce->r.avicodecdata);
		MEM_freeN(sce->r.avicodecdata);
		sce->r.avicodecdata = NULL;
	}
	if (sce->r.qtcodecdata) {
		free_qtcodecdata(sce->r.qtcodecdata);
		MEM_freeN(sce->r.qtcodecdata);
		sce->r.qtcodecdata = NULL;
	}
	if (sce->r.ffcodecdata.properties) {
		IDP_FreeProperty(sce->r.ffcodecdata.properties);
		MEM_freeN(sce->r.ffcodecdata.properties);
		sce->r.ffcodecdata.properties = NULL;
	}
	
	for (srl = sce->r.layers.first; srl; srl = srl->next) {
		BKE_freestyle_config_free(&srl->freestyleConfig);
	}
	
	BLI_freelistN(&sce->markers);
	BLI_freelistN(&sce->transform_spaces);
	BLI_freelistN(&sce->r.layers);
	
	if (sce->toolsettings) {
		if (sce->toolsettings->vpaint) {
			BKE_paint_free(&sce->toolsettings->vpaint->paint);
			MEM_freeN(sce->toolsettings->vpaint);
		}
		if (sce->toolsettings->wpaint) {
			BKE_paint_free(&sce->toolsettings->wpaint->paint);
			MEM_freeN(sce->toolsettings->wpaint);
		}
		if (sce->toolsettings->sculpt) {
			BKE_paint_free(&sce->toolsettings->sculpt->paint);
			MEM_freeN(sce->toolsettings->sculpt);
		}
		if (sce->toolsettings->uvsculpt) {
			BKE_paint_free(&sce->toolsettings->uvsculpt->paint);
			MEM_freeN(sce->toolsettings->uvsculpt);
		}
		BKE_paint_free(&sce->toolsettings->imapaint.paint);

		MEM_freeN(sce->toolsettings);
		sce->toolsettings = NULL;
	}
	
	DAG_scene_free(sce);
	if (sce->depsgraph)
		DEG_graph_free(sce->depsgraph);
	
	if (sce->nodetree) {
		ntreeFreeTree(sce->nodetree);
		MEM_freeN(sce->nodetree);
	}

	if (sce->stats)
		MEM_freeN(sce->stats);
	if (sce->fps_info)
		MEM_freeN(sce->fps_info);

	BKE_sound_destroy_scene(sce);

	BKE_color_managed_view_settings_free(&sce->view_settings);
}

Scene *BKE_scene_add(Main *bmain, const char *name)
{
	Scene *sce;
	ParticleEditSettings *pset;
	int a;
	const char *colorspace_name;

	sce = BKE_libblock_alloc(bmain, ID_SCE, name);
	sce->lay = sce->layact = 1;
	
	sce->r.mode = R_GAMMA | R_OSA | R_SHADOW | R_SSS | R_ENVMAP | R_RAYTRACE;
	sce->r.cfra = 1;
	sce->r.sfra = 1;
	sce->r.efra = 250;
	sce->r.frame_step = 1;
	sce->r.xsch = 1920;
	sce->r.ysch = 1080;
	sce->r.xasp = 1;
	sce->r.yasp = 1;
	sce->r.tilex = 256;
	sce->r.tiley = 256;
	sce->r.mblur_samples = 1;
	sce->r.filtertype = R_FILTER_MITCH;
	sce->r.size = 50;

	sce->r.im_format.planes = R_IMF_PLANES_RGBA;
	sce->r.im_format.imtype = R_IMF_IMTYPE_PNG;
	sce->r.im_format.depth = R_IMF_CHAN_DEPTH_8;
	sce->r.im_format.quality = 90;
	sce->r.im_format.compress = 15;

	sce->r.displaymode = R_OUTPUT_AREA;
	sce->r.framapto = 100;
	sce->r.images = 100;
	sce->r.framelen = 1.0;
	sce->r.blurfac = 0.5;
	sce->r.frs_sec = 24;
	sce->r.frs_sec_base = 1;
	sce->r.edgeint = 10;
	sce->r.ocres = 128;

	/* OCIO_TODO: for forwards compatibility only, so if no tonecurve are used,
	 *            images would look in the same way as in current blender
	 *
	 *            perhaps at some point should be completely deprecated?
	 */
	sce->r.color_mgt_flag |= R_COLOR_MANAGEMENT;

	sce->r.gauss = 1.0;
	
	/* deprecated but keep for upwards compat */
	sce->r.postgamma = 1.0;
	sce->r.posthue = 0.0;
	sce->r.postsat = 1.0;

	sce->r.bake_mode = 1;    /* prevent to include render stuff here */
	sce->r.bake_filter = 16;
	sce->r.bake_osa = 5;
	sce->r.bake_flag = R_BAKE_CLEAR;
	sce->r.bake_normal_space = R_BAKE_SPACE_TANGENT;
	sce->r.bake_samples = 256;
	sce->r.bake_biasdist = 0.001;

	sce->r.bake.flag = R_BAKE_CLEAR;
	sce->r.bake.width = 512;
	sce->r.bake.height = 512;
	sce->r.bake.margin = 16;
	sce->r.bake.normal_space = R_BAKE_SPACE_TANGENT;
	sce->r.bake.normal_swizzle[0] = R_BAKE_POSX;
	sce->r.bake.normal_swizzle[1] = R_BAKE_POSY;
	sce->r.bake.normal_swizzle[2] = R_BAKE_POSZ;
	BLI_strncpy(sce->r.bake.filepath, U.renderdir, sizeof(sce->r.bake.filepath));

	sce->r.bake.im_format.planes = R_IMF_PLANES_RGBA;
	sce->r.bake.im_format.imtype = R_IMF_IMTYPE_PNG;
	sce->r.bake.im_format.depth = R_IMF_CHAN_DEPTH_8;
	sce->r.bake.im_format.quality = 90;
	sce->r.bake.im_format.compress = 15;

	sce->r.scemode = R_DOCOMP | R_DOSEQ | R_EXTENSION;
	sce->r.stamp = R_STAMP_TIME | R_STAMP_FRAME | R_STAMP_DATE | R_STAMP_CAMERA | R_STAMP_SCENE | R_STAMP_FILENAME | R_STAMP_RENDERTIME;
	sce->r.stamp_font_id = 12;
	sce->r.fg_stamp[0] = sce->r.fg_stamp[1] = sce->r.fg_stamp[2] = 0.8f;
	sce->r.fg_stamp[3] = 1.0f;
	sce->r.bg_stamp[0] = sce->r.bg_stamp[1] = sce->r.bg_stamp[2] = 0.0f;
	sce->r.bg_stamp[3] = 0.25f;
	sce->r.raytrace_options = R_RAYTRACE_USE_INSTANCES;

	sce->r.seq_prev_type = OB_SOLID;
	sce->r.seq_rend_type = OB_SOLID;
	sce->r.seq_flag = R_SEQ_GL_PREV;

	sce->r.threads = 1;

	sce->r.simplify_subsurf = 6;
	sce->r.simplify_particles = 1.0f;
	sce->r.simplify_shadowsamples = 16;
	sce->r.simplify_aosss = 1.0f;

	sce->r.border.xmin = 0.0f;
	sce->r.border.ymin = 0.0f;
	sce->r.border.xmax = 1.0f;
	sce->r.border.ymax = 1.0f;

	sce->r.preview_start_resolution = 64;
	
	sce->r.line_thickness_mode = R_LINE_THICKNESS_ABSOLUTE;
	sce->r.unit_line_thickness = 1.0f;

	sce->toolsettings = MEM_callocN(sizeof(struct ToolSettings), "Tool Settings Struct");
	sce->toolsettings->doublimit = 0.001;
	sce->toolsettings->uvcalc_margin = 0.001f;
	sce->toolsettings->unwrapper = 1;
	sce->toolsettings->select_thresh = 0.01f;

	sce->toolsettings->selectmode = SCE_SELECT_VERTEX;
	sce->toolsettings->uv_selectmode = UV_SELECT_VERTEX;
	sce->toolsettings->normalsize = 0.1;
	sce->toolsettings->autokey_mode = U.autokey_mode;

	sce->toolsettings->snap_node_mode = SCE_SNAP_MODE_GRID;

	sce->toolsettings->skgen_resolution = 100;
	sce->toolsettings->skgen_threshold_internal     = 0.01f;
	sce->toolsettings->skgen_threshold_external     = 0.01f;
	sce->toolsettings->skgen_angle_limit            = 45.0f;
	sce->toolsettings->skgen_length_ratio           = 1.3f;
	sce->toolsettings->skgen_length_limit           = 1.5f;
	sce->toolsettings->skgen_correlation_limit      = 0.98f;
	sce->toolsettings->skgen_symmetry_limit         = 0.1f;
	sce->toolsettings->skgen_postpro = SKGEN_SMOOTH;
	sce->toolsettings->skgen_postpro_passes = 1;
	sce->toolsettings->skgen_options = SKGEN_FILTER_INTERNAL | SKGEN_FILTER_EXTERNAL | SKGEN_FILTER_SMART | SKGEN_HARMONIC | SKGEN_SUB_CORRELATION | SKGEN_STICK_TO_EMBEDDING;
	sce->toolsettings->skgen_subdivisions[0] = SKGEN_SUB_CORRELATION;
	sce->toolsettings->skgen_subdivisions[1] = SKGEN_SUB_LENGTH;
	sce->toolsettings->skgen_subdivisions[2] = SKGEN_SUB_ANGLE;

	sce->toolsettings->statvis.overhang_axis = OB_NEGZ;
	sce->toolsettings->statvis.overhang_min = 0;
	sce->toolsettings->statvis.overhang_max = DEG2RADF(45.0f);
	sce->toolsettings->statvis.thickness_max = 0.1f;
	sce->toolsettings->statvis.thickness_samples = 1;
	sce->toolsettings->statvis.distort_min = DEG2RADF(5.0f);
	sce->toolsettings->statvis.distort_max = DEG2RADF(45.0f);

	sce->toolsettings->statvis.sharp_min = DEG2RADF(90.0f);
	sce->toolsettings->statvis.sharp_max = DEG2RADF(180.0f);

	sce->toolsettings->proportional_size = 1.0f;

	sce->toolsettings->imapaint.paint.flags |= PAINT_SHOW_BRUSH;
	sce->toolsettings->imapaint.normal_angle = 80;
	sce->toolsettings->imapaint.seam_bleed = 2;

	sce->physics_settings.gravity[0] = 0.0f;
	sce->physics_settings.gravity[1] = 0.0f;
	sce->physics_settings.gravity[2] = -9.81f;
	sce->physics_settings.flag = PHYS_GLOBAL_GRAVITY;

	sce->unit.scale_length = 1.0f;

	pset = &sce->toolsettings->particle;
	pset->flag = PE_KEEP_LENGTHS | PE_LOCK_FIRST | PE_DEFLECT_EMITTER | PE_AUTO_VELOCITY;
	pset->emitterdist = 0.25f;
	pset->totrekey = 5;
	pset->totaddkey = 5;
	pset->brushtype = PE_BRUSH_NONE;
	pset->draw_step = 2;
	pset->fade_frames = 2;
	pset->selectmode = SCE_SELECT_PATH;
	for (a = 0; a < PE_TOT_BRUSH; a++) {
		pset->brush[a].strength = 0.5;
		pset->brush[a].size = 50;
		pset->brush[a].step = 10;
		pset->brush[a].count = 10;
	}
	pset->brush[PE_BRUSH_CUT].strength = 100;

	sce->r.ffcodecdata.audio_mixrate = 44100;
	sce->r.ffcodecdata.audio_volume = 1.0f;
	sce->r.ffcodecdata.audio_bitrate = 192;
	sce->r.ffcodecdata.audio_channels = 2;

	BLI_strncpy(sce->r.engine, RE_engine_id_BLENDER_RENDER, sizeof(sce->r.engine));

	sce->audio.distance_model = 2.0f;
	sce->audio.doppler_factor = 1.0f;
	sce->audio.speed_of_sound = 343.3f;
	sce->audio.volume = 1.0f;

	BLI_strncpy(sce->r.pic, U.renderdir, sizeof(sce->r.pic));

	BLI_rctf_init(&sce->r.safety, 0.1f, 0.9f, 0.1f, 0.9f);
	sce->r.osa = 8;

	/* note; in header_info.c the scene copy happens..., if you add more to renderdata it has to be checked there */
	BKE_scene_add_render_layer(sce, NULL);
	
	/* game data */
	sce->gm.stereoflag = STEREO_NOSTEREO;
	sce->gm.stereomode = STEREO_ANAGLYPH;
	sce->gm.eyeseparation = 0.10;

	sce->gm.dome.angle = 180;
	sce->gm.dome.mode = DOME_FISHEYE;
	sce->gm.dome.res = 4;
	sce->gm.dome.resbuf = 1.0f;
	sce->gm.dome.tilt = 0;

	sce->gm.xplay = 640;
	sce->gm.yplay = 480;
	sce->gm.freqplay = 60;
	sce->gm.depth = 32;

	sce->gm.gravity = 9.8f;
	sce->gm.physicsEngine = WOPHY_BULLET;
	sce->gm.mode = 32; //XXX ugly harcoding, still not sure we should drop mode. 32 == 1 << 5 == use_occlusion_culling 
	sce->gm.occlusionRes = 128;
	sce->gm.ticrate = 60;
	sce->gm.maxlogicstep = 5;
	sce->gm.physubstep = 1;
	sce->gm.maxphystep = 5;
	sce->gm.lineardeactthreshold = 0.8f;
	sce->gm.angulardeactthreshold = 1.0f;
	sce->gm.deactivationtime = 0.0f;

	sce->gm.flag = GAME_DISPLAY_LISTS;
	sce->gm.matmode = GAME_MAT_MULTITEX;

	sce->gm.obstacleSimulation = OBSTSIMULATION_NONE;
	sce->gm.levelHeight = 2.f;

	sce->gm.recastData.cellsize = 0.3f;
	sce->gm.recastData.cellheight = 0.2f;
	sce->gm.recastData.agentmaxslope = M_PI / 2;
	sce->gm.recastData.agentmaxclimb = 0.9f;
	sce->gm.recastData.agentheight = 2.0f;
	sce->gm.recastData.agentradius = 0.6f;
	sce->gm.recastData.edgemaxlen = 12.0f;
	sce->gm.recastData.edgemaxerror = 1.3f;
	sce->gm.recastData.regionminsize = 8.f;
	sce->gm.recastData.regionmergesize = 20.f;
	sce->gm.recastData.vertsperpoly = 6;
	sce->gm.recastData.detailsampledist = 6.0f;
	sce->gm.recastData.detailsamplemaxerror = 1.0f;

	sce->gm.lodflag = SCE_LOD_USE_HYST;
	sce->gm.scehysteresis = 10;

	sce->gm.exitkey = 218; // Blender key code for ESC

	BKE_sound_create_scene(sce);

	/* color management */
	colorspace_name = IMB_colormanagement_role_colorspace_name_get(COLOR_ROLE_DEFAULT_SEQUENCER);

	BKE_color_managed_display_settings_init(&sce->display_settings);
	BKE_color_managed_view_settings_init(&sce->view_settings);
	BLI_strncpy(sce->sequencer_colorspace_settings.name, colorspace_name,
	            sizeof(sce->sequencer_colorspace_settings.name));

	/* Safe Areas */
	copy_v2_fl2(sce->safe_areas.title, 3.5f / 100.0f, 3.5f / 100.0f);
	copy_v2_fl2(sce->safe_areas.action, 10.0f / 100.0f, 5.0f / 100.0f);
	copy_v2_fl2(sce->safe_areas.title_center, 17.5f / 100.0f, 5.0f / 100.0f);
	copy_v2_fl2(sce->safe_areas.action_center, 15.0f / 100.0f, 5.0f / 100.0f);

	return sce;
}

Base *BKE_scene_base_find(Scene *scene, Object *ob)
{
	return BLI_findptr(&scene->base, ob, offsetof(Base, object));
}

void BKE_scene_set_background(Main *bmain, Scene *scene)
{
	Scene *sce;
	Base *base;
	Object *ob;
	Group *group;
	GroupObject *go;
	int flag;
	
	/* check for cyclic sets, for reading old files but also for definite security (py?) */
	BKE_scene_validate_setscene(bmain, scene);
	
	/* can happen when switching modes in other scenes */
	if (scene->obedit && !(scene->obedit->mode & OB_MODE_EDIT))
		scene->obedit = NULL;

	/* deselect objects (for dataselect) */
	for (ob = bmain->object.first; ob; ob = ob->id.next)
		ob->flag &= ~(SELECT | OB_FROMGROUP);

	/* group flags again */
	for (group = bmain->group.first; group; group = group->id.next) {
		for (go = group->gobject.first; go; go = go->next) {
			if (go->ob) {
				go->ob->flag |= OB_FROMGROUP;
			}
		}
	}

	/* sort baselist for scene and sets */
	for (sce = scene; sce; sce = sce->set)
		DAG_scene_relations_rebuild(bmain, sce);

	/* copy layers and flags from bases to objects */
	for (base = scene->base.first; base; base = base->next) {
		ob = base->object;
		ob->lay = base->lay;
		
		/* group patch... */
		base->flag &= ~(OB_FROMGROUP);
		flag = ob->flag & (OB_FROMGROUP);
		base->flag |= flag;
		
		/* not too nice... for recovering objects with lost data */
		//if (ob->pose == NULL) base->flag &= ~OB_POSEMODE;
		ob->flag = base->flag;
	}
	/* no full animation update, this to enable render code to work (render code calls own animation updates) */
}

/* called from creator.c */
Scene *BKE_scene_set_name(Main *bmain, const char *name)
{
	Scene *sce = (Scene *)BKE_libblock_find_name_ex(bmain, ID_SCE, name);
	if (sce) {
		BKE_scene_set_background(bmain, sce);
		printf("Scene switch: '%s' in file: '%s'\n", name, bmain->name);
		return sce;
	}

	printf("Can't find scene: '%s' in file: '%s'\n", name, bmain->name);
	return NULL;
}

static void scene_unlink_space_node(SpaceNode *snode, Scene *sce)
{
	if (snode->id == &sce->id) {
		/* nasty DNA logic for SpaceNode:
		 * ideally should be handled by editor code, but would be bad level call
		 */
		bNodeTreePath *path, *path_next;
		for (path = snode->treepath.first; path; path = path_next) {
			path_next = path->next;
			MEM_freeN(path);
		}
		BLI_listbase_clear(&snode->treepath);
		
		snode->id = NULL;
		snode->from = NULL;
		snode->nodetree = NULL;
		snode->edittree = NULL;
	}
}

static void scene_unlink_space_buts(SpaceButs *sbuts, Scene *sce)
{
	if (sbuts->pinid == &sce->id) {
		sbuts->pinid = NULL;
	}
}

void BKE_scene_unlink(Main *bmain, Scene *sce, Scene *newsce)
{
	Scene *sce1;
	bScreen *screen;

	/* check all sets */
	for (sce1 = bmain->scene.first; sce1; sce1 = sce1->id.next)
		if (sce1->set == sce)
			sce1->set = NULL;
	
	for (sce1 = bmain->scene.first; sce1; sce1 = sce1->id.next) {
		bNode *node;
		
		if (sce1 == sce || !sce1->nodetree)
			continue;
		
		for (node = sce1->nodetree->nodes.first; node; node = node->next) {
			if (node->id == &sce->id)
				node->id = NULL;
		}
	}
	
	/* all screens */
	for (screen = bmain->screen.first; screen; screen = screen->id.next) {
		ScrArea *area;
		
		if (screen->scene == sce)
			screen->scene = newsce;
		
		for (area = screen->areabase.first; area; area = area->next) {
			SpaceLink *space_link;
			for (space_link = area->spacedata.first; space_link; space_link = space_link->next) {
				switch (space_link->spacetype) {
					case SPACE_NODE:
						scene_unlink_space_node((SpaceNode *)space_link, sce);
						break;
					case SPACE_BUTS:
						scene_unlink_space_buts((SpaceButs *)space_link, sce);
						break;
				}
			}
		}
	}

	BKE_libblock_free(bmain, sce);
}

/* Used by metaballs, return *all* objects (including duplis) existing in the scene (including scene's sets) */
int BKE_scene_base_iter_next(EvaluationContext *eval_ctx, SceneBaseIter *iter,
                             Scene **scene, int val, Base **base, Object **ob)
{
	bool run_again = true;
	
	/* init */
	if (val == 0) {
		iter->phase = F_START;
		iter->dupob = NULL;
		iter->duplilist = NULL;
		iter->dupli_refob = NULL;
	}
	else {
		/* run_again is set when a duplilist has been ended */
		while (run_again) {
			run_again = false;

			/* the first base */
			if (iter->phase == F_START) {
				*base = (*scene)->base.first;
				if (*base) {
					*ob = (*base)->object;
					iter->phase = F_SCENE;
				}
				else {
					/* exception: empty scene */
					while ((*scene)->set) {
						(*scene) = (*scene)->set;
						if ((*scene)->base.first) {
							*base = (*scene)->base.first;
							*ob = (*base)->object;
							iter->phase = F_SCENE;
							break;
						}
					}
				}
			}
			else {
				if (*base && iter->phase != F_DUPLI) {
					*base = (*base)->next;
					if (*base) {
						*ob = (*base)->object;
					}
					else {
						if (iter->phase == F_SCENE) {
							/* (*scene) is finished, now do the set */
							while ((*scene)->set) {
								(*scene) = (*scene)->set;
								if ((*scene)->base.first) {
									*base = (*scene)->base.first;
									*ob = (*base)->object;
									break;
								}
							}
						}
					}
				}
			}
			
			if (*base == NULL) {
				iter->phase = F_START;
			}
			else {
				if (iter->phase != F_DUPLI) {
					if ( (*base)->object->transflag & OB_DUPLI) {
						/* groups cannot be duplicated for mballs yet, 
						 * this enters eternal loop because of 
						 * makeDispListMBall getting called inside of group_duplilist */
						if ((*base)->object->dup_group == NULL) {
							iter->duplilist = object_duplilist_ex(eval_ctx, (*scene), (*base)->object, false);
							
							iter->dupob = iter->duplilist->first;

							if (!iter->dupob) {
								free_object_duplilist(iter->duplilist);
								iter->duplilist = NULL;
							}
							iter->dupli_refob = NULL;
						}
					}
				}
				/* handle dupli's */
				if (iter->dupob) {
					(*base)->flag |= OB_FROMDUPLI;
					*ob = iter->dupob->ob;
					iter->phase = F_DUPLI;

					if (iter->dupli_refob != *ob) {
						if (iter->dupli_refob) {
							/* Restore previous object's real matrix. */
							copy_m4_m4(iter->dupli_refob->obmat, iter->omat);
						}
						/* Backup new object's real matrix. */
						iter->dupli_refob = *ob;
						copy_m4_m4(iter->omat, iter->dupli_refob->obmat);
					}
					copy_m4_m4((*ob)->obmat, iter->dupob->mat);

					iter->dupob = iter->dupob->next;
				}
				else if (iter->phase == F_DUPLI) {
					iter->phase = F_SCENE;
					(*base)->flag &= ~OB_FROMDUPLI;
					
					if (iter->dupli_refob) {
						/* Restore last object's real matrix. */
						copy_m4_m4(iter->dupli_refob->obmat, iter->omat);
						iter->dupli_refob = NULL;
					}
					
					free_object_duplilist(iter->duplilist);
					iter->duplilist = NULL;
					run_again = true;
				}
			}
		}
	}

#if 0
	if (ob && *ob) {
		printf("Scene: '%s', '%s'\n", (*scene)->id.name + 2, (*ob)->id.name + 2);
	}
#endif

	return iter->phase;
}

Object *BKE_scene_camera_find(Scene *sc)
{
	Base *base;
	
	for (base = sc->base.first; base; base = base->next)
		if (base->object->type == OB_CAMERA)
			return base->object;

	return NULL;
}

#ifdef DURIAN_CAMERA_SWITCH
Object *BKE_scene_camera_switch_find(Scene *scene)
{
	TimeMarker *m;
	int cfra = scene->r.cfra;
	int frame = -(MAXFRAME + 1);
	int min_frame = MAXFRAME + 1;
	Object *camera = NULL;
	Object *first_camera = NULL;

	for (m = scene->markers.first; m; m = m->next) {
		if (m->camera && (m->camera->restrictflag & OB_RESTRICT_RENDER) == 0) {
			if ((m->frame <= cfra) && (m->frame > frame)) {
				camera = m->camera;
				frame = m->frame;

				if (frame == cfra)
					break;
			}

			if (m->frame < min_frame) {
				first_camera = m->camera;
				min_frame = m->frame;
			}
		}
	}

	if (camera == NULL) {
		/* If there's no marker to the left of current frame,
		 * use camera from left-most marker to solve all sort
		 * of Schrodinger uncertainties.
		 */
		return first_camera;
	}

	return camera;
}
#endif

int BKE_scene_camera_switch_update(Scene *scene)
{
#ifdef DURIAN_CAMERA_SWITCH
	Object *camera = BKE_scene_camera_switch_find(scene);
	if (camera) {
		scene->camera = camera;
		return 1;
	}
#else
	(void)scene;
#endif
	return 0;
}

char *BKE_scene_find_marker_name(Scene *scene, int frame)
{
	ListBase *markers = &scene->markers;
	TimeMarker *m1, *m2;

	/* search through markers for match */
	for (m1 = markers->first, m2 = markers->last; m1 && m2; m1 = m1->next, m2 = m2->prev) {
		if (m1->frame == frame)
			return m1->name;

		if (m1 == m2)
			break;

		if (m2->frame == frame)
			return m2->name;
	}

	return NULL;
}

/* return the current marker for this frame,
 * we can have more than 1 marker per frame, this just returns the first :/ */
char *BKE_scene_find_last_marker_name(Scene *scene, int frame)
{
	TimeMarker *marker, *best_marker = NULL;
	int best_frame = -MAXFRAME * 2;
	for (marker = scene->markers.first; marker; marker = marker->next) {
		if (marker->frame == frame) {
			return marker->name;
		}

		if (marker->frame > best_frame && marker->frame < frame) {
			best_marker = marker;
			best_frame = marker->frame;
		}
	}

	return best_marker ? best_marker->name : NULL;
}


Base *BKE_scene_base_add(Scene *sce, Object *ob)
{
	Base *b = MEM_callocN(sizeof(*b), "BKE_scene_base_add");
	BLI_addhead(&sce->base, b);

	b->object = ob;
	b->flag = ob->flag;
	b->lay = ob->lay;

	return b;
}

void BKE_scene_base_unlink(Scene *sce, Base *base)
{
	/* remove rigid body constraint from world before removing object */
	if (base->object->rigidbody_constraint)
		BKE_rigidbody_remove_constraint(sce, base->object);
	/* remove rigid body object from world before removing object */
	if (base->object->rigidbody_object)
		BKE_rigidbody_remove_object(sce, base->object);
	
	BLI_remlink(&sce->base, base);
}

void BKE_scene_base_deselect_all(Scene *sce)
{
	Base *b;

	for (b = sce->base.first; b; b = b->next) {
		b->flag &= ~SELECT;
		b->object->flag = b->flag;
	}
}

void BKE_scene_base_select(Scene *sce, Base *selbase)
{
	selbase->flag |= SELECT;
	selbase->object->flag = selbase->flag;

	sce->basact = selbase;
}

/* checks for cycle, returns 1 if it's all OK */
bool BKE_scene_validate_setscene(Main *bmain, Scene *sce)
{
	Scene *sce_iter;
	int a, totscene;

	if (sce->set == NULL) return true;
	totscene = BLI_listbase_count(&bmain->scene);
	
	for (a = 0, sce_iter = sce; sce_iter->set; sce_iter = sce_iter->set, a++) {
		/* more iterations than scenes means we have a cycle */
		if (a > totscene) {
			/* the tested scene gets zero'ed, that's typically current scene */
			sce->set = NULL;
			return false;
		}
	}

	return true;
}

/* This function is needed to cope with fractional frames - including two Blender rendering features
 * mblur (motion blur that renders 'subframes' and blurs them together), and fields rendering. 
 */
float BKE_scene_frame_get(const Scene *scene)
{
	return BKE_scene_frame_get_from_ctime(scene, scene->r.cfra);
}

/* This function is used to obtain arbitrary fractional frames */
float BKE_scene_frame_get_from_ctime(const Scene *scene, const float frame)
{
	float ctime = frame;
	ctime += scene->r.subframe;
	ctime *= scene->r.framelen;
	
	return ctime;
}

/**
 * Sets the frame int/float components.
 */
void BKE_scene_frame_set(struct Scene *scene, double cfra)
{
	double intpart;
	scene->r.subframe = modf(cfra, &intpart);
	scene->r.cfra = (int)intpart;
}

#ifdef WITH_LEGACY_DEPSGRAPH
/* drivers support/hacks 
 *  - this method is called from scene_update_tagged_recursive(), so gets included in viewport + render
 *	- these are always run since the depsgraph can't handle non-object data
 *	- these happen after objects are all done so that we can read in their final transform values,
 *	  though this means that objects can't refer to scene info for guidance...
 */
static void scene_update_drivers(Main *UNUSED(bmain), Scene *scene)
{
	SceneRenderLayer *srl;
	float ctime = BKE_scene_frame_get(scene);
	
	/* scene itself */
	if (scene->adt && scene->adt->drivers.first) {
		BKE_animsys_evaluate_animdata(scene, &scene->id, scene->adt, ctime, ADT_RECALC_DRIVERS);
	}

	/* world */
	/* TODO: what about world textures? but then those have nodes too... */
	if (scene->world) {
		ID *wid = (ID *)scene->world;
		AnimData *adt = BKE_animdata_from_id(wid);
		
		if (adt && adt->drivers.first)
			BKE_animsys_evaluate_animdata(scene, wid, adt, ctime, ADT_RECALC_DRIVERS);
	}
	
	/* nodes */
	if (scene->nodetree) {
		ID *nid = (ID *)scene->nodetree;
		AnimData *adt = BKE_animdata_from_id(nid);
		
		if (adt && adt->drivers.first)
			BKE_animsys_evaluate_animdata(scene, nid, adt, ctime, ADT_RECALC_DRIVERS);
	}

	/* world nodes */
	if (scene->world && scene->world->nodetree) {
		ID *nid = (ID *)scene->world->nodetree;
		AnimData *adt = BKE_animdata_from_id(nid);
		
		if (adt && adt->drivers.first)
			BKE_animsys_evaluate_animdata(scene, nid, adt, ctime, ADT_RECALC_DRIVERS);
	}

	/* freestyle */
	for (srl = scene->r.layers.first; srl; srl = srl->next) {
		FreestyleConfig *config = &srl->freestyleConfig;
		FreestyleLineSet *lineset;

		for (lineset = config->linesets.first; lineset; lineset = lineset->next) {
			if (lineset->linestyle) {
				ID *lid = &lineset->linestyle->id;
				AnimData *adt = BKE_animdata_from_id(lid);

				if (adt && adt->drivers.first)
					BKE_animsys_evaluate_animdata(scene, lid, adt, ctime, ADT_RECALC_DRIVERS);
			}
		}
	}
}

/* deps hack - do extra recalcs at end */
static void scene_depsgraph_hack(EvaluationContext *eval_ctx, Scene *scene, Scene *scene_parent)
{
	Base *base;
		
	scene->customdata_mask = scene_parent->customdata_mask;
	
	/* sets first, we allow per definition current scene to have
	 * dependencies on sets, but not the other way around. */
	if (scene->set)
		scene_depsgraph_hack(eval_ctx, scene->set, scene_parent);
	
	for (base = scene->base.first; base; base = base->next) {
		Object *ob = base->object;
		
		if (ob->depsflag) {
			int recalc = 0;
			// printf("depshack %s\n", ob->id.name + 2);
			
			if (ob->depsflag & OB_DEPS_EXTRA_OB_RECALC)
				recalc |= OB_RECALC_OB;
			if (ob->depsflag & OB_DEPS_EXTRA_DATA_RECALC)
				recalc |= OB_RECALC_DATA;
			
			ob->recalc |= recalc;
			BKE_object_handle_update(eval_ctx, scene_parent, ob);
			
			if (ob->dup_group && (ob->transflag & OB_DUPLIGROUP)) {
				GroupObject *go;
				
				for (go = ob->dup_group->gobject.first; go; go = go->next) {
					if (go->ob)
						go->ob->recalc |= recalc;
				}
				BKE_group_handle_recalc_and_update(eval_ctx, scene_parent, ob, ob->dup_group);
			}
		}
	}
}
#endif  /* WITH_LEGACY_DEPSGRAPH */

/* That's like really a bummer, because currently animation data for armatures
 * might want to use pose, and pose might be missing on the object.
 * This happens when changing visible layers, which leads to situations when
 * pose is missing or marked for recalc, animation will change it and then
 * object update will restore the pose.
 *
 * This could be solved by the new dependency graph, but for until then we'll
 * do an extra pass on the objects to ensure it's all fine.
 */
#define POSE_ANIMATION_WORKAROUND

#ifdef POSE_ANIMATION_WORKAROUND
static void scene_armature_depsgraph_workaround(Main *bmain)
{
	Object *ob;
	if (BLI_listbase_is_empty(&bmain->armature) || !DAG_id_type_tagged(bmain, ID_OB)) {
		return;
	}
	for (ob = bmain->object.first; ob; ob = ob->id.next) {
		if (ob->type == OB_ARMATURE && ob->adt && ob->adt->recalc & ADT_RECALC_ANIM) {
			if (ob->pose == NULL || (ob->pose->flag & POSE_RECALC)) {
				BKE_pose_rebuild(ob, ob->data);
			}
		}
	}
}
#endif

static void scene_rebuild_rbw_recursive(Scene *scene, float ctime)
{
	if (scene->set)
		scene_rebuild_rbw_recursive(scene->set, ctime);

	if (BKE_scene_check_rigidbody_active(scene))
		BKE_rigidbody_rebuild_world(scene, ctime);
}

static void scene_do_rb_simulation_recursive(Scene *scene, float ctime)
{
	if (scene->set)
		scene_do_rb_simulation_recursive(scene->set, ctime);

	if (BKE_scene_check_rigidbody_active(scene))
		BKE_rigidbody_do_simulation(scene, ctime);
}

/* Used to visualize CPU threads activity during threaded object update,
 * would pollute STDERR with whole bunch of timing information which then
 * could be parsed and nicely visualized.
 */
#ifdef WITH_LEGACY_DEPSGRAPH
#  undef DETAILED_ANALYSIS_OUTPUT
#else
/* ALWAYS KEEY DISABLED! */
#  undef DETAILED_ANALYSIS_OUTPUT
#endif

/* Mballs evaluation uses BKE_scene_base_iter_next which calls
 * duplilist for all objects in the scene. This leads to conflict
 * accessing and writing same data from multiple threads.
 *
 * Ideally Mballs shouldn't do such an iteration and use DAG
 * queries instead. For the time being we've got new DAG
 * let's keep it simple and update mballs in a ingle thread.
 */
#define MBALL_SINGLETHREAD_HACK

#ifdef WITH_LEGACY_DEPSGRAPH
typedef struct StatisicsEntry {
	struct StatisicsEntry *next, *prev;
	Object *object;
	double start_time;
	double duration;
} StatisicsEntry;

typedef struct ThreadedObjectUpdateState {
	/* TODO(sergey): We might want this to be per-thread object. */
	EvaluationContext *eval_ctx;
	Scene *scene;
	Scene *scene_parent;
	double base_time;

	/* Execution statistics */
	ListBase statistics[BLENDER_MAX_THREADS];
	bool has_updated_objects;

#ifdef MBALL_SINGLETHREAD_HACK
	bool has_mballs;
#endif
} ThreadedObjectUpdateState;

static void scene_update_object_add_task(void *node, void *user_data);

static void scene_update_all_bases(EvaluationContext *eval_ctx, Scene *scene, Scene *scene_parent)
{
	Base *base;

	for (base = scene->base.first; base; base = base->next) {
		Object *object = base->object;

		BKE_object_handle_update_ex(eval_ctx, scene_parent, object, scene->rigidbody_world, true);

		if (object->dup_group && (object->transflag & OB_DUPLIGROUP))
			BKE_group_handle_recalc_and_update(eval_ctx, scene_parent, object, object->dup_group);

		/* always update layer, so that animating layers works (joshua july 2010) */
		/* XXX commented out, this has depsgraph issues anyway - and this breaks setting scenes
		 * (on scene-set, the base-lay is copied to ob-lay (ton nov 2012) */
		// base->lay = ob->lay;
	}
}

static void scene_update_object_func(TaskPool *pool, void *taskdata, int threadid)
{
/* Disable print for now in favor of summary statistics at the end of update. */
#define PRINT if (false) printf

	ThreadedObjectUpdateState *state = (ThreadedObjectUpdateState *) BLI_task_pool_userdata(pool);
	void *node = taskdata;
	Object *object = DAG_get_node_object(node);
	EvaluationContext *eval_ctx = state->eval_ctx;
	Scene *scene = state->scene;
	Scene *scene_parent = state->scene_parent;

#ifdef MBALL_SINGLETHREAD_HACK
	if (object && object->type == OB_MBALL) {
		state->has_mballs = true;
	}
	else
#endif
	if (object) {
		double start_time = 0.0;
		bool add_to_stats = false;

		if (G.debug & G_DEBUG_DEPSGRAPH) {
			if (object->recalc & OB_RECALC_ALL) {
				printf("Thread %d: update object %s\n", threadid, object->id.name);
			}

			start_time = PIL_check_seconds_timer();

			if (object->recalc & OB_RECALC_ALL) {
				state->has_updated_objects = true;
				add_to_stats = true;
			}
		}

		/* We only update object itself here, dupli-group will be updated
		 * separately from main thread because of we've got no idea about
		 * dependencies inside the group.
		 */
		BKE_object_handle_update_ex(eval_ctx, scene_parent, object, scene->rigidbody_world, false);

		/* Calculate statistics. */
		if (add_to_stats) {
			StatisicsEntry *entry;

			entry = MEM_mallocN(sizeof(StatisicsEntry), "update thread statistics");
			entry->object = object;
			entry->start_time = start_time;
			entry->duration = PIL_check_seconds_timer() - start_time;

			BLI_addtail(&state->statistics[threadid], entry);
		}
	}
	else {
		PRINT("Threda %d: update node %s\n", threadid,
		      DAG_get_node_name(scene, node));
	}

	/* Update will decrease child's valency and schedule child with zero valency. */
	DAG_threaded_update_handle_node_updated(node, scene_update_object_add_task, pool);

#undef PRINT
}

static void scene_update_object_add_task(void *node, void *user_data)
{
	TaskPool *task_pool = user_data;

	BLI_task_pool_push(task_pool, scene_update_object_func, node, false, TASK_PRIORITY_LOW);
}

static void print_threads_statistics(ThreadedObjectUpdateState *state)
{
	int i, tot_thread;

	if ((G.debug & G_DEBUG_DEPSGRAPH) == 0) {
		return;
	}

#ifdef DETAILED_ANALYSIS_OUTPUT
	if (state->has_updated_objects) {
		tot_thread = BLI_system_thread_count();

		fprintf(stderr, "objects update base time %f\n", state->base_time);

		for (i = 0; i < tot_thread; i++) {
			StatisicsEntry *entry;
			for (entry = state->statistics[i].first;
			     entry;
			     entry = entry->next)
			{
				fprintf(stderr, "thread %d object %s start_time %f duration %f\n",
				        i, entry->object->id.name + 2,
				        entry->start_time, entry->duration);
			}
			BLI_freelistN(&state->statistics[i]);
		}
	}
#else
	tot_thread = BLI_system_thread_count();

	for (i = 0; i < tot_thread; i++) {
		int total_objects = 0;
		double total_time = 0.0;
		StatisicsEntry *entry;

		if (state->has_updated_objects) {
			/* Don't pollute output if no objects were updated. */
			for (entry = state->statistics[i].first;
			     entry;
			     entry = entry->next)
			{
				total_objects++;
				total_time += entry->duration;
			}

			printf("Thread %d: total %d objects in %f sec.\n", i, total_objects, total_time);

			for (entry = state->statistics[i].first;
			     entry;
			     entry = entry->next)
			{
				printf("  %s in %f sec\n", entry->object->id.name + 2, entry->duration);
			}
		}

		BLI_freelistN(&state->statistics[i]);
	}
#endif
}

static bool scene_need_update_objects(Main *bmain)
{
	return
		/* Object datablocks themselves (for OB_RECALC_OB) */
		DAG_id_type_tagged(bmain, ID_OB) ||

		/* Objects data datablocks (for OB_RECALC_DATA) */
		DAG_id_type_tagged(bmain, ID_ME)  ||  /* Mesh */
		DAG_id_type_tagged(bmain, ID_CU)  ||  /* Curve */
		DAG_id_type_tagged(bmain, ID_MB)  ||  /* MetaBall */
		DAG_id_type_tagged(bmain, ID_LA)  ||  /* Lamp */
		DAG_id_type_tagged(bmain, ID_LT)  ||  /* Lattice */
		DAG_id_type_tagged(bmain, ID_CA)  ||  /* Camera */
		DAG_id_type_tagged(bmain, ID_KE)  ||  /* KE */
		DAG_id_type_tagged(bmain, ID_SPK) ||  /* Speaker */
		DAG_id_type_tagged(bmain, ID_AR);     /* Armature */
}

static void scene_update_objects(EvaluationContext *eval_ctx, Main *bmain, Scene *scene, Scene *scene_parent)
{
	TaskScheduler *task_scheduler = BLI_task_scheduler_get();
	TaskPool *task_pool;
	ThreadedObjectUpdateState state;
	bool need_singlethread_pass;

	/* Early check for whether we need to invoke all the task-based
	 * things (spawn new ppol, traverse dependency graph and so on).
	 *
	 * Basically if there's no ID datablocks tagged for update which
	 * corresponds to object->recalc flags (which are checked in
	 * BKE_object_handle_update() then we do nothing here.
	 */
	if (!scene_need_update_objects(bmain)) {
		return;
	}

	state.eval_ctx = eval_ctx;
	state.scene = scene;
	state.scene_parent = scene_parent;

	/* Those are only needed when blender is run with --debug argument. */
	if (G.debug & G_DEBUG_DEPSGRAPH) {
		memset(state.statistics, 0, sizeof(state.statistics));
		state.has_updated_objects = false;
		state.base_time = PIL_check_seconds_timer();
	}

#ifdef MBALL_SINGLETHREAD_HACK
	state.has_mballs = false;
#endif

	task_pool = BLI_task_pool_create(task_scheduler, &state);

	DAG_threaded_update_begin(scene, scene_update_object_add_task, task_pool);
	BLI_task_pool_work_and_wait(task_pool);
	BLI_task_pool_free(task_pool);

	if (G.debug & G_DEBUG_DEPSGRAPH) {
		print_threads_statistics(&state);
	}

	/* We do single thread pass to update all the objects which are in cyclic dependency.
	 * Such objects can not be handled by a generic DAG traverse and it's really tricky
	 * to detect whether cycle could be solved or not.
	 *
	 * In this situation we simply update all remaining objects in a single thread and
	 * it'll happen in the same exact order as it was in single-threaded DAG.
	 *
	 * We couldn't use threaded update for objects which are in cycle because they might
	 * access data of each other which is being re-evaluated.
	 *
	 * Also, as was explained above, for now we also update all the mballs in single thread.
	 *
	 *                                                                   - sergey -
	 */
	need_singlethread_pass = DAG_is_acyclic(scene) == false;
#ifdef MBALL_SINGLETHREAD_HACK
	need_singlethread_pass |= state.has_mballs;
#endif

	if (need_singlethread_pass) {
		scene_update_all_bases(eval_ctx, scene, scene_parent);
	}
}

static void scene_update_tagged_recursive(EvaluationContext *eval_ctx, Main *bmain, Scene *scene, Scene *scene_parent)
{
	scene->customdata_mask = scene_parent->customdata_mask;

	/* sets first, we allow per definition current scene to have
	 * dependencies on sets, but not the other way around. */
	if (scene->set)
		scene_update_tagged_recursive(eval_ctx, bmain, scene->set, scene_parent);

	/* scene objects */
	scene_update_objects(eval_ctx, bmain, scene, scene_parent);

	/* scene drivers... */
	scene_update_drivers(bmain, scene);

	/* update masking curves */
	BKE_mask_update_scene(bmain, scene);
	
}
#endif  /* WITH_LEGACY_DEPSGRAPH */

static bool check_rendered_viewport_visible(Main *bmain)
{
	wmWindowManager *wm = bmain->wm.first;
	wmWindow *window;
	for (window = wm->windows.first; window != NULL; window = window->next) {
		bScreen *screen = window->screen;
		ScrArea *area;
		for (area = screen->areabase.first; area != NULL; area = area->next) {
			View3D *v3d = area->spacedata.first;
			if (area->spacetype != SPACE_VIEW3D) {
				continue;
			}
			if (v3d->drawtype == OB_RENDER) {
				return true;
			}
		}
	}
	return false;
}

static void prepare_mesh_for_viewport_render(Main *bmain, Scene *scene)
{
	/* This is needed to prepare mesh to be used by the render
	 * engine from the viewport rendering. We do loading here
	 * so all the objects which shares the same mesh datablock
	 * are nicely tagged for update and updated.
	 *
	 * This makes it so viewport render engine doesn't need to
	 * call loading of the edit data for the mesh objects.
	 */

	Object *obedit = scene->obedit;
	if (obedit) {
		Mesh *mesh = obedit->data;
		if ((obedit->type == OB_MESH) &&
		    ((obedit->id.flag & LIB_ID_RECALC_ALL) ||
		     (mesh->id.flag & LIB_ID_RECALC_ALL)))
		{
			if (check_rendered_viewport_visible(bmain)) {
				BMesh *bm = mesh->edit_btmesh->bm;
				BM_mesh_bm_to_me(bm, mesh, false);
				DAG_id_tag_update(&mesh->id, 0);
			}
		}
	}
}

void BKE_scene_update_tagged(EvaluationContext *eval_ctx, Main *bmain, Scene *scene)
{
	Scene *sce_iter;
#ifdef WITH_LEGACY_DEPSGRAPH
	bool use_new_eval = !DEG_depsgraph_use_legacy();
#endif

	/* keep this first */
	BLI_callback_exec(bmain, &scene->id, BLI_CB_EVT_SCENE_UPDATE_PRE);

	/* (re-)build dependency graph if needed */
	for (sce_iter = scene; sce_iter; sce_iter = sce_iter->set) {
		DAG_scene_relations_update(bmain, sce_iter);
		/* Uncomment this to check if graph was properly tagged for update. */
#if 0
#ifdef WITH_LEGACY_DEPSGRAPH
		if (use_new_eval)
#endif
		{
			DAG_scene_relations_validate(bmain, sce_iter);
		}
#endif
	}

	/* flush editing data if needed */
	prepare_mesh_for_viewport_render(bmain, scene);

	/* flush recalc flags to dependencies */
	DAG_ids_flush_tagged(bmain);

	/* removed calls to quick_cache, see pointcache.c */
	
	/* clear "LIB_DOIT" flag from all materials, to prevent infinite recursion problems later 
	 * when trying to find materials with drivers that need evaluating [#32017] 
	 */
	BKE_main_id_tag_idcode(bmain, ID_MA, false);
	BKE_main_id_tag_idcode(bmain, ID_LA, false);

	/* update all objects: drivers, matrices, displists, etc. flags set
	 * by depgraph or manual, no layer check here, gets correct flushed
	 *
	 * in the future this should handle updates for all datablocks, not
	 * only objects and scenes. - brecht */
#ifdef WITH_LEGACY_DEPSGRAPH
	if (use_new_eval) {
		DEG_evaluate_on_refresh(eval_ctx, scene->depsgraph, scene);
	}
	else {
		scene_update_tagged_recursive(eval_ctx, bmain, scene, scene);
	}
#else
	DEG_evaluate_on_refresh(eval_ctx, bmain, scene->depsgraph, scene);
#endif

	/* update sound system animation (TODO, move to depsgraph) */
	BKE_sound_update_scene(bmain, scene);

	/* extra call here to recalc scene animation (for sequencer) */
	{
		AnimData *adt = BKE_animdata_from_id(&scene->id);
		float ctime = BKE_scene_frame_get(scene);
		
		if (adt && (adt->recalc & ADT_RECALC_ANIM))
			BKE_animsys_evaluate_animdata(scene, &scene->id, adt, ctime, 0);
	}

	/* Extra call here to recalc material animation.
	 *
	 * Need to do this so changing material settings from the graph/dopesheet
	 * will update stuff in the viewport.
	 */
#ifdef WITH_LEGACY_DEPSGRAPH
	if (!use_new_eval && DAG_id_type_tagged(bmain, ID_MA)) {
		Material *material;
		float ctime = BKE_scene_frame_get(scene);

		for (material = bmain->mat.first;
		     material;
		     material = material->id.next)
		{
			AnimData *adt = BKE_animdata_from_id(&material->id);
			if (adt && (adt->recalc & ADT_RECALC_ANIM))
				BKE_animsys_evaluate_animdata(scene, &material->id, adt, ctime, 0);
		}
	}

	/* Also do the same for node trees. */
	if (!use_new_eval && DAG_id_type_tagged(bmain, ID_NT)) {
		float ctime = BKE_scene_frame_get(scene);

		FOREACH_NODETREE(bmain, ntree, id)
		{
			AnimData *adt = BKE_animdata_from_id(&ntree->id);
			if (adt && (adt->recalc & ADT_RECALC_ANIM))
				BKE_animsys_evaluate_animdata(scene, &ntree->id, adt, ctime, 0);
		}
		FOREACH_NODETREE_END
	}
#endif

	/* notify editors and python about recalc */
	BLI_callback_exec(bmain, &scene->id, BLI_CB_EVT_SCENE_UPDATE_POST);

	/* Inform editors about possible changes. */
	DAG_ids_check_recalc(bmain, scene, false);

	/* clear recalc flags */
	DAG_ids_clear_recalc(bmain);
}

/* applies changes right away, does all sets too */
void BKE_scene_update_for_newframe(EvaluationContext *eval_ctx, Main *bmain, Scene *sce, unsigned int lay)
{
	BKE_scene_update_for_newframe_ex(eval_ctx, bmain, sce, lay, false);
}

void BKE_scene_update_for_newframe_ex(EvaluationContext *eval_ctx, Main *bmain, Scene *sce, unsigned int lay, bool do_invisible_flush)
{
	float ctime = BKE_scene_frame_get(sce);
	Scene *sce_iter;
#ifdef DETAILED_ANALYSIS_OUTPUT
	double start_time = PIL_check_seconds_timer();
#endif
#ifdef WITH_LEGACY_DEPSGRAPH
	bool use_new_eval = !DEG_depsgraph_use_legacy();
#else
	/* TODO(sergey): Pass to evaluation routines instead of storing layer in the graph? */
	(void) do_invisible_flush;
#endif

	/* keep this first */
	BLI_callback_exec(bmain, &sce->id, BLI_CB_EVT_FRAME_CHANGE_PRE);
	BLI_callback_exec(bmain, &sce->id, BLI_CB_EVT_SCENE_UPDATE_PRE);

	/* update animated image textures for particles, modifiers, gpu, etc,
	 * call this at the start so modifiers with textures don't lag 1 frame */
	BKE_image_update_frame(bmain, sce->r.cfra);
	
#ifdef WITH_LEGACY_DEPSGRAPH
	/* rebuild rigid body worlds before doing the actual frame update
	 * this needs to be done on start frame but animation playback usually starts one frame later
	 * we need to do it here to avoid rebuilding the world on every simulation change, which can be very expensive
	 */
<<<<<<< HEAD
	if (!use_new_eval) {
		scene_rebuild_rbw_recursive(sce, ctime);
	}
#endif
	
	sound_set_cfra(sce->r.cfra);
=======
	scene_rebuild_rbw_recursive(sce, ctime);

	BKE_sound_set_cfra(sce->r.cfra);
>>>>>>> 8e6e7010
	
	/* clear animation overrides */
	/* XXX TODO... */

	for (sce_iter = sce; sce_iter; sce_iter = sce_iter->set)
		DAG_scene_relations_update(bmain, sce_iter);

#ifdef WITH_LEGACY_DEPSGRAPH
	if (!use_new_eval) {
		/* flush recalc flags to dependencies, if we were only changing a frame
		 * this would not be necessary, but if a user or a script has modified
		 * some datablock before BKE_scene_update_tagged was called, we need the flush */
		DAG_ids_flush_tagged(bmain);

		/* Following 2 functions are recursive
		 * so don't call within 'scene_update_tagged_recursive' */
		DAG_scene_update_flags(bmain, sce, lay, true, do_invisible_flush);   // only stuff that moves or needs display still
	}
#endif

	BKE_mask_evaluate_all_masks(bmain, ctime, true);

#ifdef POSE_ANIMATION_WORKAROUND
	scene_armature_depsgraph_workaround(bmain);
#endif

	/* All 'standard' (i.e. without any dependencies) animation is handled here,
	 * with an 'local' to 'macro' order of evaluation. This should ensure that
	 * settings stored nestled within a hierarchy (i.e. settings in a Texture block
	 * can be overridden by settings from Scene, which owns the Texture through a hierarchy
	 * such as Scene->World->MTex/Texture) can still get correctly overridden.
	 */
#ifdef WITH_LEGACY_DEPSGRAPH
	if (!use_new_eval) {
		BKE_animsys_evaluate_all_animation(bmain, sce, ctime);
		/*...done with recursive funcs */
	}
#endif

	/* clear "LIB_DOIT" flag from all materials, to prevent infinite recursion problems later 
	 * when trying to find materials with drivers that need evaluating [#32017] 
	 */
	BKE_main_id_tag_idcode(bmain, ID_MA, false);
	BKE_main_id_tag_idcode(bmain, ID_LA, false);

	/* run rigidbody sim */
	/* NOTE: current position is so that rigidbody sim affects other objects, might change in the future */
#ifdef WITH_LEGACY_DEPSGRAPH
	if (!use_new_eval) {
		scene_do_rb_simulation_recursive(sce, ctime);
	}
#endif
	
	/* BKE_object_handle_update() on all objects, groups and sets */
#ifdef WITH_LEGACY_DEPSGRAPH
	if (use_new_eval) {
		DEG_evaluate_on_framechange(eval_ctx, bmain, sce->depsgraph, ctime, lay);
	}
	else {
		scene_update_tagged_recursive(eval_ctx, bmain, sce, sce);
	}
#else
	DEG_evaluate_on_framechange(eval_ctx, bmain, sce->depsgraph, ctime, lay);
#endif

	/* update sound system animation (TODO, move to depsgraph) */
	BKE_sound_update_scene(bmain, sce);

#ifdef WITH_LEGACY_DEPSGRAPH
	if (!use_new_eval) {
		scene_depsgraph_hack(eval_ctx, sce, sce);
	}
#endif

	/* notify editors and python about recalc */
	BLI_callback_exec(bmain, &sce->id, BLI_CB_EVT_SCENE_UPDATE_POST);
	BLI_callback_exec(bmain, &sce->id, BLI_CB_EVT_FRAME_CHANGE_POST);

	/* Inform editors about possible changes. */
	DAG_ids_check_recalc(bmain, sce, true);

	/* clear recalc flags */
	DAG_ids_clear_recalc(bmain);

#ifdef DETAILED_ANALYSIS_OUTPUT
	fprintf(stderr, "frame update start_time %f duration %f\n", start_time, PIL_check_seconds_timer() - start_time);
#endif
}

/* return default layer, also used to patch old files */
SceneRenderLayer *BKE_scene_add_render_layer(Scene *sce, const char *name)
{
	SceneRenderLayer *srl;

	if (!name)
		name = DATA_("RenderLayer");

	srl = MEM_callocN(sizeof(SceneRenderLayer), "new render layer");
	BLI_strncpy(srl->name, name, sizeof(srl->name));
	BLI_uniquename(&sce->r.layers, srl, DATA_("RenderLayer"), '.', offsetof(SceneRenderLayer, name), sizeof(srl->name));
	BLI_addtail(&sce->r.layers, srl);

	/* note, this is also in render, pipeline.c, to make layer when scenedata doesnt have it */
	srl->lay = (1 << 20) - 1;
	srl->layflag = 0x7FFF;   /* solid ztra halo edge strand */
	srl->passflag = SCE_PASS_COMBINED | SCE_PASS_Z;
	srl->pass_alpha_threshold = 0.5f;
	BKE_freestyle_config_init(&srl->freestyleConfig);

	return srl;
}

bool BKE_scene_remove_render_layer(Main *bmain, Scene *scene, SceneRenderLayer *srl)
{
	const int act = BLI_findindex(&scene->r.layers, srl);
	Scene *sce;

	if (act == -1) {
		return false;
	}
	else if ( (scene->r.layers.first == scene->r.layers.last) &&
	          (scene->r.layers.first == srl))
	{
		/* ensure 1 layer is kept */
		return false;
	}

	BLI_remlink(&scene->r.layers, srl);
	MEM_freeN(srl);

	scene->r.actlay = 0;

	for (sce = bmain->scene.first; sce; sce = sce->id.next) {
		if (sce->nodetree) {
			bNode *node;
			for (node = sce->nodetree->nodes.first; node; node = node->next) {
				if (node->type == CMP_NODE_R_LAYERS && (Scene *)node->id == scene) {
					if (node->custom1 == act)
						node->custom1 = 0;
					else if (node->custom1 > act)
						node->custom1--;
				}
			}
		}
	}

	return true;
}

/* render simplification */

int get_render_subsurf_level(const RenderData *r, int lvl)
{
	if (r->mode & R_SIMPLIFY)
		return min_ii(r->simplify_subsurf, lvl);
	else
		return lvl;
}

int get_render_child_particle_number(const RenderData *r, int num)
{
	if (r->mode & R_SIMPLIFY)
		return (int)(r->simplify_particles * num);
	else
		return num;
}

int get_render_shadow_samples(const RenderData *r, int samples)
{
	if ((r->mode & R_SIMPLIFY) && samples > 0)
		return min_ii(r->simplify_shadowsamples, samples);
	else
		return samples;
}

float get_render_aosss_error(const RenderData *r, float error)
{
	if (r->mode & R_SIMPLIFY)
		return ((1.0f - r->simplify_aosss) * 10.0f + 1.0f) * error;
	else
		return error;
}

/* helper function for the SETLOOPER macro */
Base *_setlooper_base_step(Scene **sce_iter, Base *base)
{
	if (base && base->next) {
		/* common case, step to the next */
		return base->next;
	}
	else if (base == NULL && (*sce_iter)->base.first) {
		/* first time looping, return the scenes first base */
		return (Base *)(*sce_iter)->base.first;
	}
	else {
		/* reached the end, get the next base in the set */
		while ((*sce_iter = (*sce_iter)->set)) {
			base = (Base *)(*sce_iter)->base.first;
			if (base) {
				return base;
			}
		}
	}

	return NULL;
}

bool BKE_scene_use_new_shading_nodes(const Scene *scene)
{
	const RenderEngineType *type = RE_engines_find(scene->r.engine);
	return (type && type->flag & RE_USE_SHADING_NODES);
}

bool BKE_scene_uses_blender_internal(const  Scene *scene)
{
	return STREQ(scene->r.engine, RE_engine_id_BLENDER_RENDER);
}

bool BKE_scene_uses_blender_game(const Scene *scene)
{
	return STREQ(scene->r.engine, RE_engine_id_BLENDER_GAME);
}

void BKE_scene_base_flag_to_objects(struct Scene *scene)
{
	Base *base = scene->base.first;

	while (base) {
		base->object->flag = base->flag;
		base = base->next;
	}
}

void BKE_scene_base_flag_from_objects(struct Scene *scene)
{
	Base *base = scene->base.first;

	while (base) {
		base->flag = base->object->flag;
		base = base->next;
	}
}

void BKE_scene_disable_color_management(Scene *scene)
{
	ColorManagedDisplaySettings *display_settings = &scene->display_settings;
	ColorManagedViewSettings *view_settings = &scene->view_settings;
	const char *view;
	const char *none_display_name;

	none_display_name = IMB_colormanagement_display_get_none_name();

	BLI_strncpy(display_settings->display_device, none_display_name, sizeof(display_settings->display_device));

	view = IMB_colormanagement_view_get_default_name(display_settings->display_device);

	if (view) {
		BLI_strncpy(view_settings->view_transform, view, sizeof(view_settings->view_transform));
	}
}

bool BKE_scene_check_color_management_enabled(const Scene *scene)
{
	return !STREQ(scene->display_settings.display_device, "None");
}

bool BKE_scene_check_rigidbody_active(const Scene *scene)
{
	return scene && scene->rigidbody_world && scene->rigidbody_world->group && !(scene->rigidbody_world->flag & RBW_FLAG_MUTED);
}

int BKE_render_num_threads(const RenderData *rd)
{
	int threads;

	/* override set from command line? */
	threads = BLI_system_num_threads_override_get();

	if (threads > 0)
		return threads;

	/* fixed number of threads specified in scene? */
	if (rd->mode & R_FIXED_THREADS)
		threads = rd->threads;
	else
		threads = BLI_system_thread_count();
	
	return max_ii(threads, 1);
}

int BKE_scene_num_threads(const Scene *scene)
{
	return BKE_render_num_threads(&scene->r);
}

/* Apply the needed correction factor to value, based on unit_type (only length-related are affected currently)
 * and unit->scale_length.
 */
double BKE_scene_unit_scale(const UnitSettings *unit, const int unit_type, double value)
{
	if (unit->system == USER_UNIT_NONE) {
		/* Never apply scale_length when not using a unit setting! */
		return value;
	}

	switch (unit_type) {
		case B_UNIT_LENGTH:
			return value * (double)unit->scale_length;
		case B_UNIT_AREA:
			return value * pow(unit->scale_length, 2);
		case B_UNIT_VOLUME:
			return value * pow(unit->scale_length, 3);
		case B_UNIT_MASS:
			return value * pow(unit->scale_length, 3);
		case B_UNIT_CAMERA:  /* *Do not* use scene's unit scale for camera focal lens! See T42026. */
		default:
			return value;
	}
}<|MERGE_RESOLUTION|>--- conflicted
+++ resolved
@@ -1815,18 +1815,12 @@
 	 * this needs to be done on start frame but animation playback usually starts one frame later
 	 * we need to do it here to avoid rebuilding the world on every simulation change, which can be very expensive
 	 */
-<<<<<<< HEAD
 	if (!use_new_eval) {
 		scene_rebuild_rbw_recursive(sce, ctime);
 	}
 #endif
 	
-	sound_set_cfra(sce->r.cfra);
-=======
-	scene_rebuild_rbw_recursive(sce, ctime);
-
 	BKE_sound_set_cfra(sce->r.cfra);
->>>>>>> 8e6e7010
 	
 	/* clear animation overrides */
 	/* XXX TODO... */
