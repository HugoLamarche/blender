/*
 * ***** BEGIN GPL LICENSE BLOCK *****
 *
 * This program is free software; you can redistribute it and/or
 * modify it under the terms of the GNU General Public License
 * as published by the Free Software Foundation; either version 2
 * of the License, or (at your option) any later version.
 *
 * This program is distributed in the hope that it will be useful,
 * but WITHOUT ANY WARRANTY; without even the implied warranty of
 * MERCHANTABILITY or FITNESS FOR A PARTICULAR PURPOSE.  See the
 * GNU General Public License for more details.
 *
 * You should have received a copy of the GNU General Public License
 * along with this program; if not, write to the Free Software Foundation,
 * Inc., 51 Franklin Street, Fifth Floor, Boston, MA 02110-1301, USA.
 *
 * The Original Code is Copyright (C) 2001-2002 by NaN Holding BV.
 * All rights reserved.
 *
 * The Original Code is: all of this file.
 *
 * Contributor(s): none yet.
 *
 * ***** END GPL LICENSE BLOCK *****
 */

/** \file blender/blenkernel/intern/scene.c
 *  \ingroup bke
 */


#include <stddef.h>
#include <stdio.h>
#include <string.h>

#include "MEM_guardedalloc.h"

#include "DNA_anim_types.h"
#include "DNA_group_types.h"
#include "DNA_linestyle_types.h"
#include "DNA_mesh_types.h"
#include "DNA_node_types.h"
#include "DNA_object_types.h"
#include "DNA_rigidbody_types.h"
#include "DNA_scene_types.h"
#include "DNA_screen_types.h"
#include "DNA_sequence_types.h"
#include "DNA_space_types.h"
#include "DNA_view3d_types.h"
#include "DNA_windowmanager_types.h"

#include "BLI_math.h"
#include "BLI_blenlib.h"
#include "BLI_utildefines.h"
#include "BLI_callbacks.h"
#include "BLI_string.h"
#include "BLI_threads.h"
#include "BLI_task.h"

#include "BLF_translation.h"

#include "BKE_anim.h"
#include "BKE_animsys.h"
#include "BKE_action.h"
#include "BKE_armature.h"
#include "BKE_colortools.h"
#include "BKE_depsgraph.h"
#include "BKE_editmesh.h"
#include "BKE_fcurve.h"
#include "BKE_freestyle.h"
#include "BKE_global.h"
#include "BKE_gpencil.h"
#include "BKE_group.h"
#include "BKE_idprop.h"
#include "BKE_image.h"
#include "BKE_library.h"
#include "BKE_linestyle.h"
#include "BKE_main.h"
#include "BKE_mask.h"
#include "BKE_node.h"
#include "BKE_object.h"
#include "BKE_paint.h"
#include "BKE_rigidbody.h"
#include "BKE_scene.h"
#include "BKE_screen.h"
#include "BKE_sequencer.h"
#include "BKE_sound.h"
#include "BKE_unit.h"
#include "BKE_world.h"

<<<<<<< HEAD
#ifdef WITH_OPENSUBDIV
/* Next 4 includes are for opensubdiv workaround only */
#  include "DNA_mesh_types.h"
#  include "BKE_DerivedMesh.h"
#  include "BKE_modifier.h"
#  include "CCGSubSurf.h"
#endif
=======
#include "DEG_depsgraph.h"
>>>>>>> fa823dc8

#include "RE_engine.h"

#include "PIL_time.h"

#include "IMB_colormanagement.h"
#include "IMB_imbuf.h"

#include "bmesh.h"

#ifdef WIN32
#else
#  include <sys/time.h>
#endif

const char *RE_engine_id_BLENDER_RENDER = "BLENDER_RENDER";
const char *RE_engine_id_BLENDER_GAME = "BLENDER_GAME";
const char *RE_engine_id_CYCLES = "CYCLES";

void free_avicodecdata(AviCodecData *acd)
{
	if (acd) {
		if (acd->lpFormat) {
			MEM_freeN(acd->lpFormat);
			acd->lpFormat = NULL;
			acd->cbFormat = 0;
		}
		if (acd->lpParms) {
			MEM_freeN(acd->lpParms);
			acd->lpParms = NULL;
			acd->cbParms = 0;
		}
	}
}

void free_qtcodecdata(QuicktimeCodecData *qcd)
{
	if (qcd) {
		if (qcd->cdParms) {
			MEM_freeN(qcd->cdParms);
			qcd->cdParms = NULL;
			qcd->cdSize = 0;
		}
	}
}

static void remove_sequencer_fcurves(Scene *sce)
{
	AnimData *adt = BKE_animdata_from_id(&sce->id);

	if (adt && adt->action) {
		FCurve *fcu, *nextfcu;
		
		for (fcu = adt->action->curves.first; fcu; fcu = nextfcu) {
			nextfcu = fcu->next;
			
			if ((fcu->rna_path) && strstr(fcu->rna_path, "sequences_all")) {
				action_groups_remove_channel(adt->action, fcu);
				free_fcurve(fcu);
			}
		}
	}
}

Scene *BKE_scene_copy(Scene *sce, int type)
{
	Scene *scen;
	SceneRenderLayer *srl, *new_srl;
	FreestyleLineSet *lineset;
	ToolSettings *ts;
	Base *base, *obase;
	
	if (type == SCE_COPY_EMPTY) {
		ListBase rl, rv;
		/* XXX. main should become an arg */
		scen = BKE_scene_add(G.main, sce->id.name + 2);
		
		rl = scen->r.layers;
		rv = scen->r.views;
		scen->r = sce->r;
		scen->r.layers = rl;
		scen->r.actlay = 0;
		scen->r.views = rv;
		scen->unit = sce->unit;
		scen->physics_settings = sce->physics_settings;
		scen->gm = sce->gm;
		scen->audio = sce->audio;

		if (sce->id.properties)
			scen->id.properties = IDP_CopyProperty(sce->id.properties);

		MEM_freeN(scen->toolsettings);
	}
	else {
		scen = BKE_libblock_copy(&sce->id);
		BLI_duplicatelist(&(scen->base), &(sce->base));
		
		BKE_main_id_clear_newpoins(G.main);
		
		id_us_plus((ID *)scen->world);
		id_us_plus((ID *)scen->set);
		id_us_plus((ID *)scen->gm.dome.warptext);

		scen->ed = NULL;
		scen->theDag = NULL;
		scen->depsgraph = NULL;
		scen->obedit = NULL;
		scen->stats = NULL;
		scen->fps_info = NULL;

		if (sce->rigidbody_world)
			scen->rigidbody_world = BKE_rigidbody_world_copy(sce->rigidbody_world);

		BLI_duplicatelist(&(scen->markers), &(sce->markers));
		BLI_duplicatelist(&(scen->transform_spaces), &(sce->transform_spaces));
		BLI_duplicatelist(&(scen->r.layers), &(sce->r.layers));
		BLI_duplicatelist(&(scen->r.views), &(sce->r.views));
		BKE_keyingsets_copy(&(scen->keyingsets), &(sce->keyingsets));

		if (sce->nodetree) {
			/* ID's are managed on both copy and switch */
			scen->nodetree = ntreeCopyTree(sce->nodetree);
			ntreeSwitchID(scen->nodetree, &sce->id, &scen->id);
		}

		obase = sce->base.first;
		base = scen->base.first;
		while (base) {
			id_us_plus(&base->object->id);
			if (obase == sce->basact) scen->basact = base;
	
			obase = obase->next;
			base = base->next;
		}

		/* copy color management settings */
		BKE_color_managed_display_settings_copy(&scen->display_settings, &sce->display_settings);
		BKE_color_managed_view_settings_copy(&scen->view_settings, &sce->view_settings);
		BKE_color_managed_view_settings_copy(&scen->r.im_format.view_settings, &sce->r.im_format.view_settings);

		BLI_strncpy(scen->sequencer_colorspace_settings.name, sce->sequencer_colorspace_settings.name,
		            sizeof(scen->sequencer_colorspace_settings.name));

		/* copy action and remove animation used by sequencer */
		BKE_animdata_copy_id_action(&scen->id);

		if (type != SCE_COPY_FULL)
			remove_sequencer_fcurves(scen);

		/* copy Freestyle settings */
		new_srl = scen->r.layers.first;
		for (srl = sce->r.layers.first; srl; srl = srl->next) {
			BKE_freestyle_config_copy(&new_srl->freestyleConfig, &srl->freestyleConfig);
			if (type == SCE_COPY_FULL) {
				for (lineset = new_srl->freestyleConfig.linesets.first; lineset; lineset = lineset->next) {
					if (lineset->linestyle) {
						id_us_plus((ID *)lineset->linestyle);
						lineset->linestyle = BKE_linestyle_copy(G.main, lineset->linestyle);
					}
				}
			}
			new_srl = new_srl->next;
		}
	}

	/* tool settings */
	scen->toolsettings = MEM_dupallocN(sce->toolsettings);

	ts = scen->toolsettings;
	if (ts) {
		if (ts->vpaint) {
			ts->vpaint = MEM_dupallocN(ts->vpaint);
			ts->vpaint->paintcursor = NULL;
			ts->vpaint->vpaint_prev = NULL;
			ts->vpaint->wpaint_prev = NULL;
			BKE_paint_copy(&ts->vpaint->paint, &ts->vpaint->paint);
		}
		if (ts->wpaint) {
			ts->wpaint = MEM_dupallocN(ts->wpaint);
			ts->wpaint->paintcursor = NULL;
			ts->wpaint->vpaint_prev = NULL;
			ts->wpaint->wpaint_prev = NULL;
			BKE_paint_copy(&ts->wpaint->paint, &ts->wpaint->paint);
		}
		if (ts->sculpt) {
			ts->sculpt = MEM_dupallocN(ts->sculpt);
			BKE_paint_copy(&ts->sculpt->paint, &ts->sculpt->paint);
		}

		BKE_paint_copy(&ts->imapaint.paint, &ts->imapaint.paint);
		ts->imapaint.paintcursor = NULL;
		id_us_plus((ID *)ts->imapaint.stencil);
		ts->particle.paintcursor = NULL;
	}
	
	/* make a private copy of the avicodecdata */
	if (sce->r.avicodecdata) {
		scen->r.avicodecdata = MEM_dupallocN(sce->r.avicodecdata);
		scen->r.avicodecdata->lpFormat = MEM_dupallocN(scen->r.avicodecdata->lpFormat);
		scen->r.avicodecdata->lpParms = MEM_dupallocN(scen->r.avicodecdata->lpParms);
	}
	
	/* make a private copy of the qtcodecdata */
	if (sce->r.qtcodecdata) {
		scen->r.qtcodecdata = MEM_dupallocN(sce->r.qtcodecdata);
		scen->r.qtcodecdata->cdParms = MEM_dupallocN(scen->r.qtcodecdata->cdParms);
	}
	
	if (sce->r.ffcodecdata.properties) { /* intentionally check scen not sce. */
		scen->r.ffcodecdata.properties = IDP_CopyProperty(sce->r.ffcodecdata.properties);
	}

	/* NOTE: part of SCE_COPY_LINK_DATA and SCE_COPY_FULL operations
	 * are done outside of blenkernel with ED_objects_single_users! */

	/*  camera */
	if (type == SCE_COPY_LINK_DATA || type == SCE_COPY_FULL) {
		ID_NEW(scen->camera);
	}
	
	/* before scene copy */
	BKE_sound_create_scene(scen);

	/* world */
	if (type == SCE_COPY_FULL) {
		if (scen->world) {
			id_us_plus((ID *)scen->world);
			scen->world = BKE_world_copy(scen->world);
			BKE_animdata_copy_id_action((ID *)scen->world);
		}

		if (sce->ed) {
			scen->ed = MEM_callocN(sizeof(Editing), "addseq");
			scen->ed->seqbasep = &scen->ed->seqbase;
			BKE_sequence_base_dupli_recursive(sce, scen, &scen->ed->seqbase, &sce->ed->seqbase, SEQ_DUPE_ALL);
		}
	}
	
	/* grease pencil */
	if (scen->gpd) {
		if (type == SCE_COPY_FULL) {
			scen->gpd = gpencil_data_duplicate(scen->gpd, false);
		}
		else if (type == SCE_COPY_EMPTY) {
			scen->gpd = NULL;
		}
		else {
			id_us_plus((ID *)scen->gpd);
		}
	}

	return scen;
}

void BKE_scene_groups_relink(Scene *sce)
{
	if (sce->rigidbody_world)
		BKE_rigidbody_world_groups_relink(sce->rigidbody_world);
}

/* do not free scene itself */
void BKE_scene_free(Scene *sce)
{
	Base *base;
	SceneRenderLayer *srl;

	/* check all sequences */
	BKE_sequencer_clear_scene_in_allseqs(G.main, sce);

	base = sce->base.first;
	while (base) {
		base->object->id.us--;
		base = base->next;
	}
	/* do not free objects! */
	
	if (sce->gpd) {
#if 0   /* removed since this can be invalid memory when freeing everything */
		/* since the grease pencil data is freed before the scene.
		 * since grease pencil data is not (yet?), shared between objects
		 * its probably safe not to do this, some save and reload will free this. */
		sce->gpd->id.us--;
#endif
		sce->gpd = NULL;
	}

	BLI_freelistN(&sce->base);
	BKE_sequencer_editing_free(sce);

	BKE_animdata_free((ID *)sce);
	BKE_keyingsets_free(&sce->keyingsets);
	
	if (sce->rigidbody_world)
		BKE_rigidbody_free_world(sce->rigidbody_world);
	
	if (sce->r.avicodecdata) {
		free_avicodecdata(sce->r.avicodecdata);
		MEM_freeN(sce->r.avicodecdata);
		sce->r.avicodecdata = NULL;
	}
	if (sce->r.qtcodecdata) {
		free_qtcodecdata(sce->r.qtcodecdata);
		MEM_freeN(sce->r.qtcodecdata);
		sce->r.qtcodecdata = NULL;
	}
	if (sce->r.ffcodecdata.properties) {
		IDP_FreeProperty(sce->r.ffcodecdata.properties);
		MEM_freeN(sce->r.ffcodecdata.properties);
		sce->r.ffcodecdata.properties = NULL;
	}
	
	for (srl = sce->r.layers.first; srl; srl = srl->next) {
		BKE_freestyle_config_free(&srl->freestyleConfig);
	}
	
	BLI_freelistN(&sce->markers);
	BLI_freelistN(&sce->transform_spaces);
	BLI_freelistN(&sce->r.layers);
	BLI_freelistN(&sce->r.views);
	
	if (sce->toolsettings) {
		if (sce->toolsettings->vpaint) {
			BKE_paint_free(&sce->toolsettings->vpaint->paint);
			MEM_freeN(sce->toolsettings->vpaint);
		}
		if (sce->toolsettings->wpaint) {
			BKE_paint_free(&sce->toolsettings->wpaint->paint);
			MEM_freeN(sce->toolsettings->wpaint);
		}
		if (sce->toolsettings->sculpt) {
			BKE_paint_free(&sce->toolsettings->sculpt->paint);
			MEM_freeN(sce->toolsettings->sculpt);
		}
		if (sce->toolsettings->uvsculpt) {
			BKE_paint_free(&sce->toolsettings->uvsculpt->paint);
			MEM_freeN(sce->toolsettings->uvsculpt);
		}
		BKE_paint_free(&sce->toolsettings->imapaint.paint);

		MEM_freeN(sce->toolsettings);
		sce->toolsettings = NULL;
	}
	
	DAG_scene_free(sce);
	if (sce->depsgraph)
		DEG_graph_free(sce->depsgraph);
	
	if (sce->nodetree) {
		ntreeFreeTree(sce->nodetree);
		MEM_freeN(sce->nodetree);
	}

	if (sce->stats)
		MEM_freeN(sce->stats);
	if (sce->fps_info)
		MEM_freeN(sce->fps_info);

	BKE_sound_destroy_scene(sce);

	BKE_color_managed_view_settings_free(&sce->view_settings);
}

Scene *BKE_scene_add(Main *bmain, const char *name)
{
	Scene *sce;
	ParticleEditSettings *pset;
	int a;
	const char *colorspace_name;
	SceneRenderView *srv;

	sce = BKE_libblock_alloc(bmain, ID_SCE, name);
	sce->lay = sce->layact = 1;
	
	sce->r.mode = R_GAMMA | R_OSA | R_SHADOW | R_SSS | R_ENVMAP | R_RAYTRACE;
	sce->r.cfra = 1;
	sce->r.sfra = 1;
	sce->r.efra = 250;
	sce->r.frame_step = 1;
	sce->r.xsch = 1920;
	sce->r.ysch = 1080;
	sce->r.xasp = 1;
	sce->r.yasp = 1;
	sce->r.tilex = 256;
	sce->r.tiley = 256;
	sce->r.mblur_samples = 1;
	sce->r.filtertype = R_FILTER_MITCH;
	sce->r.size = 50;

	sce->r.im_format.planes = R_IMF_PLANES_RGBA;
	sce->r.im_format.imtype = R_IMF_IMTYPE_PNG;
	sce->r.im_format.depth = R_IMF_CHAN_DEPTH_8;
	sce->r.im_format.quality = 90;
	sce->r.im_format.compress = 15;

	sce->r.displaymode = R_OUTPUT_AREA;
	sce->r.framapto = 100;
	sce->r.images = 100;
	sce->r.framelen = 1.0;
	sce->r.blurfac = 0.5;
	sce->r.frs_sec = 24;
	sce->r.frs_sec_base = 1;
	sce->r.edgeint = 10;
	sce->r.ocres = 128;

	/* OCIO_TODO: for forwards compatibility only, so if no tonecurve are used,
	 *            images would look in the same way as in current blender
	 *
	 *            perhaps at some point should be completely deprecated?
	 */
	sce->r.color_mgt_flag |= R_COLOR_MANAGEMENT;

	sce->r.gauss = 1.0;
	
	/* deprecated but keep for upwards compat */
	sce->r.postgamma = 1.0;
	sce->r.posthue = 0.0;
	sce->r.postsat = 1.0;

	sce->r.bake_mode = 1;    /* prevent to include render stuff here */
	sce->r.bake_filter = 16;
	sce->r.bake_osa = 5;
	sce->r.bake_flag = R_BAKE_CLEAR;
	sce->r.bake_normal_space = R_BAKE_SPACE_TANGENT;
	sce->r.bake_samples = 256;
	sce->r.bake_biasdist = 0.001;

	sce->r.bake.flag = R_BAKE_CLEAR;
	sce->r.bake.width = 512;
	sce->r.bake.height = 512;
	sce->r.bake.margin = 16;
	sce->r.bake.normal_space = R_BAKE_SPACE_TANGENT;
	sce->r.bake.normal_swizzle[0] = R_BAKE_POSX;
	sce->r.bake.normal_swizzle[1] = R_BAKE_POSY;
	sce->r.bake.normal_swizzle[2] = R_BAKE_POSZ;
	BLI_strncpy(sce->r.bake.filepath, U.renderdir, sizeof(sce->r.bake.filepath));

	sce->r.bake.im_format.planes = R_IMF_PLANES_RGBA;
	sce->r.bake.im_format.imtype = R_IMF_IMTYPE_PNG;
	sce->r.bake.im_format.depth = R_IMF_CHAN_DEPTH_8;
	sce->r.bake.im_format.quality = 90;
	sce->r.bake.im_format.compress = 15;

	sce->r.scemode = R_DOCOMP | R_DOSEQ | R_EXTENSION;
	sce->r.stamp = R_STAMP_TIME | R_STAMP_FRAME | R_STAMP_DATE | R_STAMP_CAMERA | R_STAMP_SCENE | R_STAMP_FILENAME | R_STAMP_RENDERTIME;
	sce->r.stamp_font_id = 12;
	sce->r.fg_stamp[0] = sce->r.fg_stamp[1] = sce->r.fg_stamp[2] = 0.8f;
	sce->r.fg_stamp[3] = 1.0f;
	sce->r.bg_stamp[0] = sce->r.bg_stamp[1] = sce->r.bg_stamp[2] = 0.0f;
	sce->r.bg_stamp[3] = 0.25f;
	sce->r.raytrace_options = R_RAYTRACE_USE_INSTANCES;

	sce->r.seq_prev_type = OB_SOLID;
	sce->r.seq_rend_type = OB_SOLID;
	sce->r.seq_flag = R_SEQ_GL_PREV;

	sce->r.threads = 1;

	sce->r.simplify_subsurf = 6;
	sce->r.simplify_particles = 1.0f;
	sce->r.simplify_shadowsamples = 16;
	sce->r.simplify_aosss = 1.0f;

	sce->r.border.xmin = 0.0f;
	sce->r.border.ymin = 0.0f;
	sce->r.border.xmax = 1.0f;
	sce->r.border.ymax = 1.0f;

	sce->r.preview_start_resolution = 64;
	
	sce->r.line_thickness_mode = R_LINE_THICKNESS_ABSOLUTE;
	sce->r.unit_line_thickness = 1.0f;

	sce->toolsettings = MEM_callocN(sizeof(struct ToolSettings), "Tool Settings Struct");
	sce->toolsettings->doublimit = 0.001;
	sce->toolsettings->uvcalc_margin = 0.001f;
	sce->toolsettings->unwrapper = 1;
	sce->toolsettings->select_thresh = 0.01f;

	sce->toolsettings->selectmode = SCE_SELECT_VERTEX;
	sce->toolsettings->uv_selectmode = UV_SELECT_VERTEX;
	sce->toolsettings->normalsize = 0.1;
	sce->toolsettings->autokey_mode = U.autokey_mode;

	sce->toolsettings->snap_node_mode = SCE_SNAP_MODE_GRID;

	sce->toolsettings->skgen_resolution = 100;
	sce->toolsettings->skgen_threshold_internal     = 0.01f;
	sce->toolsettings->skgen_threshold_external     = 0.01f;
	sce->toolsettings->skgen_angle_limit            = 45.0f;
	sce->toolsettings->skgen_length_ratio           = 1.3f;
	sce->toolsettings->skgen_length_limit           = 1.5f;
	sce->toolsettings->skgen_correlation_limit      = 0.98f;
	sce->toolsettings->skgen_symmetry_limit         = 0.1f;
	sce->toolsettings->skgen_postpro = SKGEN_SMOOTH;
	sce->toolsettings->skgen_postpro_passes = 1;
	sce->toolsettings->skgen_options = SKGEN_FILTER_INTERNAL | SKGEN_FILTER_EXTERNAL | SKGEN_FILTER_SMART | SKGEN_HARMONIC | SKGEN_SUB_CORRELATION | SKGEN_STICK_TO_EMBEDDING;
	sce->toolsettings->skgen_subdivisions[0] = SKGEN_SUB_CORRELATION;
	sce->toolsettings->skgen_subdivisions[1] = SKGEN_SUB_LENGTH;
	sce->toolsettings->skgen_subdivisions[2] = SKGEN_SUB_ANGLE;

	sce->toolsettings->statvis.overhang_axis = OB_NEGZ;
	sce->toolsettings->statvis.overhang_min = 0;
	sce->toolsettings->statvis.overhang_max = DEG2RADF(45.0f);
	sce->toolsettings->statvis.thickness_max = 0.1f;
	sce->toolsettings->statvis.thickness_samples = 1;
	sce->toolsettings->statvis.distort_min = DEG2RADF(5.0f);
	sce->toolsettings->statvis.distort_max = DEG2RADF(45.0f);

	sce->toolsettings->statvis.sharp_min = DEG2RADF(90.0f);
	sce->toolsettings->statvis.sharp_max = DEG2RADF(180.0f);

	sce->toolsettings->proportional_size = 1.0f;

	sce->toolsettings->imapaint.paint.flags |= PAINT_SHOW_BRUSH;
	sce->toolsettings->imapaint.normal_angle = 80;
	sce->toolsettings->imapaint.seam_bleed = 2;

	sce->physics_settings.gravity[0] = 0.0f;
	sce->physics_settings.gravity[1] = 0.0f;
	sce->physics_settings.gravity[2] = -9.81f;
	sce->physics_settings.flag = PHYS_GLOBAL_GRAVITY;

	sce->unit.scale_length = 1.0f;

	pset = &sce->toolsettings->particle;
	pset->flag = PE_KEEP_LENGTHS | PE_LOCK_FIRST | PE_DEFLECT_EMITTER | PE_AUTO_VELOCITY;
	pset->emitterdist = 0.25f;
	pset->totrekey = 5;
	pset->totaddkey = 5;
	pset->brushtype = PE_BRUSH_NONE;
	pset->draw_step = 2;
	pset->fade_frames = 2;
	pset->selectmode = SCE_SELECT_PATH;
	for (a = 0; a < PE_TOT_BRUSH; a++) {
		pset->brush[a].strength = 0.5;
		pset->brush[a].size = 50;
		pset->brush[a].step = 10;
		pset->brush[a].count = 10;
	}
	pset->brush[PE_BRUSH_CUT].strength = 100;

	sce->r.ffcodecdata.audio_mixrate = 44100;
	sce->r.ffcodecdata.audio_volume = 1.0f;
	sce->r.ffcodecdata.audio_bitrate = 192;
	sce->r.ffcodecdata.audio_channels = 2;

	BLI_strncpy(sce->r.engine, RE_engine_id_BLENDER_RENDER, sizeof(sce->r.engine));

	sce->audio.distance_model = 2.0f;
	sce->audio.doppler_factor = 1.0f;
	sce->audio.speed_of_sound = 343.3f;
	sce->audio.volume = 1.0f;

	BLI_strncpy(sce->r.pic, U.renderdir, sizeof(sce->r.pic));

	BLI_rctf_init(&sce->r.safety, 0.1f, 0.9f, 0.1f, 0.9f);
	sce->r.osa = 8;

	/* note; in header_info.c the scene copy happens..., if you add more to renderdata it has to be checked there */
	BKE_scene_add_render_layer(sce, NULL);

	/* multiview - stereo */
	BKE_scene_add_render_view(sce, STEREO_LEFT_NAME);
	srv = sce->r.views.first;
	BLI_strncpy(srv->suffix, STEREO_LEFT_SUFFIX, sizeof(srv->suffix));

	BKE_scene_add_render_view(sce, STEREO_RIGHT_NAME);
	srv = sce->r.views.last;
	BLI_strncpy(srv->suffix, STEREO_RIGHT_SUFFIX, sizeof(srv->suffix));

	/* game data */
	sce->gm.stereoflag = STEREO_NOSTEREO;
	sce->gm.stereomode = STEREO_ANAGLYPH;
	sce->gm.eyeseparation = 0.10;

	sce->gm.dome.angle = 180;
	sce->gm.dome.mode = DOME_FISHEYE;
	sce->gm.dome.res = 4;
	sce->gm.dome.resbuf = 1.0f;
	sce->gm.dome.tilt = 0;

	sce->gm.xplay = 640;
	sce->gm.yplay = 480;
	sce->gm.freqplay = 60;
	sce->gm.depth = 32;

	sce->gm.gravity = 9.8f;
	sce->gm.physicsEngine = WOPHY_BULLET;
	sce->gm.mode = 32; //XXX ugly harcoding, still not sure we should drop mode. 32 == 1 << 5 == use_occlusion_culling 
	sce->gm.occlusionRes = 128;
	sce->gm.ticrate = 60;
	sce->gm.maxlogicstep = 5;
	sce->gm.physubstep = 1;
	sce->gm.maxphystep = 5;
	sce->gm.lineardeactthreshold = 0.8f;
	sce->gm.angulardeactthreshold = 1.0f;
	sce->gm.deactivationtime = 0.0f;

	sce->gm.flag = GAME_DISPLAY_LISTS;
	sce->gm.matmode = GAME_MAT_MULTITEX;

	sce->gm.obstacleSimulation = OBSTSIMULATION_NONE;
	sce->gm.levelHeight = 2.f;

	sce->gm.recastData.cellsize = 0.3f;
	sce->gm.recastData.cellheight = 0.2f;
	sce->gm.recastData.agentmaxslope = M_PI_4;
	sce->gm.recastData.agentmaxclimb = 0.9f;
	sce->gm.recastData.agentheight = 2.0f;
	sce->gm.recastData.agentradius = 0.6f;
	sce->gm.recastData.edgemaxlen = 12.0f;
	sce->gm.recastData.edgemaxerror = 1.3f;
	sce->gm.recastData.regionminsize = 8.f;
	sce->gm.recastData.regionmergesize = 20.f;
	sce->gm.recastData.vertsperpoly = 6;
	sce->gm.recastData.detailsampledist = 6.0f;
	sce->gm.recastData.detailsamplemaxerror = 1.0f;

	sce->gm.lodflag = SCE_LOD_USE_HYST;
	sce->gm.scehysteresis = 10;

	sce->gm.exitkey = 218; // Blender key code for ESC

	BKE_sound_create_scene(sce);

	/* color management */
	colorspace_name = IMB_colormanagement_role_colorspace_name_get(COLOR_ROLE_DEFAULT_SEQUENCER);

	BKE_color_managed_display_settings_init(&sce->display_settings);
	BKE_color_managed_view_settings_init(&sce->view_settings);
	BLI_strncpy(sce->sequencer_colorspace_settings.name, colorspace_name,
	            sizeof(sce->sequencer_colorspace_settings.name));

	/* Safe Areas */
	copy_v2_fl2(sce->safe_areas.title, 3.5f / 100.0f, 3.5f / 100.0f);
	copy_v2_fl2(sce->safe_areas.action, 10.0f / 100.0f, 5.0f / 100.0f);
	copy_v2_fl2(sce->safe_areas.title_center, 17.5f / 100.0f, 5.0f / 100.0f);
	copy_v2_fl2(sce->safe_areas.action_center, 15.0f / 100.0f, 5.0f / 100.0f);

	return sce;
}

Base *BKE_scene_base_find_by_name(struct Scene *scene, const char *name)
{
	Base *base;

	for (base = scene->base.first; base; base = base->next) {
		if (STREQ(base->object->id.name + 2, name)) {
			break;
		}
	}

	return base;
}

Base *BKE_scene_base_find(Scene *scene, Object *ob)
{
	return BLI_findptr(&scene->base, ob, offsetof(Base, object));
}

void BKE_scene_set_background(Main *bmain, Scene *scene)
{
	Scene *sce;
	Base *base;
	Object *ob;
	Group *group;
	GroupObject *go;
	int flag;
	
	/* check for cyclic sets, for reading old files but also for definite security (py?) */
	BKE_scene_validate_setscene(bmain, scene);
	
	/* can happen when switching modes in other scenes */
	if (scene->obedit && !(scene->obedit->mode & OB_MODE_EDIT))
		scene->obedit = NULL;

	/* deselect objects (for dataselect) */
	for (ob = bmain->object.first; ob; ob = ob->id.next)
		ob->flag &= ~(SELECT | OB_FROMGROUP);

	/* group flags again */
	for (group = bmain->group.first; group; group = group->id.next) {
		for (go = group->gobject.first; go; go = go->next) {
			if (go->ob) {
				go->ob->flag |= OB_FROMGROUP;
			}
		}
	}

	/* sort baselist for scene and sets */
	for (sce = scene; sce; sce = sce->set)
		DAG_scene_relations_rebuild(bmain, sce);

	/* copy layers and flags from bases to objects */
	for (base = scene->base.first; base; base = base->next) {
		ob = base->object;
		ob->lay = base->lay;
		
		/* group patch... */
		base->flag &= ~(OB_FROMGROUP);
		flag = ob->flag & (OB_FROMGROUP);
		base->flag |= flag;
		
		/* not too nice... for recovering objects with lost data */
		//if (ob->pose == NULL) base->flag &= ~OB_POSEMODE;
		ob->flag = base->flag;
	}
	/* no full animation update, this to enable render code to work (render code calls own animation updates) */
}

/* called from creator.c */
Scene *BKE_scene_set_name(Main *bmain, const char *name)
{
	Scene *sce = (Scene *)BKE_libblock_find_name_ex(bmain, ID_SCE, name);
	if (sce) {
		BKE_scene_set_background(bmain, sce);
		printf("Scene switch: '%s' in file: '%s'\n", name, bmain->name);
		return sce;
	}

	printf("Can't find scene: '%s' in file: '%s'\n", name, bmain->name);
	return NULL;
}

void BKE_scene_unlink(Main *bmain, Scene *sce, Scene *newsce)
{
	Scene *sce1;
	bScreen *screen;

	/* check all sets */
	for (sce1 = bmain->scene.first; sce1; sce1 = sce1->id.next)
		if (sce1->set == sce)
			sce1->set = NULL;
	
	for (sce1 = bmain->scene.first; sce1; sce1 = sce1->id.next) {
		bNode *node;
		
		if (sce1 == sce || !sce1->nodetree)
			continue;
		
		for (node = sce1->nodetree->nodes.first; node; node = node->next) {
			if (node->id == &sce->id)
				node->id = NULL;
		}
	}
	
	/* all screens */
	for (screen = bmain->screen.first; screen; screen = screen->id.next) {
		if (screen->scene == sce) {
			screen->scene = newsce;
		}

		/* editors are handled by WM_main_remove_editor_id_reference */
	}

	BKE_libblock_free(bmain, sce);
}

/* Used by metaballs, return *all* objects (including duplis) existing in the scene (including scene's sets) */
int BKE_scene_base_iter_next(EvaluationContext *eval_ctx, SceneBaseIter *iter,
                             Scene **scene, int val, Base **base, Object **ob)
{
	bool run_again = true;
	
	/* init */
	if (val == 0) {
		iter->phase = F_START;
		iter->dupob = NULL;
		iter->duplilist = NULL;
		iter->dupli_refob = NULL;
	}
	else {
		/* run_again is set when a duplilist has been ended */
		while (run_again) {
			run_again = false;

			/* the first base */
			if (iter->phase == F_START) {
				*base = (*scene)->base.first;
				if (*base) {
					*ob = (*base)->object;
					iter->phase = F_SCENE;
				}
				else {
					/* exception: empty scene */
					while ((*scene)->set) {
						(*scene) = (*scene)->set;
						if ((*scene)->base.first) {
							*base = (*scene)->base.first;
							*ob = (*base)->object;
							iter->phase = F_SCENE;
							break;
						}
					}
				}
			}
			else {
				if (*base && iter->phase != F_DUPLI) {
					*base = (*base)->next;
					if (*base) {
						*ob = (*base)->object;
					}
					else {
						if (iter->phase == F_SCENE) {
							/* (*scene) is finished, now do the set */
							while ((*scene)->set) {
								(*scene) = (*scene)->set;
								if ((*scene)->base.first) {
									*base = (*scene)->base.first;
									*ob = (*base)->object;
									break;
								}
							}
						}
					}
				}
			}
			
			if (*base == NULL) {
				iter->phase = F_START;
			}
			else {
				if (iter->phase != F_DUPLI) {
					if ( (*base)->object->transflag & OB_DUPLI) {
						/* groups cannot be duplicated for mballs yet, 
						 * this enters eternal loop because of 
						 * makeDispListMBall getting called inside of group_duplilist */
						if ((*base)->object->dup_group == NULL) {
							iter->duplilist = object_duplilist_ex(eval_ctx, (*scene), (*base)->object, false);
							
							iter->dupob = iter->duplilist->first;

							if (!iter->dupob) {
								free_object_duplilist(iter->duplilist);
								iter->duplilist = NULL;
							}
							iter->dupli_refob = NULL;
						}
					}
				}
				/* handle dupli's */
				if (iter->dupob) {
					(*base)->flag |= OB_FROMDUPLI;
					*ob = iter->dupob->ob;
					iter->phase = F_DUPLI;

					if (iter->dupli_refob != *ob) {
						if (iter->dupli_refob) {
							/* Restore previous object's real matrix. */
							copy_m4_m4(iter->dupli_refob->obmat, iter->omat);
						}
						/* Backup new object's real matrix. */
						iter->dupli_refob = *ob;
						copy_m4_m4(iter->omat, iter->dupli_refob->obmat);
					}
					copy_m4_m4((*ob)->obmat, iter->dupob->mat);

					iter->dupob = iter->dupob->next;
				}
				else if (iter->phase == F_DUPLI) {
					iter->phase = F_SCENE;
					(*base)->flag &= ~OB_FROMDUPLI;
					
					if (iter->dupli_refob) {
						/* Restore last object's real matrix. */
						copy_m4_m4(iter->dupli_refob->obmat, iter->omat);
						iter->dupli_refob = NULL;
					}
					
					free_object_duplilist(iter->duplilist);
					iter->duplilist = NULL;
					run_again = true;
				}
			}
		}
	}

#if 0
	if (ob && *ob) {
		printf("Scene: '%s', '%s'\n", (*scene)->id.name + 2, (*ob)->id.name + 2);
	}
#endif

	return iter->phase;
}

Object *BKE_scene_camera_find(Scene *sc)
{
	Base *base;
	
	for (base = sc->base.first; base; base = base->next)
		if (base->object->type == OB_CAMERA)
			return base->object;

	return NULL;
}

#ifdef DURIAN_CAMERA_SWITCH
Object *BKE_scene_camera_switch_find(Scene *scene)
{
	TimeMarker *m;
	int cfra = scene->r.cfra;
	int frame = -(MAXFRAME + 1);
	int min_frame = MAXFRAME + 1;
	Object *camera = NULL;
	Object *first_camera = NULL;

	for (m = scene->markers.first; m; m = m->next) {
		if (m->camera && (m->camera->restrictflag & OB_RESTRICT_RENDER) == 0) {
			if ((m->frame <= cfra) && (m->frame > frame)) {
				camera = m->camera;
				frame = m->frame;

				if (frame == cfra)
					break;
			}

			if (m->frame < min_frame) {
				first_camera = m->camera;
				min_frame = m->frame;
			}
		}
	}

	if (camera == NULL) {
		/* If there's no marker to the left of current frame,
		 * use camera from left-most marker to solve all sort
		 * of Schrodinger uncertainties.
		 */
		return first_camera;
	}

	return camera;
}
#endif

int BKE_scene_camera_switch_update(Scene *scene)
{
#ifdef DURIAN_CAMERA_SWITCH
	Object *camera = BKE_scene_camera_switch_find(scene);
	if (camera) {
		scene->camera = camera;
		return 1;
	}
#else
	(void)scene;
#endif
	return 0;
}

char *BKE_scene_find_marker_name(Scene *scene, int frame)
{
	ListBase *markers = &scene->markers;
	TimeMarker *m1, *m2;

	/* search through markers for match */
	for (m1 = markers->first, m2 = markers->last; m1 && m2; m1 = m1->next, m2 = m2->prev) {
		if (m1->frame == frame)
			return m1->name;

		if (m1 == m2)
			break;

		if (m2->frame == frame)
			return m2->name;
	}

	return NULL;
}

/* return the current marker for this frame,
 * we can have more than 1 marker per frame, this just returns the first :/ */
char *BKE_scene_find_last_marker_name(Scene *scene, int frame)
{
	TimeMarker *marker, *best_marker = NULL;
	int best_frame = -MAXFRAME * 2;
	for (marker = scene->markers.first; marker; marker = marker->next) {
		if (marker->frame == frame) {
			return marker->name;
		}

		if (marker->frame > best_frame && marker->frame < frame) {
			best_marker = marker;
			best_frame = marker->frame;
		}
	}

	return best_marker ? best_marker->name : NULL;
}


Base *BKE_scene_base_add(Scene *sce, Object *ob)
{
	Base *b = MEM_callocN(sizeof(*b), "BKE_scene_base_add");
	BLI_addhead(&sce->base, b);

	b->object = ob;
	b->flag = ob->flag;
	b->lay = ob->lay;

	return b;
}

void BKE_scene_base_unlink(Scene *sce, Base *base)
{
	/* remove rigid body constraint from world before removing object */
	if (base->object->rigidbody_constraint)
		BKE_rigidbody_remove_constraint(sce, base->object);
	/* remove rigid body object from world before removing object */
	if (base->object->rigidbody_object)
		BKE_rigidbody_remove_object(sce, base->object);
	
	BLI_remlink(&sce->base, base);
}

void BKE_scene_base_deselect_all(Scene *sce)
{
	Base *b;

	for (b = sce->base.first; b; b = b->next) {
		b->flag &= ~SELECT;
		b->object->flag = b->flag;
	}
}

void BKE_scene_base_select(Scene *sce, Base *selbase)
{
	selbase->flag |= SELECT;
	selbase->object->flag = selbase->flag;

	sce->basact = selbase;
}

/* checks for cycle, returns 1 if it's all OK */
bool BKE_scene_validate_setscene(Main *bmain, Scene *sce)
{
	Scene *sce_iter;
	int a, totscene;

	if (sce->set == NULL) return true;
	totscene = BLI_listbase_count(&bmain->scene);
	
	for (a = 0, sce_iter = sce; sce_iter->set; sce_iter = sce_iter->set, a++) {
		/* more iterations than scenes means we have a cycle */
		if (a > totscene) {
			/* the tested scene gets zero'ed, that's typically current scene */
			sce->set = NULL;
			return false;
		}
	}

	return true;
}

/* This function is needed to cope with fractional frames - including two Blender rendering features
 * mblur (motion blur that renders 'subframes' and blurs them together), and fields rendering. 
 */
float BKE_scene_frame_get(const Scene *scene)
{
	return BKE_scene_frame_get_from_ctime(scene, scene->r.cfra);
}

/* This function is used to obtain arbitrary fractional frames */
float BKE_scene_frame_get_from_ctime(const Scene *scene, const float frame)
{
	float ctime = frame;
	ctime += scene->r.subframe;
	ctime *= scene->r.framelen;
	
	return ctime;
}

/**
 * Sets the frame int/float components.
 */
void BKE_scene_frame_set(struct Scene *scene, double cfra)
{
	double intpart;
	scene->r.subframe = modf(cfra, &intpart);
	scene->r.cfra = (int)intpart;
}

#ifdef WITH_LEGACY_DEPSGRAPH
/* drivers support/hacks 
 *  - this method is called from scene_update_tagged_recursive(), so gets included in viewport + render
 *	- these are always run since the depsgraph can't handle non-object data
 *	- these happen after objects are all done so that we can read in their final transform values,
 *	  though this means that objects can't refer to scene info for guidance...
 */
static void scene_update_drivers(Main *UNUSED(bmain), Scene *scene)
{
	SceneRenderLayer *srl;
	float ctime = BKE_scene_frame_get(scene);
	
	/* scene itself */
	if (scene->adt && scene->adt->drivers.first) {
		BKE_animsys_evaluate_animdata(scene, &scene->id, scene->adt, ctime, ADT_RECALC_DRIVERS);
	}

	/* world */
	/* TODO: what about world textures? but then those have nodes too... */
	if (scene->world) {
		ID *wid = (ID *)scene->world;
		AnimData *adt = BKE_animdata_from_id(wid);
		
		if (adt && adt->drivers.first)
			BKE_animsys_evaluate_animdata(scene, wid, adt, ctime, ADT_RECALC_DRIVERS);
	}
	
	/* nodes */
	if (scene->nodetree) {
		ID *nid = (ID *)scene->nodetree;
		AnimData *adt = BKE_animdata_from_id(nid);
		
		if (adt && adt->drivers.first)
			BKE_animsys_evaluate_animdata(scene, nid, adt, ctime, ADT_RECALC_DRIVERS);
	}

	/* world nodes */
	if (scene->world && scene->world->nodetree) {
		ID *nid = (ID *)scene->world->nodetree;
		AnimData *adt = BKE_animdata_from_id(nid);
		
		if (adt && adt->drivers.first)
			BKE_animsys_evaluate_animdata(scene, nid, adt, ctime, ADT_RECALC_DRIVERS);
	}

	/* freestyle */
	for (srl = scene->r.layers.first; srl; srl = srl->next) {
		FreestyleConfig *config = &srl->freestyleConfig;
		FreestyleLineSet *lineset;

		for (lineset = config->linesets.first; lineset; lineset = lineset->next) {
			if (lineset->linestyle) {
				ID *lid = &lineset->linestyle->id;
				AnimData *adt = BKE_animdata_from_id(lid);

				if (adt && adt->drivers.first)
					BKE_animsys_evaluate_animdata(scene, lid, adt, ctime, ADT_RECALC_DRIVERS);
			}
		}
	}
}

/* deps hack - do extra recalcs at end */
static void scene_depsgraph_hack(EvaluationContext *eval_ctx, Scene *scene, Scene *scene_parent)
{
	Base *base;
		
	scene->customdata_mask = scene_parent->customdata_mask;
	
	/* sets first, we allow per definition current scene to have
	 * dependencies on sets, but not the other way around. */
	if (scene->set)
		scene_depsgraph_hack(eval_ctx, scene->set, scene_parent);
	
	for (base = scene->base.first; base; base = base->next) {
		Object *ob = base->object;
		
		if (ob->depsflag) {
			int recalc = 0;
			// printf("depshack %s\n", ob->id.name + 2);
			
			if (ob->depsflag & OB_DEPS_EXTRA_OB_RECALC)
				recalc |= OB_RECALC_OB;
			if (ob->depsflag & OB_DEPS_EXTRA_DATA_RECALC)
				recalc |= OB_RECALC_DATA;
			
			ob->recalc |= recalc;
			BKE_object_handle_update(eval_ctx, scene_parent, ob);
			
			if (ob->dup_group && (ob->transflag & OB_DUPLIGROUP)) {
				GroupObject *go;
				
				for (go = ob->dup_group->gobject.first; go; go = go->next) {
					if (go->ob)
						go->ob->recalc |= recalc;
				}
				BKE_group_handle_recalc_and_update(eval_ctx, scene_parent, ob, ob->dup_group);
			}
		}
	}
}
#endif  /* WITH_LEGACY_DEPSGRAPH */

/* That's like really a bummer, because currently animation data for armatures
 * might want to use pose, and pose might be missing on the object.
 * This happens when changing visible layers, which leads to situations when
 * pose is missing or marked for recalc, animation will change it and then
 * object update will restore the pose.
 *
 * This could be solved by the new dependency graph, but for until then we'll
 * do an extra pass on the objects to ensure it's all fine.
 */
#define POSE_ANIMATION_WORKAROUND

#ifdef POSE_ANIMATION_WORKAROUND
static void scene_armature_depsgraph_workaround(Main *bmain)
{
	Object *ob;
	if (BLI_listbase_is_empty(&bmain->armature) || !DAG_id_type_tagged(bmain, ID_OB)) {
		return;
	}
	for (ob = bmain->object.first; ob; ob = ob->id.next) {
		if (ob->type == OB_ARMATURE && ob->adt && ob->adt->recalc & ADT_RECALC_ANIM) {
			if (ob->pose == NULL || (ob->pose->flag & POSE_RECALC)) {
				BKE_pose_rebuild(ob, ob->data);
			}
		}
	}
}
#endif

#ifdef WITH_LEGACY_DEPSGRAPH
static void scene_rebuild_rbw_recursive(Scene *scene, float ctime)
{
	if (scene->set)
		scene_rebuild_rbw_recursive(scene->set, ctime);

	if (BKE_scene_check_rigidbody_active(scene))
		BKE_rigidbody_rebuild_world(scene, ctime);
}

static void scene_do_rb_simulation_recursive(Scene *scene, float ctime)
{
	if (scene->set)
		scene_do_rb_simulation_recursive(scene->set, ctime);

	if (BKE_scene_check_rigidbody_active(scene))
		BKE_rigidbody_do_simulation(scene, ctime);
}
#endif

/* Used to visualize CPU threads activity during threaded object update,
 * would pollute STDERR with whole bunch of timing information which then
 * could be parsed and nicely visualized.
 */
#ifdef WITH_LEGACY_DEPSGRAPH
#  undef DETAILED_ANALYSIS_OUTPUT
#else
/* ALWAYS KEEY DISABLED! */
#  undef DETAILED_ANALYSIS_OUTPUT
#endif

/* Mballs evaluation uses BKE_scene_base_iter_next which calls
 * duplilist for all objects in the scene. This leads to conflict
 * accessing and writing same data from multiple threads.
 *
 * Ideally Mballs shouldn't do such an iteration and use DAG
 * queries instead. For the time being we've got new DAG
 * let's keep it simple and update mballs in a ingle thread.
 */
#define MBALL_SINGLETHREAD_HACK

<<<<<<< HEAD
/* Need this because CCFDM holds some OpenGL resources. */
#ifdef WITH_OPENSUBDIV
#  define OPENSUBDIV_GL_WORKAROUND
#endif

=======
#ifdef WITH_LEGACY_DEPSGRAPH
>>>>>>> fa823dc8
typedef struct StatisicsEntry {
	struct StatisicsEntry *next, *prev;
	Object *object;
	double start_time;
	double duration;
} StatisicsEntry;

typedef struct ThreadedObjectUpdateState {
	/* TODO(sergey): We might want this to be per-thread object. */
	EvaluationContext *eval_ctx;
	Scene *scene;
	Scene *scene_parent;
	double base_time;

#ifdef MBALL_SINGLETHREAD_HACK
	bool has_mballs;
#endif

	/* Execution statistics */
	bool has_updated_objects;
	ListBase *statistics;
} ThreadedObjectUpdateState;

static void scene_update_object_add_task(void *node, void *user_data);

static void scene_update_all_bases(EvaluationContext *eval_ctx, Scene *scene, Scene *scene_parent)
{
	Base *base;

	for (base = scene->base.first; base; base = base->next) {
		Object *object = base->object;

		BKE_object_handle_update_ex(eval_ctx, scene_parent, object, scene->rigidbody_world, true);

		if (object->dup_group && (object->transflag & OB_DUPLIGROUP))
			BKE_group_handle_recalc_and_update(eval_ctx, scene_parent, object, object->dup_group);

		/* always update layer, so that animating layers works (joshua july 2010) */
		/* XXX commented out, this has depsgraph issues anyway - and this breaks setting scenes
		 * (on scene-set, the base-lay is copied to ob-lay (ton nov 2012) */
		// base->lay = ob->lay;
	}
}

static void scene_update_object_func(TaskPool *pool, void *taskdata, int threadid)
{
/* Disable print for now in favor of summary statistics at the end of update. */
#define PRINT if (false) printf

	ThreadedObjectUpdateState *state = (ThreadedObjectUpdateState *) BLI_task_pool_userdata(pool);
	void *node = taskdata;
	Object *object = DAG_get_node_object(node);
	EvaluationContext *eval_ctx = state->eval_ctx;
	Scene *scene = state->scene;
	Scene *scene_parent = state->scene_parent;

#ifdef MBALL_SINGLETHREAD_HACK
	if (object && object->type == OB_MBALL) {
		state->has_mballs = true;
	}
	else
#endif
	if (object) {
		double start_time = 0.0;
		bool add_to_stats = false;

		if (G.debug & G_DEBUG_DEPSGRAPH) {
			if (object->recalc & OB_RECALC_ALL) {
				printf("Thread %d: update object %s\n", threadid, object->id.name);
			}

			start_time = PIL_check_seconds_timer();

			if (object->recalc & OB_RECALC_ALL) {
				state->has_updated_objects = true;
				add_to_stats = true;
			}
		}

		/* We only update object itself here, dupli-group will be updated
		 * separately from main thread because of we've got no idea about
		 * dependencies inside the group.
		 */
		BKE_object_handle_update_ex(eval_ctx, scene_parent, object, scene->rigidbody_world, false);

		/* Calculate statistics. */
		if (add_to_stats) {
			StatisicsEntry *entry;

			BLI_assert(threadid < BLI_pool_get_num_threads(pool));

			entry = MEM_mallocN(sizeof(StatisicsEntry), "update thread statistics");
			entry->object = object;
			entry->start_time = start_time;
			entry->duration = PIL_check_seconds_timer() - start_time;

			BLI_addtail(&state->statistics[threadid], entry);
		}
	}
	else {
		PRINT("Threda %d: update node %s\n", threadid,
		      DAG_get_node_name(scene, node));
	}

	/* Update will decrease child's valency and schedule child with zero valency. */
	DAG_threaded_update_handle_node_updated(node, scene_update_object_add_task, pool);

#undef PRINT
}

static void scene_update_object_add_task(void *node, void *user_data)
{
	TaskPool *task_pool = user_data;

	BLI_task_pool_push(task_pool, scene_update_object_func, node, false, TASK_PRIORITY_LOW);
}

static void print_threads_statistics(ThreadedObjectUpdateState *state)
{
	int i, tot_thread;
	double finish_time;

	if ((G.debug & G_DEBUG_DEPSGRAPH) == 0) {
		return;
	}

#ifdef DETAILED_ANALYSIS_OUTPUT
	if (state->has_updated_objects) {
		tot_thread = BLI_system_thread_count();

		fprintf(stderr, "objects update base time %f\n", state->base_time);

		for (i = 0; i < tot_thread; i++) {
			StatisicsEntry *entry;
			for (entry = state->statistics[i].first;
			     entry;
			     entry = entry->next)
			{
				fprintf(stderr, "thread %d object %s start_time %f duration %f\n",
				        i, entry->object->id.name + 2,
				        entry->start_time, entry->duration);
			}
			BLI_freelistN(&state->statistics[i]);
		}
	}
#else
	finish_time = PIL_check_seconds_timer();
	tot_thread = BLI_system_thread_count();

	for (i = 0; i < tot_thread; i++) {
		int total_objects = 0;
		double total_time = 0.0;
		StatisicsEntry *entry;

		if (state->has_updated_objects) {
			/* Don't pollute output if no objects were updated. */
			for (entry = state->statistics[i].first;
			     entry;
			     entry = entry->next)
			{
				total_objects++;
				total_time += entry->duration;
			}

			printf("Thread %d: total %d objects in %f sec.\n", i, total_objects, total_time);

			for (entry = state->statistics[i].first;
			     entry;
			     entry = entry->next)
			{
				printf("  %s in %f sec\n", entry->object->id.name + 2, entry->duration);
			}
		}

		BLI_freelistN(&state->statistics[i]);
	}
	if (state->has_updated_objects) {
		printf("Scene update in %f sec\n", finish_time - state->base_time);
	}
#endif
}

static bool scene_need_update_objects(Main *bmain)
{
	return
		/* Object datablocks themselves (for OB_RECALC_OB) */
		DAG_id_type_tagged(bmain, ID_OB) ||

		/* Objects data datablocks (for OB_RECALC_DATA) */
		DAG_id_type_tagged(bmain, ID_ME)  ||  /* Mesh */
		DAG_id_type_tagged(bmain, ID_CU)  ||  /* Curve */
		DAG_id_type_tagged(bmain, ID_MB)  ||  /* MetaBall */
		DAG_id_type_tagged(bmain, ID_LA)  ||  /* Lamp */
		DAG_id_type_tagged(bmain, ID_LT)  ||  /* Lattice */
		DAG_id_type_tagged(bmain, ID_CA)  ||  /* Camera */
		DAG_id_type_tagged(bmain, ID_KE)  ||  /* KE */
		DAG_id_type_tagged(bmain, ID_SPK) ||  /* Speaker */
		DAG_id_type_tagged(bmain, ID_AR);     /* Armature */
}

static void scene_update_objects(EvaluationContext *eval_ctx, Main *bmain, Scene *scene, Scene *scene_parent)
{
	TaskScheduler *task_scheduler = BLI_task_scheduler_get();
	TaskPool *task_pool;
	ThreadedObjectUpdateState state;
	bool need_singlethread_pass;

	/* Early check for whether we need to invoke all the task-based
	 * things (spawn new ppol, traverse dependency graph and so on).
	 *
	 * Basically if there's no ID datablocks tagged for update which
	 * corresponds to object->recalc flags (which are checked in
	 * BKE_object_handle_update() then we do nothing here.
	 */
	if (!scene_need_update_objects(bmain)) {
		return;
	}

	/* CCG DrivedMesh currently hold some OpenGL handles,
	 * which could only be released from the main thread.
	 * It'll change in the future likely, but for now we
	 * free CCGDM from the main thread.
	 */
#ifdef OPENSUBDIV_GL_WORKAROUND
	{
		Base *base;
		for (base = scene->base.first; base; base = base->next) {
			Object *object = base->object;
			if (object->type == OB_MESH &&
			    object->recalc & OB_RECALC_DATA)
			{
				ModifierData *md;
				for (md = object->modifiers.first; md; md = md->next) {
					if (md->type == eModifierType_Subsurf) {
						SubsurfModifierData *smd = (SubsurfModifierData *) md;
						bool use_simple = smd->subdivType == ME_SIMPLE_SUBSURF;

						if (smd->mCache != NULL) {
							if (object->mode == OB_MODE_EDIT ||
							    ccgSubSurf_getSimpleSubdiv(smd->mCache) != use_simple)
							{
								ccgSubSurf_free(smd->mCache);
								smd->mCache = NULL;
							}
						}
						if (smd->emCache != NULL) {
							if (object->mode != OB_MODE_EDIT ||
							    ccgSubSurf_getSimpleSubdiv(smd->emCache) != use_simple)
							{
								ccgSubSurf_free(smd->emCache);
								smd->emCache = NULL;
							}
						}
					}
				}
			}
		}
	}
#endif

	state.eval_ctx = eval_ctx;
	state.scene = scene;
	state.scene_parent = scene_parent;

	/* Those are only needed when blender is run with --debug argument. */
	if (G.debug & G_DEBUG_DEPSGRAPH) {
		const int tot_thread = BLI_task_scheduler_num_threads(task_scheduler);
		state.statistics = MEM_callocN(tot_thread * sizeof(*state.statistics),
		                               "scene update objects stats");
		state.has_updated_objects = false;
		state.base_time = PIL_check_seconds_timer();
	}

#ifdef MBALL_SINGLETHREAD_HACK
	state.has_mballs = false;
#endif

	task_pool = BLI_task_pool_create(task_scheduler, &state);
	if (G.debug & G_DEBUG_DEPSGRAPH_NO_THREADS) {
		BLI_pool_set_num_threads(task_pool, 1);
	}

	DAG_threaded_update_begin(scene, scene_update_object_add_task, task_pool);
	BLI_task_pool_work_and_wait(task_pool);
	BLI_task_pool_free(task_pool);

	if (G.debug & G_DEBUG_DEPSGRAPH) {
		print_threads_statistics(&state);
		MEM_freeN(state.statistics);
	}

	/* We do single thread pass to update all the objects which are in cyclic dependency.
	 * Such objects can not be handled by a generic DAG traverse and it's really tricky
	 * to detect whether cycle could be solved or not.
	 *
	 * In this situation we simply update all remaining objects in a single thread and
	 * it'll happen in the same exact order as it was in single-threaded DAG.
	 *
	 * We couldn't use threaded update for objects which are in cycle because they might
	 * access data of each other which is being re-evaluated.
	 *
	 * Also, as was explained above, for now we also update all the mballs in single thread.
	 *
	 *                                                                   - sergey -
	 */
	need_singlethread_pass = DAG_is_acyclic(scene) == false;
#ifdef MBALL_SINGLETHREAD_HACK
	need_singlethread_pass |= state.has_mballs;
#endif

	if (need_singlethread_pass) {
		scene_update_all_bases(eval_ctx, scene, scene_parent);
	}
}

static void scene_update_tagged_recursive(EvaluationContext *eval_ctx, Main *bmain, Scene *scene, Scene *scene_parent)
{
	scene->customdata_mask = scene_parent->customdata_mask;

	/* sets first, we allow per definition current scene to have
	 * dependencies on sets, but not the other way around. */
	if (scene->set)
		scene_update_tagged_recursive(eval_ctx, bmain, scene->set, scene_parent);

	/* scene objects */
	scene_update_objects(eval_ctx, bmain, scene, scene_parent);

	/* scene drivers... */
	scene_update_drivers(bmain, scene);

	/* update masking curves */
	BKE_mask_update_scene(bmain, scene);
	
}
#endif  /* WITH_LEGACY_DEPSGRAPH */

static bool check_rendered_viewport_visible(Main *bmain)
{
	wmWindowManager *wm = bmain->wm.first;
	wmWindow *window;
	for (window = wm->windows.first; window != NULL; window = window->next) {
		bScreen *screen = window->screen;
		ScrArea *area;
		for (area = screen->areabase.first; area != NULL; area = area->next) {
			View3D *v3d = area->spacedata.first;
			if (area->spacetype != SPACE_VIEW3D) {
				continue;
			}
			if (v3d->drawtype == OB_RENDER) {
				return true;
			}
		}
	}
	return false;
}

static void prepare_mesh_for_viewport_render(Main *bmain, Scene *scene)
{
	/* This is needed to prepare mesh to be used by the render
	 * engine from the viewport rendering. We do loading here
	 * so all the objects which shares the same mesh datablock
	 * are nicely tagged for update and updated.
	 *
	 * This makes it so viewport render engine doesn't need to
	 * call loading of the edit data for the mesh objects.
	 */

	Object *obedit = scene->obedit;
	if (obedit) {
		Mesh *mesh = obedit->data;
		if ((obedit->type == OB_MESH) &&
		    ((obedit->id.flag & LIB_ID_RECALC_ALL) ||
		     (mesh->id.flag & LIB_ID_RECALC_ALL)))
		{
			if (check_rendered_viewport_visible(bmain)) {
				BMesh *bm = mesh->edit_btmesh->bm;
				BM_mesh_bm_to_me(bm, mesh, false);
				DAG_id_tag_update(&mesh->id, 0);
			}
		}
	}
}

void BKE_scene_update_tagged(EvaluationContext *eval_ctx, Main *bmain, Scene *scene)
{
	Scene *sce_iter;
#ifdef WITH_LEGACY_DEPSGRAPH
	bool use_new_eval = !DEG_depsgraph_use_legacy();
#endif

	/* keep this first */
	BLI_callback_exec(bmain, &scene->id, BLI_CB_EVT_SCENE_UPDATE_PRE);

	/* (re-)build dependency graph if needed */
	for (sce_iter = scene; sce_iter; sce_iter = sce_iter->set) {
		DAG_scene_relations_update(bmain, sce_iter);
		/* Uncomment this to check if graph was properly tagged for update. */
#if 0
#ifdef WITH_LEGACY_DEPSGRAPH
		if (use_new_eval)
#endif
		{
			DAG_scene_relations_validate(bmain, sce_iter);
		}
#endif
	}

	/* flush editing data if needed */
	prepare_mesh_for_viewport_render(bmain, scene);

	/* flush recalc flags to dependencies */
	DAG_ids_flush_tagged(bmain);

	/* removed calls to quick_cache, see pointcache.c */
	
	/* clear "LIB_DOIT" flag from all materials, to prevent infinite recursion problems later 
	 * when trying to find materials with drivers that need evaluating [#32017] 
	 */
	BKE_main_id_tag_idcode(bmain, ID_MA, false);
	BKE_main_id_tag_idcode(bmain, ID_LA, false);

	/* update all objects: drivers, matrices, displists, etc. flags set
	 * by depgraph or manual, no layer check here, gets correct flushed
	 *
	 * in the future this should handle updates for all datablocks, not
	 * only objects and scenes. - brecht */
#ifdef WITH_LEGACY_DEPSGRAPH
	if (!use_new_eval) {
		scene_update_tagged_recursive(eval_ctx, bmain, scene, scene);
	}
	else
#endif
	{
		DEG_evaluate_on_refresh(eval_ctx, scene->depsgraph, scene);
		/* TODO(sergey): This is to beocme a node in new depsgraph. */
		BKE_mask_update_scene(bmain, scene);
	}

	/* update sound system animation (TODO, move to depsgraph) */
	BKE_sound_update_scene(bmain, scene);

	/* extra call here to recalc scene animation (for sequencer) */
	{
		AnimData *adt = BKE_animdata_from_id(&scene->id);
		float ctime = BKE_scene_frame_get(scene);
		
		if (adt && (adt->recalc & ADT_RECALC_ANIM))
			BKE_animsys_evaluate_animdata(scene, &scene->id, adt, ctime, 0);
	}

	/* Extra call here to recalc material animation.
	 *
	 * Need to do this so changing material settings from the graph/dopesheet
	 * will update stuff in the viewport.
	 */
#ifdef WITH_LEGACY_DEPSGRAPH
	if (!use_new_eval && DAG_id_type_tagged(bmain, ID_MA)) {
		Material *material;
		float ctime = BKE_scene_frame_get(scene);

		for (material = bmain->mat.first;
		     material;
		     material = material->id.next)
		{
			AnimData *adt = BKE_animdata_from_id(&material->id);
			if (adt && (adt->recalc & ADT_RECALC_ANIM))
				BKE_animsys_evaluate_animdata(scene, &material->id, adt, ctime, 0);
		}
	}

	/* Also do the same for node trees. */
	if (!use_new_eval && DAG_id_type_tagged(bmain, ID_NT)) {
		float ctime = BKE_scene_frame_get(scene);

		FOREACH_NODETREE(bmain, ntree, id)
		{
			AnimData *adt = BKE_animdata_from_id(&ntree->id);
			if (adt && (adt->recalc & ADT_RECALC_ANIM))
				BKE_animsys_evaluate_animdata(scene, &ntree->id, adt, ctime, 0);
		}
		FOREACH_NODETREE_END
	}
#endif

	/* notify editors and python about recalc */
	BLI_callback_exec(bmain, &scene->id, BLI_CB_EVT_SCENE_UPDATE_POST);

	/* Inform editors about possible changes. */
	DAG_ids_check_recalc(bmain, scene, false);

	/* clear recalc flags */
	DAG_ids_clear_recalc(bmain);
}

/* applies changes right away, does all sets too */
void BKE_scene_update_for_newframe(EvaluationContext *eval_ctx, Main *bmain, Scene *sce, unsigned int lay)
{
	BKE_scene_update_for_newframe_ex(eval_ctx, bmain, sce, lay, false);
}

void BKE_scene_update_for_newframe_ex(EvaluationContext *eval_ctx, Main *bmain, Scene *sce, unsigned int lay, bool do_invisible_flush)
{
	float ctime = BKE_scene_frame_get(sce);
	Scene *sce_iter;
#ifdef DETAILED_ANALYSIS_OUTPUT
	double start_time = PIL_check_seconds_timer();
#endif
#ifdef WITH_LEGACY_DEPSGRAPH
	bool use_new_eval = !DEG_depsgraph_use_legacy();
#else
	/* TODO(sergey): Pass to evaluation routines instead of storing layer in the graph? */
	(void) do_invisible_flush;
#endif

	/* keep this first */
	BLI_callback_exec(bmain, &sce->id, BLI_CB_EVT_FRAME_CHANGE_PRE);
	BLI_callback_exec(bmain, &sce->id, BLI_CB_EVT_SCENE_UPDATE_PRE);

	/* update animated image textures for particles, modifiers, gpu, etc,
	 * call this at the start so modifiers with textures don't lag 1 frame */
	BKE_image_update_frame(bmain, sce->r.cfra);
	
#ifdef WITH_LEGACY_DEPSGRAPH
	/* rebuild rigid body worlds before doing the actual frame update
	 * this needs to be done on start frame but animation playback usually starts one frame later
	 * we need to do it here to avoid rebuilding the world on every simulation change, which can be very expensive
	 */
	if (!use_new_eval) {
		scene_rebuild_rbw_recursive(sce, ctime);
	}
#endif
	
	BKE_sound_set_cfra(sce->r.cfra);
	
	/* clear animation overrides */
	/* XXX TODO... */

	for (sce_iter = sce; sce_iter; sce_iter = sce_iter->set)
		DAG_scene_relations_update(bmain, sce_iter);

#ifdef WITH_LEGACY_DEPSGRAPH
	if (!use_new_eval) {
		/* flush recalc flags to dependencies, if we were only changing a frame
		 * this would not be necessary, but if a user or a script has modified
		 * some datablock before BKE_scene_update_tagged was called, we need the flush */
		DAG_ids_flush_tagged(bmain);

		/* Following 2 functions are recursive
		 * so don't call within 'scene_update_tagged_recursive' */
		DAG_scene_update_flags(bmain, sce, lay, true, do_invisible_flush);   // only stuff that moves or needs display still
	}
#endif

	BKE_mask_evaluate_all_masks(bmain, ctime, true);

#ifdef POSE_ANIMATION_WORKAROUND
	scene_armature_depsgraph_workaround(bmain);
#endif

	/* All 'standard' (i.e. without any dependencies) animation is handled here,
	 * with an 'local' to 'macro' order of evaluation. This should ensure that
	 * settings stored nestled within a hierarchy (i.e. settings in a Texture block
	 * can be overridden by settings from Scene, which owns the Texture through a hierarchy
	 * such as Scene->World->MTex/Texture) can still get correctly overridden.
	 */
#ifdef WITH_LEGACY_DEPSGRAPH
	if (!use_new_eval) {
		BKE_animsys_evaluate_all_animation(bmain, sce, ctime);
		/*...done with recursive funcs */
	}
#endif

	/* clear "LIB_DOIT" flag from all materials, to prevent infinite recursion problems later 
	 * when trying to find materials with drivers that need evaluating [#32017] 
	 */
	BKE_main_id_tag_idcode(bmain, ID_MA, false);
	BKE_main_id_tag_idcode(bmain, ID_LA, false);

	/* run rigidbody sim */
	/* NOTE: current position is so that rigidbody sim affects other objects, might change in the future */
#ifdef WITH_LEGACY_DEPSGRAPH
	if (!use_new_eval) {
		scene_do_rb_simulation_recursive(sce, ctime);
	}
#endif
	
	/* BKE_object_handle_update() on all objects, groups and sets */
#ifdef WITH_LEGACY_DEPSGRAPH
	if (use_new_eval) {
		DEG_evaluate_on_framechange(eval_ctx, bmain, sce->depsgraph, ctime, lay);
	}
	else {
		scene_update_tagged_recursive(eval_ctx, bmain, sce, sce);
	}
#else
	DEG_evaluate_on_framechange(eval_ctx, bmain, sce->depsgraph, ctime, lay);
#endif

	/* update sound system animation (TODO, move to depsgraph) */
	BKE_sound_update_scene(bmain, sce);

#ifdef WITH_LEGACY_DEPSGRAPH
	if (!use_new_eval) {
		scene_depsgraph_hack(eval_ctx, sce, sce);
	}
#endif

	/* notify editors and python about recalc */
	BLI_callback_exec(bmain, &sce->id, BLI_CB_EVT_SCENE_UPDATE_POST);
	BLI_callback_exec(bmain, &sce->id, BLI_CB_EVT_FRAME_CHANGE_POST);

	/* Inform editors about possible changes. */
	DAG_ids_check_recalc(bmain, sce, true);

	/* clear recalc flags */
	DAG_ids_clear_recalc(bmain);

#ifdef DETAILED_ANALYSIS_OUTPUT
	fprintf(stderr, "frame update start_time %f duration %f\n", start_time, PIL_check_seconds_timer() - start_time);
#endif
}

/* return default layer, also used to patch old files */
SceneRenderLayer *BKE_scene_add_render_layer(Scene *sce, const char *name)
{
	SceneRenderLayer *srl;

	if (!name)
		name = DATA_("RenderLayer");

	srl = MEM_callocN(sizeof(SceneRenderLayer), "new render layer");
	BLI_strncpy(srl->name, name, sizeof(srl->name));
	BLI_uniquename(&sce->r.layers, srl, DATA_("RenderLayer"), '.', offsetof(SceneRenderLayer, name), sizeof(srl->name));
	BLI_addtail(&sce->r.layers, srl);

	/* note, this is also in render, pipeline.c, to make layer when scenedata doesnt have it */
	srl->lay = (1 << 20) - 1;
	srl->layflag = 0x7FFF;   /* solid ztra halo edge strand */
	srl->passflag = SCE_PASS_COMBINED | SCE_PASS_Z;
	srl->pass_alpha_threshold = 0.5f;
	BKE_freestyle_config_init(&srl->freestyleConfig);

	return srl;
}

bool BKE_scene_remove_render_layer(Main *bmain, Scene *scene, SceneRenderLayer *srl)
{
	const int act = BLI_findindex(&scene->r.layers, srl);
	Scene *sce;

	if (act == -1) {
		return false;
	}
	else if ( (scene->r.layers.first == scene->r.layers.last) &&
	          (scene->r.layers.first == srl))
	{
		/* ensure 1 layer is kept */
		return false;
	}

	BLI_remlink(&scene->r.layers, srl);
	MEM_freeN(srl);

	scene->r.actlay = 0;

	for (sce = bmain->scene.first; sce; sce = sce->id.next) {
		if (sce->nodetree) {
			bNode *node;
			for (node = sce->nodetree->nodes.first; node; node = node->next) {
				if (node->type == CMP_NODE_R_LAYERS && (Scene *)node->id == scene) {
					if (node->custom1 == act)
						node->custom1 = 0;
					else if (node->custom1 > act)
						node->custom1--;
				}
			}
		}
	}

	return true;
}

/* return default view */
SceneRenderView *BKE_scene_add_render_view(Scene *sce, const char *name)
{
	SceneRenderView *srv;

	if (!name)
		name = DATA_("RenderView");

	srv = MEM_callocN(sizeof(SceneRenderView), "new render view");
	BLI_strncpy(srv->name, name, sizeof(srv->name));
	BLI_uniquename(&sce->r.views, srv, DATA_("RenderView"), '.', offsetof(SceneRenderView, name), sizeof(srv->name));
	BLI_addtail(&sce->r.views, srv);

	return srv;
}

bool BKE_scene_remove_render_view(Scene *scene, SceneRenderView *srv)
{
	const int act = BLI_findindex(&scene->r.views, srv);

	if (act == -1) {
		return false;
	}
	else if (scene->r.views.first == scene->r.views.last) {
		/* ensure 1 view is kept */
		return false;
	}

	BLI_remlink(&scene->r.views, srv);
	MEM_freeN(srv);

	scene->r.actview = 0;

	return true;
}

/* render simplification */

int get_render_subsurf_level(const RenderData *r, int lvl, bool for_render)
{
	if (r->mode & R_SIMPLIFY)  {
		if (for_render)
			return min_ii(r->simplify_subsurf_render, lvl);
		else
			return min_ii(r->simplify_subsurf, lvl);
	}
	else {
		return lvl;
	}
}

int get_render_child_particle_number(const RenderData *r, int num, bool for_render)
{
	if (r->mode & R_SIMPLIFY) {
		if (for_render)
			return (int)(r->simplify_particles_render * num);
		else
			return (int)(r->simplify_particles * num);
	}
	else {
		return num;
	}
}

int get_render_shadow_samples(const RenderData *r, int samples)
{
	if ((r->mode & R_SIMPLIFY) && samples > 0)
		return min_ii(r->simplify_shadowsamples, samples);
	else
		return samples;
}

float get_render_aosss_error(const RenderData *r, float error)
{
	if (r->mode & R_SIMPLIFY)
		return ((1.0f - r->simplify_aosss) * 10.0f + 1.0f) * error;
	else
		return error;
}

/* helper function for the SETLOOPER macro */
Base *_setlooper_base_step(Scene **sce_iter, Base *base)
{
	if (base && base->next) {
		/* common case, step to the next */
		return base->next;
	}
	else if (base == NULL && (*sce_iter)->base.first) {
		/* first time looping, return the scenes first base */
		return (Base *)(*sce_iter)->base.first;
	}
	else {
		/* reached the end, get the next base in the set */
		while ((*sce_iter = (*sce_iter)->set)) {
			base = (Base *)(*sce_iter)->base.first;
			if (base) {
				return base;
			}
		}
	}

	return NULL;
}

bool BKE_scene_use_new_shading_nodes(const Scene *scene)
{
	const RenderEngineType *type = RE_engines_find(scene->r.engine);
	return (type && type->flag & RE_USE_SHADING_NODES);
}

bool BKE_scene_use_shading_nodes_custom(Scene *scene)
{
	   RenderEngineType *type = RE_engines_find(scene->r.engine);
	   return (type && type->flag & RE_USE_SHADING_NODES_CUSTOM);
}

bool BKE_scene_uses_blender_internal(const  Scene *scene)
{
	return STREQ(scene->r.engine, RE_engine_id_BLENDER_RENDER);
}

bool BKE_scene_uses_blender_game(const Scene *scene)
{
	return STREQ(scene->r.engine, RE_engine_id_BLENDER_GAME);
}

void BKE_scene_base_flag_to_objects(struct Scene *scene)
{
	Base *base = scene->base.first;

	while (base) {
		base->object->flag = base->flag;
		base = base->next;
	}
}

void BKE_scene_base_flag_from_objects(struct Scene *scene)
{
	Base *base = scene->base.first;

	while (base) {
		base->flag = base->object->flag;
		base = base->next;
	}
}

void BKE_scene_disable_color_management(Scene *scene)
{
	ColorManagedDisplaySettings *display_settings = &scene->display_settings;
	ColorManagedViewSettings *view_settings = &scene->view_settings;
	const char *view;
	const char *none_display_name;

	none_display_name = IMB_colormanagement_display_get_none_name();

	BLI_strncpy(display_settings->display_device, none_display_name, sizeof(display_settings->display_device));

	view = IMB_colormanagement_view_get_default_name(display_settings->display_device);

	if (view) {
		BLI_strncpy(view_settings->view_transform, view, sizeof(view_settings->view_transform));
	}
}

bool BKE_scene_check_color_management_enabled(const Scene *scene)
{
	return !STREQ(scene->display_settings.display_device, "None");
}

bool BKE_scene_check_rigidbody_active(const Scene *scene)
{
	return scene && scene->rigidbody_world && scene->rigidbody_world->group && !(scene->rigidbody_world->flag & RBW_FLAG_MUTED);
}

int BKE_render_num_threads(const RenderData *rd)
{
	int threads;

	/* override set from command line? */
	threads = BLI_system_num_threads_override_get();

	if (threads > 0)
		return threads;

	/* fixed number of threads specified in scene? */
	if (rd->mode & R_FIXED_THREADS)
		threads = rd->threads;
	else
		threads = BLI_system_thread_count();
	
	return max_ii(threads, 1);
}

int BKE_scene_num_threads(const Scene *scene)
{
	return BKE_render_num_threads(&scene->r);
}

/* Apply the needed correction factor to value, based on unit_type (only length-related are affected currently)
 * and unit->scale_length.
 */
double BKE_scene_unit_scale(const UnitSettings *unit, const int unit_type, double value)
{
	if (unit->system == USER_UNIT_NONE) {
		/* Never apply scale_length when not using a unit setting! */
		return value;
	}

	switch (unit_type) {
		case B_UNIT_LENGTH:
			return value * (double)unit->scale_length;
		case B_UNIT_AREA:
			return value * pow(unit->scale_length, 2);
		case B_UNIT_VOLUME:
			return value * pow(unit->scale_length, 3);
		case B_UNIT_MASS:
			return value * pow(unit->scale_length, 3);
		case B_UNIT_CAMERA:  /* *Do not* use scene's unit scale for camera focal lens! See T42026. */
		default:
			return value;
	}
}

/******************** multiview *************************/

size_t BKE_scene_multiview_num_views_get(const RenderData *rd)
{
	SceneRenderView *srv;
	size_t totviews	= 0;

	if ((rd->scemode & R_MULTIVIEW) == 0)
		return 1;

	if (rd->views_format == SCE_VIEWS_FORMAT_STEREO_3D) {
		srv = BLI_findstring(&rd->views, STEREO_LEFT_NAME, offsetof(SceneRenderView, name));
		if ((srv && srv->viewflag & SCE_VIEW_DISABLE) == 0) {
			totviews++;
		}

		srv = BLI_findstring(&rd->views, STEREO_RIGHT_NAME, offsetof(SceneRenderView, name));
		if ((srv && srv->viewflag & SCE_VIEW_DISABLE) == 0) {
			totviews++;
		}
	}
	else {
		for (srv = rd->views.first; srv; srv = srv->next) {
			if ((srv->viewflag & SCE_VIEW_DISABLE) == 0) {
				totviews++;
			}
		}
	}
	return totviews;
}

bool BKE_scene_multiview_is_stereo3d(const RenderData *rd)
{
	SceneRenderView *srv[2];

	if ((rd->scemode & R_MULTIVIEW) == 0)
		return false;

	srv[0] = (SceneRenderView *)BLI_findstring(&rd->views, STEREO_LEFT_NAME, offsetof(SceneRenderView, name));
	srv[1] = (SceneRenderView *)BLI_findstring(&rd->views, STEREO_RIGHT_NAME, offsetof(SceneRenderView, name));

	return (srv[0] && ((srv[0]->viewflag & SCE_VIEW_DISABLE) == 0) &&
	        srv[1] && ((srv[1]->viewflag & SCE_VIEW_DISABLE) == 0));
}

/* return whether to render this SceneRenderView */
bool BKE_scene_multiview_is_render_view_active(const RenderData *rd, const SceneRenderView *srv)
{
	if (srv == NULL)
		return false;

	if ((rd->scemode & R_MULTIVIEW) == 0)
		return false;

	if ((srv->viewflag & SCE_VIEW_DISABLE))
		return false;

	if (rd->views_format == SCE_VIEWS_FORMAT_MULTIVIEW)
		return true;

	/* SCE_VIEWS_SETUP_BASIC */
	if (STREQ(srv->name, STEREO_LEFT_NAME) ||
	    STREQ(srv->name, STEREO_RIGHT_NAME))
	{
		return true;
	}

	return false;
}

/* return true if viewname is the first or if the name is NULL or not found */
bool BKE_scene_multiview_is_render_view_first(const RenderData *rd, const char *viewname)
{
	SceneRenderView *srv;

	if ((rd->scemode & R_MULTIVIEW) == 0)
		return true;

	if ((!viewname) || (!viewname[0]))
		return true;

	for (srv = rd->views.first; srv; srv = srv->next) {
		if (BKE_scene_multiview_is_render_view_active(rd, srv)) {
			return STREQ(viewname, srv->name);
		}
	}

	return true;
}

/* return true if viewname is the last or if the name is NULL or not found */
bool BKE_scene_multiview_is_render_view_last(const RenderData *rd, const char *viewname)
{
	SceneRenderView *srv;

	if ((rd->scemode & R_MULTIVIEW) == 0)
		return true;

	if ((!viewname) || (!viewname[0]))
		return true;

	for (srv = rd->views.last; srv; srv = srv->prev) {
		if (BKE_scene_multiview_is_render_view_active(rd, srv)) {
			return STREQ(viewname, srv->name);
		}
	}

	return true;
}

SceneRenderView *BKE_scene_multiview_render_view_findindex(const RenderData *rd, const int view_id)
{
	SceneRenderView *srv;
	size_t nr;

	if ((rd->scemode & R_MULTIVIEW) == 0)
		return NULL;

	nr = 0;
	for (srv = rd->views.first, nr = 0; srv; srv = srv->next) {
		if (BKE_scene_multiview_is_render_view_active(rd, srv)) {
			if (nr++ == view_id)
				return srv;
		}
	}
	return srv;
}

const char *BKE_scene_multiview_render_view_name_get(const RenderData *rd, const int view_id)
{
	SceneRenderView *srv = BKE_scene_multiview_render_view_findindex(rd, view_id);

	if (srv)
		return srv->name;
	else
		return "";
}

size_t BKE_scene_multiview_view_id_get(const RenderData *rd, const char *viewname)
{
	SceneRenderView *srv;
	size_t nr;

	if ((!rd) || ((rd->scemode & R_MULTIVIEW) == 0))
		return 0;

	if ((!viewname) || (!viewname[0]))
		return 0;

	nr = 0;
	for (srv = rd->views.first, nr = 0; srv; srv = srv->next) {
		if (BKE_scene_multiview_is_render_view_active(rd, srv)) {
			if (STREQ(viewname, srv->name)) {
				return nr;
			}
			else {
				nr += 1;
			}
		}
	}

	return 0;
}

void BKE_scene_multiview_filepath_get(
        SceneRenderView *srv, const char *filepath,
        char *r_filepath)
{
	BLI_strncpy(r_filepath, filepath, FILE_MAX);
	BLI_path_suffix(r_filepath, FILE_MAX, srv->suffix, "");
}

/**
 * When multiview is not used the filepath is as usual (e.g., ``Image.jpg``).
 * When multiview is on, even if only one view is enabled the view is incorporated
 * into the file name (e.g., ``Image_L.jpg``). That allows for the user to re-render
 * individual views.
 */
void BKE_scene_multiview_view_filepath_get(
        const RenderData *rd, const char *filepath, const char *viewname,
        char *r_filepath)
{
	SceneRenderView *srv;
	char suffix[FILE_MAX];

	srv = BLI_findstring(&rd->views, viewname, offsetof(SceneRenderView, name));
	if (srv)
		BLI_strncpy(suffix, srv->suffix, sizeof(suffix));
	else
		BLI_strncpy(suffix, viewname, sizeof(suffix));

	BLI_strncpy(r_filepath, filepath, FILE_MAX);
	BLI_path_suffix(r_filepath, FILE_MAX, suffix, "");
}

const char *BKE_scene_multiview_view_suffix_get(const RenderData *rd, const char *viewname)
{
	SceneRenderView *srv;

	if ((viewname == NULL) || (viewname[0] == '\0'))
		return viewname;

	srv = BLI_findstring(&rd->views, viewname, offsetof(SceneRenderView, name));
	if (srv)
		return srv->suffix;
	else
		return viewname;
}

const char *BKE_scene_multiview_view_id_suffix_get(const RenderData *rd, const size_t view_id)
{
	if ((rd->scemode & R_MULTIVIEW) == 0) {
		return "";
	}
	else {
		const char *viewname = BKE_scene_multiview_render_view_name_get(rd, view_id);
		return BKE_scene_multiview_view_suffix_get(rd, viewname);
	}
}

void BKE_scene_multiview_view_prefix_get(Scene *scene, const char *name, char *rprefix, char **rext)
{
	SceneRenderView *srv;
	size_t index_act;
	char *suf_act;
	const char delims[] = {'.', '\0'};

	rprefix[0] = '\0';

	/* begin of extension */
	index_act = BLI_str_rpartition(name, delims, rext, &suf_act);
	BLI_assert(index_act > 0);

	for (srv = scene->r.views.first; srv; srv = srv->next) {
		if (BKE_scene_multiview_is_render_view_active(&scene->r, srv)) {
			size_t len = strlen(srv->suffix);
			if (STREQLEN(*rext - len, srv->suffix, len)) {
				BLI_strncpy(rprefix, name, strlen(name) - strlen(*rext) - len + 1);
				break;
			}
		}
	}
}

void BKE_scene_multiview_videos_dimensions_get(
        const RenderData *rd, const size_t width, const size_t height,
        size_t *r_width, size_t *r_height)
{
	if ((rd->scemode & R_MULTIVIEW) &&
	    rd->im_format.views_format == R_IMF_VIEWS_STEREO_3D)
	{
		IMB_stereo3d_write_dimensions(
		        rd->im_format.stereo3d_format.display_mode,
		        (rd->im_format.stereo3d_format.flag & S3D_SQUEEZED_FRAME) != 0,
		        width, height,
		        r_width, r_height);
	}
	else {
		*r_width = width;
		*r_height = height;
	}
}

size_t BKE_scene_multiview_num_videos_get(const RenderData *rd)
{
	if (BKE_imtype_is_movie(rd->im_format.imtype) == false)
		return 0;

	if ((rd->scemode & R_MULTIVIEW) == 0)
		return 1;

	if (rd->im_format.views_format == R_IMF_VIEWS_STEREO_3D) {
		return 1;
	}
	else {
		/* R_IMF_VIEWS_INDIVIDUAL */
		return BKE_scene_multiview_num_views_get(rd);
	}
}<|MERGE_RESOLUTION|>--- conflicted
+++ resolved
@@ -89,7 +89,6 @@
 #include "BKE_unit.h"
 #include "BKE_world.h"
 
-<<<<<<< HEAD
 #ifdef WITH_OPENSUBDIV
 /* Next 4 includes are for opensubdiv workaround only */
 #  include "DNA_mesh_types.h"
@@ -97,9 +96,8 @@
 #  include "BKE_modifier.h"
 #  include "CCGSubSurf.h"
 #endif
-=======
+
 #include "DEG_depsgraph.h"
->>>>>>> fa823dc8
 
 #include "RE_engine.h"
 
@@ -1354,15 +1352,13 @@
  */
 #define MBALL_SINGLETHREAD_HACK
 
-<<<<<<< HEAD
 /* Need this because CCFDM holds some OpenGL resources. */
 #ifdef WITH_OPENSUBDIV
 #  define OPENSUBDIV_GL_WORKAROUND
 #endif
 
-=======
 #ifdef WITH_LEGACY_DEPSGRAPH
->>>>>>> fa823dc8
+
 typedef struct StatisicsEntry {
 	struct StatisicsEntry *next, *prev;
 	Object *object;
