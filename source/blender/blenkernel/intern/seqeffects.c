--- conflicted
+++ resolved
@@ -275,14 +275,8 @@
 }
 
 static struct ImBuf * do_plugin_effect(
-<<<<<<< HEAD
-	Main *bmain, Scene *scene, Sequence *seq, float cfra,
-	float facf0, float facf1, int x, int y, 
-	int preview_render_size,
-=======
 	SeqRenderData context, Sequence *seq, float cfra,
 	float facf0, float facf1,
->>>>>>> 6d201907
 	struct ImBuf *ibuf1, struct ImBuf *ibuf2, 
 	struct ImBuf *ibuf3)
 {
@@ -533,14 +527,8 @@
 }
 
 static struct ImBuf * do_alphaover_effect(
-<<<<<<< HEAD
-	Main *bmain, Scene *scene, Sequence *seq, float cfra,
-	float facf0, float facf1, int x, int y, 
-	int preview_render_size,
-=======
 	SeqRenderData context, Sequence *UNUSED(seq), float UNUSED(cfra),
 	float facf0, float facf1, 
->>>>>>> 6d201907
 	struct ImBuf *ibuf1, struct ImBuf *ibuf2, 
 	struct ImBuf *ibuf3)
 {
@@ -710,14 +698,8 @@
 }
 
 static struct ImBuf* do_alphaunder_effect(
-<<<<<<< HEAD
-	Main *bmain, Scene *scene, Sequence *seq, float cfra,
-	float facf0, float facf1, int x, int y, 
-	int preview_render_size,
-=======
 	SeqRenderData context, Sequence *UNUSED(seq), float UNUSED(cfra),
 	float facf0, float facf1, 
->>>>>>> 6d201907
 	struct ImBuf *ibuf1, struct ImBuf *ibuf2, 
 	struct ImBuf *ibuf3)
 {
@@ -841,14 +823,8 @@
 /* carefull: also used by speed effect! */
 
 static struct ImBuf* do_cross_effect(
-<<<<<<< HEAD
-	Main *bmain, Scene *scene, Sequence *seq, float cfra,
-	float facf0, float facf1, int x, int y, 
-	int preview_render_size,
-=======
 	SeqRenderData context, Sequence *UNUSED(seq), float UNUSED(cfra),
 	float facf0, float facf1, 
->>>>>>> 6d201907
 	struct ImBuf *ibuf1, struct ImBuf *ibuf2, 
 	struct ImBuf *ibuf3)
 {
@@ -1114,15 +1090,9 @@
 }
 
 static struct ImBuf * do_gammacross_effect(
-<<<<<<< HEAD
-	Main *bmain, Scene *scene, Sequence *seq, float cfra,
-	float facf0, float facf1, int x, int y, 
-	int preview_render_size,
-=======
 	SeqRenderData context,
 	Sequence *UNUSED(seq), float UNUSED(cfra),
 	float facf0, float facf1, 
->>>>>>> 6d201907
 	struct ImBuf *ibuf1, struct ImBuf *ibuf2, 
 	struct ImBuf *ibuf3)
 {
@@ -1238,15 +1208,9 @@
 	}
 }
 
-<<<<<<< HEAD
-static struct ImBuf * do_add_effect(Main *bmain, Scene *scene, Sequence *seq, float cfra,
-				    float facf0, float facf1, int x, int y, 
-				    int preview_render_size,
-=======
 static struct ImBuf * do_add_effect(SeqRenderData context, 
 				    Sequence *UNUSED(seq), float UNUSED(cfra),
 				    float facf0, float facf1,
->>>>>>> 6d201907
 				    struct ImBuf *ibuf1, struct ImBuf *ibuf2, 
 				    struct ImBuf *ibuf3)
 {
@@ -1361,14 +1325,8 @@
 }
 
 static struct ImBuf * do_sub_effect(
-<<<<<<< HEAD
-	Main *bmain, Scene *scene, Sequence *seq, float cfra,
-	float facf0, float facf1, int x, int y,
-	int preview_render_size,
-=======
 	SeqRenderData context, Sequence *UNUSED(seq), float UNUSED(cfra),
 	float facf0, float facf1, 
->>>>>>> 6d201907
 	struct ImBuf *ibuf1, struct ImBuf *ibuf2, 
 	struct ImBuf *ibuf3)
 {
@@ -1580,14 +1538,8 @@
 }
 
 static struct ImBuf * do_mul_effect(
-<<<<<<< HEAD
-	Main *bmain, Scene *scene, Sequence *seq, float cfra,
-	float facf0, float facf1, int x, int y, 
-	int preview_render_size,
-=======
 	SeqRenderData context, Sequence *UNUSED(seq), float UNUSED(cfra),
 	float facf0, float facf1, 
->>>>>>> 6d201907
 	struct ImBuf *ibuf1, struct ImBuf *ibuf2, 
 	struct ImBuf *ibuf3)
 {
@@ -2041,14 +1993,8 @@
 }
 
 static struct ImBuf * do_wipe_effect(
-<<<<<<< HEAD
-	Main *bmain, Scene *scene, Sequence *seq, float cfra,
-	float facf0, float facf1, int x, int y, 
-	int preview_render_size,
-=======
 	SeqRenderData context, Sequence *seq, float UNUSED(cfra),
 	float facf0, float facf1, 
->>>>>>> 6d201907
 	struct ImBuf *ibuf1, struct ImBuf *ibuf2, 
 	struct ImBuf *ibuf3)
 {
@@ -2057,13 +2003,13 @@
 	if (out->rect_float) {
 		do_wipe_effect_float(seq,
 				     facf0, facf1, context.rectx, context.recty,
-				     ibuf1->rect_float, ibuf2->rect_float,
-				     out->rect_float);
+					 ibuf1->rect_float, ibuf2->rect_float,
+					 out->rect_float);
 	} else {
 		do_wipe_effect_byte(seq,
 				    facf0, facf1, context.rectx, context.recty,
-				    (unsigned char*) ibuf1->rect, (unsigned char*) ibuf2->rect,
-				    (unsigned char*) out->rect);
+					(unsigned char*) ibuf1->rect, (unsigned char*) ibuf2->rect,
+					(unsigned char*) out->rect);
 	}
 
 	return out;
@@ -2115,8 +2061,8 @@
 }
 
 static void transform_image(int x, int y, struct ImBuf *ibuf1, struct ImBuf *out, 
-			    float scale_x, float scale_y, float translate_x, float translate_y, 
-			    float rotate, int interpolation)
+							float scale_x, float scale_y, float translate_x, float translate_y, 
+							float rotate, int interpolation)
 {
 	int xo, yo, xi, yi;
 	float xt, yt, xr, yr;
@@ -2197,14 +2143,8 @@
 
 
 static struct ImBuf * do_transform_effect(
-<<<<<<< HEAD
-	Main *bmain, Scene *scene, Sequence *seq,float cfra,
-	float facf0, float facf1, int x, int y, 
-	int preview_render_size,
-=======
 	SeqRenderData context, Sequence *seq,float UNUSED(cfra),
 	float facf0, float UNUSED(facf1), 
->>>>>>> 6d201907
 	struct ImBuf *ibuf1, struct ImBuf *ibuf2, 
 	struct ImBuf *ibuf3)
 {
@@ -2721,46 +2661,27 @@
 }
 
 static struct ImBuf * do_glow_effect(
-<<<<<<< HEAD
-	Main *bmain, Scene *scene, Sequence *seq, float cfra,
-	float facf0, float facf1, int x, int y, 
-	int preview_render_size,
-=======
 	SeqRenderData context, Sequence *seq, float UNUSED(cfra),
 	float facf0, float facf1, 
->>>>>>> 6d201907
 	struct ImBuf *ibuf1, struct ImBuf *ibuf2, 
 	struct ImBuf *ibuf3)
 {
 	struct ImBuf * out = prepare_effect_imbufs(context,ibuf1, ibuf2, ibuf3);
 
-<<<<<<< HEAD
+	int render_size = 100*context.rectx/context.scene->r.xsch;
+
 	if (out->rect_float) {
 		do_glow_effect_float(seq,
-					 facf0, facf1, x, y,
+				     facf0, facf1, 
+				     context.rectx, context.recty,
 					 ibuf1->rect_float, ibuf2->rect_float,
 					 out->rect_float);
 	} else {
 		do_glow_effect_byte(seq,
-					facf0, facf1, x, y,
+				    facf0, facf1, 
+				    context.rectx, context.recty,
 					(char*) ibuf1->rect, (char*) ibuf2->rect,
 					(char*) out->rect);
-=======
-	int render_size = 100*context.rectx/context.scene->r.xsch;
-
-	if (out->rect_float) {
-		do_glow_effect_float(seq, render_size,
-				     facf0, facf1, 
-				     context.rectx, context.recty,
-				     ibuf1->rect_float, ibuf2->rect_float,
-				     out->rect_float);
-	} else {
-		do_glow_effect_byte(seq, render_size,
-				    facf0, facf1, 
-				    context.rectx, context.recty,
-				    (char*) ibuf1->rect, (char*) ibuf2->rect,
-				    (char*) out->rect);
->>>>>>> 6d201907
 	}
 
 	return out;
@@ -2804,14 +2725,8 @@
 }
 
 static struct ImBuf * do_solid_color(
-<<<<<<< HEAD
-	Main *bmain, Scene *scene, Sequence *seq, float cfra,
-	float facf0, float facf1, int x, int y, 
-	int preview_render_size,
-=======
 	SeqRenderData context, Sequence *seq, float UNUSED(cfra),
 	float facf0, float facf1, 
->>>>>>> 6d201907
 	struct ImBuf *ibuf1, struct ImBuf *ibuf2, 
 	struct ImBuf *ibuf3)
 {
@@ -2907,18 +2822,10 @@
 }
 
 static struct ImBuf * do_multicam(
-<<<<<<< HEAD
-	Main *bmain, Scene *scene, Sequence *seq, float cfra,
-	float facf0, float facf1, int x, int y, 
-	int preview_render_size,
+	SeqRenderData context, Sequence *seq, float cfra,
+	float UNUSED(facf0), float UNUSED(facf1),
 	struct ImBuf *ibuf1, struct ImBuf *ibuf2, 
 	struct ImBuf *ibuf3)
-=======
-	SeqRenderData context, Sequence *seq, float cfra,
-	float UNUSED(facf0), float UNUSED(facf1),
-	struct ImBuf *UNUSED(ibuf1), struct ImBuf *UNUSED(ibuf2), 
-	struct ImBuf *UNUSED(ibuf3))
->>>>>>> 6d201907
 {
 	struct ImBuf * i;
 	struct ImBuf * out;
@@ -3061,13 +2968,6 @@
 					  "speedcontrol frameMap");
 	}
 
-<<<<<<< HEAD
-	/* if there is no fcurve, use value as simple multiplier */
-	if (!fcu)
-		fallback_fac = seq->speed_fader; /* same as speed_factor in rna*/
-	
-	if (v->flags & SEQ_SPEED_INTEGRATE) {
-=======
 	fallback_fac = 1.0;
 
 	if (seq->flag & SEQ_USE_EFFECT_DEFAULT_FADE) {
@@ -3079,14 +2979,13 @@
 			fcu = NULL;
 		}
 	} else {
-		/* if there is no fcurve, use value as simple multiplier */
+	/* if there is no fcurve, use value as simple multiplier */
 		if (!fcu) {
-			fallback_fac = seq->speed_fader; /* same as speed_factor in rna*/
-		}
-	}
-
+		fallback_fac = seq->speed_fader; /* same as speed_factor in rna*/
+		}
+	}
+	
 	if (flags & SEQ_SPEED_INTEGRATE) {
->>>>>>> 6d201907
 		float cursor = 0;
 		float facf;
 
@@ -3121,13 +3020,8 @@
 			} else {
 				facf = fallback_fac;
 			}
-<<<<<<< HEAD
 				
-				if (v->flags & SEQ_SPEED_COMPRESS_IPO_Y) {
-=======
-
 			if (flags & SEQ_SPEED_COMPRESS_IPO_Y) {
->>>>>>> 6d201907
 				facf *= seq->seq1->len;
 				}
 			facf *= v->globalSpeed;
@@ -3219,17 +3113,10 @@
 	*facf1 /= seq->len;
 }
 
-<<<<<<< HEAD
-static struct ImBuf * do_overdrop_effect(Main *bmain, Scene *scene, Sequence *seq, float cfra,
-					 float facf0, float facf1, 
-					 int x, int y, 
-					 int preview_render_size,
-=======
 static struct ImBuf * do_overdrop_effect(SeqRenderData context, 
 					 Sequence *UNUSED(seq), 
 					 float UNUSED(cfra),
 					 float facf0, float facf1, 
->>>>>>> 6d201907
 					 struct ImBuf * ibuf1, 
 					 struct ImBuf * ibuf2, 
 					 struct ImBuf * ibuf3)
