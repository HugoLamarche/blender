--- conflicted
+++ resolved
@@ -134,15 +134,7 @@
 	BKE_animdata_free(&linestyle->id);
 
 	for (a = 0; a < MAX_MTEX; a++) {
-<<<<<<< HEAD
 		MEM_SAFE_FREE(linestyle->mtex[a]);
-=======
-		mtex = linestyle->mtex[a];
-		if (mtex && mtex->tex)
-			id_us_min(&mtex->tex->id);
-		if (mtex)
-			MEM_freeN(mtex);
->>>>>>> 7bb16a5c
 	}
 
 	/* is no lib link block, but linestyle extension */
