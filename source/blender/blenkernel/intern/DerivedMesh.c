--- conflicted
+++ resolved
@@ -1563,22 +1563,14 @@
  * - don't apply the key
  * - apply deform modifiers and input vertexco
  */
-<<<<<<< HEAD
-static void mesh_calc_modifiers(Scene *scene, Object *ob, float (*inputVertexCos)[3],
-                                DerivedMesh **deform_r, DerivedMesh **final_r,
-                                int useRenderParams, int useDeform,
-                                int needMapping, CustomDataMask dataMask,
-                                int index, int useCache, int build_shapekey_layers,
-                                bool allow_gpu)
-=======
 static void mesh_calc_modifiers(
         Scene *scene, Object *ob, float (*inputVertexCos)[3],
         const bool useRenderParams, int useDeform,
         const bool need_mapping, CustomDataMask dataMask,
         const int index, const bool useCache, const bool build_shapekey_layers,
+        const bool allow_gpu,
         /* return args */
         DerivedMesh **r_deform, DerivedMesh **r_final)
->>>>>>> 266459c7
 {
 	Mesh *me = ob->data;
 	ModifierData *firstmd, *md, *previewmd = NULL;
@@ -2439,16 +2431,10 @@
 	BKE_object_free_derived_caches(ob);
 	BKE_object_sculpt_modifiers_changed(ob);
 
-<<<<<<< HEAD
-	mesh_calc_modifiers(scene, ob, NULL, &ob->derivedDeform,
-	                    &ob->derivedFinal, 0, 1,
-	                    needMapping, dataMask, -1, 1, build_shapekey_layers,
-	                    true);
-=======
 	mesh_calc_modifiers(
 	        scene, ob, NULL, false, 1, need_mapping, dataMask, -1, true, build_shapekey_layers,
+	        true,
 	        &ob->derivedDeform, &ob->derivedFinal);
->>>>>>> 266459c7
 
 	DM_set_object_boundbox(ob, ob->derivedFinal);
 
@@ -2584,13 +2570,9 @@
 {
 	DerivedMesh *final;
 	
-<<<<<<< HEAD
-	mesh_calc_modifiers(scene, ob, NULL, NULL, &final, 1, 1, 0, dataMask, -1, 0, 0, false);
-=======
 	mesh_calc_modifiers(
-	        scene, ob, NULL, true, 1, false, dataMask, -1, false, false,
+	        scene, ob, NULL, true, 1, false, dataMask, -1, false, false, false,
 	        NULL, &final);
->>>>>>> 266459c7
 
 	return final;
 }
@@ -2598,15 +2580,10 @@
 DerivedMesh *mesh_create_derived_index_render(Scene *scene, Object *ob, CustomDataMask dataMask, int index)
 {
 	DerivedMesh *final;
-<<<<<<< HEAD
-	
-	mesh_calc_modifiers(scene, ob, NULL, NULL, &final, 1, 1, 0, dataMask, index, 0, 0, false);
-=======
 
 	mesh_calc_modifiers(
-	        scene, ob, NULL, true, 1, false, dataMask, index, false, false,
+	        scene, ob, NULL, true, 1, false, dataMask, index, false, false, false,
 	        NULL, &final);
->>>>>>> 266459c7
 
 	return final;
 }
@@ -2623,13 +2600,9 @@
 	 */
 	ob->transflag |= OB_NO_PSYS_UPDATE;
 
-<<<<<<< HEAD
-	mesh_calc_modifiers(scene, ob, NULL, NULL, &final, 0, 1, 0, dataMask, -1, 0, 0, false);
-=======
 	mesh_calc_modifiers(
-	        scene, ob, NULL, false, 1, false, dataMask, -1, false, false,
+	        scene, ob, NULL, false, 1, false, dataMask, -1, false, false, false,
 	        NULL, &final);
->>>>>>> 266459c7
 
 	ob->transflag &= ~OB_NO_PSYS_UPDATE;
 
@@ -2642,13 +2615,9 @@
 {
 	DerivedMesh *final;
 	
-<<<<<<< HEAD
-	mesh_calc_modifiers(scene, ob, vertCos, NULL, &final, 0, 0, 0, dataMask, -1, 0, 0, false);
-=======
 	mesh_calc_modifiers(
-	        scene, ob, vertCos, false, 0, false, dataMask, -1, false, false,
+	        scene, ob, vertCos, false, 0, false, dataMask, -1, false, false, false,
 	        NULL, &final);
->>>>>>> 266459c7
 
 	return final;
 }
@@ -2659,13 +2628,9 @@
 {
 	DerivedMesh *final;
 	
-<<<<<<< HEAD
-	mesh_calc_modifiers(scene, ob, vertCos, NULL, &final, 0, -1, 0, dataMask, -1, 0, 0, false);
-=======
 	mesh_calc_modifiers(
-	        scene, ob, vertCos, false, -1, false, dataMask, -1, false, false,
+	        scene, ob, vertCos, false, -1, false, dataMask, -1, false, false, false,
 	        NULL, &final);
->>>>>>> 266459c7
 
 	return final;
 }
@@ -2676,13 +2641,9 @@
 {
 	DerivedMesh *final;
 	
-<<<<<<< HEAD
-	mesh_calc_modifiers(scene, ob, vertCos, NULL, &final, 0, -1, 1, dataMask, -1, 0, 0, false);
-=======
 	mesh_calc_modifiers(
-	        scene, ob, vertCos, false, -1, true, dataMask, -1, false, false,
+	        scene, ob, vertCos, false, -1, true, dataMask, -1, false, false, false,
 	        NULL, &final);
->>>>>>> 266459c7
 
 	return final;
 }
@@ -2694,13 +2655,9 @@
 {
 	DerivedMesh *final;
 
-<<<<<<< HEAD
-	mesh_calc_modifiers(scene, ob, vertCos, NULL, &final, 1, 0, 0, dataMask, -1, 0, 0, false);
-=======
 	mesh_calc_modifiers(
-	        scene, ob, vertCos, true, 0, false, dataMask, -1, false, false,
+	        scene, ob, vertCos, true, 0, false, dataMask, -1, false, false, false,
 	        NULL, &final);
->>>>>>> 266459c7
 
 	return final;
 }
