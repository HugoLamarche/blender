/*
 * ***** BEGIN GPL LICENSE BLOCK *****
 *
 * This program is free software; you can redistribute it and/or
 * modify it under the terms of the GNU General Public License
 * as published by the Free Software Foundation; either version 2
 * of the License, or (at your option) any later version.
 *
 * This program is distributed in the hope that it will be useful,
 * but WITHOUT ANY WARRANTY; without even the implied warranty of
 * MERCHANTABILITY or FITNESS FOR A PARTICULAR PURPOSE.  See the
 * GNU General Public License for more details.
 *
 * You should have received a copy of the GNU General Public License
 * along with this program; if not, write to the Free Software Foundation,
 * Inc., 51 Franklin Street, Fifth Floor, Boston, MA 02110-1301, USA.
 *
 * The Original Code is Copyright (C) 2005 Blender Foundation.
 * All rights reserved.
 *
 * The Original Code is: all of this file.
 *
 * Contributor(s): none yet.
 *
 * ***** END GPL LICENSE BLOCK *****
 */

/** \file blender/blenkernel/intern/subsurf_ccg.c
 *  \ingroup bke
 */

#if defined(__STDC_VERSION__) && __STDC_VERSION__ >= 199901L
#  define USE_DYNSIZE
#endif

#include <stdlib.h>
#include <string.h>
#include <stdio.h>
#include <math.h>
#include <float.h>

#include "MEM_guardedalloc.h"

#include "DNA_mesh_types.h"
#include "DNA_meshdata_types.h"
#include "DNA_modifier_types.h"
#include "DNA_object_types.h"
#include "DNA_scene_types.h"

#include "BLI_utildefines.h"
#include "BLI_bitmap.h"
#include "BLI_blenlib.h"
#include "BLI_edgehash.h"
#include "BLI_math.h"
#include "BLI_memarena.h"
#include "BLI_threads.h"

#include "BKE_pbvh.h"
#include "BKE_ccg.h"
#include "BKE_cdderivedmesh.h"
#include "BKE_global.h"
#include "BKE_mesh.h"
#include "BKE_mesh_mapping.h"
#include "BKE_multires.h"
#include "BKE_paint.h"
#include "BKE_scene.h"
#include "BKE_subsurf.h"

#ifndef USE_DYNSIZE
#  include "BLI_array.h"
#endif

#include "GPU_draw.h"
#include "GPU_extensions.h"
#include "GPU_glew.h"
#include "GPU_buffers.h"

#include "CCGSubSurf.h"

<<<<<<< HEAD
#ifdef WITH_OPENSUBDIV
#  include "opensubdiv_capi.h"
#endif
=======
/* assumes MLoop's are layed out 4 for each poly, in order */
#define USE_LOOP_LAYOUT_FAST
>>>>>>> 87328bde

extern GLubyte stipple_quarttone[128]; /* glutil.c, bad level data */

static ThreadRWMutex loops_cache_rwlock = BLI_RWLOCK_INITIALIZER;
static ThreadRWMutex origindex_cache_rwlock = BLI_RWLOCK_INITIALIZER;

static CCGDerivedMesh *getCCGDerivedMesh(CCGSubSurf *ss,
                                         int drawInteriorEdges,
                                         int useSubsurfUv,
                                         DerivedMesh *dm,
                                         bool use_gpu_backend);
static int ccgDM_use_grid_pbvh(CCGDerivedMesh *ccgdm);

///

static void *arena_alloc(CCGAllocatorHDL a, int numBytes)
{
	return BLI_memarena_alloc(a, numBytes);
}

static void *arena_realloc(CCGAllocatorHDL a, void *ptr, int newSize, int oldSize)
{
	void *p2 = BLI_memarena_alloc(a, newSize);
	if (ptr) {
		memcpy(p2, ptr, oldSize);
	}
	return p2;
}

static void arena_free(CCGAllocatorHDL UNUSED(a), void *UNUSED(ptr))
{
	/* do nothing */
}

static void arena_release(CCGAllocatorHDL a)
{
	BLI_memarena_free(a);
}

typedef enum {
	CCG_USE_AGING = 1,
	CCG_USE_ARENA = 2,
	CCG_CALC_NORMALS = 4,
	/* add an extra four bytes for a mask layer */
	CCG_ALLOC_MASK = 8,
	CCG_SIMPLE_SUBDIV = 16
} CCGFlags;

static CCGSubSurf *_getSubSurf(CCGSubSurf *prevSS, int subdivLevels,
                               int numLayers, CCGFlags flags)
{
	CCGMeshIFC ifc;
	CCGSubSurf *ccgSS;
	int useAging = !!(flags & CCG_USE_AGING);
	int useArena = flags & CCG_USE_ARENA;
	int normalOffset = 0;

	/* (subdivLevels == 0) is not allowed */
	subdivLevels = MAX2(subdivLevels, 1);

	if (prevSS) {
		int oldUseAging;

		ccgSubSurf_getUseAgeCounts(prevSS, &oldUseAging, NULL, NULL, NULL);

		if ((oldUseAging != useAging) ||
		    (ccgSubSurf_getSimpleSubdiv(prevSS) != !!(flags & CCG_SIMPLE_SUBDIV)))
		{
			ccgSubSurf_free(prevSS);
		}
		else {
			ccgSubSurf_setSubdivisionLevels(prevSS, subdivLevels);

			return prevSS;
		}
	}

	if (useAging) {
		ifc.vertUserSize = ifc.edgeUserSize = ifc.faceUserSize = 12;
	}
	else {
		ifc.vertUserSize = ifc.edgeUserSize = ifc.faceUserSize = 8;
	}
	ifc.numLayers = numLayers;
	ifc.vertDataSize = sizeof(float) * numLayers;
	normalOffset += sizeof(float) * numLayers;
	if (flags & CCG_CALC_NORMALS)
		ifc.vertDataSize += sizeof(float) * 3;
	if (flags & CCG_ALLOC_MASK)
		ifc.vertDataSize += sizeof(float);
	ifc.simpleSubdiv = !!(flags & CCG_SIMPLE_SUBDIV);

	if (useArena) {
		CCGAllocatorIFC allocatorIFC;
		CCGAllocatorHDL allocator = BLI_memarena_new(MEM_SIZE_OPTIMAL(1 << 16), "subsurf arena");

		allocatorIFC.alloc = arena_alloc;
		allocatorIFC.realloc = arena_realloc;
		allocatorIFC.free = arena_free;
		allocatorIFC.release = arena_release;

		ccgSS = ccgSubSurf_new(&ifc, subdivLevels, &allocatorIFC, allocator);
	}
	else {
		ccgSS = ccgSubSurf_new(&ifc, subdivLevels, NULL, NULL);
	}

	if (useAging) {
		ccgSubSurf_setUseAgeCounts(ccgSS, 1, 8, 8, 8);
	}

	if (flags & CCG_ALLOC_MASK) {
		normalOffset += sizeof(float);
		/* mask is allocated after regular layers */
		ccgSubSurf_setAllocMask(ccgSS, 1, sizeof(float) * numLayers);
	}
	
	if (flags & CCG_CALC_NORMALS)
		ccgSubSurf_setCalcVertexNormals(ccgSS, 1, normalOffset);
	else
		ccgSubSurf_setCalcVertexNormals(ccgSS, 0, 0);

	return ccgSS;
}

static int getEdgeIndex(CCGSubSurf *ss, CCGEdge *e, int x, int edgeSize)
{
	CCGVert *v0 = ccgSubSurf_getEdgeVert0(e);
	CCGVert *v1 = ccgSubSurf_getEdgeVert1(e);
	int v0idx = *((int *) ccgSubSurf_getVertUserData(ss, v0));
	int v1idx = *((int *) ccgSubSurf_getVertUserData(ss, v1));
	int edgeBase = *((int *) ccgSubSurf_getEdgeUserData(ss, e));

	if (x == 0) {
		return v0idx;
	}
	else if (x == edgeSize - 1) {
		return v1idx;
	}
	else {
		return edgeBase + x - 1;
	}
}

static int getFaceIndex(CCGSubSurf *ss, CCGFace *f, int S, int x, int y, int edgeSize, int gridSize)
{
	int faceBase = *((int *) ccgSubSurf_getFaceUserData(ss, f));
	int numVerts = ccgSubSurf_getFaceNumVerts(f);

	if (x == gridSize - 1 && y == gridSize - 1) {
		CCGVert *v = ccgSubSurf_getFaceVert(f, S);
		return *((int *) ccgSubSurf_getVertUserData(ss, v));
	}
	else if (x == gridSize - 1) {
		CCGVert *v = ccgSubSurf_getFaceVert(f, S);
		CCGEdge *e = ccgSubSurf_getFaceEdge(f, S);
		int edgeBase = *((int *) ccgSubSurf_getEdgeUserData(ss, e));
		if (v == ccgSubSurf_getEdgeVert0(e)) {
			return edgeBase + (gridSize - 1 - y) - 1;
		}
		else {
			return edgeBase + (edgeSize - 2 - 1) - ((gridSize - 1 - y) - 1);
		}
	}
	else if (y == gridSize - 1) {
		CCGVert *v = ccgSubSurf_getFaceVert(f, S);
		CCGEdge *e = ccgSubSurf_getFaceEdge(f, (S + numVerts - 1) % numVerts);
		int edgeBase = *((int *) ccgSubSurf_getEdgeUserData(ss, e));
		if (v == ccgSubSurf_getEdgeVert0(e)) {
			return edgeBase + (gridSize - 1 - x) - 1;
		}
		else {
			return edgeBase + (edgeSize - 2 - 1) - ((gridSize - 1 - x) - 1);
		}
	}
	else if (x == 0 && y == 0) {
		return faceBase;
	}
	else if (x == 0) {
		S = (S + numVerts - 1) % numVerts;
		return faceBase + 1 + (gridSize - 2) * S + (y - 1);
	}
	else if (y == 0) {
		return faceBase + 1 + (gridSize - 2) * S + (x - 1);
	}
	else {
		return faceBase + 1 + (gridSize - 2) * numVerts + S * (gridSize - 2) * (gridSize - 2) + (y - 1) * (gridSize - 2) + (x - 1);
	}
}

#ifndef WITH_OPENSUBDIV
static void get_face_uv_map_vert(UvVertMap *vmap, struct MPoly *mpoly, struct MLoop *ml, int fi, CCGVertHDL *fverts)
{
	UvMapVert *v, *nv;
	int j, nverts = mpoly[fi].totloop;

	for (j = 0; j < nverts; j++) {
		for (nv = v = BKE_mesh_uv_vert_map_get_vert(vmap, ml[j].v); v; v = v->next) {
			if (v->separate)
				nv = v;
			if (v->f == fi)
				break;
		}

		fverts[j] = SET_UINT_IN_POINTER(mpoly[nv->f].loopstart + nv->tfindex);
	}
}

static int ss_sync_from_uv(CCGSubSurf *ss, CCGSubSurf *origss, DerivedMesh *dm, MLoopUV *mloopuv)
{
	MPoly *mpoly = dm->getPolyArray(dm);
	MLoop *mloop = dm->getLoopArray(dm);
	MVert *mvert = dm->getVertArray(dm);
	int totvert = dm->getNumVerts(dm);
	int totface = dm->getNumPolys(dm);
	int i, seam;
	UvMapVert *v;
	UvVertMap *vmap;
	float limit[2];
#ifndef USE_DYNSIZE
	CCGVertHDL *fverts = NULL;
	BLI_array_declare(fverts);
#endif
	EdgeSet *eset;
	float creaseFactor = (float)ccgSubSurf_getSubdivisionLevels(ss);
	float uv[3] = {0.0f, 0.0f, 0.0f}; /* only first 2 values are written into */

	limit[0] = limit[1] = STD_UV_CONNECT_LIMIT;
	/* previous behavior here is without accounting for winding, however this causes stretching in
	 * UV map in really simple cases with mirror + subsurf, see second part of T44530. Also, initially
	 * intention is to treat merged vertices from mirror modifier as seams, see code below with ME_VERT_MERGED
	 * This fixes a very old regression (2.49 was correct here) */
	vmap = BKE_mesh_uv_vert_map_create(mpoly, mloop, mloopuv, totface, totvert, limit, false, true);
	if (!vmap)
		return 0;
	
	ccgSubSurf_initFullSync(ss);

	/* create vertices */
	for (i = 0; i < totvert; i++) {
		if (!BKE_mesh_uv_vert_map_get_vert(vmap, i))
			continue;

		for (v = BKE_mesh_uv_vert_map_get_vert(vmap, i)->next; v; v = v->next)
			if (v->separate)
				break;

		seam = (v != NULL) || ((mvert + i)->flag & ME_VERT_MERGED);

		for (v = BKE_mesh_uv_vert_map_get_vert(vmap, i); v; v = v->next) {
			if (v->separate) {
				CCGVert *ssv;
				int loopid = mpoly[v->f].loopstart + v->tfindex;
				CCGVertHDL vhdl = SET_INT_IN_POINTER(loopid);

				copy_v2_v2(uv, mloopuv[loopid].uv);

				ccgSubSurf_syncVert(ss, vhdl, uv, seam, &ssv);
			}
		}
	}

	/* create edges */
	eset = BLI_edgeset_new_ex(__func__, BLI_EDGEHASH_SIZE_GUESS_FROM_POLYS(totface));

	for (i = 0; i < totface; i++) {
		MPoly *mp = &mpoly[i];
		int nverts = mp->totloop;
		int j, j_next;
		CCGFace *origf = ccgSubSurf_getFace(origss, SET_INT_IN_POINTER(i));
		/* unsigned int *fv = &mp->v1; */
		MLoop *ml = mloop + mp->loopstart;

#ifdef USE_DYNSIZE
		CCGVertHDL fverts[nverts];
#else
		BLI_array_empty(fverts);
		BLI_array_grow_items(fverts, nverts);
#endif

		get_face_uv_map_vert(vmap, mpoly, ml, i, fverts);

		for (j = 0, j_next = nverts - 1; j < nverts; j_next = j++) {
			unsigned int v0 = GET_UINT_FROM_POINTER(fverts[j_next]);
			unsigned int v1 = GET_UINT_FROM_POINTER(fverts[j]);
			MVert *mv0 = mvert + (ml[j_next].v);
			MVert *mv1 = mvert + (ml[j].v);

			if (BLI_edgeset_add(eset, v0, v1)) {
				CCGEdge *e, *orige = ccgSubSurf_getFaceEdge(origf, j_next);
				CCGEdgeHDL ehdl = SET_INT_IN_POINTER(mp->loopstart + j_next);
				float crease;

				if ((mv0->flag & mv1->flag) & ME_VERT_MERGED)
					crease = creaseFactor;
				else
					crease = ccgSubSurf_getEdgeCrease(orige);

				ccgSubSurf_syncEdge(ss, ehdl, fverts[j_next], fverts[j], crease, &e);
			}
		}
	}

	BLI_edgeset_free(eset);

	/* create faces */
	for (i = 0; i < totface; i++) {
		MPoly *mp = &mpoly[i];
		MLoop *ml = &mloop[mp->loopstart];
		int nverts = mp->totloop;
		CCGFace *f;

#ifdef USE_DYNSIZE
		CCGVertHDL fverts[nverts];
#else
		BLI_array_empty(fverts);
		BLI_array_grow_items(fverts, nverts);
#endif

		get_face_uv_map_vert(vmap, mpoly, ml, i, fverts);
		ccgSubSurf_syncFace(ss, SET_INT_IN_POINTER(i), nverts, fverts, &f);
	}

#ifndef USE_DYNSIZE
	BLI_array_free(fverts);
#endif

	BKE_mesh_uv_vert_map_free(vmap);
	ccgSubSurf_processSync(ss);

	return 1;
}
#endif  /* WITH_OPENSUBDIV */

#ifdef WITH_OPENSUBDIV
static void set_subsurf_ccg_uv(CCGSubSurf *ss,
                               DerivedMesh *dm,
                               DerivedMesh *result,
                               int layer_index)
{
	CCGFace **faceMap;
	MTFace *tf;
	MLoopUV *mluv;
	CCGFaceIterator fi;
	int index, gridSize, gridFaces, totface, x, y, S;
	MLoopUV *dmloopuv = CustomData_get_layer_n(&dm->loopData, CD_MLOOPUV, layer_index);
	/* need to update both CD_MTFACE & CD_MLOOPUV, hrmf, we could get away with
	 * just tface except applying the modifier then looses subsurf UV */
	MTFace *tface = CustomData_get_layer_n(&result->faceData, CD_MTFACE, layer_index);
	MLoopUV *mloopuv = CustomData_get_layer_n(&result->loopData, CD_MLOOPUV, layer_index);

	if (dmloopuv == NULL || (tface == NULL && mloopuv == NULL)) {
		return;
	}

	ccgSubSurf_evaluatorSetFVarUV(ss, dm, layer_index);

	/* get some info from CCGSubSurf */
	totface = ccgSubSurf_getNumFaces(ss);
	gridSize = ccgSubSurf_getGridSize(ss);
	gridFaces = gridSize - 1;

	/* make a map from original faces to CCGFaces */
	faceMap = MEM_mallocN(totface * sizeof(*faceMap), "facemapuv");
	for (ccgSubSurf_initFaceIterator(ss, &fi); !ccgFaceIterator_isStopped(&fi); ccgFaceIterator_next(&fi)) {
		CCGFace *f = ccgFaceIterator_getCurrent(&fi);
		faceMap[GET_INT_FROM_POINTER(ccgSubSurf_getFaceFaceHandle(f))] = f;
	}

	/* load coordinates from uvss into tface */
	tf = tface;
	mluv = mloopuv;
	for (index = 0; index < totface; index++) {
		CCGFace *f = faceMap[index];
		int numVerts = ccgSubSurf_getFaceNumVerts(f);
		for (S = 0; S < numVerts; S++) {
			for (y = 0; y < gridFaces; y++) {
				for (x = 0; x < gridFaces; x++) {
					float grid_u = ((float)(x)) / (gridSize - 1),
					      grid_v = ((float)(y)) / (gridSize - 1);
					float uv[2];
					/* TODO(sergey): Evaluator all 4 corners. */
					ccgSubSurf_evaluatorFVarUV(ss,
					                           index,
					                           S,
					                           grid_u, grid_v,
					                           uv);
					if (tf) {
						copy_v2_v2(tf->uv[0], uv);
						copy_v2_v2(tf->uv[1], uv);
						copy_v2_v2(tf->uv[2], uv);
						copy_v2_v2(tf->uv[3], uv);
						tf++;
					}
					if (mluv) {
						copy_v2_v2(mluv[0].uv, uv);
						copy_v2_v2(mluv[1].uv, uv);
						copy_v2_v2(mluv[2].uv, uv);
						copy_v2_v2(mluv[3].uv, uv);
						mluv += 4;
					}
				}
			}
		}
	}
	MEM_freeN(faceMap);
}

static void set_subsurf_uv(CCGSubSurf *ss,
                           DerivedMesh *dm,
                           DerivedMesh *result,
                           int layer_index)
{
	if (!ccgSubSurf_needGrids(ss)) {
		/* GPU backend is used, no need to evaluate UVs on CPU. */
		/* TODO(sergey): Think of how to support edit mode of UVs. */
	}
	else {
		set_subsurf_ccg_uv(ss, dm, result, layer_index);
	}
}
#else  /* WITH_OPENSUBDIV */
static void set_subsurf_uv(CCGSubSurf *ss, DerivedMesh *dm, DerivedMesh *result, int n)
{
	CCGSubSurf *uvss;
	CCGFace **faceMap;
	MTFace *tf;
	MLoopUV *mluv;
	CCGFaceIterator fi;
	int index, gridSize, gridFaces, /*edgeSize,*/ totface, x, y, S;
	MLoopUV *dmloopuv = CustomData_get_layer_n(&dm->loopData, CD_MLOOPUV, n);
	/* need to update both CD_MTFACE & CD_MLOOPUV, hrmf, we could get away with
	 * just tface except applying the modifier then looses subsurf UV */
	MTFace *tface = CustomData_get_layer_n(&result->faceData, CD_MTFACE, n);
	MLoopUV *mloopuv = CustomData_get_layer_n(&result->loopData, CD_MLOOPUV, n);

	if (!dmloopuv || (!tface && !mloopuv))
		return;

	/* create a CCGSubSurf from uv's */
	uvss = _getSubSurf(NULL, ccgSubSurf_getSubdivisionLevels(ss), 2, CCG_USE_ARENA);

	if (!ss_sync_from_uv(uvss, ss, dm, dmloopuv)) {
		ccgSubSurf_free(uvss);
		return;
	}

	/* get some info from CCGSubSurf */
	totface = ccgSubSurf_getNumFaces(uvss);
	/* edgeSize = ccgSubSurf_getEdgeSize(uvss); */ /*UNUSED*/
	gridSize = ccgSubSurf_getGridSize(uvss);
	gridFaces = gridSize - 1;

	/* make a map from original faces to CCGFaces */
	faceMap = MEM_mallocN(totface * sizeof(*faceMap), "facemapuv");
	for (ccgSubSurf_initFaceIterator(uvss, &fi); !ccgFaceIterator_isStopped(&fi); ccgFaceIterator_next(&fi)) {
		CCGFace *f = ccgFaceIterator_getCurrent(&fi);
		faceMap[GET_INT_FROM_POINTER(ccgSubSurf_getFaceFaceHandle(f))] = f;
	}

	/* load coordinates from uvss into tface */
	tf = tface;
	mluv = mloopuv;

	for (index = 0; index < totface; index++) {
		CCGFace *f = faceMap[index];
		int numVerts = ccgSubSurf_getFaceNumVerts(f);

		for (S = 0; S < numVerts; S++) {
			float (*faceGridData)[2] = ccgSubSurf_getFaceGridDataArray(uvss, f, S);

			for (y = 0; y < gridFaces; y++) {
				for (x = 0; x < gridFaces; x++) {
					float *a = faceGridData[(y + 0) * gridSize + x + 0];
					float *b = faceGridData[(y + 0) * gridSize + x + 1];
					float *c = faceGridData[(y + 1) * gridSize + x + 1];
					float *d = faceGridData[(y + 1) * gridSize + x + 0];

					if (tf) {
						copy_v2_v2(tf->uv[0], a);
						copy_v2_v2(tf->uv[1], d);
						copy_v2_v2(tf->uv[2], c);
						copy_v2_v2(tf->uv[3], b);
						tf++;
					}

					if (mluv) {
						copy_v2_v2(mluv[0].uv, a);
						copy_v2_v2(mluv[1].uv, d);
						copy_v2_v2(mluv[2].uv, c);
						copy_v2_v2(mluv[3].uv, b);
						mluv += 4;
					}

				}
			}
		}
	}

	ccgSubSurf_free(uvss);
	MEM_freeN(faceMap);
}
#endif  /* WITH_OPENSUBDIV */

/* face weighting */
typedef struct FaceVertWeightEntry {
	FaceVertWeight *weight;
	float *w;
	int valid;
} FaceVertWeightEntry;

typedef struct WeightTable {
	FaceVertWeightEntry *weight_table;
	int len;
} WeightTable;

static float *get_ss_weights(WeightTable *wtable, int gridCuts, int faceLen)
{
	int x, y, i, j;
	float *w, w1, w2, w4, fac, fac2, fx, fy;

	if (wtable->len <= faceLen) {
		void *tmp = MEM_callocN(sizeof(FaceVertWeightEntry) * (faceLen + 1), "weight table alloc 2");
		
		if (wtable->len) {
			memcpy(tmp, wtable->weight_table, sizeof(FaceVertWeightEntry) * wtable->len);
			MEM_freeN(wtable->weight_table);
		}
		
		wtable->weight_table = tmp;
		wtable->len = faceLen + 1;
	}

	if (!wtable->weight_table[faceLen].valid) {
		wtable->weight_table[faceLen].valid = 1;
		wtable->weight_table[faceLen].w = w = MEM_callocN(sizeof(float) * faceLen * faceLen * (gridCuts + 2) * (gridCuts + 2), "weight table alloc");
		fac = 1.0f / (float)faceLen;

		for (i = 0; i < faceLen; i++) {
			for (x = 0; x < gridCuts + 2; x++) {
				for (y = 0; y < gridCuts + 2; y++) {
					fx = 0.5f - (float)x / (float)(gridCuts + 1) / 2.0f;
					fy = 0.5f - (float)y / (float)(gridCuts + 1) / 2.0f;
				
					fac2 = faceLen - 4;
					w1 = (1.0f - fx) * (1.0f - fy) + (-fac2 * fx * fy * fac);
					w2 = (1.0f - fx + fac2 * fx * -fac) * (fy);
					w4 = (fx) * (1.0f - fy + -fac2 * fy * fac);

					/* these values aren't used for tri's and cause divide by zero */
					if (faceLen > 3) {
						fac2 = 1.0f - (w1 + w2 + w4);
						fac2 = fac2 / (float)(faceLen - 3);
						for (j = 0; j < faceLen; j++) {
							w[j] = fac2;
						}
					}
					
					w[i] = w1;
					w[(i - 1 + faceLen) % faceLen] = w2;
					w[(i + 1) % faceLen] = w4;

					w += faceLen;
				}
			}
		}
	}

	return wtable->weight_table[faceLen].w;
}

static void free_ss_weights(WeightTable *wtable)
{
	int i;

	for (i = 0; i < wtable->len; i++) {
		if (wtable->weight_table[i].valid)
			MEM_freeN(wtable->weight_table[i].w);
	}
	
	if (wtable->weight_table)
		MEM_freeN(wtable->weight_table);
}

static void ss_sync_ccg_from_derivedmesh(CCGSubSurf *ss,
                                         DerivedMesh *dm,
                                         float (*vertexCos)[3],
                                         int useFlatSubdiv)
{
	float creaseFactor = (float) ccgSubSurf_getSubdivisionLevels(ss);
#ifndef USE_DYNSIZE
	CCGVertHDL *fVerts = NULL;
	BLI_array_declare(fVerts);
#endif
	MVert *mvert = dm->getVertArray(dm);
	MEdge *medge = dm->getEdgeArray(dm);
	/* MFace *mface = dm->getTessFaceArray(dm); */ /* UNUSED */
	MVert *mv;
	MEdge *me;
	MLoop *mloop = dm->getLoopArray(dm), *ml;
	MPoly *mpoly = dm->getPolyArray(dm), *mp;
	/*MFace *mf;*/ /*UNUSED*/
	int totvert = dm->getNumVerts(dm);
	int totedge = dm->getNumEdges(dm);
	/*int totface = dm->getNumTessFaces(dm);*/ /*UNUSED*/
	/*int totpoly = dm->getNumFaces(dm);*/ /*UNUSED*/
	int i, j;
	int *index;

	ccgSubSurf_initFullSync(ss);

	mv = mvert;
	index = (int *)dm->getVertDataArray(dm, CD_ORIGINDEX);
	for (i = 0; i < totvert; i++, mv++) {
		CCGVert *v;

		if (vertexCos) {
			ccgSubSurf_syncVert(ss, SET_INT_IN_POINTER(i), vertexCos[i], 0, &v);
		}
		else {
			ccgSubSurf_syncVert(ss, SET_INT_IN_POINTER(i), mv->co, 0, &v);
		}

		((int *)ccgSubSurf_getVertUserData(ss, v))[1] = (index) ? *index++ : i;
	}

	me = medge;
	index = (int *)dm->getEdgeDataArray(dm, CD_ORIGINDEX);
	for (i = 0; i < totedge; i++, me++) {
		CCGEdge *e;
		float crease;

		crease = useFlatSubdiv ? creaseFactor :
		         me->crease * creaseFactor / 255.0f;

		ccgSubSurf_syncEdge(ss, SET_INT_IN_POINTER(i), SET_UINT_IN_POINTER(me->v1),
		                    SET_UINT_IN_POINTER(me->v2), crease, &e);

		((int *)ccgSubSurf_getEdgeUserData(ss, e))[1] = (index) ? *index++ : i;
	}

	mp = mpoly;
	index = (int *)dm->getPolyDataArray(dm, CD_ORIGINDEX);
	for (i = 0; i < dm->numPolyData; i++, mp++) {
		CCGFace *f;

#ifdef USE_DYNSIZE
		CCGVertHDL fVerts[mp->totloop];
#else
		BLI_array_empty(fVerts);
		BLI_array_grow_items(fVerts, mp->totloop);
#endif

		ml = mloop + mp->loopstart;
		for (j = 0; j < mp->totloop; j++, ml++) {
			fVerts[j] = SET_UINT_IN_POINTER(ml->v);
		}

		/* this is very bad, means mesh is internally inconsistent.
		 * it is not really possible to continue without modifying
		 * other parts of code significantly to handle missing faces.
		 * since this really shouldn't even be possible we just bail.*/
		if (ccgSubSurf_syncFace(ss, SET_INT_IN_POINTER(i), mp->totloop,
		                        fVerts, &f) == eCCGError_InvalidValue)
		{
			static int hasGivenError = 0;

			if (!hasGivenError) {
				//XXX error("Unrecoverable error in SubSurf calculation,"
				//      " mesh is inconsistent.");

				hasGivenError = 1;
			}

			return;
		}

		((int *)ccgSubSurf_getFaceUserData(ss, f))[1] = (index) ? *index++ : i;
	}

	ccgSubSurf_processSync(ss);

#ifndef USE_DYNSIZE
	BLI_array_free(fVerts);
#endif
}

#ifdef WITH_OPENSUBDIV
static void ss_sync_osd_from_derivedmesh(CCGSubSurf *ss,
                                         DerivedMesh *dm)
{
	ccgSubSurf_initFullSync(ss);
	ccgSubSurf_prepareTopologyRefiner(ss, dm);
	ccgSubSurf_processSync(ss);
}
#endif  /* WITH_OPENSUBDIV */

static void ss_sync_from_derivedmesh(CCGSubSurf *ss,
                                     DerivedMesh *dm,
                                     float (*vertexCos)[3],
                                     int use_flat_subdiv)
{
#ifdef WITH_OPENSUBDIV
	/* Reset all related descriptors if actual mesh topology changed or if
	 * other evlauation-related settings changed.
	 */
	ccgSubSurf_checkTopologyChanged(ss, dm);
	if (!ccgSubSurf_needGrids(ss)) {
		/* TODO(sergey): Use vertex coordinates and flat subdiv flag. */
		ss_sync_osd_from_derivedmesh(ss, dm);
	}
	else
#endif
	{
		ss_sync_ccg_from_derivedmesh(ss, dm, vertexCos, use_flat_subdiv);
	}
}

/***/

static int ccgDM_getVertMapIndex(CCGSubSurf *ss, CCGVert *v)
{
	return ((int *) ccgSubSurf_getVertUserData(ss, v))[1];
}

static int ccgDM_getEdgeMapIndex(CCGSubSurf *ss, CCGEdge *e)
{
	return ((int *) ccgSubSurf_getEdgeUserData(ss, e))[1];
}

static int ccgDM_getFaceMapIndex(CCGSubSurf *ss, CCGFace *f)
{
	return ((int *) ccgSubSurf_getFaceUserData(ss, f))[1];
}

static void minmax_v3_v3v3(const float vec[3], float min[3], float max[3])
{
	if (min[0] > vec[0]) min[0] = vec[0];
	if (min[1] > vec[1]) min[1] = vec[1];
	if (min[2] > vec[2]) min[2] = vec[2];
	if (max[0] < vec[0]) max[0] = vec[0];
	if (max[1] < vec[1]) max[1] = vec[1];
	if (max[2] < vec[2]) max[2] = vec[2];
}

static void ccgDM_getMinMax(DerivedMesh *dm, float r_min[3], float r_max[3])
{
	CCGDerivedMesh *ccgdm = (CCGDerivedMesh *) dm;
	CCGSubSurf *ss = ccgdm->ss;
	CCGVertIterator vi;
	CCGEdgeIterator ei;
	CCGFaceIterator fi;
	CCGKey key;
	int i, edgeSize = ccgSubSurf_getEdgeSize(ss);
	int gridSize = ccgSubSurf_getGridSize(ss);

	CCG_key_top_level(&key, ss);

	if (!ccgSubSurf_getNumVerts(ss))
		r_min[0] = r_min[1] = r_min[2] = r_max[0] = r_max[1] = r_max[2] = 0.0;

	for (ccgSubSurf_initVertIterator(ss, &vi); !ccgVertIterator_isStopped(&vi); ccgVertIterator_next(&vi)) {
		CCGVert *v = ccgVertIterator_getCurrent(&vi);
		float *co = ccgSubSurf_getVertData(ss, v);

		minmax_v3_v3v3(co, r_min, r_max);
	}

	for (ccgSubSurf_initEdgeIterator(ss, &ei); !ccgEdgeIterator_isStopped(&ei); ccgEdgeIterator_next(&ei)) {
		CCGEdge *e = ccgEdgeIterator_getCurrent(&ei);
		CCGElem *edgeData = ccgSubSurf_getEdgeDataArray(ss, e);

		for (i = 0; i < edgeSize; i++)
			minmax_v3_v3v3(CCG_elem_offset_co(&key, edgeData, i), r_min, r_max);
	}

	for (ccgSubSurf_initFaceIterator(ss, &fi); !ccgFaceIterator_isStopped(&fi); ccgFaceIterator_next(&fi)) {
		CCGFace *f = ccgFaceIterator_getCurrent(&fi);
		int S, x, y, numVerts = ccgSubSurf_getFaceNumVerts(f);

		for (S = 0; S < numVerts; S++) {
			CCGElem *faceGridData = ccgSubSurf_getFaceGridDataArray(ss, f, S);

			for (y = 0; y < gridSize; y++)
				for (x = 0; x < gridSize; x++)
					minmax_v3_v3v3(CCG_grid_elem_co(&key, faceGridData, x, y), r_min, r_max);
		}
	}
}

static int ccgDM_getNumVerts(DerivedMesh *dm)
{
	CCGDerivedMesh *ccgdm = (CCGDerivedMesh *) dm;

	return ccgSubSurf_getNumFinalVerts(ccgdm->ss);
}

static int ccgDM_getNumEdges(DerivedMesh *dm)
{
	CCGDerivedMesh *ccgdm = (CCGDerivedMesh *) dm;

	return ccgSubSurf_getNumFinalEdges(ccgdm->ss);
}

static int ccgDM_getNumTessFaces(DerivedMesh *dm)
{
	CCGDerivedMesh *ccgdm = (CCGDerivedMesh *) dm;

	return ccgSubSurf_getNumFinalFaces(ccgdm->ss);
}

static int ccgDM_getNumLoops(DerivedMesh *dm)
{
	CCGDerivedMesh *ccgdm = (CCGDerivedMesh *) dm;

	/* All subsurf faces are quads */
	return 4 * ccgSubSurf_getNumFinalFaces(ccgdm->ss);
}

static void ccgDM_getFinalVert(DerivedMesh *dm, int vertNum, MVert *mv)
{
	CCGDerivedMesh *ccgdm = (CCGDerivedMesh *) dm;
	CCGSubSurf *ss = ccgdm->ss;
	CCGElem *vd;
	CCGKey key;
	int i;

	CCG_key_top_level(&key, ss);
	memset(mv, 0, sizeof(*mv));

	if ((vertNum < ccgdm->edgeMap[0].startVert) && (ccgSubSurf_getNumFaces(ss) > 0)) {
		/* this vert comes from face data */
		int lastface = ccgSubSurf_getNumFaces(ss) - 1;
		CCGFace *f;
		int x, y, grid, numVerts;
		int offset;
		int gridSize = ccgSubSurf_getGridSize(ss);
		int gridSideVerts;
		int gridInternalVerts;
		int gridSideEnd;
		int gridInternalEnd;

		i = 0;
		while (i < lastface && vertNum >= ccgdm->faceMap[i + 1].startVert) {
			i++;
		}

		f = ccgdm->faceMap[i].face;
		numVerts = ccgSubSurf_getFaceNumVerts(f);

		gridSideVerts = gridSize - 2;
		gridInternalVerts = gridSideVerts * gridSideVerts;

		gridSideEnd = 1 + numVerts * gridSideVerts;
		gridInternalEnd = gridSideEnd + numVerts * gridInternalVerts;

		offset = vertNum - ccgdm->faceMap[i].startVert;
		if (offset < 1) {
			vd = ccgSubSurf_getFaceCenterData(f);
			copy_v3_v3(mv->co, CCG_elem_co(&key, vd));
			normal_float_to_short_v3(mv->no, CCG_elem_no(&key, vd));
		}
		else if (offset < gridSideEnd) {
			offset -= 1;
			grid = offset / gridSideVerts;
			x = offset % gridSideVerts + 1;
			vd = ccgSubSurf_getFaceGridEdgeData(ss, f, grid, x);
			copy_v3_v3(mv->co, CCG_elem_co(&key, vd));
			normal_float_to_short_v3(mv->no, CCG_elem_no(&key, vd));
		}
		else if (offset < gridInternalEnd) {
			offset -= gridSideEnd;
			grid = offset / gridInternalVerts;
			offset %= gridInternalVerts;
			y = offset / gridSideVerts + 1;
			x = offset % gridSideVerts + 1;
			vd = ccgSubSurf_getFaceGridData(ss, f, grid, x, y);
			copy_v3_v3(mv->co, CCG_elem_co(&key, vd));
			normal_float_to_short_v3(mv->no, CCG_elem_no(&key, vd));
		}
	}
	else if ((vertNum < ccgdm->vertMap[0].startVert) && (ccgSubSurf_getNumEdges(ss) > 0)) {
		/* this vert comes from edge data */
		CCGEdge *e;
		int lastedge = ccgSubSurf_getNumEdges(ss) - 1;
		int x;

		i = 0;
		while (i < lastedge && vertNum >= ccgdm->edgeMap[i + 1].startVert) {
			i++;
		}

		e = ccgdm->edgeMap[i].edge;

		x = vertNum - ccgdm->edgeMap[i].startVert + 1;
		vd = ccgSubSurf_getEdgeData(ss, e, x);
		copy_v3_v3(mv->co, CCG_elem_co(&key, vd));
		normal_float_to_short_v3(mv->no, CCG_elem_no(&key, vd));
	}
	else {
		/* this vert comes from vert data */
		CCGVert *v;
		i = vertNum - ccgdm->vertMap[0].startVert;

		v = ccgdm->vertMap[i].vert;
		vd = ccgSubSurf_getVertData(ss, v);
		copy_v3_v3(mv->co, CCG_elem_co(&key, vd));
		normal_float_to_short_v3(mv->no, CCG_elem_no(&key, vd));
	}
}

static void ccgDM_getFinalVertCo(DerivedMesh *dm, int vertNum, float r_co[3])
{
	MVert mvert;

	ccgDM_getFinalVert(dm, vertNum, &mvert);
	copy_v3_v3(r_co, mvert.co);
}

static void ccgDM_getFinalVertNo(DerivedMesh *dm, int vertNum, float r_no[3])
{
	MVert mvert;

	ccgDM_getFinalVert(dm, vertNum, &mvert);
	normal_short_to_float_v3(r_no, mvert.no);
}

static void ccgDM_getFinalEdge(DerivedMesh *dm, int edgeNum, MEdge *med)
{
	CCGDerivedMesh *ccgdm = (CCGDerivedMesh *) dm;
	CCGSubSurf *ss = ccgdm->ss;
	int i;

	memset(med, 0, sizeof(*med));

	if (edgeNum < ccgdm->edgeMap[0].startEdge) {
		/* this edge comes from face data */
		int lastface = ccgSubSurf_getNumFaces(ss) - 1;
		CCGFace *f;
		int x, y, grid /*, numVerts*/;
		int offset;
		int gridSize = ccgSubSurf_getGridSize(ss);
		int edgeSize = ccgSubSurf_getEdgeSize(ss);
		int gridSideEdges;
		int gridInternalEdges;

		/* code added in bmesh but works correctly without, commenting - campbell */
#if 0
		int lasti, previ;
		i = lastface;
		lasti = 0;
		while (1) {
			previ = i;
			if (ccgdm->faceMap[i].startEdge >= edgeNum) {
				i -= fabsf(i - lasti) / 2.0f;
			}
			else if (ccgdm->faceMap[i].startEdge < edgeNum) {
				i += fabsf(i - lasti) / 2.0f;
			}
			else {
				break;
			}

			if (i < 0) {
				i = 0;
				break;
			}

			if (i > lastface) {
				i = lastface;
				break;

			}

			if (i == lasti)
				break;

			lasti = previ;
		}

		i = i > 0 ? i - 1 : i;
#endif

		i = 0;
		while (i < lastface && edgeNum >= ccgdm->faceMap[i + 1].startEdge) {
			i++;
		}

		f = ccgdm->faceMap[i].face;
		/* numVerts = ccgSubSurf_getFaceNumVerts(f); */ /*UNUSED*/

		gridSideEdges = gridSize - 1;
		gridInternalEdges = (gridSideEdges - 1) * gridSideEdges * 2; 

		offset = edgeNum - ccgdm->faceMap[i].startEdge;
		grid = offset / (gridSideEdges + gridInternalEdges);
		offset %= (gridSideEdges + gridInternalEdges);

		if (offset < gridSideEdges) {
			x = offset;
			med->v1 = getFaceIndex(ss, f, grid, x, 0, edgeSize, gridSize);
			med->v2 = getFaceIndex(ss, f, grid, x + 1, 0, edgeSize, gridSize);
		}
		else {
			offset -= gridSideEdges;
			x = (offset / 2) / gridSideEdges + 1;
			y = (offset / 2) % gridSideEdges;
			if (offset % 2 == 0) {
				med->v1 = getFaceIndex(ss, f, grid, x, y, edgeSize, gridSize);
				med->v2 = getFaceIndex(ss, f, grid, x, y + 1, edgeSize, gridSize);
			}
			else {
				med->v1 = getFaceIndex(ss, f, grid, y, x, edgeSize, gridSize);
				med->v2 = getFaceIndex(ss, f, grid, y + 1, x, edgeSize, gridSize);
			}
		}
	}
	else {
		/* this vert comes from edge data */
		CCGEdge *e;
		int edgeSize = ccgSubSurf_getEdgeSize(ss);
		int x;
		short *edgeFlag;
		unsigned int flags = 0;

		i = (edgeNum - ccgdm->edgeMap[0].startEdge) / (edgeSize - 1);

		e = ccgdm->edgeMap[i].edge;

		if (!ccgSubSurf_getEdgeNumFaces(e)) flags |= ME_LOOSEEDGE;

		x = edgeNum - ccgdm->edgeMap[i].startEdge;

		med->v1 = getEdgeIndex(ss, e, x, edgeSize);
		med->v2 = getEdgeIndex(ss, e, x + 1, edgeSize);

		edgeFlag = (ccgdm->edgeFlags) ? &ccgdm->edgeFlags[i] : NULL;
		if (edgeFlag)
			flags |= (*edgeFlag & (ME_SEAM | ME_SHARP)) | ME_EDGEDRAW | ME_EDGERENDER;
		else
			flags |= ME_EDGEDRAW | ME_EDGERENDER;

		med->flag = flags;
	}
}

static void ccgDM_getFinalFace(DerivedMesh *dm, int faceNum, MFace *mf)
{
	CCGDerivedMesh *ccgdm = (CCGDerivedMesh *) dm;
	CCGSubSurf *ss = ccgdm->ss;
	int gridSize = ccgSubSurf_getGridSize(ss);
	int edgeSize = ccgSubSurf_getEdgeSize(ss);
	int gridSideEdges = gridSize - 1;
	int gridFaces = gridSideEdges * gridSideEdges;
	int i;
	CCGFace *f;
	/*int numVerts;*/
	int offset;
	int grid;
	int x, y;
	/*int lastface = ccgSubSurf_getNumFaces(ss) - 1;*/ /*UNUSED*/
	DMFlagMat *faceFlags = ccgdm->faceFlags;

	memset(mf, 0, sizeof(*mf));
	if (faceNum >= ccgdm->dm.numTessFaceData)
		return;

	i = ccgdm->reverseFaceMap[faceNum];

	f = ccgdm->faceMap[i].face;
	/*numVerts = ccgSubSurf_getFaceNumVerts(f);*/ /*UNUSED*/

	offset = faceNum - ccgdm->faceMap[i].startFace;
	grid = offset / gridFaces;
	offset %= gridFaces;
	y = offset / gridSideEdges;
	x = offset % gridSideEdges;

	mf->v1 = getFaceIndex(ss, f, grid, x + 0, y + 0, edgeSize, gridSize);
	mf->v2 = getFaceIndex(ss, f, grid, x + 0, y + 1, edgeSize, gridSize);
	mf->v3 = getFaceIndex(ss, f, grid, x + 1, y + 1, edgeSize, gridSize);
	mf->v4 = getFaceIndex(ss, f, grid, x + 1, y + 0, edgeSize, gridSize);

	if (faceFlags) {
		mf->flag = faceFlags[i].flag;
		mf->mat_nr = faceFlags[i].mat_nr;
	}
	else {
		mf->flag = ME_SMOOTH;
	}

	mf->edcode = 0;
}

/* Translate GridHidden into the ME_HIDE flag for MVerts. Assumes
 * vertices are in the order output by ccgDM_copyFinalVertArray. */
void subsurf_copy_grid_hidden(DerivedMesh *dm, const MPoly *mpoly,
                              MVert *mvert, const MDisps *mdisps)
{
	CCGDerivedMesh *ccgdm = (CCGDerivedMesh *)dm;
	CCGSubSurf *ss = ccgdm->ss;
	int level = ccgSubSurf_getSubdivisionLevels(ss);
	int gridSize = ccgSubSurf_getGridSize(ss);
	int edgeSize = ccgSubSurf_getEdgeSize(ss);
	int totface = ccgSubSurf_getNumFaces(ss);
	int i, j, x, y;
	
	for (i = 0; i < totface; i++) {
		CCGFace *f = ccgdm->faceMap[i].face;

		for (j = 0; j < mpoly[i].totloop; j++) {
			const MDisps *md = &mdisps[mpoly[i].loopstart + j];
			int hidden_gridsize = BKE_ccg_gridsize(md->level);
			int factor = BKE_ccg_factor(level, md->level);
			BLI_bitmap *hidden = md->hidden;
			
			if (!hidden)
				continue;
			
			for (y = 0; y < gridSize; y++) {
				for (x = 0; x < gridSize; x++) {
					int vndx, offset;
					
					vndx = getFaceIndex(ss, f, j, x, y, edgeSize, gridSize);
					offset = (y * factor) * hidden_gridsize + (x * factor);
					if (BLI_BITMAP_TEST(hidden, offset))
						mvert[vndx].flag |= ME_HIDE;
				}
			}
		}
	}
}

/* Translate GridPaintMask into vertex paint masks. Assumes vertices
 * are in the order output by ccgDM_copyFinalVertArray. */
void subsurf_copy_grid_paint_mask(DerivedMesh *dm, const MPoly *mpoly,
                                  float *paint_mask,
                                  const GridPaintMask *grid_paint_mask)
{
	CCGDerivedMesh *ccgdm = (CCGDerivedMesh *)dm;
	CCGSubSurf *ss = ccgdm->ss;
	int level = ccgSubSurf_getSubdivisionLevels(ss);
	int gridSize = ccgSubSurf_getGridSize(ss);
	int edgeSize = ccgSubSurf_getEdgeSize(ss);
	int totface = ccgSubSurf_getNumFaces(ss);
	int i, j, x, y, factor, gpm_gridsize;
	
	for (i = 0; i < totface; i++) {
		CCGFace *f = ccgdm->faceMap[i].face;
		const MPoly *p = &mpoly[i];
		
		for (j = 0; j < p->totloop; j++) {
			const GridPaintMask *gpm = &grid_paint_mask[p->loopstart + j];
			if (!gpm->data)
				continue;

			factor = BKE_ccg_factor(level, gpm->level);
			gpm_gridsize = BKE_ccg_gridsize(gpm->level);
			
			for (y = 0; y < gridSize; y++) {
				for (x = 0; x < gridSize; x++) {
					int vndx, offset;
					
					vndx = getFaceIndex(ss, f, j, x, y, edgeSize, gridSize);
					offset = y * factor * gpm_gridsize + x * factor;
					paint_mask[vndx] = gpm->data[offset];
				}
			}
		}
	}
}

/* utility functon */
BLI_INLINE void ccgDM_to_MVert(MVert *mv, const CCGKey *key, CCGElem *elem)
{
	copy_v3_v3(mv->co, CCG_elem_co(key, elem));
	normal_float_to_short_v3(mv->no, CCG_elem_no(key, elem));
	mv->flag = mv->bweight = 0;
}

static void ccgDM_copyFinalVertArray(DerivedMesh *dm, MVert *mvert)
{
	CCGDerivedMesh *ccgdm = (CCGDerivedMesh *) dm;
	CCGSubSurf *ss = ccgdm->ss;
	CCGElem *vd;
	CCGKey key;
	int index;
	int totvert, totedge, totface;
	int gridSize = ccgSubSurf_getGridSize(ss);
	int edgeSize = ccgSubSurf_getEdgeSize(ss);
	unsigned int i = 0;

	CCG_key_top_level(&key, ss);

	totface = ccgSubSurf_getNumFaces(ss);
	for (index = 0; index < totface; index++) {
		CCGFace *f = ccgdm->faceMap[index].face;
		int x, y, S, numVerts = ccgSubSurf_getFaceNumVerts(f);

		vd = ccgSubSurf_getFaceCenterData(f);
		ccgDM_to_MVert(&mvert[i++], &key, vd);
		
		for (S = 0; S < numVerts; S++) {
			for (x = 1; x < gridSize - 1; x++) {
				vd = ccgSubSurf_getFaceGridEdgeData(ss, f, S, x);
				ccgDM_to_MVert(&mvert[i++], &key, vd);
			}
		}

		for (S = 0; S < numVerts; S++) {
			for (y = 1; y < gridSize - 1; y++) {
				for (x = 1; x < gridSize - 1; x++) {
					vd = ccgSubSurf_getFaceGridData(ss, f, S, x, y);
					ccgDM_to_MVert(&mvert[i++], &key, vd);
				}
			}
		}
	}

	totedge = ccgSubSurf_getNumEdges(ss);
	for (index = 0; index < totedge; index++) {
		CCGEdge *e = ccgdm->edgeMap[index].edge;
		int x;

		for (x = 1; x < edgeSize - 1; x++) {
			/* This gives errors with -debug-fpe
			 * the normals don't seem to be unit length.
			 * this is most likely caused by edges with no
			 * faces which are now zerod out, see comment in:
			 * ccgSubSurf__calcVertNormals(), - campbell */
			vd = ccgSubSurf_getEdgeData(ss, e, x);
			ccgDM_to_MVert(&mvert[i++], &key, vd);
		}
	}

	totvert = ccgSubSurf_getNumVerts(ss);
	for (index = 0; index < totvert; index++) {
		CCGVert *v = ccgdm->vertMap[index].vert;

		vd = ccgSubSurf_getVertData(ss, v);
		ccgDM_to_MVert(&mvert[i++], &key, vd);
	}
}


/* utility functon */
BLI_INLINE void ccgDM_to_MEdge(MEdge *med, const int v1, const int v2, const short flag)
{
	med->v1 = v1;
	med->v2 = v2;
	med->crease = med->bweight = 0;
	med->flag = flag;
}

static void ccgDM_copyFinalEdgeArray(DerivedMesh *dm, MEdge *medge)
{
	CCGDerivedMesh *ccgdm = (CCGDerivedMesh *) dm;
	CCGSubSurf *ss = ccgdm->ss;
	int index;
	int totedge, totface;
	int gridSize = ccgSubSurf_getGridSize(ss);
	int edgeSize = ccgSubSurf_getEdgeSize(ss);
	unsigned int i = 0;
	short *edgeFlags = ccgdm->edgeFlags;
	const short ed_interior_flag = ccgdm->drawInteriorEdges ? (ME_EDGEDRAW | ME_EDGERENDER) : 0;

	totface = ccgSubSurf_getNumFaces(ss);
	for (index = 0; index < totface; index++) {
		CCGFace *f = ccgdm->faceMap[index].face;
		int x, y, S, numVerts = ccgSubSurf_getFaceNumVerts(f);

		for (S = 0; S < numVerts; S++) {
			for (x = 0; x < gridSize - 1; x++) {
				ccgDM_to_MEdge(&medge[i++],
				               getFaceIndex(ss, f, S, x,     0, edgeSize, gridSize),
				               getFaceIndex(ss, f, S, x + 1, 0, edgeSize, gridSize),
				               ed_interior_flag);
			}

			for (x = 1; x < gridSize - 1; x++) {
				for (y = 0; y < gridSize - 1; y++) {
					ccgDM_to_MEdge(&medge[i++],
					               getFaceIndex(ss, f, S, x, y,    edgeSize, gridSize),
					               getFaceIndex(ss, f, S, x, y + 1, edgeSize, gridSize),
					               ed_interior_flag);
					ccgDM_to_MEdge(&medge[i++],
					               getFaceIndex(ss, f, S, y, x,     edgeSize, gridSize),
					               getFaceIndex(ss, f, S, y + 1, x, edgeSize, gridSize),
					               ed_interior_flag);
				}
			}
		}
	}

	totedge = ccgSubSurf_getNumEdges(ss);
	for (index = 0; index < totedge; index++) {
		CCGEdge *e = ccgdm->edgeMap[index].edge;
		short ed_flag = 0;
		int x;
		int edgeIdx = GET_INT_FROM_POINTER(ccgSubSurf_getEdgeEdgeHandle(e));

		if (!ccgSubSurf_getEdgeNumFaces(e)) {
			ed_flag |= ME_LOOSEEDGE;
		}

		if (edgeFlags) {
			if (edgeIdx != -1) {
				ed_flag |= ((edgeFlags[index] & (ME_SEAM | ME_SHARP)) | ME_EDGEDRAW | ME_EDGERENDER);
			}
		}
		else {
			ed_flag |= ME_EDGEDRAW | ME_EDGERENDER;
		}

		for (x = 0; x < edgeSize - 1; x++) {
			ccgDM_to_MEdge(&medge[i++],
			               getEdgeIndex(ss, e, x, edgeSize),
			               getEdgeIndex(ss, e, x + 1, edgeSize),
			               ed_flag);
		}
	}
}

static void ccgDM_copyFinalFaceArray(DerivedMesh *dm, MFace *mface)
{
	CCGDerivedMesh *ccgdm = (CCGDerivedMesh *) dm;
	CCGSubSurf *ss = ccgdm->ss;
	int index;
	int totface;
	int gridSize = ccgSubSurf_getGridSize(ss);
	int edgeSize = ccgSubSurf_getEdgeSize(ss);
	int i = 0;
	DMFlagMat *faceFlags = ccgdm->faceFlags;

	totface = ccgSubSurf_getNumFaces(ss);
	for (index = 0; index < totface; index++) {
		CCGFace *f = ccgdm->faceMap[index].face;
		int x, y, S, numVerts = ccgSubSurf_getFaceNumVerts(f);
		/* keep types in sync with MFace, avoid many conversions */
		char flag = (faceFlags) ? faceFlags[index].flag : ME_SMOOTH;
		short mat_nr = (faceFlags) ? faceFlags[index].mat_nr : 0;

		for (S = 0; S < numVerts; S++) {
			for (y = 0; y < gridSize - 1; y++) {
				for (x = 0; x < gridSize - 1; x++) {
					MFace *mf = &mface[i];
					mf->v1 = getFaceIndex(ss, f, S, x + 0, y + 0,
					                      edgeSize, gridSize);
					mf->v2 = getFaceIndex(ss, f, S, x + 0, y + 1,
					                      edgeSize, gridSize);
					mf->v3 = getFaceIndex(ss, f, S, x + 1, y + 1,
					                      edgeSize, gridSize);
					mf->v4 = getFaceIndex(ss, f, S, x + 1, y + 0,
					                      edgeSize, gridSize);
					mf->mat_nr = mat_nr;
					mf->flag = flag;
					mf->edcode = 0;

					i++;
				}
			}
		}
	}
}

static void ccgDM_copyFinalLoopArray(DerivedMesh *dm, MLoop *mloop)
{
	CCGDerivedMesh *ccgdm = (CCGDerivedMesh *) dm;
	CCGSubSurf *ss = ccgdm->ss;
	int index;
	int totface;
	int gridSize = ccgSubSurf_getGridSize(ss);
	int edgeSize = ccgSubSurf_getEdgeSize(ss);
	int i = 0;
	MLoop *mv;
	/* DMFlagMat *faceFlags = ccgdm->faceFlags; */ /* UNUSED */

	if (!ccgdm->ehash) {
		BLI_rw_mutex_lock(&loops_cache_rwlock, THREAD_LOCK_WRITE);
		if (!ccgdm->ehash) {
			MEdge *medge;

			ccgdm->ehash = BLI_edgehash_new_ex(__func__, ccgdm->dm.numEdgeData);
			medge = ccgdm->dm.getEdgeArray((DerivedMesh *)ccgdm);

			for (i = 0; i < ccgdm->dm.numEdgeData; i++) {
				BLI_edgehash_insert(ccgdm->ehash, medge[i].v1, medge[i].v2, SET_INT_IN_POINTER(i));
			}
		}
		BLI_rw_mutex_unlock(&loops_cache_rwlock);
	}

	BLI_rw_mutex_lock(&loops_cache_rwlock, THREAD_LOCK_READ);
	totface = ccgSubSurf_getNumFaces(ss);
	mv = mloop;
	for (index = 0; index < totface; index++) {
		CCGFace *f = ccgdm->faceMap[index].face;
		int x, y, S, numVerts = ccgSubSurf_getFaceNumVerts(f);
		/* int flag = (faceFlags) ? faceFlags[index * 2]: ME_SMOOTH; */ /* UNUSED */
		/* int mat_nr = (faceFlags) ? faceFlags[index * 2 + 1]: 0; */ /* UNUSED */

		for (S = 0; S < numVerts; S++) {
			for (y = 0; y < gridSize - 1; y++) {
				for (x = 0; x < gridSize - 1; x++) {
					unsigned int v1, v2, v3, v4;

					v1 = getFaceIndex(ss, f, S, x + 0, y + 0,
					                  edgeSize, gridSize);

					v2 = getFaceIndex(ss, f, S, x + 0, y + 1,
					                  edgeSize, gridSize);
					v3 = getFaceIndex(ss, f, S, x + 1, y + 1,
					                  edgeSize, gridSize);
					v4 = getFaceIndex(ss, f, S, x + 1, y + 0,
					                  edgeSize, gridSize);

					mv->v = v1;
					mv->e = GET_UINT_FROM_POINTER(BLI_edgehash_lookup(ccgdm->ehash, v1, v2));
					mv++, i++;

					mv->v = v2;
					mv->e = GET_UINT_FROM_POINTER(BLI_edgehash_lookup(ccgdm->ehash, v2, v3));
					mv++, i++;

					mv->v = v3;
					mv->e = GET_UINT_FROM_POINTER(BLI_edgehash_lookup(ccgdm->ehash, v3, v4));
					mv++, i++;

					mv->v = v4;
					mv->e = GET_UINT_FROM_POINTER(BLI_edgehash_lookup(ccgdm->ehash, v4, v1));
					mv++, i++;
				}
			}
		}
	}
	BLI_rw_mutex_unlock(&loops_cache_rwlock);
}

static void ccgDM_copyFinalPolyArray(DerivedMesh *dm, MPoly *mpoly)
{
	CCGDerivedMesh *ccgdm = (CCGDerivedMesh *) dm;
	CCGSubSurf *ss = ccgdm->ss;
	int index;
	int totface;
	int gridSize = ccgSubSurf_getGridSize(ss);
	/* int edgeSize = ccgSubSurf_getEdgeSize(ss); */ /* UNUSED */
	int i = 0, k = 0;
	DMFlagMat *faceFlags = ccgdm->faceFlags;

	totface = ccgSubSurf_getNumFaces(ss);
	for (index = 0; index < totface; index++) {
		CCGFace *f = ccgdm->faceMap[index].face;
		int x, y, S, numVerts = ccgSubSurf_getFaceNumVerts(f);
		int flag = (faceFlags) ? faceFlags[index].flag : ME_SMOOTH;
		int mat_nr = (faceFlags) ? faceFlags[index].mat_nr : 0;

		for (S = 0; S < numVerts; S++) {
			for (y = 0; y < gridSize - 1; y++) {
				for (x = 0; x < gridSize - 1; x++) {
					MPoly *mp = &mpoly[i];

					mp->mat_nr = mat_nr;
					mp->flag = flag;
					mp->loopstart = k;
					mp->totloop = 4;

					k += 4;
					i++;
				}
			}
		}
	}
}

static void ccgdm_getVertCos(DerivedMesh *dm, float (*cos)[3])
{
	CCGDerivedMesh *ccgdm = (CCGDerivedMesh *) dm;
	CCGSubSurf *ss = ccgdm->ss;
	int edgeSize = ccgSubSurf_getEdgeSize(ss);
	int gridSize = ccgSubSurf_getGridSize(ss);
	int i;
	CCGVertIterator vi;
	CCGEdgeIterator ei;
	CCGFaceIterator fi;
	CCGFace **faceMap2;
	CCGEdge **edgeMap2;
	CCGVert **vertMap2;
	int index, totvert, totedge, totface;
	
	totvert = ccgSubSurf_getNumVerts(ss);
	vertMap2 = MEM_mallocN(totvert * sizeof(*vertMap2), "vertmap");
	for (ccgSubSurf_initVertIterator(ss, &vi); !ccgVertIterator_isStopped(&vi); ccgVertIterator_next(&vi)) {
		CCGVert *v = ccgVertIterator_getCurrent(&vi);

		vertMap2[GET_INT_FROM_POINTER(ccgSubSurf_getVertVertHandle(v))] = v;
	}

	totedge = ccgSubSurf_getNumEdges(ss);
	edgeMap2 = MEM_mallocN(totedge * sizeof(*edgeMap2), "edgemap");
	for (ccgSubSurf_initEdgeIterator(ss, &ei), i = 0; !ccgEdgeIterator_isStopped(&ei); i++, ccgEdgeIterator_next(&ei)) {
		CCGEdge *e = ccgEdgeIterator_getCurrent(&ei);

		edgeMap2[GET_INT_FROM_POINTER(ccgSubSurf_getEdgeEdgeHandle(e))] = e;
	}

	totface = ccgSubSurf_getNumFaces(ss);
	faceMap2 = MEM_mallocN(totface * sizeof(*faceMap2), "facemap");
	for (ccgSubSurf_initFaceIterator(ss, &fi); !ccgFaceIterator_isStopped(&fi); ccgFaceIterator_next(&fi)) {
		CCGFace *f = ccgFaceIterator_getCurrent(&fi);

		faceMap2[GET_INT_FROM_POINTER(ccgSubSurf_getFaceFaceHandle(f))] = f;
	}

	i = 0;
	for (index = 0; index < totface; index++) {
		CCGFace *f = faceMap2[index];
		int x, y, S, numVerts = ccgSubSurf_getFaceNumVerts(f);

		copy_v3_v3(cos[i++], ccgSubSurf_getFaceCenterData(f));
		
		for (S = 0; S < numVerts; S++) {
			for (x = 1; x < gridSize - 1; x++) {
				copy_v3_v3(cos[i++], ccgSubSurf_getFaceGridEdgeData(ss, f, S, x));
			}
		}

		for (S = 0; S < numVerts; S++) {
			for (y = 1; y < gridSize - 1; y++) {
				for (x = 1; x < gridSize - 1; x++) {
					copy_v3_v3(cos[i++], ccgSubSurf_getFaceGridData(ss, f, S, x, y));
				}
			}
		}
	}

	for (index = 0; index < totedge; index++) {
		CCGEdge *e = edgeMap2[index];
		int x;

		for (x = 1; x < edgeSize - 1; x++) {
			copy_v3_v3(cos[i++], ccgSubSurf_getEdgeData(ss, e, x));
		}
	}

	for (index = 0; index < totvert; index++) {
		CCGVert *v = vertMap2[index];
		copy_v3_v3(cos[i++], ccgSubSurf_getVertData(ss, v));
	}

	MEM_freeN(vertMap2);
	MEM_freeN(edgeMap2);
	MEM_freeN(faceMap2);
}

static void ccgDM_foreachMappedVert(
        DerivedMesh *dm,
        void (*func)(void *userData, int index, const float co[3], const float no_f[3], const short no_s[3]),
        void *userData,
        DMForeachFlag flag)
{
	CCGDerivedMesh *ccgdm = (CCGDerivedMesh *) dm;
	CCGVertIterator vi;
	CCGKey key;
	CCG_key_top_level(&key, ccgdm->ss);

	for (ccgSubSurf_initVertIterator(ccgdm->ss, &vi); !ccgVertIterator_isStopped(&vi); ccgVertIterator_next(&vi)) {
		CCGVert *v = ccgVertIterator_getCurrent(&vi);
		const int index = ccgDM_getVertMapIndex(ccgdm->ss, v);

		if (index != -1) {
			CCGElem *vd = ccgSubSurf_getVertData(ccgdm->ss, v);
			const float *no = (flag & DM_FOREACH_USE_NORMAL) ? CCG_elem_no(&key, vd) : NULL;
			func(userData, index, CCG_elem_co(&key, vd), no, NULL);
		}
	}
}

static void ccgDM_foreachMappedEdge(
        DerivedMesh *dm,
        void (*func)(void *userData, int index, const float v0co[3], const float v1co[3]),
        void *userData)
{
	CCGDerivedMesh *ccgdm = (CCGDerivedMesh *) dm;
	CCGSubSurf *ss = ccgdm->ss;
	CCGEdgeIterator ei;
	CCGKey key;
	int i, edgeSize = ccgSubSurf_getEdgeSize(ss);

	CCG_key_top_level(&key, ss);

	for (ccgSubSurf_initEdgeIterator(ss, &ei); !ccgEdgeIterator_isStopped(&ei); ccgEdgeIterator_next(&ei)) {
		CCGEdge *e = ccgEdgeIterator_getCurrent(&ei);
		const int index = ccgDM_getEdgeMapIndex(ss, e);

		if (index != -1) {
			CCGElem *edgeData = ccgSubSurf_getEdgeDataArray(ss, e);
			for (i = 0; i < edgeSize - 1; i++) {
				func(userData, index, CCG_elem_offset_co(&key, edgeData, i), CCG_elem_offset_co(&key, edgeData, i + 1));
			}
		}
	}
}

static void ccgDM_foreachMappedLoop(
        DerivedMesh *dm,
        void (*func)(void *userData, int vertex_index, int face_index, const float co[3], const float no[3]),
        void *userData,
        DMForeachFlag flag)
{
	/* We can't use dm->getLoopDataLayout(dm) here, we want to always access dm->loopData, EditDerivedBMesh would
	 * return loop data from bmesh itself. */
	const float (*lnors)[3] = (flag & DM_FOREACH_USE_NORMAL) ? DM_get_loop_data_layer(dm, CD_NORMAL) : NULL;

	MVert *mv = dm->getVertArray(dm);
	MLoop *ml = dm->getLoopArray(dm);
	MPoly *mp = dm->getPolyArray(dm);
	const int *v_index = dm->getVertDataArray(dm, CD_ORIGINDEX);
	const int *f_index = dm->getPolyDataArray(dm, CD_ORIGINDEX);
	int p_idx, i;

	for (p_idx = 0; p_idx < dm->numPolyData; ++p_idx, ++mp) {
		for (i = 0; i < mp->totloop; ++i, ++ml) {
			const int v_idx = v_index ? v_index[ml->v] : ml->v;
			const int f_idx = f_index ? f_index[p_idx] : p_idx;
			const float *no = lnors ? *lnors++ : NULL;
			if (!ELEM(ORIGINDEX_NONE, v_idx, f_idx)) {
				func(userData, v_idx, f_idx, mv[ml->v].co, no);
			}
		}
	}
}

static void ccgDM_drawVerts(DerivedMesh *dm)
{
	CCGDerivedMesh *ccgdm = (CCGDerivedMesh *) dm;
	CCGSubSurf *ss = ccgdm->ss;
	int edgeSize = ccgSubSurf_getEdgeSize(ss);
	int gridSize = ccgSubSurf_getGridSize(ss);
	CCGVertIterator vi;
	CCGEdgeIterator ei;
	CCGFaceIterator fi;

	glBegin(GL_POINTS);
	for (ccgSubSurf_initVertIterator(ss, &vi); !ccgVertIterator_isStopped(&vi); ccgVertIterator_next(&vi)) {
		CCGVert *v = ccgVertIterator_getCurrent(&vi);
		glVertex3fv(ccgSubSurf_getVertData(ss, v));
	}

	for (ccgSubSurf_initEdgeIterator(ss, &ei); !ccgEdgeIterator_isStopped(&ei); ccgEdgeIterator_next(&ei)) {
		CCGEdge *e = ccgEdgeIterator_getCurrent(&ei);
		int x;

		for (x = 1; x < edgeSize - 1; x++)
			glVertex3fv(ccgSubSurf_getEdgeData(ss, e, x));
	}

	for (ccgSubSurf_initFaceIterator(ss, &fi); !ccgFaceIterator_isStopped(&fi); ccgFaceIterator_next(&fi)) {
		CCGFace *f = ccgFaceIterator_getCurrent(&fi);
		int x, y, S, numVerts = ccgSubSurf_getFaceNumVerts(f);

		glVertex3fv(ccgSubSurf_getFaceCenterData(f));
		for (S = 0; S < numVerts; S++)
			for (x = 1; x < gridSize - 1; x++)
				glVertex3fv(ccgSubSurf_getFaceGridEdgeData(ss, f, S, x));
		for (S = 0; S < numVerts; S++)
			for (y = 1; y < gridSize - 1; y++)
				for (x = 1; x < gridSize - 1; x++)
					glVertex3fv(ccgSubSurf_getFaceGridData(ss, f, S, x, y));
	}
	glEnd();
}

static void ccgdm_pbvh_update(CCGDerivedMesh *ccgdm)
{
	if (ccgdm->pbvh && ccgDM_use_grid_pbvh(ccgdm)) {
		CCGFace **faces;
		int totface;

		BKE_pbvh_get_grid_updates(ccgdm->pbvh, 1, (void ***)&faces, &totface);
		if (totface) {
			ccgSubSurf_updateFromFaces(ccgdm->ss, 0, faces, totface);
			ccgSubSurf_updateNormals(ccgdm->ss, faces, totface);
			MEM_freeN(faces);
		}
	}
}

static void ccgDM_drawEdges(DerivedMesh *dm, bool drawLooseEdges, bool drawAllEdges)
{
	CCGDerivedMesh *ccgdm = (CCGDerivedMesh *) dm;
	CCGSubSurf *ss = ccgdm->ss;
	CCGKey key;
	int i, j, edgeSize = ccgSubSurf_getEdgeSize(ss);
	int totedge = ccgSubSurf_getNumEdges(ss);
	int gridSize = ccgSubSurf_getGridSize(ss);
	int useAging;

#ifdef WITH_OPENSUBDIV
	if (ccgdm->useGpuBackend) {
		/* TODO(sergey): We currently only support all edges drawing. */
		if (ccgSubSurf_prepareGLMesh(ss, true)) {
			ccgSubSurf_drawGLMesh(ss, false, -1, -1);
		}
		return;
	}
#endif

	CCG_key_top_level(&key, ss);
	ccgdm_pbvh_update(ccgdm);

	ccgSubSurf_getUseAgeCounts(ss, &useAging, NULL, NULL, NULL);

	for (j = 0; j < totedge; j++) {
		CCGEdge *e = ccgdm->edgeMap[j].edge;
		CCGElem *edgeData = ccgSubSurf_getEdgeDataArray(ss, e);

		if (!drawLooseEdges && !ccgSubSurf_getEdgeNumFaces(e))
			continue;

		if (!drawAllEdges && ccgdm->edgeFlags && !(ccgdm->edgeFlags[j] & ME_EDGEDRAW))
			continue;

		if (useAging && !(G.f & G_BACKBUFSEL)) {
			int ageCol = 255 - ccgSubSurf_getEdgeAge(ss, e) * 4;
			glColor3ub(0, ageCol > 0 ? ageCol : 0, 0);
		}

		glBegin(GL_LINE_STRIP);
		for (i = 0; i < edgeSize - 1; i++) {
			glVertex3fv(CCG_elem_offset_co(&key, edgeData, i));
			glVertex3fv(CCG_elem_offset_co(&key, edgeData, i + 1));
		}
		glEnd();
	}

	if (useAging && !(G.f & G_BACKBUFSEL)) {
		glColor3ub(0, 0, 0);
	}

	if (ccgdm->drawInteriorEdges) {
		int totface = ccgSubSurf_getNumFaces(ss);

		for (j = 0; j < totface; j++) {
			CCGFace *f = ccgdm->faceMap[j].face;
			int S, x, y, numVerts = ccgSubSurf_getFaceNumVerts(f);

			for (S = 0; S < numVerts; S++) {
				CCGElem *faceGridData = ccgSubSurf_getFaceGridDataArray(ss, f, S);

				glBegin(GL_LINE_STRIP);
				for (x = 0; x < gridSize; x++)
					glVertex3fv(CCG_elem_offset_co(&key, faceGridData, x));
				glEnd();
				for (y = 1; y < gridSize - 1; y++) {
					glBegin(GL_LINE_STRIP);
					for (x = 0; x < gridSize; x++)
						glVertex3fv(CCG_grid_elem_co(&key, faceGridData, x, y));
					glEnd();
				}
				for (x = 1; x < gridSize - 1; x++) {
					glBegin(GL_LINE_STRIP);
					for (y = 0; y < gridSize; y++)
						glVertex3fv(CCG_grid_elem_co(&key, faceGridData, x, y));
					glEnd();
				}
			}
		}
	}
}

static void ccgDM_drawLooseEdges(DerivedMesh *dm)
{
	CCGDerivedMesh *ccgdm = (CCGDerivedMesh *) dm;
	CCGSubSurf *ss = ccgdm->ss;
	CCGKey key;
	int totedge = ccgSubSurf_getNumEdges(ss);
	int i, j, edgeSize = ccgSubSurf_getEdgeSize(ss);

#ifdef WITH_OPENSUBDIV
	if (ccgdm->useGpuBackend) {
		/* TODO(sergey): Needs implementation. */
		return;
	}
#endif

	CCG_key_top_level(&key, ss);

	for (j = 0; j < totedge; j++) {
		CCGEdge *e = ccgdm->edgeMap[j].edge;
		CCGElem *edgeData = ccgSubSurf_getEdgeDataArray(ss, e);

		if (!ccgSubSurf_getEdgeNumFaces(e)) {
			glBegin(GL_LINE_STRIP);
			for (i = 0; i < edgeSize - 1; i++) {
				glVertex3fv(CCG_elem_offset_co(&key, edgeData, i));
				glVertex3fv(CCG_elem_offset_co(&key, edgeData, i + 1));
			}
			glEnd();
		}
	}
}

static void ccgDM_NormalFast(float *a, float *b, float *c, float *d, float no[3])
{
	float a_cX = c[0] - a[0], a_cY = c[1] - a[1], a_cZ = c[2] - a[2];
	float b_dX = d[0] - b[0], b_dY = d[1] - b[1], b_dZ = d[2] - b[2];

	no[0] = b_dY * a_cZ - b_dZ * a_cY;
	no[1] = b_dZ * a_cX - b_dX * a_cZ;
	no[2] = b_dX * a_cY - b_dY * a_cX;
	
	normalize_v3(no);
}


static void ccgDM_glNormalFast(float *a, float *b, float *c, float *d)
{
	float a_cX = c[0] - a[0], a_cY = c[1] - a[1], a_cZ = c[2] - a[2];
	float b_dX = d[0] - b[0], b_dY = d[1] - b[1], b_dZ = d[2] - b[2];
	float no[3];
	
	no[0] = b_dY * a_cZ - b_dZ * a_cY;
	no[1] = b_dZ * a_cX - b_dX * a_cZ;
	no[2] = b_dX * a_cY - b_dY * a_cX;

	/* don't normalize, GL_NORMALIZE is enabled */
	glNormal3fv(no);
}

/* Only used by non-editmesh types */
static void ccgDM_buffer_copy_normal(
        DerivedMesh *dm, short *varray)
{
	CCGDerivedMesh *ccgdm = (CCGDerivedMesh *) dm;
	CCGSubSurf *ss = ccgdm->ss;
	CCGKey key;
	const float (*lnors)[3] = dm->getLoopDataArray(dm, CD_NORMAL);
	int gridSize = ccgSubSurf_getGridSize(ss);
	int gridFaces = gridSize - 1;
	DMFlagMat *faceFlags = ccgdm->faceFlags;
	int i, totface = ccgSubSurf_getNumFaces(ss);
	int shademodel;
	int start = 0;

	CCG_key_top_level(&key, ss);
	ccgdm_pbvh_update(ccgdm);

	for (i = 0; i < totface; i++) {
		CCGFace *f = ccgdm->faceMap[i].face;
		int S, x, y, numVerts = ccgSubSurf_getFaceNumVerts(f);
		int index = GET_INT_FROM_POINTER(ccgSubSurf_getFaceFaceHandle(f));
		const float (*ln)[3] = NULL;

		if (faceFlags) {
			shademodel = (lnors || (faceFlags[index].flag & ME_SMOOTH)) ? GL_SMOOTH : GL_FLAT;
		}
		else {
			shademodel = GL_SMOOTH;
		}

		if (lnors) {
			ln = lnors;
			lnors += gridFaces * gridFaces * numVerts * 4;
		}

		for (S = 0; S < numVerts; S++) {
			CCGElem *faceGridData = ccgSubSurf_getFaceGridDataArray(ss, f, S);

			if (ln) {
				/* Can't use quad strips here... */
				for (y = 0; y < gridFaces; y ++) {
					for (x = 0; x < gridFaces; x ++) {
						normal_float_to_short_v3(&varray[start + 0],  ln[0]);
						normal_float_to_short_v3(&varray[start + 4],  ln[3]);
						normal_float_to_short_v3(&varray[start + 8],  ln[2]);
						normal_float_to_short_v3(&varray[start + 12], ln[1]);

						start += 16;
						ln += 4;
					}
				}
			}
			else if (shademodel == GL_SMOOTH) {
				for (y = 0; y < gridFaces; y ++) {
					for (x = 0; x < gridFaces; x ++) {
						float *a = CCG_grid_elem_no(&key, faceGridData, x, y );
						float *b = CCG_grid_elem_no(&key, faceGridData, x + 1, y);
						float *c = CCG_grid_elem_no(&key, faceGridData, x + 1, y + 1);
						float *d = CCG_grid_elem_no(&key, faceGridData, x, y + 1);

						normal_float_to_short_v3(&varray[start], a);
						normal_float_to_short_v3(&varray[start + 4], b);
						normal_float_to_short_v3(&varray[start + 8], c);
						normal_float_to_short_v3(&varray[start + 12], d);

						start += 16;
					}
				}
			}
			else {
				for (y = 0; y < gridFaces; y ++) {
					for (x = 0; x < gridFaces; x ++) {
						float f_no[3];
						short f_no_s[3];

						float *a = CCG_grid_elem_co(&key, faceGridData, x, y );
						float *b = CCG_grid_elem_co(&key, faceGridData, x + 1, y );
						float *c = CCG_grid_elem_co(&key, faceGridData, x + 1, y + 1);
						float *d = CCG_grid_elem_co(&key, faceGridData, x, y + 1);

						ccgDM_NormalFast(a, b, c, d, f_no);
						normal_float_to_short_v3(f_no_s, f_no);
	
						copy_v3_v3_short(&varray[start], f_no_s);
						copy_v3_v3_short(&varray[start + 4], f_no_s);
						copy_v3_v3_short(&varray[start + 8], f_no_s);
						copy_v3_v3_short(&varray[start + 12], f_no_s);

						start += 16;
					}
				}
			}
		}
	}
}

/* Only used by non-editmesh types */
static void ccgDM_buffer_copy_triangles(
        DerivedMesh *dm, unsigned int *varray,
        const int *mat_orig_to_new)
{
	GPUBufferMaterial *gpumat;
	CCGDerivedMesh *ccgdm = (CCGDerivedMesh *) dm;
	CCGSubSurf *ss = ccgdm->ss;
	CCGKey key;
	int gridSize = ccgSubSurf_getGridSize(ss);
	int gridFaces = gridSize - 1;
	DMFlagMat *faceFlags = ccgdm->faceFlags;
	int i, totface = ccgSubSurf_getNumFaces(ss);
	int matnr = -1, start;
	int totloops = 0;

	CCG_key_top_level(&key, ss);

	for (i = 0; i < totface; i++) {
		CCGFace *f = ccgdm->faceMap[i].face;
		int S, x, y, numVerts = ccgSubSurf_getFaceNumVerts(f);
		int index = GET_INT_FROM_POINTER(ccgSubSurf_getFaceFaceHandle(f));

		if (faceFlags) {
			matnr = faceFlags[index].mat_nr;
		}
		else {
			matnr = 0;
		}

		for (S = 0; S < numVerts; S++) {
			for (y = 0; y < gridFaces; y++) {
				for (x = 0; x < gridFaces; x++) {
					gpumat = dm->drawObject->materials + mat_orig_to_new[matnr];
					start = gpumat->counter;

					varray[start] = totloops + 3;
					varray[start + 1] = totloops + 2;
					varray[start + 2] = totloops + 1;

					varray[start + 3] = totloops + 3;
					varray[start + 4] = totloops + 1;
					varray[start + 5] = totloops;

					gpumat->counter += 6;
					totloops += 4;
				}
			}
		}
	}
}


/* Only used by non-editmesh types */
static void ccgDM_buffer_copy_vertex(
        DerivedMesh *dm, void *varray_p)
{
	float *varray = varray_p;
	CCGDerivedMesh *ccgdm = (CCGDerivedMesh *) dm;
	CCGSubSurf *ss = ccgdm->ss;
	CCGKey key;
	int gridSize = ccgSubSurf_getGridSize(ss);
	int gridFaces = gridSize - 1;
	int i, totface = ccgSubSurf_getNumFaces(ss);
	int start = 0;
	
	CCG_key_top_level(&key, ss);
	ccgdm_pbvh_update(ccgdm);
	
	for (i = 0; i < totface; i++) {
		CCGFace *f = ccgdm->faceMap[i].face;
		int S, x, y, numVerts = ccgSubSurf_getFaceNumVerts(f);
		
		for (S = 0; S < numVerts; S++) {
			CCGElem *faceGridData = ccgSubSurf_getFaceGridDataArray(ss, f, S);
			for (y = 0; y < gridFaces; y++) {
				for (x = 0; x < gridFaces; x++) {
					float *a = CCG_grid_elem_co(&key, faceGridData, x, y);
					float *b = CCG_grid_elem_co(&key, faceGridData, x + 1, y);
					float *c = CCG_grid_elem_co(&key, faceGridData, x + 1, y + 1);
					float *d = CCG_grid_elem_co(&key, faceGridData, x, y + 1);

					copy_v3_v3(&varray[start], a);
					copy_v3_v3(&varray[start + 3], b);
					copy_v3_v3(&varray[start + 6], c);
					copy_v3_v3(&varray[start + 9], d);

					start += 12;
				}
			}
		}
	}
}

/* Only used by non-editmesh types */
static void ccgDM_buffer_copy_color(
        DerivedMesh *dm, unsigned char *varray,
        const void *user_data)
{
	CCGDerivedMesh *ccgdm = (CCGDerivedMesh *) dm;
	CCGSubSurf *ss = ccgdm->ss;
	CCGKey key;
	const char *mloopcol = user_data;
	int gridSize = ccgSubSurf_getGridSize(ss);
	int gridFaces = gridSize - 1;
	int i, totface = ccgSubSurf_getNumFaces(ss);
	int start = 0;
	int iface = 0;

	CCG_key_top_level(&key, ss);


	for (i = 0; i < totface; i++) {
		CCGFace *f = ccgdm->faceMap[i].face;
		int S, x, y, numVerts = ccgSubSurf_getFaceNumVerts(f);

		for (S = 0; S < numVerts; S++) {
			for (y = 0; y < gridFaces; y++) {
				for (x = 0; x < gridFaces; x++) {
					copy_v3_v3_char((char *)&varray[start + 0], &mloopcol[iface * 16 + 0]);
					copy_v3_v3_char((char *)&varray[start + 3], &mloopcol[iface * 16 + 12]);
					copy_v3_v3_char((char *)&varray[start + 6], &mloopcol[iface * 16 + 8]);
					copy_v3_v3_char((char *)&varray[start + 9], &mloopcol[iface * 16 + 4]);

					start += 12;
					iface++;
				}
			}
		}
	}
}

static void ccgDM_buffer_copy_uv(
        DerivedMesh *dm, void *varray_p)
{
	float *varray = varray_p;
	CCGDerivedMesh *ccgdm = (CCGDerivedMesh *) dm;
	CCGSubSurf *ss = ccgdm->ss;
	CCGKey key;
	MLoopUV *mloopuv = DM_get_loop_data_layer(dm, CD_MLOOPUV);
	int gridSize = ccgSubSurf_getGridSize(ss);
	int gridFaces = gridSize - 1;
	int i, totface = ccgSubSurf_getNumFaces(ss);
	int start = 0;

	CCG_key_top_level(&key, ss);

	for (i = 0; i < totface; i++) {
		CCGFace *f = ccgdm->faceMap[i].face;
		int S, x, y, numVerts = ccgSubSurf_getFaceNumVerts(f);

		for (S = 0; S < numVerts; S++) {
			for (y = 0; y < gridFaces; y++) {
				for (x = 0; x < gridFaces; x++) {
					copy_v2_v2(&varray[start + 0], mloopuv[0].uv);
					copy_v2_v2(&varray[start + 2], mloopuv[3].uv);
					copy_v2_v2(&varray[start + 4], mloopuv[2].uv);
					copy_v2_v2(&varray[start + 6], mloopuv[1].uv);

					mloopuv += 4;
					start += 8;
				}
			}
		}
	}
}

static void ccgDM_buffer_copy_uv_texpaint(
        DerivedMesh *dm, float *varray)
{
	CCGDerivedMesh *ccgdm = (CCGDerivedMesh *) dm;
	CCGSubSurf *ss = ccgdm->ss;
	CCGKey key;
	int gridSize = ccgSubSurf_getGridSize(ss);
	int gridFaces = gridSize - 1;
	int i, totface = ccgSubSurf_getNumFaces(ss);
	int start = 0;
	DMFlagMat *faceFlags = ccgdm->faceFlags;
	int totmaterial = dm->totmat;
	MLoopUV **mloopuv_base;
	MLoopUV  *stencil_base;
	int stencil;

	CCG_key_top_level(&key, ss);

	/* should have been checked for before, reassert */
	BLI_assert(DM_get_loop_data_layer(dm, CD_MLOOPUV));
	mloopuv_base = MEM_mallocN(totmaterial * sizeof(*mloopuv_base), "texslots");

	for (i = 0; i < totmaterial; i++) {
		mloopuv_base[i] = DM_paint_uvlayer_active_get(dm, i);
	}

	stencil = CustomData_get_stencil_layer(&dm->loopData, CD_MLOOPUV);
	stencil_base = CustomData_get_layer_n(&dm->loopData, CD_MLOOPUV, stencil);

	start = 0;

	for (i = 0; i < totface; i++) {
		CCGFace *f = ccgdm->faceMap[i].face;
		int S, x, y, numVerts = ccgSubSurf_getFaceNumVerts(f);
		int index = GET_INT_FROM_POINTER(ccgSubSurf_getFaceFaceHandle(f));
		int matnr;

		if (faceFlags) {
			matnr = faceFlags[index].mat_nr;
		}
		else {
			matnr = 0;
		}

		for (S = 0; S < numVerts; S++) {
			for (y = 0; y < gridFaces; y++) {
				for (x = 0; x < gridFaces; x++) {
					/* divide by 4, gives us current loop-index */
					unsigned int i_ml = start / 4;
					copy_v2_v2(&varray[start + 0],  mloopuv_base[matnr][i_ml + 0].uv);
					copy_v2_v2(&varray[start + 2],         stencil_base[i_ml + 0].uv);
					copy_v2_v2(&varray[start + 4],  mloopuv_base[matnr][i_ml + 3].uv);
					copy_v2_v2(&varray[start + 6],         stencil_base[i_ml + 3].uv);
					copy_v2_v2(&varray[start + 8],  mloopuv_base[matnr][i_ml + 2].uv);
					copy_v2_v2(&varray[start + 10],        stencil_base[i_ml + 2].uv);
					copy_v2_v2(&varray[start + 12], mloopuv_base[matnr][i_ml + 1].uv);
					copy_v2_v2(&varray[start + 14],        stencil_base[i_ml + 1].uv);
					start += 16;
				}
			}
		}
	}

	MEM_freeN(mloopuv_base);
}

static void ccgDM_buffer_copy_uvedge(
        DerivedMesh *dm, float *varray)
{
	int i, totpoly;
	int start;
	const MLoopUV *mloopuv;
#ifndef USE_LOOP_LAYOUT_FAST
	const MPoly *mpoly = dm->getPolyArray(dm);
#endif

	if ((mloopuv = DM_get_loop_data_layer(dm, CD_MLOOPUV)) == NULL) {
		return;
	}

	totpoly = dm->getNumPolys(dm);
	start = 0;

#ifndef USE_LOOP_LAYOUT_FAST
	for (i = 0; i < totpoly; i++, mpoly++) {
		for (j = 0; j < mpoly->totloop; j++) {
			copy_v2_v2(&varray[start], mloopuv[mpoly->loopstart + j].uv);
			copy_v2_v2(&varray[start + 2], mloopuv[mpoly->loopstart + (j + 1) % mpoly->totloop].uv);
			start += 4;
		}
	}
#else
	for (i = 0; i < totpoly; i++) {
		copy_v2_v2(&varray[start +  0], mloopuv[(i * 4) + 0].uv);
		copy_v2_v2(&varray[start +  2], mloopuv[(i * 4) + 1].uv);

		copy_v2_v2(&varray[start +  4], mloopuv[(i * 4) + 1].uv);
		copy_v2_v2(&varray[start +  6], mloopuv[(i * 4) + 2].uv);

		copy_v2_v2(&varray[start +  8], mloopuv[(i * 4) + 2].uv);
		copy_v2_v2(&varray[start + 10], mloopuv[(i * 4) + 3].uv);

		copy_v2_v2(&varray[start + 12], mloopuv[(i * 4) + 3].uv);
		copy_v2_v2(&varray[start + 14], mloopuv[(i * 4) + 0].uv);

		start += 16;
	}
#endif
}

static void ccgDM_copy_gpu_data(
        DerivedMesh *dm, int type, void *varray_p,
        const int *mat_orig_to_new, const void *user_data)
{
	/* 'varray_p' cast is redundant but include for self-documentation */
	switch (type) {
		case GPU_BUFFER_VERTEX:
			ccgDM_buffer_copy_vertex(dm, (float *)varray_p);
			break;
		case GPU_BUFFER_NORMAL:
			ccgDM_buffer_copy_normal(dm, (short *)varray_p);
			break;
		case GPU_BUFFER_UV:
			ccgDM_buffer_copy_uv(dm, (float *)varray_p);
			break;
		case GPU_BUFFER_UV_TEXPAINT:
			ccgDM_buffer_copy_uv_texpaint(dm, (float *)varray_p);
			break;
		case GPU_BUFFER_COLOR:
			ccgDM_buffer_copy_color(dm, (unsigned char *)varray_p, user_data);
			break;
		case GPU_BUFFER_UVEDGE:
			ccgDM_buffer_copy_uvedge(dm, (float *)varray_p);
			break;
		case GPU_BUFFER_TRIANGLES:
			ccgDM_buffer_copy_triangles(dm, (unsigned int *)varray_p, mat_orig_to_new);
			break;
		default:
			break;
	}
}

typedef struct {
	int elements;
	int loops;
	int polys;
} GPUMaterialInfo;

static GPUDrawObject *ccgDM_GPUObjectNew(DerivedMesh *dm)
{
	GPUBufferMaterial *mat;
	int *mat_orig_to_new;
	CCGDerivedMesh *ccgdm = (CCGDerivedMesh *) dm;
	CCGSubSurf *ss = ccgdm->ss;
	GPUDrawObject *gdo;
	DMFlagMat *faceFlags = ccgdm->faceFlags;
	int gridSize = ccgSubSurf_getGridSize(ss);
	int gridFaces = gridSize - 1;
	int totmat = (faceFlags) ? dm->totmat : 1;
	GPUMaterialInfo *matinfo;
	int i, curmat, curelement, totface;

	/* object contains at least one material (default included) so zero means uninitialized dm */
	BLI_assert(totmat != 0);

	totface = ccgSubSurf_getNumFaces(ss);

	matinfo = MEM_callocN(sizeof(*matinfo) * totmat, "GPU_drawobject_new.mat_orig_to_new");
	
	if (faceFlags) {
		for (i = 0; i < totface; i++) {
			CCGFace *f = ccgdm->faceMap[i].face;
			int numVerts = ccgSubSurf_getFaceNumVerts(f);
			int index = GET_INT_FROM_POINTER(ccgSubSurf_getFaceFaceHandle(f));
			int new_matnr = faceFlags[index].mat_nr;
			matinfo[new_matnr].elements += numVerts * gridFaces * gridFaces * 6;
			matinfo[new_matnr].loops += numVerts * gridFaces * gridFaces * 4;
			matinfo[new_matnr].polys++;
		}
	}
	else {
		for (i = 0; i < totface; i++) {
			matinfo[0].elements += gridFaces * gridFaces * 6;
			matinfo[0].loops += gridFaces * gridFaces * 4;
			matinfo[0].polys++;
		}
	}
	
	/* create the GPUDrawObject */
	gdo = MEM_callocN(sizeof(GPUDrawObject), "GPUDrawObject");
	gdo->totvert = ccgSubSurf_getNumFinalFaces(ss) * 6;
	gdo->totedge = ccgSubSurf_getNumFinalEdges(ss) * 2;

	/* count the number of materials used by this DerivedMesh */
	for (i = 0; i < totmat; i++) {
		if (matinfo[i].elements > 0)
			gdo->totmaterial++;
	}

	/* allocate an array of materials used by this DerivedMesh */
	gdo->materials = MEM_mallocN(sizeof(GPUBufferMaterial) * gdo->totmaterial,
	                             "GPUDrawObject.materials");

	/* initialize the materials array */
	for (i = 0, curmat = 0, curelement = 0; i < totmat; i++) {
		if (matinfo[i].elements > 0) {
			gdo->materials[curmat].start = curelement;
			gdo->materials[curmat].totelements = matinfo[i].elements;
			gdo->materials[curmat].totloops = matinfo[i].loops;
			gdo->materials[curmat].mat_nr = i;
			gdo->materials[curmat].totpolys = matinfo[i].polys;
			gdo->materials[curmat].polys = MEM_mallocN(sizeof(int) * matinfo[i].polys, "GPUBufferMaterial.polys");

			curelement += matinfo[i].elements;
			curmat++;
		}
	}

	/* store total number of points used for triangles */
	gdo->tot_triangle_point = curelement;

	mat_orig_to_new = MEM_callocN(sizeof(*mat_orig_to_new) * totmat,
	                                             "GPUDrawObject.mat_orig_to_new");

	/* build a map from the original material indices to the new
	 * GPUBufferMaterial indices */
	for (i = 0; i < gdo->totmaterial; i++) {
		mat_orig_to_new[gdo->materials[i].mat_nr] = i;
		gdo->materials[i].counter = 0;
	}

	if (faceFlags) {
		for (i = 0; i < totface; i++) {
			CCGFace *f = ccgdm->faceMap[i].face;
			int index = GET_INT_FROM_POINTER(ccgSubSurf_getFaceFaceHandle(f));
			int new_matnr = faceFlags[index].mat_nr;

			mat = &gdo->materials[mat_orig_to_new[new_matnr]];
			mat->polys[mat->counter++] = i;
		}
	}
	else {
		mat = &gdo->materials[0];
		for (i = 0; i < totface; i++)
			mat->polys[mat->counter++] = i;
	}


	MEM_freeN(mat_orig_to_new);
	MEM_freeN(matinfo);

	return gdo;
}

/* Only used by non-editmesh types */
static void ccgDM_drawFacesSolid(DerivedMesh *dm, float (*partial_redraw_planes)[4], bool fast, DMSetMaterial setMaterial)
{
	int a;
	CCGDerivedMesh *ccgdm = (CCGDerivedMesh *) dm;

	ccgdm_pbvh_update(ccgdm);

	if (ccgdm->pbvh && ccgdm->multires.mmd) {
		if (BKE_pbvh_has_faces(ccgdm->pbvh)) {
			BKE_pbvh_draw(ccgdm->pbvh, partial_redraw_planes, NULL,
			              setMaterial, false, fast);
			glShadeModel(GL_FLAT);
		}

		return;
	}

#ifdef WITH_OPENSUBDIV
	if (ccgdm->useGpuBackend) {
		CCGSubSurf *ss = ccgdm->ss;
		DMFlagMat *faceFlags = ccgdm->faceFlags;
		int new_matnr;
		bool draw_smooth;
		if (UNLIKELY(ccgSubSurf_prepareGLMesh(ss, setMaterial != NULL) == false)) {
			return;
		}
		/* TODO(sergey): Single matierial currently. */
		if (faceFlags) {
			draw_smooth = (faceFlags[0].flag & ME_SMOOTH);
			new_matnr = (faceFlags[0].mat_nr + 1);
		}
		else {
			draw_smooth = true;
			new_matnr = 1;
		}
		if (setMaterial) {
			setMaterial(new_matnr, NULL);
		}
		glShadeModel(draw_smooth ? GL_SMOOTH : GL_FLAT);
		ccgSubSurf_drawGLMesh(ss, true, -1, -1);
		return;
	}
#endif

	GPU_vertex_setup(dm);
	GPU_normal_setup(dm);
	GPU_triangle_setup(dm);
	glShadeModel(GL_SMOOTH);
	for (a = 0; a < dm->drawObject->totmaterial; a++) {
		if (!setMaterial || setMaterial(dm->drawObject->materials[a].mat_nr + 1, NULL)) {
			GPU_buffer_draw_elements(dm->drawObject->triangles, GL_TRIANGLES, dm->drawObject->materials[a].start,
			                         dm->drawObject->materials[a].totelements);
		}
	}
	GPU_buffers_unbind();
}

/* Only used by non-editmesh types */
static void ccgDM_drawMappedFacesGLSL(DerivedMesh *dm,
                                      DMSetMaterial setMaterial,
                                      DMSetDrawOptions setDrawOptions,
                                      void *userData)
{
	CCGDerivedMesh *ccgdm = (CCGDerivedMesh *) dm;
	CCGSubSurf *ss = ccgdm->ss;
	CCGKey key;
	GPUVertexAttribs gattribs;
	DMVertexAttribs attribs = {{{NULL}}};
	/* MTFace *tf = dm->getTessFaceDataArray(dm, CD_MTFACE); */ /* UNUSED */
	int gridSize = ccgSubSurf_getGridSize(ss);
	int gridFaces = gridSize - 1;
	int edgeSize = ccgSubSurf_getEdgeSize(ss);
	DMFlagMat *faceFlags = ccgdm->faceFlags;
	short (*lnors)[4][3] = dm->getTessFaceDataArray(dm, CD_TESSLOOPNORMAL);
	int a, i, do_draw, numVerts, matnr, new_matnr, totface;

#ifdef WITH_OPENSUBDIV
	if (ccgdm->useGpuBackend) {
		int new_matnr;
		bool draw_smooth;
		GPU_draw_update_fvar_offset(dm);
		if (UNLIKELY(ccgSubSurf_prepareGLMesh(ss, false) == false)) {
			return;
		}
		/* TODO(sergey): Single matierial currently. */
		if (faceFlags) {
			draw_smooth = (faceFlags[0].flag & ME_SMOOTH);
			new_matnr = (faceFlags[0].mat_nr + 1);
		}
		else {
			draw_smooth = true;
			new_matnr = 1;
		}
		glShadeModel(draw_smooth ? GL_SMOOTH : GL_FLAT);
		setMaterial(new_matnr, &gattribs);
		ccgSubSurf_drawGLMesh(ss, true, -1, -1);
		return;
	}
#endif

	CCG_key_top_level(&key, ss);
	ccgdm_pbvh_update(ccgdm);

	do_draw = 0;
	matnr = -1;

#define PASSATTRIB(dx, dy, vert) {                                            \
	if (attribs.totorco)                                                      \
		index = getFaceIndex(ss, f, S, x + dx, y + dy, edgeSize, gridSize);   \
	else                                                                      \
		index = 0;                                                            \
	DM_draw_attrib_vertex(&attribs, a, index, vert, ((a) * 4) + vert);          \
} (void)0

	totface = ccgSubSurf_getNumFaces(ss);
	for (a = 0, i = 0; i < totface; i++) {
		CCGFace *f = ccgdm->faceMap[i].face;
		short (*ln)[4][3] = NULL;
		int S, x, y, drawSmooth;
		int index = GET_INT_FROM_POINTER(ccgSubSurf_getFaceFaceHandle(f));
		int origIndex = ccgDM_getFaceMapIndex(ss, f);
		
		numVerts = ccgSubSurf_getFaceNumVerts(f);

		if (faceFlags) {
			drawSmooth = (lnors || (faceFlags[index].flag & ME_SMOOTH));
			new_matnr = faceFlags[index].mat_nr + 1;
		}
		else {
			drawSmooth = 1;
			new_matnr = 1;
		}

		if (lnors) {
			ln = lnors;
			lnors += gridFaces * gridFaces * numVerts;
		}

		if (new_matnr != matnr) {
			do_draw = setMaterial(matnr = new_matnr, &gattribs);
			if (do_draw)
				DM_vertex_attributes_from_gpu(dm, &gattribs, &attribs);
		}

		if (!do_draw || (setDrawOptions && (origIndex != ORIGINDEX_NONE) &&
		                (setDrawOptions(userData, origIndex) == DM_DRAW_OPTION_SKIP)))
		{
			a += gridFaces * gridFaces * numVerts;
			continue;
		}

		glShadeModel(drawSmooth ? GL_SMOOTH : GL_FLAT);
		for (S = 0; S < numVerts; S++) {
			CCGElem *faceGridData = ccgSubSurf_getFaceGridDataArray(ss, f, S);
			CCGElem *vda, *vdb;

			if (ln) {
				glBegin(GL_QUADS);
				for (y = 0; y < gridFaces; y++) {
					for (x = 0; x < gridFaces; x++) {
						float *aco = CCG_grid_elem_co(&key, faceGridData, x, y);
						float *bco = CCG_grid_elem_co(&key, faceGridData, x + 1, y);
						float *cco = CCG_grid_elem_co(&key, faceGridData, x + 1, y + 1);
						float *dco = CCG_grid_elem_co(&key, faceGridData, x, y + 1);

						PASSATTRIB(0, 1, 1);
						glNormal3sv(ln[0][1]);
						glVertex3fv(dco);
						PASSATTRIB(1, 1, 2);
						glNormal3sv(ln[0][2]);
						glVertex3fv(cco);
						PASSATTRIB(1, 0, 3);
						glNormal3sv(ln[0][3]);
						glVertex3fv(bco);
						PASSATTRIB(0, 0, 0);
						glNormal3sv(ln[0][0]);
						glVertex3fv(aco);

						ln++;
						a++;
					}
				}
				glEnd();
			}
			else if (drawSmooth) {
				for (y = 0; y < gridFaces; y++) {
					glBegin(GL_QUAD_STRIP);
					for (x = 0; x < gridFaces; x++) {
						vda = CCG_grid_elem(&key, faceGridData, x, y + 0);
						vdb = CCG_grid_elem(&key, faceGridData, x, y + 1);
						
						PASSATTRIB(0, 0, 0);
						glNormal3fv(CCG_elem_no(&key, vda));
						glVertex3fv(CCG_elem_co(&key, vda));

						PASSATTRIB(0, 1, 1);
						glNormal3fv(CCG_elem_no(&key, vdb));
						glVertex3fv(CCG_elem_co(&key, vdb));

						if (x != gridFaces - 1)
							a++;
					}

					vda = CCG_grid_elem(&key, faceGridData, x, y + 0);
					vdb = CCG_grid_elem(&key, faceGridData, x, y + 1);

					PASSATTRIB(0, 0, 3);
					glNormal3fv(CCG_elem_no(&key, vda));
					glVertex3fv(CCG_elem_co(&key, vda));

					PASSATTRIB(0, 1, 2);
					glNormal3fv(CCG_elem_no(&key, vdb));
					glVertex3fv(CCG_elem_co(&key, vdb));

					glEnd();

					a++;
				}
			}
			else {
				glBegin(GL_QUADS);
				for (y = 0; y < gridFaces; y++) {
					for (x = 0; x < gridFaces; x++) {
						float *aco = CCG_grid_elem_co(&key, faceGridData, x, y);
						float *bco = CCG_grid_elem_co(&key, faceGridData, x + 1, y);
						float *cco = CCG_grid_elem_co(&key, faceGridData, x + 1, y + 1);
						float *dco = CCG_grid_elem_co(&key, faceGridData, x, y + 1);

						ccgDM_glNormalFast(aco, bco, cco, dco);

						PASSATTRIB(0, 1, 1);
						glVertex3fv(dco);
						PASSATTRIB(1, 1, 2);
						glVertex3fv(cco);
						PASSATTRIB(1, 0, 3);
						glVertex3fv(bco);
						PASSATTRIB(0, 0, 0);
						glVertex3fv(aco);
						
						a++;
					}
				}
				glEnd();
			}
		}
	}

#undef PASSATTRIB
}

static void ccgDM_drawFacesGLSL(DerivedMesh *dm, DMSetMaterial setMaterial)
{
	dm->drawMappedFacesGLSL(dm, setMaterial, NULL, NULL);
}

/* Only used by non-editmesh types */
static void ccgDM_drawMappedFacesMat(DerivedMesh *dm,
                                     void (*setMaterial)(void *userData, int matnr, void *attribs),
                                     bool (*setFace)(void *userData, int index), void *userData)
{
	CCGDerivedMesh *ccgdm = (CCGDerivedMesh *) dm;
	CCGSubSurf *ss = ccgdm->ss;
	CCGKey key;
	GPUVertexAttribs gattribs;
	DMVertexAttribs attribs = {{{NULL}}};
	int gridSize = ccgSubSurf_getGridSize(ss);
	int gridFaces = gridSize - 1;
	int edgeSize = ccgSubSurf_getEdgeSize(ss);
	DMFlagMat *faceFlags = ccgdm->faceFlags;
	short (*lnors)[4][3] = dm->getTessFaceDataArray(dm, CD_TESSLOOPNORMAL);
	int a, i, numVerts, matnr, new_matnr, totface;

#ifdef WITH_OPENSUBDIV
	if (ccgdm->useGpuBackend) {
		BLI_assert(!"Not currently supported");
		return;
	}
#endif

	CCG_key_top_level(&key, ss);
	ccgdm_pbvh_update(ccgdm);

	matnr = -1;

#define PASSATTRIB(dx, dy, vert) {                                            \
	if (attribs.totorco)                                                      \
		index = getFaceIndex(ss, f, S, x + dx, y + dy, edgeSize, gridSize);   \
	else                                                                      \
		index = 0;                                                            \
	DM_draw_attrib_vertex(&attribs, a, index, vert, ((a) * 4) + vert);          \
} (void)0

	totface = ccgSubSurf_getNumFaces(ss);
	for (a = 0, i = 0; i < totface; i++) {
		CCGFace *f = ccgdm->faceMap[i].face;
		short (*ln)[4][3] = NULL;
		int S, x, y, drawSmooth;
		int index = GET_INT_FROM_POINTER(ccgSubSurf_getFaceFaceHandle(f));
		int origIndex = ccgDM_getFaceMapIndex(ss, f);
		
		numVerts = ccgSubSurf_getFaceNumVerts(f);

		/* get flags */
		if (faceFlags) {
			drawSmooth = (lnors || (faceFlags[index].flag & ME_SMOOTH));
			new_matnr = faceFlags[index].mat_nr + 1;
		}
		else {
			drawSmooth = 1;
			new_matnr = 1;
		}

		if (lnors) {
			ln = lnors;
			lnors += gridFaces * gridFaces * numVerts;
		}

		/* material */
		if (new_matnr != matnr) {
			setMaterial(userData, matnr = new_matnr, &gattribs);
			DM_vertex_attributes_from_gpu(dm, &gattribs, &attribs);
		}

		/* face hiding */
		if ((setFace && (origIndex != ORIGINDEX_NONE) && !setFace(userData, origIndex))) {
			a += gridFaces * gridFaces * numVerts;
			continue;
		}

		/* draw face*/
		glShadeModel(drawSmooth ? GL_SMOOTH : GL_FLAT);
		for (S = 0; S < numVerts; S++) {
			CCGElem *faceGridData = ccgSubSurf_getFaceGridDataArray(ss, f, S);
			CCGElem *vda, *vdb;

			if (ln) {
				glBegin(GL_QUADS);
				for (y = 0; y < gridFaces; y++) {
					for (x = 0; x < gridFaces; x++) {
						float *aco = CCG_grid_elem_co(&key, faceGridData, x, y + 0);
						float *bco = CCG_grid_elem_co(&key, faceGridData, x + 1, y + 0);
						float *cco = CCG_grid_elem_co(&key, faceGridData, x + 1, y + 1);
						float *dco = CCG_grid_elem_co(&key, faceGridData, x, y + 1);

						PASSATTRIB(0, 1, 1);
						glNormal3sv(ln[0][1]);
						glVertex3fv(dco);
						PASSATTRIB(1, 1, 2);
						glNormal3sv(ln[0][2]);
						glVertex3fv(cco);
						PASSATTRIB(1, 0, 3);
						glNormal3sv(ln[0][3]);
						glVertex3fv(bco);
						PASSATTRIB(0, 0, 0);
						glNormal3sv(ln[0][0]);
						glVertex3fv(aco);

						ln++;
						a++;
					}
				}
				glEnd();
			}
			else if (drawSmooth) {
				for (y = 0; y < gridFaces; y++) {
					glBegin(GL_QUAD_STRIP);
					for (x = 0; x < gridFaces; x++) {
						vda = CCG_grid_elem(&key, faceGridData, x, y);
						vdb = CCG_grid_elem(&key, faceGridData, x, y + 1);
						
						PASSATTRIB(0, 0, 0);
						glNormal3fv(CCG_elem_no(&key, vda));
						glVertex3fv(CCG_elem_co(&key, vda));

						PASSATTRIB(0, 1, 1);
						glNormal3fv(CCG_elem_no(&key, vdb));
						glVertex3fv(CCG_elem_co(&key, vdb));

						if (x != gridFaces - 1)
							a++;
					}

					vda = CCG_grid_elem(&key, faceGridData, x, y + 0);
					vdb = CCG_grid_elem(&key, faceGridData, x, y + 1);

					PASSATTRIB(0, 0, 3);
					glNormal3fv(CCG_elem_no(&key, vda));
					glVertex3fv(CCG_elem_co(&key, vda));

					PASSATTRIB(0, 1, 2);
					glNormal3fv(CCG_elem_no(&key, vdb));
					glVertex3fv(CCG_elem_co(&key, vdb));

					glEnd();

					a++;
				}
			}
			else {
				glBegin(GL_QUADS);
				for (y = 0; y < gridFaces; y++) {
					for (x = 0; x < gridFaces; x++) {
						float *aco = CCG_grid_elem_co(&key, faceGridData, x, y + 0);
						float *bco = CCG_grid_elem_co(&key, faceGridData, x + 1, y + 0);
						float *cco = CCG_grid_elem_co(&key, faceGridData, x + 1, y + 1);
						float *dco = CCG_grid_elem_co(&key, faceGridData, x, y + 1);

						ccgDM_glNormalFast(aco, bco, cco, dco);

						PASSATTRIB(0, 1, 1);
						glVertex3fv(dco);
						PASSATTRIB(1, 1, 2);
						glVertex3fv(cco);
						PASSATTRIB(1, 0, 3);
						glVertex3fv(bco);
						PASSATTRIB(0, 0, 0);
						glVertex3fv(aco);
						
						a++;
					}
				}
				glEnd();
			}
		}
	}

#undef PASSATTRIB
}

static void ccgDM_drawFacesTex_common(DerivedMesh *dm,
                                      DMSetDrawOptionsTex drawParams,
                                      DMSetDrawOptionsMappedTex drawParamsMapped,
                                      DMCompareDrawOptions compareDrawOptions,
                                      void *userData, DMDrawFlag flag)
{
	CCGDerivedMesh *ccgdm = (CCGDerivedMesh *) dm;
	CCGSubSurf *ss = ccgdm->ss;
	CCGKey key;
	int colType;
	const  MLoopCol *mloopcol;
	MTexPoly *mtexpoly = DM_get_poly_data_layer(dm, CD_MTEXPOLY);
	DMFlagMat *faceFlags = ccgdm->faceFlags;
	DMDrawOption draw_option;
	int i, totpoly;
	bool flush;
	bool use_tface = (flag & DM_DRAW_USE_ACTIVE_UV) != 0;
	unsigned int next_actualFace;
	unsigned int gridFaces = ccgSubSurf_getGridSize(ss) - 1;
	int mat_index;
	int tot_element, start_element, tot_drawn;

#ifdef WITH_OPENSUBDIV
	if (ccgdm->useGpuBackend) {
		if (ccgSubSurf_prepareGLMesh(ss, true) == false) {
			return;
		}
		ccgSubSurf_drawGLMesh(ss, true, -1, -1);
		return;
	}
#endif

	CCG_key_top_level(&key, ss);
	ccgdm_pbvh_update(ccgdm);

	colType = CD_TEXTURE_MLOOPCOL;
	mloopcol = dm->getLoopDataArray(dm, colType);
	if (!mloopcol) {
		colType = CD_PREVIEW_MCOL;
		mloopcol = dm->getLoopDataArray(dm, colType);
	}
	if (!mloopcol) {
		colType = CD_MLOOPCOL;
		mloopcol = dm->getLoopDataArray(dm, colType);
	}

	GPU_vertex_setup(dm);
	GPU_normal_setup(dm);
	GPU_triangle_setup(dm);
	if (flag & DM_DRAW_USE_TEXPAINT_UV)
		GPU_texpaint_uv_setup(dm);
	else
		GPU_uv_setup(dm);
	if (mloopcol) {
		GPU_color_setup(dm, colType);
	}

	next_actualFace = 0;

	glShadeModel(GL_SMOOTH);
	/* lastFlag = 0; */ /* UNUSED */
	for (mat_index = 0; mat_index < dm->drawObject->totmaterial; mat_index++) {
		GPUBufferMaterial *bufmat = dm->drawObject->materials + mat_index;
		next_actualFace = bufmat->polys[0];
		totpoly = bufmat->totpolys;

		tot_element = 0;
		tot_drawn = 0;
		start_element = 0;

		for (i = 0; i < totpoly; i++) {
			int polyindex = bufmat->polys[i];
			CCGFace *f = ccgdm->faceMap[polyindex].face;
			int numVerts = ccgSubSurf_getFaceNumVerts(f);
			int index = ccgDM_getFaceMapIndex(ss, f);
			int origIndex = GET_INT_FROM_POINTER(ccgSubSurf_getFaceFaceHandle(f));
			int mat_nr;
			int facequads = numVerts * gridFaces * gridFaces;
			int actualFace = ccgdm->faceMap[polyindex].startFace;

			if (i != totpoly - 1) {
				polyindex = bufmat->polys[i + 1];
				next_actualFace = ccgdm->faceMap[polyindex].startFace;
			}

			if (faceFlags) {
				mat_nr = faceFlags[origIndex].mat_nr;
			}
			else {
				mat_nr = 0;
			}

			if (drawParams) {
				MTexPoly *tp = (use_tface && mtexpoly) ? &mtexpoly[actualFace] : NULL;
				draw_option = drawParams(tp, (mloopcol != NULL), mat_nr);
			}
			else if (index != ORIGINDEX_NONE)
				draw_option = (drawParamsMapped) ? drawParamsMapped(userData, index, mat_nr) : DM_DRAW_OPTION_NORMAL;
			else
				draw_option = DM_DRAW_OPTION_NORMAL;

			/* flush buffer if current triangle isn't drawable or it's last triangle */
			flush = (draw_option == DM_DRAW_OPTION_SKIP) || (i == totpoly - 1);

			if (!flush && compareDrawOptions) {
				/* also compare draw options and flush buffer if they're different
					 * need for face selection highlight in edit mode */
				flush |= compareDrawOptions(userData, actualFace, next_actualFace) == 0;
			}

			tot_element += facequads * 6;

			if (flush) {
				if (draw_option != DM_DRAW_OPTION_SKIP)
					tot_drawn += facequads * 6;

				if (tot_drawn) {
					if (mloopcol && draw_option != DM_DRAW_OPTION_NO_MCOL)
						GPU_color_switch(1);
					else
						GPU_color_switch(0);

					GPU_buffer_draw_elements(dm->drawObject->triangles, GL_TRIANGLES, bufmat->start + start_element, tot_drawn);
					tot_drawn = 0;
				}

				start_element = tot_element;
			}
			else {
				tot_drawn += facequads * 6;
			}
		}
	}


	GPU_buffers_unbind();
}

static void ccgDM_drawFacesTex(DerivedMesh *dm,
                               DMSetDrawOptionsTex setDrawOptions,
                               DMCompareDrawOptions compareDrawOptions,
                               void *userData, DMDrawFlag flag)
{
	ccgDM_drawFacesTex_common(dm, setDrawOptions, NULL, compareDrawOptions, userData, flag);
}

static void ccgDM_drawMappedFacesTex(DerivedMesh *dm,
                                     DMSetDrawOptionsMappedTex setDrawOptions,
                                     DMCompareDrawOptions compareDrawOptions,
                                     void *userData, DMDrawFlag flag)
{
	ccgDM_drawFacesTex_common(dm, NULL, setDrawOptions, compareDrawOptions, userData, flag);
}

/* same as cdDM_drawUVEdges */
static void ccgDM_drawUVEdges(DerivedMesh *dm)
{
	MPoly *mpoly = dm->getPolyArray(dm);
	int totpoly = dm->getNumPolys(dm);
	int prevstart = 0;
	bool prevdraw = true;
	int curpos = 0;
	int i;

	GPU_uvedge_setup(dm);
	for (i = 0; i < totpoly; i++, mpoly++) {
		const bool draw = (mpoly->flag & ME_HIDE) == 0;

		if (prevdraw != draw) {
			if (prevdraw && (curpos != prevstart)) {
				glDrawArrays(GL_LINES, prevstart, curpos - prevstart);
			}
			prevstart = curpos;
		}

		curpos += 2 * mpoly->totloop;
		prevdraw = draw;
	}
	if (prevdraw && (curpos != prevstart)) {
		glDrawArrays(GL_LINES, prevstart, curpos - prevstart);
	}
	GPU_buffers_unbind();
}

static void ccgDM_drawMappedFaces(DerivedMesh *dm,
                                  DMSetDrawOptions setDrawOptions,
                                  DMSetMaterial setMaterial,
                                  DMCompareDrawOptions compareDrawOptions,
                                  void *userData, DMDrawFlag flag)
{
	CCGDerivedMesh *ccgdm = (CCGDerivedMesh *) dm;
	CCGSubSurf *ss = ccgdm->ss;
	CCGKey key;
	MLoopCol *mloopcol = NULL;
	short (*lnors)[4][3] = dm->getTessFaceDataArray(dm, CD_TESSLOOPNORMAL);
	int i, gridSize = ccgSubSurf_getGridSize(ss);
	DMFlagMat *faceFlags = ccgdm->faceFlags;
	int useColors = flag & DM_DRAW_USE_COLORS;
	int gridFaces = gridSize - 1, totface;
	int prev_mat_nr = -1;

#ifdef WITH_OPENSUBDIV
	if (ccgdm->useGpuBackend) {
		/* TODO(sergey): This is for cases when vertex colors or weights
		 * are visualising. Currently we don't have CD layers for this data
		 * and here we only make it so there's no garbage displayed.
		 *
		 * In the future we'll either need to have CD for this data or pass
		 * this data as face-varying or vertex-varying data in OSD mesh.
		 */
		if (setDrawOptions == NULL) {
			glColor3f(0.8f, 0.8f, 0.8f);
		}
		if (UNLIKELY(ccgSubSurf_prepareGLMesh(ss, true) == false)) {
			return;
		}
		ccgSubSurf_drawGLMesh(ss, true, -1, -1);
		return;
	}
#endif

	CCG_key_top_level(&key, ss);

	/* currently unused -- each original face is handled separately */
	(void)compareDrawOptions;

	if (useColors) {
		mloopcol = dm->getLoopDataArray(dm, CD_PREVIEW_MLOOPCOL);
		if (!mloopcol)
			mloopcol = dm->getLoopDataArray(dm, CD_MLOOPCOL);
	}

	totface = ccgSubSurf_getNumFaces(ss);
	for (i = 0; i < totface; i++) {
		CCGFace *f = ccgdm->faceMap[i].face;
		int S, x, y, numVerts = ccgSubSurf_getFaceNumVerts(f);
		int drawSmooth, index = ccgDM_getFaceMapIndex(ss, f);
		int origIndex;
		unsigned char *cp = NULL;
		short (*ln)[4][3] = NULL;

		origIndex = GET_INT_FROM_POINTER(ccgSubSurf_getFaceFaceHandle(f));

		if (flag & DM_DRAW_ALWAYS_SMOOTH) drawSmooth = 1;
		else if (faceFlags) drawSmooth = (lnors || (faceFlags[origIndex].flag & ME_SMOOTH));
		else drawSmooth = 1;

		if (mloopcol) {
			cp = (unsigned char *)mloopcol;
			mloopcol += gridFaces * gridFaces * numVerts * 4;
		}

		if (lnors) {
			ln = lnors;
			lnors += gridFaces * gridFaces * numVerts;
		}

		{
			DMDrawOption draw_option = DM_DRAW_OPTION_NORMAL;

			if (setMaterial) {
				int mat_nr = faceFlags ? faceFlags[origIndex].mat_nr + 1 : 1;
				
				if (mat_nr != prev_mat_nr) {
					setMaterial(mat_nr, NULL);  /* XXX, no faceFlags no material */
					prev_mat_nr = mat_nr;
				}
			}
			
			if (setDrawOptions && (index != ORIGINDEX_NONE))
				draw_option = setDrawOptions(userData, index);

			if (draw_option != DM_DRAW_OPTION_SKIP) {
				if (draw_option == DM_DRAW_OPTION_STIPPLE) {
					glEnable(GL_POLYGON_STIPPLE);
					glPolygonStipple(stipple_quarttone);
				}

				/* no need to set shading mode to flat because
				 *  normals are already used to change shading */
				glShadeModel(GL_SMOOTH);
				
				for (S = 0; S < numVerts; S++) {
					CCGElem *faceGridData = ccgSubSurf_getFaceGridDataArray(ss, f, S);
					if (ln) {
						glBegin(GL_QUADS);
						for (y = 0; y < gridFaces; y++) {
							for (x = 0; x < gridFaces; x++) {
								float *a = CCG_grid_elem_co(&key, faceGridData, x, y + 0);
								float *b = CCG_grid_elem_co(&key, faceGridData, x + 1, y + 0);
								float *c = CCG_grid_elem_co(&key, faceGridData, x + 1, y + 1);
								float *d = CCG_grid_elem_co(&key, faceGridData, x, y + 1);

								if (cp) glColor3ubv(&cp[4]);
								glNormal3sv(ln[0][1]);
								glVertex3fv(d);
								if (cp) glColor3ubv(&cp[8]);
								glNormal3sv(ln[0][2]);
								glVertex3fv(c);
								if (cp) glColor3ubv(&cp[12]);
								glNormal3sv(ln[0][3]);
								glVertex3fv(b);
								if (cp) glColor3ubv(&cp[0]);
								glNormal3sv(ln[0][0]);
								glVertex3fv(a);

								if (cp) cp += 16;
								ln++;
							}
						}
						glEnd();
					}
					else if (drawSmooth) {
						for (y = 0; y < gridFaces; y++) {
							CCGElem *a, *b;
							glBegin(GL_QUAD_STRIP);
							for (x = 0; x < gridFaces; x++) {
								a = CCG_grid_elem(&key, faceGridData, x, y + 0);
								b = CCG_grid_elem(&key, faceGridData, x, y + 1);
	
								if (cp) glColor3ubv(&cp[0]);
								glNormal3fv(CCG_elem_no(&key, a));
								glVertex3fv(CCG_elem_co(&key, a));
								if (cp) glColor3ubv(&cp[4]);
								glNormal3fv(CCG_elem_no(&key, b));
								glVertex3fv(CCG_elem_co(&key, b));

								if (x != gridFaces - 1) {
									if (cp) cp += 16;
								}
							}

							a = CCG_grid_elem(&key, faceGridData, x, y + 0);
							b = CCG_grid_elem(&key, faceGridData, x, y + 1);

							if (cp) glColor3ubv(&cp[12]);
							glNormal3fv(CCG_elem_no(&key, a));
							glVertex3fv(CCG_elem_co(&key, a));
							if (cp) glColor3ubv(&cp[8]);
							glNormal3fv(CCG_elem_no(&key, b));
							glVertex3fv(CCG_elem_co(&key, b));

							if (cp) cp += 16;

							glEnd();
						}
					}
					else {
						glBegin(GL_QUADS);
						for (y = 0; y < gridFaces; y++) {
							for (x = 0; x < gridFaces; x++) {
								float *a = CCG_grid_elem_co(&key, faceGridData, x, y + 0);
								float *b = CCG_grid_elem_co(&key, faceGridData, x + 1, y + 0);
								float *c = CCG_grid_elem_co(&key, faceGridData, x + 1, y + 1);
								float *d = CCG_grid_elem_co(&key, faceGridData, x, y + 1);

								ccgDM_glNormalFast(a, b, c, d);
	
								if (cp) glColor3ubv(&cp[4]);
								glVertex3fv(d);
								if (cp) glColor3ubv(&cp[8]);
								glVertex3fv(c);
								if (cp) glColor3ubv(&cp[12]);
								glVertex3fv(b);
								if (cp) glColor3ubv(&cp[0]);
								glVertex3fv(a);

								if (cp) cp += 16;
							}
						}
						glEnd();
					}
				}
				if (draw_option == DM_DRAW_OPTION_STIPPLE)
					glDisable(GL_POLYGON_STIPPLE);
			}
		}
	}
}

static void ccgDM_drawMappedEdges(DerivedMesh *dm,
                                  DMSetDrawOptions setDrawOptions,
                                  void *userData)
{
	CCGDerivedMesh *ccgdm = (CCGDerivedMesh *) dm;
	CCGSubSurf *ss = ccgdm->ss;
	CCGEdgeIterator ei;
	CCGKey key;
	int i, useAging, edgeSize = ccgSubSurf_getEdgeSize(ss);

#ifdef WITH_OPENSUBDIV
	if (ccgdm->useGpuBackend) {
		BLI_assert(!"Not currently supported");
		return;
	}
#endif

	CCG_key_top_level(&key, ss);
	ccgSubSurf_getUseAgeCounts(ss, &useAging, NULL, NULL, NULL);

	for (ccgSubSurf_initEdgeIterator(ss, &ei); !ccgEdgeIterator_isStopped(&ei); ccgEdgeIterator_next(&ei)) {
		CCGEdge *e = ccgEdgeIterator_getCurrent(&ei);
		CCGElem *edgeData = ccgSubSurf_getEdgeDataArray(ss, e);
		int index = ccgDM_getEdgeMapIndex(ss, e);

		glBegin(GL_LINE_STRIP);
		if (index != -1 && (!setDrawOptions || (setDrawOptions(userData, index) != DM_DRAW_OPTION_SKIP))) {
			if (useAging && !(G.f & G_BACKBUFSEL)) {
				int ageCol = 255 - ccgSubSurf_getEdgeAge(ss, e) * 4;
				glColor3ub(0, ageCol > 0 ? ageCol : 0, 0);
			}

			for (i = 0; i < edgeSize - 1; i++) {
				glVertex3fv(CCG_elem_offset_co(&key, edgeData, i));
				glVertex3fv(CCG_elem_offset_co(&key, edgeData, i + 1));
			}
		}
		glEnd();
	}
}

static void ccgDM_drawMappedEdgesInterp(DerivedMesh *dm,
                                        DMSetDrawOptions setDrawOptions,
                                        DMSetDrawInterpOptions setDrawInterpOptions,
                                        void *userData)
{
	CCGDerivedMesh *ccgdm = (CCGDerivedMesh *) dm;
	CCGSubSurf *ss = ccgdm->ss;
	CCGKey key;
	CCGEdgeIterator ei;
	int i, useAging, edgeSize = ccgSubSurf_getEdgeSize(ss);

#ifdef WITH_OPENSUBDIV
	if (ccgdm->useGpuBackend) {
		BLI_assert(!"Not currently supported");
		return;
	}
#endif

	CCG_key_top_level(&key, ss);
	ccgSubSurf_getUseAgeCounts(ss, &useAging, NULL, NULL, NULL);

	for (ccgSubSurf_initEdgeIterator(ss, &ei); !ccgEdgeIterator_isStopped(&ei); ccgEdgeIterator_next(&ei)) {
		CCGEdge *e = ccgEdgeIterator_getCurrent(&ei);
		CCGElem *edgeData = ccgSubSurf_getEdgeDataArray(ss, e);
		int index = ccgDM_getEdgeMapIndex(ss, e);

		glBegin(GL_LINE_STRIP);
		if (index != -1 && (!setDrawOptions || (setDrawOptions(userData, index) != DM_DRAW_OPTION_SKIP))) {
			for (i = 0; i < edgeSize; i++) {
				setDrawInterpOptions(userData, index, (float) i / (edgeSize - 1));

				if (useAging && !(G.f & G_BACKBUFSEL)) {
					int ageCol = 255 - ccgSubSurf_getEdgeAge(ss, e) * 4;
					glColor3ub(0, ageCol > 0 ? ageCol : 0, 0);
				}

				glVertex3fv(CCG_elem_offset_co(&key, edgeData, i));
			}
		}
		glEnd();
	}
}

static void ccgDM_foreachMappedFaceCenter(
        DerivedMesh *dm,
        void (*func)(void *userData, int index, const float co[3], const float no[3]),
        void *userData,
        DMForeachFlag flag)
{
	CCGDerivedMesh *ccgdm = (CCGDerivedMesh *) dm;
	CCGSubSurf *ss = ccgdm->ss;
	CCGKey key;
	CCGFaceIterator fi;

	CCG_key_top_level(&key, ss);

	for (ccgSubSurf_initFaceIterator(ss, &fi); !ccgFaceIterator_isStopped(&fi); ccgFaceIterator_next(&fi)) {
		CCGFace *f = ccgFaceIterator_getCurrent(&fi);
		const int index = ccgDM_getFaceMapIndex(ss, f);

		if (index != -1) {
			/* Face center data normal isn't updated atm. */
			CCGElem *vd = ccgSubSurf_getFaceGridData(ss, f, 0, 0, 0);
			const float *no = (flag & DM_FOREACH_USE_NORMAL) ? CCG_elem_no(&key, vd) : NULL;
			func(userData, index, CCG_elem_co(&key, vd), no);
		}
	}
}

static void ccgDM_release(DerivedMesh *dm)
{
	CCGDerivedMesh *ccgdm = (CCGDerivedMesh *) dm;

	if (DM_release(dm)) {
		/* Before freeing, need to update the displacement map */
		if (ccgdm->multires.modified_flags) {
			/* Check that mmd still exists */
			if (!ccgdm->multires.local_mmd &&
			    BLI_findindex(&ccgdm->multires.ob->modifiers, ccgdm->multires.mmd) < 0)
			{
				ccgdm->multires.mmd = NULL;
			}
			
			if (ccgdm->multires.mmd) {
				if (ccgdm->multires.modified_flags & MULTIRES_COORDS_MODIFIED)
					multires_modifier_update_mdisps(dm);
				if (ccgdm->multires.modified_flags & MULTIRES_HIDDEN_MODIFIED)
					multires_modifier_update_hidden(dm);
			}
		}

		if (ccgdm->ehash)
			BLI_edgehash_free(ccgdm->ehash, NULL);

		if (ccgdm->reverseFaceMap) MEM_freeN(ccgdm->reverseFaceMap);
		if (ccgdm->gridFaces) MEM_freeN(ccgdm->gridFaces);
		if (ccgdm->gridData) MEM_freeN(ccgdm->gridData);
		if (ccgdm->gridOffset) MEM_freeN(ccgdm->gridOffset);
		if (ccgdm->gridFlagMats) MEM_freeN(ccgdm->gridFlagMats);
		if (ccgdm->gridHidden) {
			int i, numGrids = dm->getNumGrids(dm);
			for (i = 0; i < numGrids; i++) {
				if (ccgdm->gridHidden[i])
					MEM_freeN(ccgdm->gridHidden[i]);
			}
			MEM_freeN(ccgdm->gridHidden);
		}
		if (ccgdm->freeSS) ccgSubSurf_free(ccgdm->ss);
		if (ccgdm->pmap) MEM_freeN(ccgdm->pmap);
		if (ccgdm->pmap_mem) MEM_freeN(ccgdm->pmap_mem);
		MEM_freeN(ccgdm->edgeFlags);
		MEM_freeN(ccgdm->faceFlags);
		if (ccgdm->useGpuBackend == false) {
			MEM_freeN(ccgdm->vertMap);
			MEM_freeN(ccgdm->edgeMap);
			MEM_freeN(ccgdm->faceMap);
		}
		MEM_freeN(ccgdm);
	}
}

static void ccg_loops_to_corners(CustomData *fdata, CustomData *ldata, 
                                 CustomData *pdata, int loopstart, int findex,  int polyindex,
                                 const int numTex, const int numCol, const int hasPCol, const int hasOrigSpace)
{
	MTFace *texface;
	MTexPoly *texpoly;
	MCol *mcol;
	MLoopCol *mloopcol;
	MLoopUV *mloopuv;
	int i, j;

	for (i = 0; i < numTex; i++) {
		texface = CustomData_get_n(fdata, CD_MTFACE, findex, i);
		texpoly = CustomData_get_n(pdata, CD_MTEXPOLY, polyindex, i);
		
		ME_MTEXFACE_CPY(texface, texpoly);

		mloopuv = CustomData_get_n(ldata, CD_MLOOPUV, loopstart, i);
		for (j = 0; j < 4; j++, mloopuv++) {
			copy_v2_v2(texface->uv[j], mloopuv->uv);
		}
	}

	for (i = 0; i < numCol; i++) {
		mloopcol = CustomData_get_n(ldata, CD_MLOOPCOL, loopstart, i);
		mcol = CustomData_get_n(fdata, CD_MCOL, findex, i);

		for (j = 0; j < 4; j++, mloopcol++) {
			MESH_MLOOPCOL_TO_MCOL(mloopcol, &mcol[j]);
		}
	}
	
	if (hasPCol) {
		mloopcol = CustomData_get(ldata, loopstart, CD_PREVIEW_MLOOPCOL);
		mcol = CustomData_get(fdata, findex, CD_PREVIEW_MCOL);

		for (j = 0; j < 4; j++, mloopcol++) {
			MESH_MLOOPCOL_TO_MCOL(mloopcol, &mcol[j]);
		}
	}

	if (hasOrigSpace) {
		OrigSpaceFace *of = CustomData_get(fdata, findex, CD_ORIGSPACE);
		OrigSpaceLoop *lof;

		lof = CustomData_get(ldata, loopstart, CD_ORIGSPACE_MLOOP);
		for (j = 0; j < 4; j++, lof++) {
			copy_v2_v2(of->uv[j], lof->uv);
		}
	}
}

static void *ccgDM_get_vert_data_layer(DerivedMesh *dm, int type)
{
	if (type == CD_ORIGINDEX) {
		/* create origindex on demand to save memory */
		CCGDerivedMesh *ccgdm = (CCGDerivedMesh *)dm;
		CCGSubSurf *ss = ccgdm->ss;
		int *origindex;
		int a, index, totnone, totorig;

		/* Avoid re-creation if the layer exists already */
		BLI_rw_mutex_lock(&origindex_cache_rwlock, THREAD_LOCK_READ);
		origindex = DM_get_vert_data_layer(dm, CD_ORIGINDEX);
		BLI_rw_mutex_unlock(&origindex_cache_rwlock);
		if (origindex) {
			return origindex;
		}

		BLI_rw_mutex_lock(&origindex_cache_rwlock, THREAD_LOCK_WRITE);
		DM_add_vert_layer(dm, CD_ORIGINDEX, CD_CALLOC, NULL);
		origindex = DM_get_vert_data_layer(dm, CD_ORIGINDEX);

		totorig = ccgSubSurf_getNumVerts(ss);
		totnone = dm->numVertData - totorig;

		/* original vertices are at the end */
		for (a = 0; a < totnone; a++)
			origindex[a] = ORIGINDEX_NONE;

		for (index = 0; index < totorig; index++, a++) {
			CCGVert *v = ccgdm->vertMap[index].vert;
			origindex[a] = ccgDM_getVertMapIndex(ccgdm->ss, v);
		}
		BLI_rw_mutex_unlock(&origindex_cache_rwlock);

		return origindex;
	}

	return DM_get_vert_data_layer(dm, type);
}

static void *ccgDM_get_edge_data_layer(DerivedMesh *dm, int type)
{
	if (type == CD_ORIGINDEX) {
		/* create origindex on demand to save memory */
		CCGDerivedMesh *ccgdm = (CCGDerivedMesh *)dm;
		CCGSubSurf *ss = ccgdm->ss;
		int *origindex;
		int a, i, index, totnone, totorig, totedge;
		int edgeSize = ccgSubSurf_getEdgeSize(ss);

		/* Avoid re-creation if the layer exists already */
		origindex = DM_get_edge_data_layer(dm, CD_ORIGINDEX);
		if (origindex) {
			return origindex;
		}

		DM_add_edge_layer(dm, CD_ORIGINDEX, CD_CALLOC, NULL);
		origindex = DM_get_edge_data_layer(dm, CD_ORIGINDEX);

		totedge = ccgSubSurf_getNumEdges(ss);
		totorig = totedge * (edgeSize - 1);
		totnone = dm->numEdgeData - totorig;

		/* original edges are at the end */
		for (a = 0; a < totnone; a++)
			origindex[a] = ORIGINDEX_NONE;

		for (index = 0; index < totedge; index++) {
			CCGEdge *e = ccgdm->edgeMap[index].edge;
			int mapIndex = ccgDM_getEdgeMapIndex(ss, e);

			for (i = 0; i < edgeSize - 1; i++, a++)
				origindex[a] = mapIndex;
		}

		return origindex;
	}

	return DM_get_edge_data_layer(dm, type);
}

static void *ccgDM_get_tessface_data_layer(DerivedMesh *dm, int type)
{
	if (type == CD_ORIGINDEX) {
		/* create origindex on demand to save memory */
		int *origindex;

		/* Avoid re-creation if the layer exists already */
		origindex = DM_get_tessface_data_layer(dm, CD_ORIGINDEX);
		if (origindex) {
			return origindex;
		}

		DM_add_tessface_layer(dm, CD_ORIGINDEX, CD_CALLOC, NULL);
		origindex = DM_get_tessface_data_layer(dm, CD_ORIGINDEX);

		/* silly loop counting up */
		range_vn_i(origindex, dm->getNumTessFaces(dm), 0);

		return origindex;
	}

	if (type == CD_TESSLOOPNORMAL) {
		/* Create tessloopnormal on demand to save memory. */
		/* Note that since tessellated face corners are the same a loops in CCGDM, and since all faces have four
		 * loops/corners, we can simplify the code here by converting tessloopnormals from 'short (*)[4][3]'
		 * to 'short (*)[3]'.
		 */
		short (*tlnors)[3];

		/* Avoid re-creation if the layer exists already */
		tlnors = DM_get_tessface_data_layer(dm, CD_TESSLOOPNORMAL);
		if (!tlnors) {
			float (*lnors)[3];
			short (*tlnors_it)[3];
			const int numLoops = ccgDM_getNumLoops(dm);
			int i;

			lnors = dm->getLoopDataArray(dm, CD_NORMAL);
			if (!lnors) {
				return NULL;
			}

			DM_add_tessface_layer(dm, CD_TESSLOOPNORMAL, CD_CALLOC, NULL);
			tlnors = tlnors_it = (short (*)[3])DM_get_tessface_data_layer(dm, CD_TESSLOOPNORMAL);

			/* With ccgdm, we have a simple one to one mapping between loops and tessellated face corners. */
			for (i = 0; i < numLoops; ++i, ++tlnors_it, ++lnors) {
				normal_float_to_short_v3(*tlnors_it, *lnors);
			}
		}

		return tlnors;
	}

	return DM_get_tessface_data_layer(dm, type);
}

static void *ccgDM_get_poly_data_layer(DerivedMesh *dm, int type)
{
	if (type == CD_ORIGINDEX) {
		/* create origindex on demand to save memory */
		CCGDerivedMesh *ccgdm = (CCGDerivedMesh *)dm;
		CCGSubSurf *ss = ccgdm->ss;
		int *origindex;
		int a, i, index, totface;
		int gridFaces = ccgSubSurf_getGridSize(ss) - 1;

		/* Avoid re-creation if the layer exists already */
		origindex = DM_get_poly_data_layer(dm, CD_ORIGINDEX);
		if (origindex) {
			return origindex;
		}

		DM_add_poly_layer(dm, CD_ORIGINDEX, CD_CALLOC, NULL);
		origindex = DM_get_poly_data_layer(dm, CD_ORIGINDEX);

		totface = ccgSubSurf_getNumFaces(ss);

		for (a = 0, index = 0; index < totface; index++) {
			CCGFace *f = ccgdm->faceMap[index].face;
			int numVerts = ccgSubSurf_getFaceNumVerts(f);
			int mapIndex = ccgDM_getFaceMapIndex(ss, f);

			for (i = 0; i < gridFaces * gridFaces * numVerts; i++, a++)
				origindex[a] = mapIndex;
		}

		return origindex;
	}

	return DM_get_poly_data_layer(dm, type);
}

static void *ccgDM_get_vert_data(DerivedMesh *dm, int index, int type)
{
	if (type == CD_ORIGINDEX) {
		/* ensure creation of CD_ORIGINDEX layer */
		ccgDM_get_vert_data_layer(dm, type);
	}

	return DM_get_vert_data(dm, index, type);
}

static void *ccgDM_get_edge_data(DerivedMesh *dm, int index, int type)
{
	if (type == CD_ORIGINDEX) {
		/* ensure creation of CD_ORIGINDEX layer */
		ccgDM_get_edge_data_layer(dm, type);
	}

	return DM_get_edge_data(dm, index, type);
}

static void *ccgDM_get_tessface_data(DerivedMesh *dm, int index, int type)
{
	if (ELEM(type, CD_ORIGINDEX, CD_TESSLOOPNORMAL)) {
		/* ensure creation of CD_ORIGINDEX/CD_TESSLOOPNORMAL layers */
		ccgDM_get_tessface_data_layer(dm, type);
	}

	return DM_get_tessface_data(dm, index, type);
}

static void *ccgDM_get_poly_data(DerivedMesh *dm, int index, int type)
{
	if (type == CD_ORIGINDEX) {
		/* ensure creation of CD_ORIGINDEX layer */
		ccgDM_get_tessface_data_layer(dm, type);
	}

	return DM_get_poly_data(dm, index, type);
}

static int ccgDM_getNumGrids(DerivedMesh *dm)
{
	CCGDerivedMesh *ccgdm = (CCGDerivedMesh *)dm;
	int index, numFaces, numGrids;

	numFaces = ccgSubSurf_getNumFaces(ccgdm->ss);
	numGrids = 0;

	for (index = 0; index < numFaces; index++) {
		CCGFace *f = ccgdm->faceMap[index].face;
		numGrids += ccgSubSurf_getFaceNumVerts(f);
	}

	return numGrids;
}

static int ccgDM_getGridSize(DerivedMesh *dm)
{
	CCGDerivedMesh *ccgdm = (CCGDerivedMesh *)dm;
	return ccgSubSurf_getGridSize(ccgdm->ss);
}

static void ccgdm_create_grids(DerivedMesh *dm)
{
	CCGDerivedMesh *ccgdm = (CCGDerivedMesh *)dm;
	CCGSubSurf *ss = ccgdm->ss;
	CCGElem **gridData;
	DMFlagMat *gridFlagMats;
	CCGFace **gridFaces;
	int *gridOffset;
	int index, numFaces, numGrids, S, gIndex /*, gridSize*/;

	if (ccgdm->gridData)
		return;
	
	numGrids = ccgDM_getNumGrids(dm);
	numFaces = ccgSubSurf_getNumFaces(ss);
	/*gridSize = ccgDM_getGridSize(dm);*/  /*UNUSED*/

	/* compute offset into grid array for each face */
	gridOffset = MEM_mallocN(sizeof(int) * numFaces, "ccgdm.gridOffset");

	for (gIndex = 0, index = 0; index < numFaces; index++) {
		CCGFace *f = ccgdm->faceMap[index].face;
		int numVerts = ccgSubSurf_getFaceNumVerts(f);

		gridOffset[index] = gIndex;
		gIndex += numVerts;
	}

	/* compute grid data */
	gridData = MEM_mallocN(sizeof(CCGElem *) * numGrids, "ccgdm.gridData");
	gridFaces = MEM_mallocN(sizeof(CCGFace *) * numGrids, "ccgdm.gridFaces");
	gridFlagMats = MEM_mallocN(sizeof(DMFlagMat) * numGrids, "ccgdm.gridFlagMats");

	ccgdm->gridHidden = MEM_callocN(sizeof(*ccgdm->gridHidden) * numGrids, "ccgdm.gridHidden");

	for (gIndex = 0, index = 0; index < numFaces; index++) {
		CCGFace *f = ccgdm->faceMap[index].face;
		int numVerts = ccgSubSurf_getFaceNumVerts(f);

		for (S = 0; S < numVerts; S++, gIndex++) {
			gridData[gIndex] = ccgSubSurf_getFaceGridDataArray(ss, f, S);
			gridFaces[gIndex] = f;
			gridFlagMats[gIndex] = ccgdm->faceFlags[index];
		}
	}

	ccgdm->gridData = gridData;
	ccgdm->gridFaces = gridFaces;
	ccgdm->gridOffset = gridOffset;
	ccgdm->gridFlagMats = gridFlagMats;
}

static CCGElem **ccgDM_getGridData(DerivedMesh *dm)
{
	CCGDerivedMesh *ccgdm = (CCGDerivedMesh *)dm;

	ccgdm_create_grids(dm);
	return ccgdm->gridData;
}

static int *ccgDM_getGridOffset(DerivedMesh *dm)
{
	CCGDerivedMesh *ccgdm = (CCGDerivedMesh *)dm;

	ccgdm_create_grids(dm);
	return ccgdm->gridOffset;
}

static void ccgDM_getGridKey(DerivedMesh *dm, CCGKey *key)
{
	CCGDerivedMesh *ccgdm = (CCGDerivedMesh *)dm;
	CCG_key_top_level(key, ccgdm->ss);
}

static DMFlagMat *ccgDM_getGridFlagMats(DerivedMesh *dm)
{
	CCGDerivedMesh *ccgdm = (CCGDerivedMesh *)dm;
	
	ccgdm_create_grids(dm);
	return ccgdm->gridFlagMats;
}

static BLI_bitmap **ccgDM_getGridHidden(DerivedMesh *dm)
{
	CCGDerivedMesh *ccgdm = (CCGDerivedMesh *)dm;
	
	ccgdm_create_grids(dm);
	return ccgdm->gridHidden;
}

static const MeshElemMap *ccgDM_getPolyMap(Object *ob, DerivedMesh *dm)
{
	CCGDerivedMesh *ccgdm = (CCGDerivedMesh *)dm;

	if (!ccgdm->multires.mmd && !ccgdm->pmap && ob->type == OB_MESH) {
		Mesh *me = ob->data;

		BKE_mesh_vert_poly_map_create(&ccgdm->pmap, &ccgdm->pmap_mem,
		                     me->mpoly, me->mloop,
		                     me->totvert, me->totpoly, me->totloop);
	}

	return ccgdm->pmap;
}

static int ccgDM_use_grid_pbvh(CCGDerivedMesh *ccgdm)
{
	MultiresModifierData *mmd = ccgdm->multires.mmd;

	/* both of multires and subsurf modifiers are CCG, but
	 * grids should only be used when sculpting on multires */
	if (!mmd)
		return 0;

	return 1;
}

static struct PBVH *ccgDM_getPBVH(Object *ob, DerivedMesh *dm)
{
	CCGDerivedMesh *ccgdm = (CCGDerivedMesh *)dm;
	CCGKey key;
	int numGrids, grid_pbvh;

	CCG_key_top_level(&key, ccgdm->ss);

	if (!ob) {
		ccgdm->pbvh = NULL;
		return NULL;
	}

	if (!ob->sculpt)
		return NULL;

	grid_pbvh = ccgDM_use_grid_pbvh(ccgdm);

	if (ob->sculpt->pbvh) {
		if (grid_pbvh) {
			/* pbvh's grids, gridadj and gridfaces points to data inside ccgdm
			 * but this can be freed on ccgdm release, this updates the pointers
			 * when the ccgdm gets remade, the assumption is that the topology
			 * does not change. */
			ccgdm_create_grids(dm);
			BKE_pbvh_grids_update(ob->sculpt->pbvh, ccgdm->gridData, (void **)ccgdm->gridFaces,
			                      ccgdm->gridFlagMats, ccgdm->gridHidden);
		}

		ccgdm->pbvh = ob->sculpt->pbvh;
	}

	if (ccgdm->pbvh)
		return ccgdm->pbvh;

	/* no pbvh exists yet, we need to create one. only in case of multires
	 * we build a pbvh over the modified mesh, in other cases the base mesh
	 * is being sculpted, so we build a pbvh from that. */
	if (grid_pbvh) {
		ccgdm_create_grids(dm);

		numGrids = ccgDM_getNumGrids(dm);

		ob->sculpt->pbvh = ccgdm->pbvh = BKE_pbvh_new();
		BKE_pbvh_build_grids(ccgdm->pbvh, ccgdm->gridData,
		                     numGrids, &key, (void **) ccgdm->gridFaces, ccgdm->gridFlagMats, ccgdm->gridHidden);
	}
	else if (ob->type == OB_MESH) {
		Mesh *me = ob->data;
		const int looptris_num = poly_to_tri_count(me->totpoly, me->totloop);
		MLoopTri *looptri;

		looptri = MEM_mallocN(sizeof(*looptri) * looptris_num, __func__);

		BKE_mesh_recalc_looptri(
		        me->mloop, me->mpoly,
		        me->mvert,
		        me->totloop, me->totpoly,
		        looptri);

		ob->sculpt->pbvh = ccgdm->pbvh = BKE_pbvh_new();
		BLI_assert(!(me->mface == NULL && me->mpoly != NULL)); /* BMESH ONLY complain if mpoly is valid but not mface */
		BKE_pbvh_build_mesh(ccgdm->pbvh, me->mpoly, me->mloop, me->mvert, me->totvert, &me->vdata,
		                    looptri, looptris_num);
	}

	if (ccgdm->pbvh)
		pbvh_show_diffuse_color_set(ccgdm->pbvh, ob->sculpt->show_diffuse_color);

	return ccgdm->pbvh;
}

static void ccgDM_recalcTessellation(DerivedMesh *UNUSED(dm))
{
	/* Nothing to do: CCG handles creating its own tessfaces */
}

static void ccgDM_recalcLoopTri(DerivedMesh *UNUSED(dm))
{
	/* Nothing to do: CCG tessellation is known,
	 * allocate and fill in with ccgDM_getLoopTriArray */
}

static const MLoopTri *ccgDM_getLoopTriArray(DerivedMesh *dm)
{
	if (dm->looptris.array) {
		BLI_assert(poly_to_tri_count(dm->numPolyData, dm->numLoopData) == dm->looptris.num);
	}
	else {
		MLoopTri *mlooptri;
		const int tottri = dm->numTessFaceData * 2;
		int i, poly_index;

		DM_ensure_looptri_data(dm);
		mlooptri = dm->looptris.array;

		BLI_assert(poly_to_tri_count(dm->numPolyData, dm->numLoopData) == dm->looptris.num);
		BLI_assert(tottri == dm->looptris.num);

		for (i = 0, poly_index = 0; i < tottri; i += 2, poly_index += 1) {
			MLoopTri *lt;
			lt = &mlooptri[i];
			/* quad is (0, 3, 2, 1) */
			lt->tri[0] = (poly_index * 4) + 0;
			lt->tri[1] = (poly_index * 4) + 2;
			lt->tri[2] = (poly_index * 4) + 3;
			lt->poly = poly_index;

			lt = &mlooptri[i + 1];
			lt->tri[0] = (poly_index * 4) + 0;
			lt->tri[1] = (poly_index * 4) + 1;
			lt->tri[2] = (poly_index * 4) + 2;
			lt->poly = poly_index;
		}
	}
	return dm->looptris.array;
}

static void ccgDM_calcNormals(DerivedMesh *dm)
{
	/* Nothing to do: CCG calculates normals during drawing */
	dm->dirty &= ~DM_DIRTY_NORMALS;
}

static void set_default_ccgdm_callbacks(CCGDerivedMesh *ccgdm)
{
	ccgdm->dm.getMinMax = ccgDM_getMinMax;
	ccgdm->dm.getNumVerts = ccgDM_getNumVerts;
	ccgdm->dm.getNumEdges = ccgDM_getNumEdges;
	ccgdm->dm.getNumTessFaces = ccgDM_getNumTessFaces;
	ccgdm->dm.getNumLoops = ccgDM_getNumLoops;
	/* reuse of ccgDM_getNumTessFaces is intentional here: subsurf polys are just created from tessfaces */
	ccgdm->dm.getNumPolys = ccgDM_getNumTessFaces;

	ccgdm->dm.getLoopTriArray = ccgDM_getLoopTriArray;

	ccgdm->dm.getVert = ccgDM_getFinalVert;
	ccgdm->dm.getEdge = ccgDM_getFinalEdge;
	ccgdm->dm.getTessFace = ccgDM_getFinalFace;

	ccgdm->dm.getVertCo = ccgDM_getFinalVertCo;
	ccgdm->dm.getVertNo = ccgDM_getFinalVertNo;

	ccgdm->dm.copyVertArray = ccgDM_copyFinalVertArray;
	ccgdm->dm.copyEdgeArray = ccgDM_copyFinalEdgeArray;
	ccgdm->dm.copyTessFaceArray = ccgDM_copyFinalFaceArray;
	ccgdm->dm.copyLoopArray = ccgDM_copyFinalLoopArray;
	ccgdm->dm.copyPolyArray = ccgDM_copyFinalPolyArray;

	ccgdm->dm.getVertData = ccgDM_get_vert_data;
	ccgdm->dm.getEdgeData = ccgDM_get_edge_data;
	ccgdm->dm.getTessFaceData = ccgDM_get_tessface_data;
	ccgdm->dm.getPolyData = ccgDM_get_poly_data;
	ccgdm->dm.getVertDataArray = ccgDM_get_vert_data_layer;
	ccgdm->dm.getEdgeDataArray = ccgDM_get_edge_data_layer;
	ccgdm->dm.getTessFaceDataArray = ccgDM_get_tessface_data_layer;
	ccgdm->dm.getPolyDataArray = ccgDM_get_poly_data_layer;
	ccgdm->dm.getNumGrids = ccgDM_getNumGrids;
	ccgdm->dm.getGridSize = ccgDM_getGridSize;
	ccgdm->dm.getGridData = ccgDM_getGridData;
	ccgdm->dm.getGridOffset = ccgDM_getGridOffset;
	ccgdm->dm.getGridKey = ccgDM_getGridKey;
	ccgdm->dm.getGridFlagMats = ccgDM_getGridFlagMats;
	ccgdm->dm.getGridHidden = ccgDM_getGridHidden;
	ccgdm->dm.getPolyMap = ccgDM_getPolyMap;
	ccgdm->dm.getPBVH = ccgDM_getPBVH;

	ccgdm->dm.calcNormals = ccgDM_calcNormals;
	ccgdm->dm.calcLoopNormals = CDDM_calc_loop_normals;
	ccgdm->dm.calcLoopNormalsSpaceArray = CDDM_calc_loop_normals_spacearr;
	ccgdm->dm.recalcTessellation = ccgDM_recalcTessellation;
	ccgdm->dm.recalcLoopTri = ccgDM_recalcLoopTri;

	ccgdm->dm.getVertCos = ccgdm_getVertCos;
	ccgdm->dm.foreachMappedVert = ccgDM_foreachMappedVert;
	ccgdm->dm.foreachMappedEdge = ccgDM_foreachMappedEdge;
	ccgdm->dm.foreachMappedLoop = ccgDM_foreachMappedLoop;
	ccgdm->dm.foreachMappedFaceCenter = ccgDM_foreachMappedFaceCenter;

	ccgdm->dm.drawVerts = ccgDM_drawVerts;
	ccgdm->dm.drawEdges = ccgDM_drawEdges;
	ccgdm->dm.drawLooseEdges = ccgDM_drawLooseEdges;
	ccgdm->dm.drawFacesSolid = ccgDM_drawFacesSolid;
	ccgdm->dm.drawFacesTex = ccgDM_drawFacesTex;
	ccgdm->dm.drawFacesGLSL = ccgDM_drawFacesGLSL;
	ccgdm->dm.drawMappedFaces = ccgDM_drawMappedFaces;
	ccgdm->dm.drawMappedFacesTex = ccgDM_drawMappedFacesTex;
	ccgdm->dm.drawMappedFacesGLSL = ccgDM_drawMappedFacesGLSL;
	ccgdm->dm.drawMappedFacesMat = ccgDM_drawMappedFacesMat;
	ccgdm->dm.drawUVEdges = ccgDM_drawUVEdges;

	ccgdm->dm.drawMappedEdgesInterp = ccgDM_drawMappedEdgesInterp;
	ccgdm->dm.drawMappedEdges = ccgDM_drawMappedEdges;
	ccgdm->dm.gpuObjectNew = ccgDM_GPUObjectNew;
	ccgdm->dm.copy_gpu_data = ccgDM_copy_gpu_data;

	ccgdm->dm.release = ccgDM_release;
}

static void create_ccgdm_maps(CCGDerivedMesh *ccgdm,
                              CCGSubSurf *ss)
{
	CCGVertIterator vi;
	CCGEdgeIterator ei;
	CCGFaceIterator fi;
	int totvert, totedge, totface;

	totvert = ccgSubSurf_getNumVerts(ss);
	ccgdm->vertMap = MEM_mallocN(totvert * sizeof(*ccgdm->vertMap), "vertMap");
	for (ccgSubSurf_initVertIterator(ss, &vi);
	     !ccgVertIterator_isStopped(&vi);
	     ccgVertIterator_next(&vi))
	{
		CCGVert *v = ccgVertIterator_getCurrent(&vi);

		ccgdm->vertMap[GET_INT_FROM_POINTER(ccgSubSurf_getVertVertHandle(v))].vert = v;
	}

	totedge = ccgSubSurf_getNumEdges(ss);
	ccgdm->edgeMap = MEM_mallocN(totedge * sizeof(*ccgdm->edgeMap), "edgeMap");
	for (ccgSubSurf_initEdgeIterator(ss, &ei);
	     !ccgEdgeIterator_isStopped(&ei);
	     ccgEdgeIterator_next(&ei))
	{
		CCGEdge *e = ccgEdgeIterator_getCurrent(&ei);

		ccgdm->edgeMap[GET_INT_FROM_POINTER(ccgSubSurf_getEdgeEdgeHandle(e))].edge = e;
	}

	totface = ccgSubSurf_getNumFaces(ss);
	ccgdm->faceMap = MEM_mallocN(totface * sizeof(*ccgdm->faceMap), "faceMap");
	for (ccgSubSurf_initFaceIterator(ss, &fi);
	     !ccgFaceIterator_isStopped(&fi);
	     ccgFaceIterator_next(&fi))
	{
		CCGFace *f = ccgFaceIterator_getCurrent(&fi);

		ccgdm->faceMap[GET_INT_FROM_POINTER(ccgSubSurf_getFaceFaceHandle(f))].face = f;
	}
}

/* Fill in all geometry arrays making it possible to access any
 * hires data from the CPU.
 */
static void set_ccgdm_all_geometry(CCGDerivedMesh *ccgdm,
                                   CCGSubSurf *ss,
                                   DerivedMesh *dm,
                                   bool useSubsurfUv)
{
	const int totvert = ccgSubSurf_getNumVerts(ss);
	const int totedge = ccgSubSurf_getNumEdges(ss);
	const int totface = ccgSubSurf_getNumFaces(ss);
	int index;
	int i;
	int vertNum = 0, edgeNum = 0, faceNum = 0;
	int *vertOrigIndex, *faceOrigIndex, *polyOrigIndex, *base_polyOrigIndex, *edgeOrigIndex;
	short *edgeFlags = ccgdm->edgeFlags;
	DMFlagMat *faceFlags = ccgdm->faceFlags;
	int *polyidx = NULL;
#ifndef USE_DYNSIZE
	int *loopidx = NULL, *vertidx = NULL;
	BLI_array_declare(loopidx);
	BLI_array_declare(vertidx);
#endif
	int loopindex, loopindex2;
	int edgeSize;
	int gridSize;
	int gridFaces, gridCuts;
	int gridSideEdges;
	int numTex, numCol;
	int hasPCol, hasOrigSpace;
	int gridInternalEdges;
	WeightTable wtable = {NULL};
	MEdge *medge = NULL;
	MPoly *mpoly = NULL;
	bool has_edge_cd;

	numTex = CustomData_number_of_layers(&ccgdm->dm.loopData, CD_MLOOPUV);
	numCol = CustomData_number_of_layers(&ccgdm->dm.loopData, CD_MLOOPCOL);
	hasPCol = CustomData_has_layer(&ccgdm->dm.loopData, CD_PREVIEW_MLOOPCOL);
	hasOrigSpace = CustomData_has_layer(&ccgdm->dm.loopData, CD_ORIGSPACE_MLOOP);

	/* We absolutely need that layer, else it's no valid tessellated data! */
	polyidx = CustomData_add_layer(&ccgdm->dm.faceData, CD_ORIGINDEX, CD_CALLOC,
	                               NULL, ccgSubSurf_getNumFinalFaces(ss));

	edgeSize = ccgSubSurf_getEdgeSize(ss);
	gridSize = ccgSubSurf_getGridSize(ss);
	gridFaces = gridSize - 1;
	gridCuts = gridSize - 2;
	/*gridInternalVerts = gridSideVerts * gridSideVerts; - as yet, unused */
	gridSideEdges = gridSize - 1;
	gridInternalEdges = (gridSideEdges - 1) * gridSideEdges * 2;

	/* mvert = dm->getVertArray(dm); */ /* UNUSED */
	medge = dm->getEdgeArray(dm);
	/* mface = dm->getTessFaceArray(dm); */ /* UNUSED */

	mpoly = CustomData_get_layer(&dm->polyData, CD_MPOLY);
	base_polyOrigIndex = CustomData_get_layer(&dm->polyData, CD_ORIGINDEX);

	vertOrigIndex = DM_get_vert_data_layer(&ccgdm->dm, CD_ORIGINDEX);
	edgeOrigIndex = DM_get_edge_data_layer(&ccgdm->dm, CD_ORIGINDEX);

	faceOrigIndex = DM_get_tessface_data_layer(&ccgdm->dm, CD_ORIGINDEX);
	polyOrigIndex = DM_get_poly_data_layer(&ccgdm->dm, CD_ORIGINDEX);

	has_edge_cd = ((ccgdm->dm.edgeData.totlayer - (edgeOrigIndex ? 1 : 0)) != 0);

#if 0
	/* this is not in trunk, can gives problems because colors initialize
	 * as black, just don't do it!, it works fine - campbell */
	if (!CustomData_has_layer(&ccgdm->dm.faceData, CD_MCOL))
		DM_add_tessface_layer(&ccgdm->dm, CD_MCOL, CD_CALLOC, NULL);
	mcol = DM_get_tessface_data_layer(&ccgdm->dm, CD_MCOL);
#endif

	loopindex = loopindex2 = 0; /* current loop index */
	for (index = 0; index < totface; index++) {
		CCGFace *f = ccgdm->faceMap[index].face;
		int numVerts = ccgSubSurf_getFaceNumVerts(f);
		int numFinalEdges = numVerts * (gridSideEdges + gridInternalEdges);
		int origIndex = GET_INT_FROM_POINTER(ccgSubSurf_getFaceFaceHandle(f));
		int g2_wid = gridCuts + 2;
		float *w, *w2;
		int s, x, y;
#ifdef USE_DYNSIZE
		int loopidx[numVerts], vertidx[numVerts];
#endif
		w = get_ss_weights(&wtable, gridCuts, numVerts);

		ccgdm->faceMap[index].startVert = vertNum;
		ccgdm->faceMap[index].startEdge = edgeNum;
		ccgdm->faceMap[index].startFace = faceNum;

		faceFlags->flag = mpoly ?  mpoly[origIndex].flag : 0;
		faceFlags->mat_nr = mpoly ? mpoly[origIndex].mat_nr : 0;
		faceFlags++;

		/* set the face base vert */
		*((int *)ccgSubSurf_getFaceUserData(ss, f)) = vertNum;

#ifndef USE_DYNSIZE
		BLI_array_empty(loopidx);
		BLI_array_grow_items(loopidx, numVerts);
#endif
		for (s = 0; s < numVerts; s++) {
			loopidx[s] = loopindex++;
		}

#ifndef USE_DYNSIZE
		BLI_array_empty(vertidx);
		BLI_array_grow_items(vertidx, numVerts);
#endif
		for (s = 0; s < numVerts; s++) {
			CCGVert *v = ccgSubSurf_getFaceVert(f, s);
			vertidx[s] = GET_INT_FROM_POINTER(ccgSubSurf_getVertVertHandle(v));
		}

		/*I think this is for interpolating the center vert?*/
		w2 = w; // + numVerts*(g2_wid-1) * (g2_wid-1); //numVerts*((g2_wid-1) * g2_wid+g2_wid-1);
		DM_interp_vert_data(dm, &ccgdm->dm, vertidx, w2,
		                    numVerts, vertNum);
		if (vertOrigIndex) {
			*vertOrigIndex = ORIGINDEX_NONE;
			vertOrigIndex++;
		}

		vertNum++;

		/*interpolate per-vert data*/
		for (s = 0; s < numVerts; s++) {
			for (x = 1; x < gridFaces; x++) {
				w2 = w + s * numVerts * g2_wid * g2_wid + x * numVerts;
				DM_interp_vert_data(dm, &ccgdm->dm, vertidx, w2,
				                    numVerts, vertNum);

				if (vertOrigIndex) {
					*vertOrigIndex = ORIGINDEX_NONE;
					vertOrigIndex++;
				}

				vertNum++;
			}
		}

		/*interpolate per-vert data*/
		for (s = 0; s < numVerts; s++) {
			for (y = 1; y < gridFaces; y++) {
				for (x = 1; x < gridFaces; x++) {
					w2 = w + s * numVerts * g2_wid * g2_wid + (y * g2_wid + x) * numVerts;
					DM_interp_vert_data(dm, &ccgdm->dm, vertidx, w2,
					                    numVerts, vertNum);

					if (vertOrigIndex) {
						*vertOrigIndex = ORIGINDEX_NONE;
						vertOrigIndex++;
					}

					vertNum++;
				}
			}
		}

		if (edgeOrigIndex) {
			for (i = 0; i < numFinalEdges; ++i) {
				edgeOrigIndex[edgeNum + i] = ORIGINDEX_NONE;
			}
		}

		for (s = 0; s < numVerts; s++) {
			/*interpolate per-face data*/
			for (y = 0; y < gridFaces; y++) {
				for (x = 0; x < gridFaces; x++) {
					w2 = w + s * numVerts * g2_wid * g2_wid + (y * g2_wid + x) * numVerts;
					CustomData_interp(&dm->loopData, &ccgdm->dm.loopData,
					                  loopidx, w2, NULL, numVerts, loopindex2);
					loopindex2++;

					w2 = w + s * numVerts * g2_wid * g2_wid + ((y + 1) * g2_wid + (x)) * numVerts;
					CustomData_interp(&dm->loopData, &ccgdm->dm.loopData,
					                  loopidx, w2, NULL, numVerts, loopindex2);
					loopindex2++;

					w2 = w + s * numVerts * g2_wid * g2_wid + ((y + 1) * g2_wid + (x + 1)) * numVerts;
					CustomData_interp(&dm->loopData, &ccgdm->dm.loopData,
					                  loopidx, w2, NULL, numVerts, loopindex2);
					loopindex2++;

					w2 = w + s * numVerts * g2_wid * g2_wid + ((y) * g2_wid + (x + 1)) * numVerts;
					CustomData_interp(&dm->loopData, &ccgdm->dm.loopData,
					                  loopidx, w2, NULL, numVerts, loopindex2);
					loopindex2++;

					/*copy over poly data, e.g. mtexpoly*/
					CustomData_copy_data(&dm->polyData, &ccgdm->dm.polyData, origIndex, faceNum, 1);

					/*generate tessellated face data used for drawing*/
					ccg_loops_to_corners(&ccgdm->dm.faceData, &ccgdm->dm.loopData,
					                     &ccgdm->dm.polyData, loopindex2 - 4, faceNum, faceNum,
					                     numTex, numCol, hasPCol, hasOrigSpace);

					/*set original index data*/
					if (faceOrigIndex) {
						/* reference the index in 'polyOrigIndex' */
						*faceOrigIndex = faceNum;
						faceOrigIndex++;
					}
					if (polyOrigIndex) {
						*polyOrigIndex = base_polyOrigIndex ? base_polyOrigIndex[origIndex] : origIndex;
						polyOrigIndex++;
					}

					ccgdm->reverseFaceMap[faceNum] = index;

					/* This is a simple one to one mapping, here... */
					polyidx[faceNum] = faceNum;

					faceNum++;
				}
			}
		}

		edgeNum += numFinalEdges;
	}

	for (index = 0; index < totedge; ++index) {
		CCGEdge *e = ccgdm->edgeMap[index].edge;
		int numFinalEdges = edgeSize - 1;
		int mapIndex = ccgDM_getEdgeMapIndex(ss, e);
		int x;
		int vertIdx[2];
		int edgeIdx = GET_INT_FROM_POINTER(ccgSubSurf_getEdgeEdgeHandle(e));

		CCGVert *v;
		v = ccgSubSurf_getEdgeVert0(e);
		vertIdx[0] = GET_INT_FROM_POINTER(ccgSubSurf_getVertVertHandle(v));
		v = ccgSubSurf_getEdgeVert1(e);
		vertIdx[1] = GET_INT_FROM_POINTER(ccgSubSurf_getVertVertHandle(v));

		ccgdm->edgeMap[index].startVert = vertNum;
		ccgdm->edgeMap[index].startEdge = edgeNum;

		if (edgeIdx >= 0 && edgeFlags)
			edgeFlags[edgeIdx] = medge[edgeIdx].flag;

		/* set the edge base vert */
		*((int *)ccgSubSurf_getEdgeUserData(ss, e)) = vertNum;

		for (x = 1; x < edgeSize - 1; x++) {
			float w[2];
			w[1] = (float) x / (edgeSize - 1);
			w[0] = 1 - w[1];
			DM_interp_vert_data(dm, &ccgdm->dm, vertIdx, w, 2, vertNum);
			if (vertOrigIndex) {
				*vertOrigIndex = ORIGINDEX_NONE;
				vertOrigIndex++;
			}
			vertNum++;
		}

		if (has_edge_cd) {
			BLI_assert(edgeIdx >= 0 && edgeIdx < dm->getNumEdges(dm));
			for (i = 0; i < numFinalEdges; ++i) {
				CustomData_copy_data(&dm->edgeData, &ccgdm->dm.edgeData, edgeIdx, edgeNum + i, 1);
			}
		}

		if (edgeOrigIndex) {
			for (i = 0; i < numFinalEdges; ++i) {
				edgeOrigIndex[edgeNum + i] = mapIndex;
			}
		}

		edgeNum += numFinalEdges;
	}

	if (useSubsurfUv) {
		CustomData *ldata = &ccgdm->dm.loopData;
		CustomData *dmldata = &dm->loopData;
		int numlayer = CustomData_number_of_layers(ldata, CD_MLOOPUV);
		int dmnumlayer = CustomData_number_of_layers(dmldata, CD_MLOOPUV);

		for (i = 0; i < numlayer && i < dmnumlayer; i++)
			set_subsurf_uv(ss, dm, &ccgdm->dm, i);
	}

	for (index = 0; index < totvert; ++index) {
		CCGVert *v = ccgdm->vertMap[index].vert;
		int mapIndex = ccgDM_getVertMapIndex(ccgdm->ss, v);
		int vertIdx;

		vertIdx = GET_INT_FROM_POINTER(ccgSubSurf_getVertVertHandle(v));

		ccgdm->vertMap[index].startVert = vertNum;

		/* set the vert base vert */
		*((int *) ccgSubSurf_getVertUserData(ss, v)) = vertNum;

		DM_copy_vert_data(dm, &ccgdm->dm, vertIdx, vertNum, 1);

		if (vertOrigIndex) {
			*vertOrigIndex = mapIndex;
			vertOrigIndex++;
		}
		vertNum++;
	}

#ifndef USE_DYNSIZE
	BLI_array_free(vertidx);
	BLI_array_free(loopidx);
#endif
	free_ss_weights(&wtable);

	BLI_assert(vertNum == ccgSubSurf_getNumFinalVerts(ss));
	BLI_assert(edgeNum == ccgSubSurf_getNumFinalEdges(ss));
	BLI_assert(loopindex2 == ccgSubSurf_getNumFinalFaces(ss) * 4);
	BLI_assert(faceNum == ccgSubSurf_getNumFinalFaces(ss));

}

/* Fill in only geometry arrays needed for the GPU tessellation. */
static void set_ccgdm_gpu_geometry(CCGDerivedMesh *ccgdm,
                                   CCGSubSurf *ss,
                                   DerivedMesh *dm)
{
	const int totface = ccgSubSurf_getNumFaces(ss);
	MPoly *mpoly = CustomData_get_layer(&dm->polyData, CD_MPOLY);
	int index;
	DMFlagMat *faceFlags = ccgdm->faceFlags;

	for (index = 0; index < totface; index++) {
		faceFlags->flag = mpoly ?  mpoly[index].flag : 0;
		faceFlags->mat_nr = mpoly ? mpoly[index].mat_nr : 0;
		faceFlags++;
	}

	/* TODO(sergey): Fill in edge flags. */
}

static CCGDerivedMesh *getCCGDerivedMesh(CCGSubSurf *ss,
                                         int drawInteriorEdges,
                                         int useSubsurfUv,
                                         DerivedMesh *dm,
                                         bool use_gpu_backend)
{
	const int totedge = ccgSubSurf_getNumEdges(ss);
	const int totface = ccgSubSurf_getNumFaces(ss);
	CCGDerivedMesh *ccgdm = MEM_callocN(sizeof(*ccgdm), "ccgdm");
	int numTex, numCol;
	int hasPCol, hasOrigSpace;

	if (use_gpu_backend == false) {
		DM_from_template(&ccgdm->dm, dm, DM_TYPE_CCGDM,
		                 ccgSubSurf_getNumFinalVerts(ss),
		                 ccgSubSurf_getNumFinalEdges(ss),
		                 ccgSubSurf_getNumFinalFaces(ss),
		                 ccgSubSurf_getNumFinalFaces(ss) * 4,
		                 ccgSubSurf_getNumFinalFaces(ss));

		numTex = CustomData_number_of_layers(&ccgdm->dm.loopData,
		                                     CD_MLOOPUV);
		numCol = CustomData_number_of_layers(&ccgdm->dm.loopData,
		                                     CD_MLOOPCOL);
		hasPCol = CustomData_has_layer(&ccgdm->dm.loopData,
		                               CD_PREVIEW_MLOOPCOL);
		hasOrigSpace = CustomData_has_layer(&ccgdm->dm.loopData,
		                                    CD_ORIGSPACE_MLOOP);

		if (
		    (numTex && CustomData_number_of_layers(&ccgdm->dm.faceData,
		                                           CD_MTFACE) != numTex)  ||
		    (numCol && CustomData_number_of_layers(&ccgdm->dm.faceData,
		                                           CD_MCOL) != numCol)    ||
		    (hasPCol && !CustomData_has_layer(&ccgdm->dm.faceData,
		                                      CD_PREVIEW_MCOL))           ||
		    (hasOrigSpace && !CustomData_has_layer(&ccgdm->dm.faceData,
		                                           CD_ORIGSPACE)) )
		{
			CustomData_from_bmeshpoly(&ccgdm->dm.faceData,
			                          &ccgdm->dm.polyData,
			                          &ccgdm->dm.loopData,
			                          ccgSubSurf_getNumFinalFaces(ss));
		}

		CustomData_free_layer_active(&ccgdm->dm.polyData, CD_NORMAL,
		                             ccgdm->dm.numPolyData);

		ccgdm->reverseFaceMap =
			MEM_callocN(sizeof(int) * ccgSubSurf_getNumFinalFaces(ss),
			            "reverseFaceMap");

		create_ccgdm_maps(ccgdm, ss);
	}
	else {
		DM_from_template(&ccgdm->dm, dm, DM_TYPE_CCGDM,
		                 0, 0, 0, 0, dm->getNumPolys(dm));
		CustomData_copy_data(&dm->polyData,
		                     &ccgdm->dm.polyData,
		                     0, 0, dm->getNumPolys(dm));
	}

	set_default_ccgdm_callbacks(ccgdm);

	ccgdm->ss = ss;
	ccgdm->drawInteriorEdges = drawInteriorEdges;
	ccgdm->useSubsurfUv = useSubsurfUv;
	ccgdm->useGpuBackend = use_gpu_backend;

	/* CDDM hack. */
	ccgdm->edgeFlags = MEM_callocN(sizeof(short) * totedge, "edgeFlags");
	ccgdm->faceFlags = MEM_callocN(sizeof(DMFlagMat) * totface, "faceFlags");

	if (use_gpu_backend == false) {
		set_ccgdm_all_geometry(ccgdm, ss, dm, useSubsurfUv != 0);
	}
	else {
		set_ccgdm_gpu_geometry(ccgdm, ss, dm);
	}

	ccgdm->dm.numVertData = ccgSubSurf_getNumFinalVerts(ss);
	ccgdm->dm.numEdgeData = ccgSubSurf_getNumFinalEdges(ss);
	ccgdm->dm.numTessFaceData = ccgSubSurf_getNumFinalFaces(ss);
	ccgdm->dm.numLoopData = ccgdm->dm.numTessFaceData * 4;
	ccgdm->dm.numPolyData = ccgdm->dm.numTessFaceData;

	/* All tessellated CD layers were updated! */
	ccgdm->dm.dirty &= ~DM_DIRTY_TESS_CDLAYERS;

	return ccgdm;
}

/***/

static bool subsurf_use_gpu_backend(SubsurfFlags flags)
{
#ifdef WITH_OPENSUBDIV
	/* Use GPU backend if it's a last modifier in the stack
	 * and user choosed to use any of the OSD compute devices,
	 * but also check if GPU has all needed features.
	 */
	return
	        (flags & SUBSURF_USE_GPU_BACKEND) != 0 &&
	        (U.opensubdiv_compute_type != USER_OPENSUBDIV_COMPUTE_NONE) &&
	        (openSubdiv_supportGPUDisplay());
#else
	(void)flags;
	return false;
#endif
}

struct DerivedMesh *subsurf_make_derived_from_derived(
        struct DerivedMesh *dm,
        struct SubsurfModifierData *smd,
        float (*vertCos)[3],
        SubsurfFlags flags)
{
	int useSimple = (smd->subdivType == ME_SIMPLE_SUBSURF) ? CCG_SIMPLE_SUBDIV : 0;
	CCGFlags useAging = (smd->flags & eSubsurfModifierFlag_DebugIncr) ? CCG_USE_AGING : 0;
	int useSubsurfUv = smd->flags & eSubsurfModifierFlag_SubsurfUv;
	int drawInteriorEdges = !(smd->flags & eSubsurfModifierFlag_ControlEdges);
	CCGDerivedMesh *result;
	bool use_gpu_backend = subsurf_use_gpu_backend(flags);

	/* note: editmode calculation can only run once per
	 * modifier stack evaluation (uses freed cache) [#36299] */
	if (flags & SUBSURF_FOR_EDIT_MODE) {
		int levels = (smd->modifier.scene) ? get_render_subsurf_level(&smd->modifier.scene->r, smd->levels, false) : smd->levels;

		/* TODO(sergey): Same as emCache below. */
		if ((flags & SUBSURF_IN_EDIT_MODE) && smd->mCache) {
			ccgSubSurf_free(smd->mCache);
			smd->mCache = NULL;
		}

		smd->emCache = _getSubSurf(smd->emCache, levels, 3, useSimple | useAging | CCG_CALC_NORMALS);

#ifdef WITH_OPENSUBDIV
		ccgSubSurf_setSkipGrids(smd->emCache, use_gpu_backend);
#endif
		ss_sync_from_derivedmesh(smd->emCache, dm, vertCos, useSimple);
		result = getCCGDerivedMesh(smd->emCache,
		                           drawInteriorEdges,
		                           useSubsurfUv, dm, use_gpu_backend);
	}
	else if (flags & SUBSURF_USE_RENDER_PARAMS) {
		/* Do not use cache in render mode. */
		CCGSubSurf *ss;
		int levels = (smd->modifier.scene) ? get_render_subsurf_level(&smd->modifier.scene->r, smd->renderLevels, true) : smd->renderLevels;

		if (levels == 0)
			return dm;
		
		ss = _getSubSurf(NULL, levels, 3, useSimple | CCG_USE_ARENA | CCG_CALC_NORMALS);

		ss_sync_from_derivedmesh(ss, dm, vertCos, useSimple);

		result = getCCGDerivedMesh(ss,
		                           drawInteriorEdges, useSubsurfUv, dm, false);

		result->freeSS = 1;
	}
	else {
		int useIncremental = (smd->flags & eSubsurfModifierFlag_Incremental);
		int levels = (smd->modifier.scene) ? get_render_subsurf_level(&smd->modifier.scene->r, smd->levels, false) : smd->levels;
		CCGSubSurf *ss;

		/* It is quite possible there is a much better place to do this. It
		 * depends a bit on how rigorously we expect this function to never
		 * be called in editmode. In semi-theory we could share a single
		 * cache, but the handles used inside and outside editmode are not
		 * the same so we would need some way of converting them. Its probably
		 * not worth the effort. But then why am I even writing this long
		 * comment that no one will read? Hmmm. - zr
		 *
		 * Addendum: we can't really ensure that this is never called in edit
		 * mode, so now we have a parameter to verify it. - brecht
		 */
		if (!(flags & SUBSURF_IN_EDIT_MODE) && smd->emCache) {
			ccgSubSurf_free(smd->emCache);
			smd->emCache = NULL;
		}

		if (useIncremental && (flags & SUBSURF_IS_FINAL_CALC)) {
			smd->mCache = ss = _getSubSurf(smd->mCache, levels, 3, useSimple | useAging | CCG_CALC_NORMALS);

			ss_sync_from_derivedmesh(ss, dm, vertCos, useSimple);

			result = getCCGDerivedMesh(smd->mCache,
			                           drawInteriorEdges,
			                           useSubsurfUv, dm, false);
		}
		else {
			CCGFlags ccg_flags = useSimple | CCG_USE_ARENA | CCG_CALC_NORMALS;
			CCGSubSurf *prevSS = NULL;

			if (smd->mCache && (flags & SUBSURF_IS_FINAL_CALC)) {
#ifdef WITH_OPENSUBDIV
				/* With OpenSubdiv enabled we always tries to re-use previos
				 * subsurf structure in order to save computation time since
				 * re-creation is rather a complicated business.
				 *
				 * TODO(sergey): There was a good eason why final calculation
				 * used to free entirely cached subsurf structure. reason of
				 * this is to be investiated still to be sure we don't have
				 * regressions here.
				 */
				prevSS = smd->mCache;
#else
				ccgSubSurf_free(smd->mCache);
				smd->mCache = NULL;
#endif
			}


			if (flags & SUBSURF_ALLOC_PAINT_MASK)
				ccg_flags |= CCG_ALLOC_MASK;

			ss = _getSubSurf(prevSS, levels, 3, ccg_flags);
#ifdef WITH_OPENSUBDIV
			ccgSubSurf_setSkipGrids(ss, use_gpu_backend);
#endif
			ss_sync_from_derivedmesh(ss, dm, vertCos, useSimple);

			result = getCCGDerivedMesh(ss, drawInteriorEdges, useSubsurfUv, dm, use_gpu_backend);

			if (flags & SUBSURF_IS_FINAL_CALC)
				smd->mCache = ss;
			else
				result->freeSS = 1;

			if (flags & SUBSURF_ALLOC_PAINT_MASK)
				ccgSubSurf_setNumLayers(ss, 4);
		}
	}

	return (DerivedMesh *)result;
}

void subsurf_calculate_limit_positions(Mesh *me, float (*r_positions)[3])
{
	/* Finds the subsurf limit positions for the verts in a mesh 
	 * and puts them in an array of floats. Please note that the 
	 * calculated vert positions is incorrect for the verts 
	 * on the boundary of the mesh.
	 */
	CCGSubSurf *ss = _getSubSurf(NULL, 1, 3, CCG_USE_ARENA);
	float edge_sum[3], face_sum[3];
	CCGVertIterator vi;
	DerivedMesh *dm = CDDM_from_mesh(me);

	ss_sync_from_derivedmesh(ss, dm, NULL, 0);

	for (ccgSubSurf_initVertIterator(ss, &vi); !ccgVertIterator_isStopped(&vi); ccgVertIterator_next(&vi)) {
		CCGVert *v = ccgVertIterator_getCurrent(&vi);
		int idx = GET_INT_FROM_POINTER(ccgSubSurf_getVertVertHandle(v));
		int N = ccgSubSurf_getVertNumEdges(v);
		int numFaces = ccgSubSurf_getVertNumFaces(v);
		float *co;
		int i;

		zero_v3(edge_sum);
		zero_v3(face_sum);

		for (i = 0; i < N; i++) {
			CCGEdge *e = ccgSubSurf_getVertEdge(v, i);
			add_v3_v3v3(edge_sum, edge_sum, ccgSubSurf_getEdgeData(ss, e, 1));
		}
		for (i = 0; i < numFaces; i++) {
			CCGFace *f = ccgSubSurf_getVertFace(v, i);
			add_v3_v3(face_sum, ccgSubSurf_getFaceCenterData(f));
		}

		/* ad-hoc correction for boundary vertices, to at least avoid them
		 * moving completely out of place (brecht) */
		if (numFaces && numFaces != N)
			mul_v3_fl(face_sum, (float)N / (float)numFaces);

		co = ccgSubSurf_getVertData(ss, v);
		r_positions[idx][0] = (co[0] * N * N + edge_sum[0] * 4 + face_sum[0]) / (N * (N + 5));
		r_positions[idx][1] = (co[1] * N * N + edge_sum[1] * 4 + face_sum[1]) / (N * (N + 5));
		r_positions[idx][2] = (co[2] * N * N + edge_sum[2] * 4 + face_sum[2]) / (N * (N + 5));
	}

	ccgSubSurf_free(ss);

	dm->release(dm);
}<|MERGE_RESOLUTION|>--- conflicted
+++ resolved
@@ -77,14 +77,12 @@
 
 #include "CCGSubSurf.h"
 
-<<<<<<< HEAD
 #ifdef WITH_OPENSUBDIV
 #  include "opensubdiv_capi.h"
 #endif
-=======
+
 /* assumes MLoop's are layed out 4 for each poly, in order */
 #define USE_LOOP_LAYOUT_FAST
->>>>>>> 87328bde
 
 extern GLubyte stipple_quarttone[128]; /* glutil.c, bad level data */
 
