--- conflicted
+++ resolved
@@ -3804,17 +3804,11 @@
 				vertNum++;
 			}
 
-<<<<<<< HEAD
 			if (has_edge_cd) {
+				BLI_assert(edgeIdx >= 0 && edgeIdx < dm->getNumEdges(dm));
 				for (i = 0; i < numFinalEdges; ++i) {
-					CustomData_copy_data(&dm->edgeData, &ccgdm->dm.edgeData, mapIndex, edgeNum + i, 1);
+					CustomData_copy_data(&dm->edgeData, &ccgdm->dm.edgeData, edgeIdx, edgeNum + i, 1);
 				}
-=======
-		if (has_edge_cd) {
-			BLI_assert(edgeIdx >= 0 && edgeIdx < dm->getNumEdges(dm));
-			for (i = 0; i < numFinalEdges; ++i) {
-				CustomData_copy_data(&dm->edgeData, &ccgdm->dm.edgeData, edgeIdx, edgeNum + i, 1);
->>>>>>> 37fce222
 			}
 
 			if (edgeOrigIndex) {
