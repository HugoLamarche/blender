--- conflicted
+++ resolved
@@ -1750,13 +1750,8 @@
 	dm->drawMappedFacesGLSL(dm, setMaterial, NULL, NULL);
 }
 
-<<<<<<< HEAD
-static void cgdm_drawFacesColored(DerivedMesh *dm, int UNUSED(useTwoSided), unsigned char *col1, unsigned char *col2) {
-	CCGDerivedMesh *cgdm = (CCGDerivedMesh*) dm;
-	CCGSubSurf *ss = cgdm->ss;
-=======
 	/* Only used by non-editmesh types */
-static void ccgDM_drawMappedFacesMat(DerivedMesh *dm, void (*setMaterial)(void *userData, int, void *attribs), int (*setFace)(void *userData, int index), void *userData) {
+static void cgdm_drawMappedFacesMat(DerivedMesh *dm, void (*setMaterial)(void *userData, int, void *attribs), int (*setFace)(void *userData, int index), void *userData) {
 	CCGDerivedMesh *ccgdm = (CCGDerivedMesh*) dm;
 	CCGSubSurf *ss = ccgdm->ss;
 	CCGFaceIterator *fi = ccgSubSurf_getFaceIterator(ss);
@@ -1904,10 +1899,9 @@
 }
 
 
-static void ccgDM_drawFacesColored(DerivedMesh *dm, int UNUSED(useTwoSided), unsigned char *col1, unsigned char *col2) {
-	CCGDerivedMesh *ccgdm = (CCGDerivedMesh*) dm;
-	CCGSubSurf *ss = ccgdm->ss;
->>>>>>> 28ee0f92
+static void cgdm_drawFacesColored(DerivedMesh *dm, int UNUSED(useTwoSided), unsigned char *col1, unsigned char *col2) {
+	CCGDerivedMesh *cgdm = (CCGDerivedMesh*) dm;
+	CCGSubSurf *ss = cgdm->ss;
 	CCGFaceIterator *fi = ccgSubSurf_getFaceIterator(ss);
 	int gridSize = ccgSubSurf_getGridSize(ss);
 	unsigned char *cp1, *cp2;
@@ -2864,16 +2858,10 @@
 	ccgdm->dm.drawFacesTex = cgdm_drawFacesTex;
 	ccgdm->dm.drawFacesGLSL = cgdm_drawFacesGLSL;
 	ccgdm->dm.drawMappedFaces = ccgDM_drawMappedFaces;
-<<<<<<< HEAD
 	ccgdm->dm.drawMappedFacesTex = cgdm_drawMappedFacesTex;
 	ccgdm->dm.drawMappedFacesGLSL = cgdm_drawMappedFacesGLSL;
+	ccgdm->dm.drawMappedFacesMat = cgdm_drawMappedFacesMat;
 	ccgdm->dm.drawUVEdges = cgdm_drawUVEdges;
-=======
-	ccgdm->dm.drawMappedFacesTex = ccgDM_drawMappedFacesTex;
-	ccgdm->dm.drawMappedFacesGLSL = ccgDM_drawMappedFacesGLSL;
-	ccgdm->dm.drawMappedFacesMat = ccgDM_drawMappedFacesMat;
-	ccgdm->dm.drawUVEdges = ccgDM_drawUVEdges;
->>>>>>> 28ee0f92
 
 	ccgdm->dm.drawMappedEdgesInterp = cgdm_drawMappedEdgesInterp;
 	ccgdm->dm.drawMappedEdges = cgdm_drawMappedEdges;
