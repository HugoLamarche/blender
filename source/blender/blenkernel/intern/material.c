/*
 * ***** BEGIN GPL LICENSE BLOCK *****
 *
 * This program is free software; you can redistribute it and/or
 * modify it under the terms of the GNU General Public License
 * as published by the Free Software Foundation; either version 2
 * of the License, or (at your option) any later version.
 *
 * This program is distributed in the hope that it will be useful,
 * but WITHOUT ANY WARRANTY; without even the implied warranty of
 * MERCHANTABILITY or FITNESS FOR A PARTICULAR PURPOSE.  See the
 * GNU General Public License for more details.
 *
 * You should have received a copy of the GNU General Public License
 * along with this program; if not, write to the Free Software Foundation,
 * Inc., 51 Franklin Street, Fifth Floor, Boston, MA 02110-1301, USA.
 *
 * The Original Code is Copyright (C) 2001-2002 by NaN Holding BV.
 * All rights reserved.
 *
 * The Original Code is: all of this file.
 *
 * Contributor(s): none yet.
 *
 * ***** END GPL LICENSE BLOCK *****
 */

/** \file blender/blenkernel/intern/material.c
 *  \ingroup bke
 */


#include <string.h>
#include <math.h>
#include <stddef.h>

#include "MEM_guardedalloc.h"

#include "DNA_anim_types.h"
#include "DNA_curve_types.h"
#include "DNA_group_types.h"
#include "DNA_material_types.h"
#include "DNA_mesh_types.h"
#include "DNA_meshdata_types.h"
#include "DNA_customdata_types.h"
#include "DNA_ID.h"
#include "DNA_meta_types.h"
#include "DNA_node_types.h"
#include "DNA_object_types.h"
#include "DNA_scene_types.h"

#include "BLI_math.h"		
#include "BLI_listbase.h"		
#include "BLI_utildefines.h"
#include "BLI_string.h"
#include "BLI_array_utils.h"

#include "BKE_animsys.h"
#include "BKE_displist.h"
#include "BKE_global.h"
#include "BKE_icons.h"
#include "BKE_image.h"
#include "BKE_library.h"
#include "BKE_main.h"
#include "BKE_material.h"
#include "BKE_mesh.h"
#include "BKE_scene.h"
#include "BKE_node.h"
#include "BKE_curve.h"
#include "BKE_editmesh.h"
#include "BKE_font.h"

#include "GPU_material.h"

/* used in UI and render */
Material defmaterial;

/* called on startup, creator.c */
void init_def_material(void)
{
	init_material(&defmaterial);
}

/* not material itself */
void BKE_material_free(Material *ma)
{
	BKE_material_free_ex(ma, true);
}

/* not material itself */
void BKE_material_free_ex(Material *ma, bool do_id_user)
{
	MTex *mtex;
	int a;
	
	for (a = 0; a < MAX_MTEX; a++) {
		mtex = ma->mtex[a];
		if (do_id_user && mtex && mtex->tex) mtex->tex->id.us--;
		if (mtex) MEM_freeN(mtex);
	}
	
	if (ma->ramp_col) MEM_freeN(ma->ramp_col);
	if (ma->ramp_spec) MEM_freeN(ma->ramp_spec);
	
	BKE_animdata_free((ID *)ma);
	
	if (ma->preview)
		BKE_previewimg_free(&ma->preview);
	BKE_icon_delete((struct ID *)ma);
	ma->id.icon_id = 0;
	
	/* is no lib link block, but material extension */
	if (ma->nodetree) {
		ntreeFreeTree_ex(ma->nodetree, do_id_user);
		MEM_freeN(ma->nodetree);
	}

	if (ma->texpaintslot)
		MEM_freeN(ma->texpaintslot);

	if (ma->gpumaterial.first)
		GPU_material_free(&ma->gpumaterial);
}

void init_material(Material *ma)
{
	ma->r = ma->g = ma->b = ma->ref = 0.8;
	ma->specr = ma->specg = ma->specb = 1.0;
	ma->mirr = ma->mirg = ma->mirb = 1.0;
	ma->spectra = 1.0;
	ma->amb = 1.0;
	ma->alpha = 1.0;
	ma->spec = ma->hasize = 0.5;
	ma->har = 50;
	ma->starc = ma->ringc = 4;
	ma->linec = 12;
	ma->flarec = 1;
	ma->flaresize = ma->subsize = 1.0;
	ma->flareboost = 1;
	ma->seed2 = 6;
	ma->friction = 0.5;
	ma->refrac = 4.0;
	ma->roughness = 0.5;
	ma->param[0] = 0.5;
	ma->param[1] = 0.1;
	ma->param[2] = 0.5;
	ma->param[3] = 0.1;
	ma->rms = 0.1;
	ma->darkness = 1.0;

	ma->strand_sta = ma->strand_end = 1.0f;

	ma->ang = 1.0;
	ma->ray_depth = 2;
	ma->ray_depth_tra = 2;
	ma->fresnel_mir = 0.0;
	ma->fresnel_tra = 0.0;
	ma->fresnel_tra_i = 1.25;
	ma->fresnel_mir_i = 1.25;
	ma->tx_limit = 0.0;
	ma->tx_falloff = 1.0;
	ma->shad_alpha = 1.0f;
	ma->vcol_alpha = 0;
	
	ma->gloss_mir = ma->gloss_tra = 1.0;
	ma->samp_gloss_mir = ma->samp_gloss_tra = 18;
	ma->adapt_thresh_mir = ma->adapt_thresh_tra = 0.005;
	ma->dist_mir = 0.0;
	ma->fadeto_mir = MA_RAYMIR_FADETOSKY;
	
	ma->rampfac_col = 1.0;
	ma->rampfac_spec = 1.0;
	ma->pr_lamp = 3;         /* two lamps, is bits */
	ma->pr_type = MA_SPHERE;

	ma->sss_radius[0] = 1.0f;
	ma->sss_radius[1] = 1.0f;
	ma->sss_radius[2] = 1.0f;
	ma->sss_col[0] = 1.0f;
	ma->sss_col[1] = 1.0f;
	ma->sss_col[2] = 1.0f;
	ma->sss_error = 0.05f;
	ma->sss_scale = 0.1f;
	ma->sss_ior = 1.3f;
	ma->sss_colfac = 1.0f;
	ma->sss_texfac = 0.0f;
	ma->sss_front = 1.0f;
	ma->sss_back = 1.0f;

	ma->vol.density = 1.0f;
	ma->vol.emission = 0.0f;
	ma->vol.scattering = 1.0f;
	ma->vol.reflection = 1.0f;
	ma->vol.transmission_col[0] = ma->vol.transmission_col[1] = ma->vol.transmission_col[2] = 1.0f;
	ma->vol.reflection_col[0] = ma->vol.reflection_col[1] = ma->vol.reflection_col[2] = 1.0f;
	ma->vol.emission_col[0] = ma->vol.emission_col[1] = ma->vol.emission_col[2] = 1.0f;
	ma->vol.density_scale = 1.0f;
	ma->vol.depth_cutoff = 0.01f;
	ma->vol.stepsize_type = MA_VOL_STEP_RANDOMIZED;
	ma->vol.stepsize = 0.2f;
	ma->vol.shade_type = MA_VOL_SHADE_SHADED;
	ma->vol.shadeflag |= MA_VOL_PRECACHESHADING;
	ma->vol.precache_resolution = 50;
	ma->vol.ms_spread = 0.2f;
	ma->vol.ms_diff = 1.f;
	ma->vol.ms_intensity = 1.f;
	
	ma->game.flag = GEMAT_BACKCULL;
	ma->game.alpha_blend = 0;
	ma->game.face_orientation = 0;
	
	ma->mode = MA_TRACEBLE | MA_SHADBUF | MA_SHADOW | MA_RAYBIAS | MA_TANGENT_STR | MA_ZTRANSP;
	ma->mode2 = MA_CASTSHADOW;
	ma->shade_flag = MA_APPROX_OCCLUSION;
	ma->preview = NULL;
}

Material *BKE_material_add(Main *bmain, const char *name)
{
	Material *ma;

	ma = BKE_libblock_alloc(bmain, ID_MA, name);
	
	init_material(ma);
	
	return ma;
}

/* XXX keep synced with next function */
Material *BKE_material_copy(Material *ma)
{
	Material *man;
	int a;
	
	man = BKE_libblock_copy(&ma->id);
	
	id_lib_extern((ID *)man->group);
	
	for (a = 0; a < MAX_MTEX; a++) {
		if (ma->mtex[a]) {
			man->mtex[a] = MEM_mallocN(sizeof(MTex), "copymaterial");
			memcpy(man->mtex[a], ma->mtex[a], sizeof(MTex));
			id_us_plus((ID *)man->mtex[a]->tex);
		}
	}
	
	if (ma->ramp_col) man->ramp_col = MEM_dupallocN(ma->ramp_col);
	if (ma->ramp_spec) man->ramp_spec = MEM_dupallocN(ma->ramp_spec);
	
	if (ma->preview) man->preview = BKE_previewimg_copy(ma->preview);

	if (ma->nodetree) {
		man->nodetree = ntreeCopyTree(ma->nodetree);
	}

	BLI_listbase_clear(&man->gpumaterial);
	
	if (ma->id.lib) {
		BKE_id_lib_local_paths(G.main, ma->id.lib, &man->id);
	}

	return man;
}

/* XXX (see above) material copy without adding to main dbase */
Material *localize_material(Material *ma)
{
	Material *man;
	int a;
	
	man = BKE_libblock_copy_nolib(&ma->id, false);

	/* no increment for texture ID users, in previewrender.c it prevents decrement */
	for (a = 0; a < MAX_MTEX; a++) {
		if (ma->mtex[a]) {
			man->mtex[a] = MEM_mallocN(sizeof(MTex), "copymaterial");
			memcpy(man->mtex[a], ma->mtex[a], sizeof(MTex));
		}
	}
	
	if (ma->ramp_col) man->ramp_col = MEM_dupallocN(ma->ramp_col);
	if (ma->ramp_spec) man->ramp_spec = MEM_dupallocN(ma->ramp_spec);

	man->texpaintslot = NULL;
	man->preview = NULL;
	
	if (ma->nodetree)
		man->nodetree = ntreeLocalize(ma->nodetree);
	
	BLI_listbase_clear(&man->gpumaterial);
	
	return man;
}

static void extern_local_material(Material *ma)
{
	int i;
	for (i = 0; i < MAX_MTEX; i++) {
		if (ma->mtex[i]) id_lib_extern((ID *)ma->mtex[i]->tex);
	}
}

void BKE_material_make_local(Material *ma)
{
	Main *bmain = G.main;
	Object *ob;
	Mesh *me;
	Curve *cu;
	MetaBall *mb;
	int a;
	bool is_local = false, is_lib = false;

	/* - only lib users: do nothing
	 * - only local users: set flag
	 * - mixed: make copy
	 */
	
	if (ma->id.lib == NULL) return;

	/* One local user; set flag and return. */
	if (ma->id.us == 1) {
		id_clear_lib_data(bmain, &ma->id);
		extern_local_material(ma);
		return;
	}

	/* Check which other IDs reference this one to determine if it's used by
	 * lib or local */
	/* test objects */
	ob = bmain->object.first;
	while (ob) {
		if (ob->mat) {
			for (a = 0; a < ob->totcol; a++) {
				if (ob->mat[a] == ma) {
					if (ob->id.lib) is_lib = true;
					else is_local = true;
				}
			}
		}
		ob = ob->id.next;
	}
	/* test meshes */
	me = bmain->mesh.first;
	while (me) {
		if (me->mat) {
			for (a = 0; a < me->totcol; a++) {
				if (me->mat[a] == ma) {
					if (me->id.lib) is_lib = true;
					else is_local = true;
				}
			}
		}
		me = me->id.next;
	}
	/* test curves */
	cu = bmain->curve.first;
	while (cu) {
		if (cu->mat) {
			for (a = 0; a < cu->totcol; a++) {
				if (cu->mat[a] == ma) {
					if (cu->id.lib) is_lib = true;
					else is_local = true;
				}
			}
		}
		cu = cu->id.next;
	}
	/* test mballs */
	mb = bmain->mball.first;
	while (mb) {
		if (mb->mat) {
			for (a = 0; a < mb->totcol; a++) {
				if (mb->mat[a] == ma) {
					if (mb->id.lib) is_lib = true;
					else is_local = true;
				}
			}
		}
		mb = mb->id.next;
	}

	/* Only local users. */
	if (is_local && is_lib == false) {
		id_clear_lib_data(bmain, &ma->id);
		extern_local_material(ma);
	}
	/* Both user and local, so copy. */
	else if (is_local && is_lib) {
		Material *ma_new = BKE_material_copy(ma);

		ma_new->id.us = 0;

		/* Remap paths of new ID using old library as base. */
		BKE_id_lib_local_paths(bmain, ma->id.lib, &ma_new->id);

		/* do objects */
		ob = bmain->object.first;
		while (ob) {
			if (ob->mat) {
				for (a = 0; a < ob->totcol; a++) {
					if (ob->mat[a] == ma) {
						if (ob->id.lib == NULL) {
							ob->mat[a] = ma_new;
							ma_new->id.us++;
							ma->id.us--;
						}
					}
				}
			}
			ob = ob->id.next;
		}
		/* do meshes */
		me = bmain->mesh.first;
		while (me) {
			if (me->mat) {
				for (a = 0; a < me->totcol; a++) {
					if (me->mat[a] == ma) {
						if (me->id.lib == NULL) {
							me->mat[a] = ma_new;
							ma_new->id.us++;
							ma->id.us--;
						}
					}
				}
			}
			me = me->id.next;
		}
		/* do curves */
		cu = bmain->curve.first;
		while (cu) {
			if (cu->mat) {
				for (a = 0; a < cu->totcol; a++) {
					if (cu->mat[a] == ma) {
						if (cu->id.lib == NULL) {
							cu->mat[a] = ma_new;
							ma_new->id.us++;
							ma->id.us--;
						}
					}
				}
			}
			cu = cu->id.next;
		}
		/* do mballs */
		mb = bmain->mball.first;
		while (mb) {
			if (mb->mat) {
				for (a = 0; a < mb->totcol; a++) {
					if (mb->mat[a] == ma) {
						if (mb->id.lib == NULL) {
							mb->mat[a] = ma_new;
							ma_new->id.us++;
							ma->id.us--;
						}
					}
				}
			}
			mb = mb->id.next;
		}
	}
}

/* for curve, mball, mesh types */
void extern_local_matarar(struct Material **matar, short totcol)
{
	short i;
	for (i = 0; i < totcol; i++) {
		id_lib_extern((ID *)matar[i]);
	}
}

Material ***give_matarar(Object *ob)
{
	Mesh *me;
	Curve *cu;
	MetaBall *mb;
	
	if (ob->type == OB_MESH) {
		me = ob->data;
		return &(me->mat);
	}
	else if (ELEM(ob->type, OB_CURVE, OB_FONT, OB_SURF)) {
		cu = ob->data;
		return &(cu->mat);
	}
	else if (ob->type == OB_MBALL) {
		mb = ob->data;
		return &(mb->mat);
	}
	return NULL;
}

short *give_totcolp(Object *ob)
{
	Mesh *me;
	Curve *cu;
	MetaBall *mb;
	
	if (ob->type == OB_MESH) {
		me = ob->data;
		return &(me->totcol);
	}
	else if (ELEM(ob->type, OB_CURVE, OB_FONT, OB_SURF)) {
		cu = ob->data;
		return &(cu->totcol);
	}
	else if (ob->type == OB_MBALL) {
		mb = ob->data;
		return &(mb->totcol);
	}
	return NULL;
}

/* same as above but for ID's */
Material ***give_matarar_id(ID *id)
{
	/* ensure we don't try get materials from non-obdata */
	BLI_assert(OB_DATA_SUPPORT_ID(GS(id->name)));

	switch (GS(id->name)) {
		case ID_ME:
			return &(((Mesh *)id)->mat);
		case ID_CU:
			return &(((Curve *)id)->mat);
		case ID_MB:
			return &(((MetaBall *)id)->mat);
	}
	return NULL;
}

short *give_totcolp_id(ID *id)
{
	/* ensure we don't try get materials from non-obdata */
	BLI_assert(OB_DATA_SUPPORT_ID(GS(id->name)));

	switch (GS(id->name)) {
		case ID_ME:
			return &(((Mesh *)id)->totcol);
		case ID_CU:
			return &(((Curve *)id)->totcol);
		case ID_MB:
			return &(((MetaBall *)id)->totcol);
	}
	return NULL;
}

static void material_data_index_remove_id(ID *id, short index)
{
	/* ensure we don't try get materials from non-obdata */
	BLI_assert(OB_DATA_SUPPORT_ID(GS(id->name)));

	switch (GS(id->name)) {
		case ID_ME:
			BKE_mesh_material_index_remove((Mesh *)id, index);
			break;
		case ID_CU:
			BKE_curve_material_index_remove((Curve *)id, index);
			break;
		case ID_MB:
			/* meta-elems don't have materials atm */
			break;
	}
}

static void material_data_index_clear_id(ID *id)
{
	/* ensure we don't try get materials from non-obdata */
	BLI_assert(OB_DATA_SUPPORT_ID(GS(id->name)));

	switch (GS(id->name)) {
		case ID_ME:
			BKE_mesh_material_index_clear((Mesh *)id);
			break;
		case ID_CU:
			BKE_curve_material_index_clear((Curve *)id);
			break;
		case ID_MB:
			/* meta-elems don't have materials atm */
			break;
	}
}

void BKE_material_resize_id(struct ID *id, short totcol, bool do_id_user)
{
	Material ***matar = give_matarar_id(id);
	short *totcolp = give_totcolp_id(id);

	if (matar == NULL) {
		return;
	}

	if (do_id_user && totcol < (*totcolp)) {
		short i;
		for (i = totcol; i < (*totcolp); i++) {
			id_us_min((ID *)(*matar)[i]);
		}
	}

	if (totcol == 0) {
		if (*totcolp) {
			MEM_freeN(*matar);
			*matar = NULL;
		}
	}
	else {
		*matar = MEM_recallocN(*matar, sizeof(void *) * totcol);
	}
	*totcolp = totcol;
}

void BKE_material_append_id(ID *id, Material *ma)
{
	Material ***matar;
	if ((matar = give_matarar_id(id))) {
		short *totcol = give_totcolp_id(id);
		Material **mat = MEM_callocN(sizeof(void *) * ((*totcol) + 1), "newmatar");
		if (*totcol) memcpy(mat, *matar, sizeof(void *) * (*totcol));
		if (*matar) MEM_freeN(*matar);

		*matar = mat;
		(*matar)[(*totcol)++] = ma;

		id_us_plus((ID *)ma);
		test_object_materials(G.main, id);
	}
}

Material *BKE_material_pop_id(ID *id, int index_i, bool update_data)
{
	short index = (short)index_i;
	Material *ret = NULL;
	Material ***matar;
	if ((matar = give_matarar_id(id))) {
		short *totcol = give_totcolp_id(id);
		if (index >= 0 && index < (*totcol)) {
			ret = (*matar)[index];
			id_us_min((ID *)ret);

			if (*totcol <= 1) {
				*totcol = 0;
				MEM_freeN(*matar);
				*matar = NULL;
			}
			else {
				if (index + 1 != (*totcol))
					memmove((*matar) + index, (*matar) + (index + 1), sizeof(void *) * ((*totcol) - (index + 1)));

				(*totcol)--;
				*matar = MEM_reallocN(*matar, sizeof(void *) * (*totcol));
				test_object_materials(G.main, id);
			}

			if (update_data) {
				/* decrease mat_nr index */
				material_data_index_remove_id(id, index);
			}
		}
	}
	
	return ret;
}

void BKE_material_clear_id(struct ID *id, bool update_data)
{
	Material ***matar;
	if ((matar = give_matarar_id(id))) {
		short *totcol = give_totcolp_id(id);
		*totcol = 0;
		if (*matar) {
			MEM_freeN(*matar);
			*matar = NULL;
		}

		if (update_data) {
			/* decrease mat_nr index */
			material_data_index_clear_id(id);
		}
	}
}

Material *give_current_material(Object *ob, short act)
{
	Material ***matarar, *ma;
	const short *totcolp;

	if (ob == NULL) return NULL;
	
	/* if object cannot have material, (totcolp == NULL) */
	totcolp = give_totcolp(ob);
	if (totcolp == NULL || ob->totcol == 0) return NULL;

	/* return NULL for invalid 'act', can happen for mesh face indices */
	if (act > ob->totcol)
		return NULL;
	else if (act <= 0) {
		if (act < 0) {
			printf("Negative material index!\n");
		}
		return NULL;
	}

	if (ob->matbits && ob->matbits[act - 1]) {    /* in object */
		ma = ob->mat[act - 1];
	}
	else {                              /* in data */

		/* check for inconsistency */
		if (*totcolp < ob->totcol)
			ob->totcol = *totcolp;
		if (act > ob->totcol) act = ob->totcol;

		matarar = give_matarar(ob);
		
		if (matarar && *matarar) ma = (*matarar)[act - 1];
		else ma = NULL;
		
	}
	
	return ma;
}

ID *material_from(Object *ob, short act)
{

	if (ob == NULL) return NULL;

	if (ob->totcol == 0) return ob->data;
	if (act == 0) act = 1;

	if (ob->matbits[act - 1]) return (ID *)ob;
	else return ob->data;
}

Material *give_node_material(Material *ma)
{
	if (ma && ma->use_nodes && ma->nodetree) {
		bNode *node = nodeGetActiveID(ma->nodetree, ID_MA);

		if (node)
			return (Material *)node->id;
	}

	return NULL;
}

void BKE_material_resize_object(Object *ob, const short totcol, bool do_id_user)
{
	Material **newmatar;
	char *newmatbits;

	if (do_id_user && totcol < ob->totcol) {
		short i;
		for (i = totcol; i < ob->totcol; i++) {
			id_us_min((ID *)ob->mat[i]);
		}
	}

	if (totcol == 0) {
		if (ob->totcol) {
			MEM_freeN(ob->mat);
			MEM_freeN(ob->matbits);
			ob->mat = NULL;
			ob->matbits = NULL;
		}
	}
	else if (ob->totcol < totcol) {
		newmatar = MEM_callocN(sizeof(void *) * totcol, "newmatar");
		newmatbits = MEM_callocN(sizeof(char) * totcol, "newmatbits");
		if (ob->totcol) {
			memcpy(newmatar, ob->mat, sizeof(void *) * ob->totcol);
			memcpy(newmatbits, ob->matbits, sizeof(char) * ob->totcol);
			MEM_freeN(ob->mat);
			MEM_freeN(ob->matbits);
		}
		ob->mat = newmatar;
		ob->matbits = newmatbits;
	}
	/* XXX, why not realloc on shrink? - campbell */

	ob->totcol = totcol;
	if (ob->totcol && ob->actcol == 0) ob->actcol = 1;
	if (ob->actcol > ob->totcol) ob->actcol = ob->totcol;
}

void test_object_materials(Main *bmain, ID *id)
{
	/* make the ob mat-array same size as 'ob->data' mat-array */
	Object *ob;
	const short *totcol;

	if (id == NULL || (totcol = give_totcolp_id(id)) == NULL) {
		return;
	}

	BKE_main_lock(bmain);
	for (ob = bmain->object.first; ob; ob = ob->id.next) {
		if (ob->data == id) {
			BKE_material_resize_object(ob, *totcol, false);
		}
	}
	BKE_main_unlock(bmain);
}

void assign_material_id(ID *id, Material *ma, short act)
{
	Material *mao, **matar, ***matarar;
	short *totcolp;

	if (act > MAXMAT) return;
	if (act < 1) act = 1;

	/* this is needed for Python overrides,
	 * we just have to take care that the UI can't do this */
#if 0
	/* prevent crashing when using accidentally */
	BLI_assert(id->lib == NULL);
	if (id->lib) return;
#endif

	/* test arraylens */

	totcolp = give_totcolp_id(id);
	matarar = give_matarar_id(id);

	if (totcolp == NULL || matarar == NULL) return;

	if (act > *totcolp) {
		matar = MEM_callocN(sizeof(void *) * act, "matarray1");

		if (*totcolp) {
			memcpy(matar, *matarar, sizeof(void *) * (*totcolp));
			MEM_freeN(*matarar);
		}

		*matarar = matar;
		*totcolp = act;
	}

	/* in data */
	mao = (*matarar)[act - 1];
	if (mao) mao->id.us--;
	(*matarar)[act - 1] = ma;

	if (ma)
		id_us_plus((ID *)ma);

	test_object_materials(G.main, id);
}

void assign_material(Object *ob, Material *ma, short act, int assign_type)
{
	Material *mao, **matar, ***matarar;
	short *totcolp;
	char bit = 0;

	if (act > MAXMAT) return;
	if (act < 1) act = 1;
	
	/* prevent crashing when using accidentally */
	BLI_assert(ob->id.lib == NULL);
	if (ob->id.lib) return;
	
	/* test arraylens */
	
	totcolp = give_totcolp(ob);
	matarar = give_matarar(ob);
	
	if (totcolp == NULL || matarar == NULL) return;
	
	if (act > *totcolp) {
		matar = MEM_callocN(sizeof(void *) * act, "matarray1");

		if (*totcolp) {
			memcpy(matar, *matarar, sizeof(void *) * (*totcolp));
			MEM_freeN(*matarar);
		}

		*matarar = matar;
		*totcolp = act;
	}

	/* Determine the object/mesh linking */
	if (assign_type == BKE_MAT_ASSIGN_USERPREF && ob->totcol && ob->actcol) {
		/* copy from previous material */
		bit = ob->matbits[ob->actcol - 1];
	}
	else {
		switch (assign_type) {
			case BKE_MAT_ASSIGN_OBDATA:
				bit = 0;
				break;
			case BKE_MAT_ASSIGN_OBJECT:
				bit = 1;
				break;
			case BKE_MAT_ASSIGN_USERPREF:
			default:
				bit = (U.flag & USER_MAT_ON_OB) ? 1 : 0;
				break;
		}
	}

	if (act > ob->totcol) {
		/* Need more space in the material arrays */
		ob->mat = MEM_recallocN_id(ob->mat, sizeof(void *) * act, "matarray2");
		ob->matbits = MEM_recallocN_id(ob->matbits, sizeof(char) * act, "matbits1");
		ob->totcol = act;
	}
	
	/* do it */

	ob->matbits[act - 1] = bit;
	if (bit == 1) {   /* in object */
		mao = ob->mat[act - 1];
		if (mao) mao->id.us--;
		ob->mat[act - 1] = ma;
	}
	else {  /* in data */
		mao = (*matarar)[act - 1];
		if (mao) mao->id.us--;
		(*matarar)[act - 1] = ma;
	}

	if (ma)
		id_us_plus((ID *)ma);
	test_object_materials(G.main, ob->data);
}


void BKE_material_remap_object(Object *ob, const unsigned int *remap)
{
	Material ***matar = give_matarar(ob);
	const short *totcol_p = give_totcolp(ob);

	BLI_array_permute(ob->mat, ob->totcol, remap);

	if (ob->matbits) {
		BLI_array_permute(ob->matbits, ob->totcol, remap);
	}

<<<<<<< HEAD
	if(matar) {
=======
	if (matar) {
>>>>>>> 5a8629c0
		BLI_array_permute(*matar, *totcol_p, remap);
	}

	if (ob->type == OB_MESH) {
		BKE_mesh_material_remap(ob->data, remap, ob->totcol);
	}
	else if (ELEM(ob->type, OB_CURVE, OB_SURF, OB_FONT)) {
		BKE_curve_material_remap(ob->data, remap, ob->totcol);
	}
	else {
		/* add support for this object data! */
		BLI_assert(matar == NULL);
	}
}


/* XXX - this calls many more update calls per object then are needed, could be optimized */
void assign_matarar(struct Object *ob, struct Material ***matar, short totcol)
{
	int actcol_orig = ob->actcol;
	short i;

	while (object_remove_material_slot(ob)) {}

	/* now we have the right number of slots */
	for (i = 0; i < totcol; i++)
		assign_material(ob, (*matar)[i], i + 1, BKE_MAT_ASSIGN_USERPREF);

	if (actcol_orig > ob->totcol)
		actcol_orig = ob->totcol;

	ob->actcol = actcol_orig;
}


short find_material_index(Object *ob, Material *ma)
{
	Material ***matarar;
	short a, *totcolp;
	
	if (ma == NULL) return 0;
	
	totcolp = give_totcolp(ob);
	matarar = give_matarar(ob);
	
	if (totcolp == NULL || matarar == NULL) return 0;
	
	for (a = 0; a < *totcolp; a++)
		if ((*matarar)[a] == ma)
			break;
	if (a < *totcolp)
		return a + 1;
	return 0;
}

bool object_add_material_slot(Object *ob)
{
	if (ob == NULL) return false;
	if (ob->totcol >= MAXMAT) return false;
	
	assign_material(ob, NULL, ob->totcol + 1, BKE_MAT_ASSIGN_USERPREF);
	ob->actcol = ob->totcol;
	return true;
}

static void do_init_render_material(Material *ma, int r_mode, float *amb)
{
	MTex *mtex;
	int a, needuv = 0, needtang = 0;
	
	if (ma->flarec == 0) ma->flarec = 1;

	/* add all texcoflags from mtex, texco and mapto were cleared in advance */
	for (a = 0; a < MAX_MTEX; a++) {
		
		/* separate tex switching */
		if (ma->septex & (1 << a)) continue;

		mtex = ma->mtex[a];
		if (mtex && mtex->tex && (mtex->tex->type | (mtex->tex->use_nodes && mtex->tex->nodetree) )) {
			
			ma->texco |= mtex->texco;
			ma->mapto |= mtex->mapto;

			/* always get derivatives for these textures */
			if (ELEM(mtex->tex->type, TEX_IMAGE, TEX_ENVMAP)) ma->texco |= TEXCO_OSA;
			else if (mtex->texflag & (MTEX_COMPAT_BUMP | MTEX_3TAP_BUMP | MTEX_5TAP_BUMP | MTEX_BICUBIC_BUMP)) ma->texco |= TEXCO_OSA;
			
			if (ma->texco & (TEXCO_ORCO | TEXCO_REFL | TEXCO_NORM | TEXCO_STRAND | TEXCO_STRESS)) needuv = 1;
			else if (ma->texco & (TEXCO_GLOB | TEXCO_UV | TEXCO_OBJECT | TEXCO_SPEED)) needuv = 1;
			else if (ma->texco & (TEXCO_LAVECTOR | TEXCO_VIEW)) needuv = 1;

			if ((ma->mapto & MAP_NORM) && (mtex->normapspace == MTEX_NSPACE_TANGENT))
				needtang = 1;
		}
	}

	if (needtang) ma->mode |= MA_NORMAP_TANG;
	else ma->mode &= ~MA_NORMAP_TANG;
	
	if (ma->mode & (MA_VERTEXCOL | MA_VERTEXCOLP | MA_FACETEXTURE)) {
		needuv = 1;
		if (r_mode & R_OSA) ma->texco |= TEXCO_OSA;     /* for texfaces */
	}
	if (needuv) ma->texco |= NEED_UV;
	
	/* since the raytracer doesnt recalc O structs for each ray, we have to preset them all */
	if (r_mode & R_RAYTRACE) {
		if ((ma->mode & (MA_RAYMIRROR | MA_SHADOW_TRA)) || ((ma->mode & MA_TRANSP) && (ma->mode & MA_RAYTRANSP))) {
			ma->texco |= NEED_UV | TEXCO_ORCO | TEXCO_REFL | TEXCO_NORM;
			if (r_mode & R_OSA) ma->texco |= TEXCO_OSA;
		}
	}
	
	if (amb) {
		ma->ambr = ma->amb * amb[0];
		ma->ambg = ma->amb * amb[1];
		ma->ambb = ma->amb * amb[2];
	}

	/* local group override */
	if ((ma->shade_flag & MA_GROUP_LOCAL) && ma->id.lib && ma->group && ma->group->id.lib) {
		Group *group;

		for (group = G.main->group.first; group; group = group->id.next) {
			if (!group->id.lib && STREQ(group->id.name, ma->group->id.name)) {
				ma->group = group;
			}
		}
	}
}

static void init_render_nodetree(bNodeTree *ntree, Material *basemat, int r_mode, float *amb)
{
	bNode *node;
	
	for (node = ntree->nodes.first; node; node = node->next) {
		if (node->id) {
			if (GS(node->id->name) == ID_MA) {
				Material *ma = (Material *)node->id;
				if (ma != basemat) {
					do_init_render_material(ma, r_mode, amb);
					basemat->texco |= ma->texco;
				}

				basemat->mode_l |= ma->mode & ~(MA_MODE_PIPELINE | MA_SHLESS);
				basemat->mode2_l |= ma->mode2 & ~MA_MODE2_PIPELINE;
				/* basemat only considered shadeless if all node materials are too */
				if (!(ma->mode & MA_SHLESS))
					basemat->mode_l &= ~MA_SHLESS;

				if (ma->strand_surfnor > 0.0f)
					basemat->mode_l |= MA_STR_SURFDIFF;
			}
			else if (node->type == NODE_GROUP)
				init_render_nodetree((bNodeTree *)node->id, basemat, r_mode, amb);
		}
	}
}

void init_render_material(Material *mat, int r_mode, float *amb)
{
	
	do_init_render_material(mat, r_mode, amb);
	
	if (mat->nodetree && mat->use_nodes) {
		/* mode_l will take the pipeline options from the main material, and the or-ed
		 * result of non-pipeline options from the nodes. shadeless is an exception,
		 * mode_l will have it set when all node materials are shadeless. */
		mat->mode_l = (mat->mode & MA_MODE_PIPELINE) | MA_SHLESS;
		mat->mode2_l = mat->mode2 & MA_MODE2_PIPELINE;

		/* parses the geom+tex nodes */
		ntreeShaderGetTexcoMode(mat->nodetree, r_mode, &mat->texco, &mat->mode_l);

		init_render_nodetree(mat->nodetree, mat, r_mode, amb);
		
		if (!mat->nodetree->execdata)
			mat->nodetree->execdata = ntreeShaderBeginExecTree(mat->nodetree);
	}
	else {
		mat->mode_l = mat->mode;
		mat->mode2_l = mat->mode2;

		if (mat->strand_surfnor > 0.0f)
			mat->mode_l |= MA_STR_SURFDIFF;
	}
}

void init_render_materials(Main *bmain, int r_mode, float *amb)
{
	Material *ma;
	
	/* clear these flags before going over materials, to make sure they
	 * are cleared only once, otherwise node materials contained in other
	 * node materials can go wrong */
	for (ma = bmain->mat.first; ma; ma = ma->id.next) {
		if (ma->id.us) {
			ma->texco = 0;
			ma->mapto = 0;
		}
	}

	/* two steps, first initialize, then or the flags for layers */
	for (ma = bmain->mat.first; ma; ma = ma->id.next) {
		/* is_used flag comes back in convertblender.c */
		ma->flag &= ~MA_IS_USED;
		if (ma->id.us) 
			init_render_material(ma, r_mode, amb);
	}
	
	init_render_material(&defmaterial, r_mode, amb);
}

/* only needed for nodes now */
void end_render_material(Material *mat)
{
	if (mat && mat->nodetree && mat->use_nodes) {
		if (mat->nodetree->execdata)
			ntreeShaderEndExecTree(mat->nodetree->execdata);
	}
}

void end_render_materials(Main *bmain)
{
	Material *ma;
	for (ma = bmain->mat.first; ma; ma = ma->id.next)
		if (ma->id.us) 
			end_render_material(ma);
}

static bool material_in_nodetree(bNodeTree *ntree, Material *mat)
{
	bNode *node;

	for (node = ntree->nodes.first; node; node = node->next) {
		if (node->id) {
			if (GS(node->id->name) == ID_MA) {
				if (node->id == (ID *)mat) {
					return true;
				}
			}
			else if (node->type == NODE_GROUP) {
				if (material_in_nodetree((bNodeTree *)node->id, mat)) {
					return true;
				}
			}
		}
	}

	return false;
}

bool material_in_material(Material *parmat, Material *mat)
{
	if (parmat == mat)
		return true;
	else if (parmat->nodetree && parmat->use_nodes)
		return material_in_nodetree(parmat->nodetree, mat);
	else
		return false;
}


/* ****************** */

/* Update drivers for materials in a nodetree */
static void material_node_drivers_update(Scene *scene, bNodeTree *ntree, float ctime)
{
	bNode *node;

	/* nodetree itself */
	if (ntree->adt && ntree->adt->drivers.first) {
		BKE_animsys_evaluate_animdata(scene, &ntree->id, ntree->adt, ctime, ADT_RECALC_DRIVERS);
	}
	
	/* nodes */
	for (node = ntree->nodes.first; node; node = node->next) {
		if (node->id) {
			if (GS(node->id->name) == ID_MA) {
				material_drivers_update(scene, (Material *)node->id, ctime);
			}
			else if (node->type == NODE_GROUP) {
				material_node_drivers_update(scene, (bNodeTree *)node->id, ctime);
			}
		}
	}
}

/* Calculate all drivers for materials 
 * FIXME: this is really a terrible method which may result in some things being calculated
 * multiple times. However, without proper despgraph support for these things, we are forced
 * into this sort of thing...
 */
void material_drivers_update(Scene *scene, Material *ma, float ctime)
{
	//if (G.f & G_DEBUG)
	//	printf("material_drivers_update(%s, %s)\n", scene->id.name, ma->id.name);
	
	/* Prevent infinite recursion by checking (and tagging the material) as having been visited already
	 * (see BKE_scene_update_tagged()). This assumes ma->id.flag & LIB_DOIT isn't set by anything else
	 * in the meantime... [#32017]
	 */
	if (ma->id.flag & LIB_DOIT)
		return;

	ma->id.flag |= LIB_DOIT;
	
	/* material itself */
	if (ma->adt && ma->adt->drivers.first) {
		BKE_animsys_evaluate_animdata(scene, &ma->id, ma->adt, ctime, ADT_RECALC_DRIVERS);
	}
	
	/* nodes */
	if (ma->nodetree) {
		material_node_drivers_update(scene, ma->nodetree, ctime);
	}

	ma->id.flag &= ~LIB_DOIT;
}

bool object_remove_material_slot(Object *ob)
{
	Material *mao, ***matarar;
	Object *obt;
	short *totcolp;
	short a, actcol;
	
	if (ob == NULL || ob->totcol == 0) {
		return false;
	}

	/* this should never happen and used to crash */
	if (ob->actcol <= 0) {
		printf("%s: invalid material index %d, report a bug!\n", __func__, ob->actcol);
		BLI_assert(0);
		return false;
	}

	/* take a mesh/curve/mball as starting point, remove 1 index,
	 * AND with all objects that share the ob->data
	 * 
	 * after that check indices in mesh/curve/mball!!!
	 */
	
	totcolp = give_totcolp(ob);
	matarar = give_matarar(ob);

	if (ELEM(NULL, matarar, *matarar)) {
		return false;
	}

	/* can happen on face selection in editmode */
	if (ob->actcol > ob->totcol) {
		ob->actcol = ob->totcol;
	}
	
	/* we delete the actcol */
	mao = (*matarar)[ob->actcol - 1];
	if (mao) mao->id.us--;
	
	for (a = ob->actcol; a < ob->totcol; a++)
		(*matarar)[a - 1] = (*matarar)[a];
	(*totcolp)--;
	
	if (*totcolp == 0) {
		MEM_freeN(*matarar);
		*matarar = NULL;
	}
	
	actcol = ob->actcol;
	obt = G.main->object.first;
	while (obt) {
	
		if (obt->data == ob->data) {
			
			/* WATCH IT: do not use actcol from ob or from obt (can become zero) */
			mao = obt->mat[actcol - 1];
			if (mao) mao->id.us--;
		
			for (a = actcol; a < obt->totcol; a++) {
				obt->mat[a - 1] = obt->mat[a];
				obt->matbits[a - 1] = obt->matbits[a];
			}
			obt->totcol--;
			if (obt->actcol > obt->totcol) obt->actcol = obt->totcol;
			
			if (obt->totcol == 0) {
				MEM_freeN(obt->mat);
				MEM_freeN(obt->matbits);
				obt->mat = NULL;
				obt->matbits = NULL;
			}
		}
		obt = obt->id.next;
	}

	/* check indices from mesh */
	if (ELEM(ob->type, OB_MESH, OB_CURVE, OB_SURF, OB_FONT)) {
		material_data_index_remove_id((ID *)ob->data, actcol - 1);
		if (ob->curve_cache) {
			BKE_displist_free(&ob->curve_cache->disp);
		}
	}

	return true;
}

static bool get_mtex_slot_valid_texpaint(struct MTex *mtex)
{
	return (mtex && (mtex->texco == TEXCO_UV) &&
	        mtex->tex && (mtex->tex->type == TEX_IMAGE) &&
	        mtex->tex->ima);
}

static bNode *nodetree_uv_node_recursive(bNode *node)
{
	bNode *inode;
	bNodeSocket *sock;
	
	for (sock = node->inputs.first; sock; sock = sock->next) {
		if (sock->link) {
			inode = sock->link->fromnode;
			if (inode->typeinfo->nclass == NODE_CLASS_INPUT && inode->typeinfo->type == SH_NODE_UVMAP) {
				return inode;
			}
			else {
				return nodetree_uv_node_recursive(inode);
			}
		}
	}
	
	return NULL;
}

void BKE_texpaint_slot_refresh_cache(Scene *scene, Material *ma)
{
	MTex **mtex;
	short count = 0;
	short index = 0, i;

	bool use_nodes = BKE_scene_use_new_shading_nodes(scene);
	bool is_bi = BKE_scene_uses_blender_internal(scene) || BKE_scene_uses_blender_game(scene);
	
	if (!ma)
		return;

	if (ma->texpaintslot) {
		MEM_freeN(ma->texpaintslot);
		ma->tot_slots = 0;
		ma->texpaintslot = NULL;
	}

	if (scene->toolsettings->imapaint.mode == IMAGEPAINT_MODE_IMAGE) {
		ma->paint_active_slot = 0;
		ma->paint_clone_slot = 0;
		return;
	}
	
	if (use_nodes || ma->use_nodes) {
		bNode *node, *active_node;

		if (!(ma->nodetree)) {
			ma->paint_active_slot = 0;
			ma->paint_clone_slot = 0;
			return;
		}

		for (node = ma->nodetree->nodes.first; node; node = node->next) {
			if (node->typeinfo->nclass == NODE_CLASS_TEXTURE && node->typeinfo->type == SH_NODE_TEX_IMAGE && node->id)
				count++;
		}

		if (count == 0) {
			ma->paint_active_slot = 0;
			ma->paint_clone_slot = 0;
			return;
		}
		ma->texpaintslot = MEM_callocN(sizeof(*ma->texpaintslot) * count, "texpaint_slots");

		active_node = nodeGetActiveTexture(ma->nodetree);

		for (node = ma->nodetree->nodes.first; node; node = node->next) {
			if (node->typeinfo->nclass == NODE_CLASS_TEXTURE && node->typeinfo->type == SH_NODE_TEX_IMAGE && node->id) {
				if (active_node == node)
					ma->paint_active_slot = index;
				ma->texpaintslot[index].ima = (Image *)node->id;
				
				/* for new renderer, we need to traverse the treeback in search of a UV node */
				if (use_nodes) {
					bNode *uvnode = nodetree_uv_node_recursive(node);
					
					if (uvnode) {
						NodeShaderUVMap *storage = (NodeShaderUVMap *)uvnode->storage;
						ma->texpaintslot[index].uvname = storage->uv_map;
						/* set a value to index so UI knows that we have a valid pointer for the mesh */
						ma->texpaintslot[index].index = 0;
					}
					else {
						/* just invalidate the index here so UV map does not get displayed on the UI */
						ma->texpaintslot[index].index = -1;
					}
				}
				else {
					ma->texpaintslot[index].index = -1;
				}
				index++;
			}
		}
	}
	else if (is_bi) {
		for (mtex = ma->mtex, i = 0; i < MAX_MTEX; i++, mtex++) {
			if (get_mtex_slot_valid_texpaint(*mtex)) {
				count++;
			}
		}

		if (count == 0) {
			ma->paint_active_slot = 0;
			ma->paint_clone_slot = 0;
			return;
		}

		ma->texpaintslot = MEM_callocN(sizeof(*ma->texpaintslot) * count, "texpaint_slots");

		for (mtex = ma->mtex, i = 0; i < MAX_MTEX; i++, mtex++) {
			if (get_mtex_slot_valid_texpaint(*mtex)) {
				ma->texpaintslot[index].ima = (*mtex)->tex->ima;
				ma->texpaintslot[index].uvname = (*mtex)->uvname;
				ma->texpaintslot[index].index = i;
				
				index++;
			}
		}
	}
	else {
		ma->paint_active_slot = 0;
		ma->paint_clone_slot = 0;
		return;
	}	


	ma->tot_slots = count;
	
	
	if (ma->paint_active_slot >= count) {
		ma->paint_active_slot = count - 1;
	}

	if (ma->paint_clone_slot >= count) {
		ma->paint_clone_slot = count - 1;
	}

	return;
}

void BKE_texpaint_slots_refresh_object(Scene *scene, struct Object *ob)
{
	int i;

	for (i = 1; i < ob->totcol + 1; i++) {
		Material *ma = give_current_material(ob, i);
		BKE_texpaint_slot_refresh_cache(scene, ma);
	}
}


/* r_col = current value, col = new value, (fac == 0) is no change */
void ramp_blend(int type, float r_col[3], const float fac, const float col[3])
{
	float tmp, facm = 1.0f - fac;
	
	switch (type) {
		case MA_RAMP_BLEND:
			r_col[0] = facm * (r_col[0]) + fac * col[0];
			r_col[1] = facm * (r_col[1]) + fac * col[1];
			r_col[2] = facm * (r_col[2]) + fac * col[2];
			break;
		case MA_RAMP_ADD:
			r_col[0] += fac * col[0];
			r_col[1] += fac * col[1];
			r_col[2] += fac * col[2];
			break;
		case MA_RAMP_MULT:
			r_col[0] *= (facm + fac * col[0]);
			r_col[1] *= (facm + fac * col[1]);
			r_col[2] *= (facm + fac * col[2]);
			break;
		case MA_RAMP_SCREEN:
			r_col[0] = 1.0f - (facm + fac * (1.0f - col[0])) * (1.0f - r_col[0]);
			r_col[1] = 1.0f - (facm + fac * (1.0f - col[1])) * (1.0f - r_col[1]);
			r_col[2] = 1.0f - (facm + fac * (1.0f - col[2])) * (1.0f - r_col[2]);
			break;
		case MA_RAMP_OVERLAY:
			if (r_col[0] < 0.5f)
				r_col[0] *= (facm + 2.0f * fac * col[0]);
			else
				r_col[0] = 1.0f - (facm + 2.0f * fac * (1.0f - col[0])) * (1.0f - r_col[0]);
			if (r_col[1] < 0.5f)
				r_col[1] *= (facm + 2.0f * fac * col[1]);
			else
				r_col[1] = 1.0f - (facm + 2.0f * fac * (1.0f - col[1])) * (1.0f - r_col[1]);
			if (r_col[2] < 0.5f)
				r_col[2] *= (facm + 2.0f * fac * col[2]);
			else
				r_col[2] = 1.0f - (facm + 2.0f * fac * (1.0f - col[2])) * (1.0f - r_col[2]);
			break;
		case MA_RAMP_SUB:
			r_col[0] -= fac * col[0];
			r_col[1] -= fac * col[1];
			r_col[2] -= fac * col[2];
			break;
		case MA_RAMP_DIV:
			if (col[0] != 0.0f)
				r_col[0] = facm * (r_col[0]) + fac * (r_col[0]) / col[0];
			if (col[1] != 0.0f)
				r_col[1] = facm * (r_col[1]) + fac * (r_col[1]) / col[1];
			if (col[2] != 0.0f)
				r_col[2] = facm * (r_col[2]) + fac * (r_col[2]) / col[2];
			break;
		case MA_RAMP_DIFF:
			r_col[0] = facm * (r_col[0]) + fac * fabsf(r_col[0] - col[0]);
			r_col[1] = facm * (r_col[1]) + fac * fabsf(r_col[1] - col[1]);
			r_col[2] = facm * (r_col[2]) + fac * fabsf(r_col[2] - col[2]);
			break;
		case MA_RAMP_DARK:
			r_col[0] = min_ff(r_col[0], col[0]) * fac + r_col[0] * facm;
			r_col[1] = min_ff(r_col[1], col[1]) * fac + r_col[1] * facm;
			r_col[2] = min_ff(r_col[2], col[2]) * fac + r_col[2] * facm;
			break;
		case MA_RAMP_LIGHT:
			tmp = fac * col[0];
			if (tmp > r_col[0]) r_col[0] = tmp;
			tmp = fac * col[1];
			if (tmp > r_col[1]) r_col[1] = tmp;
			tmp = fac * col[2];
			if (tmp > r_col[2]) r_col[2] = tmp;
			break;
		case MA_RAMP_DODGE:
			if (r_col[0] != 0.0f) {
				tmp = 1.0f - fac * col[0];
				if (tmp <= 0.0f)
					r_col[0] = 1.0f;
				else if ((tmp = (r_col[0]) / tmp) > 1.0f)
					r_col[0] = 1.0f;
				else
					r_col[0] = tmp;
			}
			if (r_col[1] != 0.0f) {
				tmp = 1.0f - fac * col[1];
				if (tmp <= 0.0f)
					r_col[1] = 1.0f;
				else if ((tmp = (r_col[1]) / tmp) > 1.0f)
					r_col[1] = 1.0f;
				else
					r_col[1] = tmp;
			}
			if (r_col[2] != 0.0f) {
				tmp = 1.0f - fac * col[2];
				if (tmp <= 0.0f)
					r_col[2] = 1.0f;
				else if ((tmp = (r_col[2]) / tmp) > 1.0f)
					r_col[2] = 1.0f;
				else
					r_col[2] = tmp;
			}
			break;
		case MA_RAMP_BURN:
			tmp = facm + fac * col[0];

			if (tmp <= 0.0f)
				r_col[0] = 0.0f;
			else if ((tmp = (1.0f - (1.0f - (r_col[0])) / tmp)) < 0.0f)
				r_col[0] = 0.0f;
			else if (tmp > 1.0f)
				r_col[0] = 1.0f;
			else
				r_col[0] = tmp;

			tmp = facm + fac * col[1];
			if (tmp <= 0.0f)
				r_col[1] = 0.0f;
			else if ((tmp = (1.0f - (1.0f - (r_col[1])) / tmp)) < 0.0f)
				r_col[1] = 0.0f;
			else if (tmp > 1.0f)
				r_col[1] = 1.0f;
			else
				r_col[1] = tmp;

			tmp = facm + fac * col[2];
			if (tmp <= 0.0f)
				r_col[2] = 0.0f;
			else if ((tmp = (1.0f - (1.0f - (r_col[2])) / tmp)) < 0.0f)
				r_col[2] = 0.0f;
			else if (tmp > 1.0f)
				r_col[2] = 1.0f;
			else
				r_col[2] = tmp;
			break;
		case MA_RAMP_HUE:
		{
			float rH, rS, rV;
			float colH, colS, colV;
			float tmpr, tmpg, tmpb;
			rgb_to_hsv(col[0], col[1], col[2], &colH, &colS, &colV);
			if (colS != 0) {
				rgb_to_hsv(r_col[0], r_col[1], r_col[2], &rH, &rS, &rV);
				hsv_to_rgb(colH, rS, rV, &tmpr, &tmpg, &tmpb);
				r_col[0] = facm * (r_col[0]) + fac * tmpr;
				r_col[1] = facm * (r_col[1]) + fac * tmpg;
				r_col[2] = facm * (r_col[2]) + fac * tmpb;
			}
			break;
		}
		case MA_RAMP_SAT:
		{
			float rH, rS, rV;
			float colH, colS, colV;
			rgb_to_hsv(r_col[0], r_col[1], r_col[2], &rH, &rS, &rV);
			if (rS != 0) {
				rgb_to_hsv(col[0], col[1], col[2], &colH, &colS, &colV);
				hsv_to_rgb(rH, (facm * rS + fac * colS), rV, r_col + 0, r_col + 1, r_col + 2);
			}
			break;
		}
		case MA_RAMP_VAL:
		{
			float rH, rS, rV;
			float colH, colS, colV;
			rgb_to_hsv(r_col[0], r_col[1], r_col[2], &rH, &rS, &rV);
			rgb_to_hsv(col[0], col[1], col[2], &colH, &colS, &colV);
			hsv_to_rgb(rH, rS, (facm * rV + fac * colV), r_col + 0, r_col + 1, r_col + 2);
			break;
		}
		case MA_RAMP_COLOR:
		{
			float rH, rS, rV;
			float colH, colS, colV;
			float tmpr, tmpg, tmpb;
			rgb_to_hsv(col[0], col[1], col[2], &colH, &colS, &colV);
			if (colS != 0) {
				rgb_to_hsv(r_col[0], r_col[1], r_col[2], &rH, &rS, &rV);
				hsv_to_rgb(colH, colS, rV, &tmpr, &tmpg, &tmpb);
				r_col[0] = facm * (r_col[0]) + fac * tmpr;
				r_col[1] = facm * (r_col[1]) + fac * tmpg;
				r_col[2] = facm * (r_col[2]) + fac * tmpb;
			}
			break;
		}
		case MA_RAMP_SOFT:
		{
			float scr, scg, scb;

			/* first calculate non-fac based Screen mix */
			scr = 1.0f - (1.0f - col[0]) * (1.0f - r_col[0]);
			scg = 1.0f - (1.0f - col[1]) * (1.0f - r_col[1]);
			scb = 1.0f - (1.0f - col[2]) * (1.0f - r_col[2]);

			r_col[0] = facm * (r_col[0]) + fac * (((1.0f - r_col[0]) * col[0] * (r_col[0])) + (r_col[0] * scr));
			r_col[1] = facm * (r_col[1]) + fac * (((1.0f - r_col[1]) * col[1] * (r_col[1])) + (r_col[1] * scg));
			r_col[2] = facm * (r_col[2]) + fac * (((1.0f - r_col[2]) * col[2] * (r_col[2])) + (r_col[2] * scb));
			break;
		}
		case MA_RAMP_LINEAR:
			if (col[0] > 0.5f)
				r_col[0] = r_col[0] + fac * (2.0f * (col[0] - 0.5f));
			else
				r_col[0] = r_col[0] + fac * (2.0f * (col[0]) - 1.0f);
			if (col[1] > 0.5f)
				r_col[1] = r_col[1] + fac * (2.0f * (col[1] - 0.5f));
			else
				r_col[1] = r_col[1] + fac * (2.0f * (col[1]) - 1.0f);
			if (col[2] > 0.5f)
				r_col[2] = r_col[2] + fac * (2.0f * (col[2] - 0.5f));
			else
				r_col[2] = r_col[2] + fac * (2.0f * (col[2]) - 1.0f);
			break;
	}
}

/**
 * \brief copy/paste buffer, if we had a proper py api that would be better
 * \note matcopybuf.nodetree does _NOT_ use ID's
 * \todo matcopybuf.nodetree's  node->id's are NOT validated, this will crash!
 */
static Material matcopybuf;
static short matcopied = 0;

void clear_matcopybuf(void)
{
	memset(&matcopybuf, 0, sizeof(Material));
	matcopied = 0;
}

void free_matcopybuf(void)
{
	int a;

	for (a = 0; a < MAX_MTEX; a++) {
		if (matcopybuf.mtex[a]) {
			MEM_freeN(matcopybuf.mtex[a]);
			matcopybuf.mtex[a] = NULL;
		}
	}

	if (matcopybuf.ramp_col) MEM_freeN(matcopybuf.ramp_col);
	if (matcopybuf.ramp_spec) MEM_freeN(matcopybuf.ramp_spec);

	matcopybuf.ramp_col = NULL;
	matcopybuf.ramp_spec = NULL;

	if (matcopybuf.nodetree) {
		ntreeFreeTree_ex(matcopybuf.nodetree, false);
		MEM_freeN(matcopybuf.nodetree);
		matcopybuf.nodetree = NULL;
	}

	matcopied = 0;
}

void copy_matcopybuf(Material *ma)
{
	int a;
	MTex *mtex;

	if (matcopied)
		free_matcopybuf();

	memcpy(&matcopybuf, ma, sizeof(Material));
	if (matcopybuf.ramp_col) matcopybuf.ramp_col = MEM_dupallocN(matcopybuf.ramp_col);
	if (matcopybuf.ramp_spec) matcopybuf.ramp_spec = MEM_dupallocN(matcopybuf.ramp_spec);

	for (a = 0; a < MAX_MTEX; a++) {
		mtex = matcopybuf.mtex[a];
		if (mtex) {
			matcopybuf.mtex[a] = MEM_dupallocN(mtex);
		}
	}
	matcopybuf.nodetree = ntreeCopyTree_ex(ma->nodetree, G.main, false);
	matcopybuf.preview = NULL;
	BLI_listbase_clear(&matcopybuf.gpumaterial);
	matcopied = 1;
}

void paste_matcopybuf(Material *ma)
{
	int a;
	MTex *mtex;
	ID id;

	if (matcopied == 0)
		return;
	/* free current mat */
	if (ma->ramp_col) MEM_freeN(ma->ramp_col);
	if (ma->ramp_spec) MEM_freeN(ma->ramp_spec);
	for (a = 0; a < MAX_MTEX; a++) {
		mtex = ma->mtex[a];
		if (mtex && mtex->tex) mtex->tex->id.us--;
		if (mtex) MEM_freeN(mtex);
	}

	if (ma->nodetree) {
		ntreeFreeTree(ma->nodetree);
		MEM_freeN(ma->nodetree);
	}

	GPU_material_free(&ma->gpumaterial);

	id = (ma->id);
	memcpy(ma, &matcopybuf, sizeof(Material));
	(ma->id) = id;

	if (matcopybuf.ramp_col) ma->ramp_col = MEM_dupallocN(matcopybuf.ramp_col);
	if (matcopybuf.ramp_spec) ma->ramp_spec = MEM_dupallocN(matcopybuf.ramp_spec);

	for (a = 0; a < MAX_MTEX; a++) {
		mtex = ma->mtex[a];
		if (mtex) {
			ma->mtex[a] = MEM_dupallocN(mtex);
			if (mtex->tex) {
				/* first check this is in main (we may have loaded another file) [#35500] */
				if (BLI_findindex(&G.main->tex, mtex->tex) != -1) {
					id_us_plus((ID *)mtex->tex);
				}
				else {
					ma->mtex[a]->tex = NULL;
				}
			}
		}
	}

	ma->nodetree = ntreeCopyTree_ex(matcopybuf.nodetree, G.main, false);
}


/*********************** texface to material convert functions **********************/
/* encode all the TF information into a single int */
static int encode_tfaceflag(MTFace *tf, int convertall)
{
	/* calculate the flag */
	int flag = tf->mode;

	/* options that change the material offline render */
	if (!convertall) {
		flag &= ~TF_OBCOL;
	}

	/* clean flags that are not being converted */
	flag &= ~TF_TEX;
	flag &= ~TF_SHAREDVERT;
	flag &= ~TF_SHAREDCOL;
	flag &= ~TF_CONVERTED;

	/* light tface flag is ignored in GLSL mode */
	flag &= ~TF_LIGHT;
	
	/* 15 is how big the flag can be - hardcoded here and in decode_tfaceflag() */
	flag |= tf->transp << 15;
	
	/* increase 1 so flag 0 is different than no flag yet */
	return flag + 1;
}

/* set the material options based in the tface flag */
static void decode_tfaceflag(Material *ma, int flag, int convertall)
{
	int alphablend;
	GameSettings *game = &ma->game;

	/* flag is shifted in 1 to make 0 != no flag yet (see encode_tfaceflag) */
	flag -= 1;

	alphablend = flag >> 15;  /* encoded in the encode_tfaceflag function */
	(*game).flag = 0;
	
	/* General Material Options */
	if ((flag & TF_DYNAMIC) == 0) (*game).flag    |= GEMAT_NOPHYSICS;
	
	/* Material Offline Rendering Properties */
	if (convertall) {
		if (flag & TF_OBCOL) ma->shade_flag |= MA_OBCOLOR;
	}
	
	/* Special Face Properties */
	if ((flag & TF_TWOSIDE) == 0) (*game).flag |= GEMAT_BACKCULL;
	if (flag & TF_INVISIBLE) (*game).flag |= GEMAT_INVISIBLE;
	if (flag & TF_BMFONT) (*game).flag |= GEMAT_TEXT;
	
	/* Face Orientation */
	if (flag & TF_BILLBOARD) (*game).face_orientation |= GEMAT_HALO;
	else if (flag & TF_BILLBOARD2) (*game).face_orientation |= GEMAT_BILLBOARD;
	else if (flag & TF_SHADOW) (*game).face_orientation |= GEMAT_SHADOW;
	
	/* Alpha Blend */
	if (flag & TF_ALPHASORT && ELEM(alphablend, TF_ALPHA, TF_ADD)) (*game).alpha_blend = GEMAT_ALPHA_SORT;
	else if (alphablend & TF_ALPHA) (*game).alpha_blend = GEMAT_ALPHA;
	else if (alphablend & TF_ADD) (*game).alpha_blend = GEMAT_ADD;
	else if (alphablend & TF_CLIP) (*game).alpha_blend = GEMAT_CLIP;
}

/* boolean check to see if the mesh needs a material */
static int check_tfaceneedmaterial(int flag)
{
	/* check if the flags we have are not deprecated != than default material options
	 * also if only flags are visible and collision see if all objects using this mesh have this option in physics */

	/* flag is shifted in 1 to make 0 != no flag yet (see encode_tfaceflag) */
	flag -= 1;

	/* deprecated flags */
	flag &= ~TF_OBCOL;
	flag &= ~TF_SHAREDVERT;
	flag &= ~TF_SHAREDCOL;

	/* light tface flag is ignored in GLSL mode */
	flag &= ~TF_LIGHT;
	
	/* automatic detected if tex image has alpha */
	flag &= ~(TF_ALPHA << 15);
	/* automatic detected if using texture */
	flag &= ~TF_TEX;

	/* settings for the default NoMaterial */
	if (flag == TF_DYNAMIC)
		return 0;

	else
		return 1;
}

/* return number of digits of an integer */
/* XXX to be optmized or replaced by an equivalent blender internal function */
static int integer_getdigits(int number)
{
	int i = 0;
	if (number == 0) return 1;

	while (number != 0) {
		number = (int)(number / 10);
		i++;
	}
	return i;
}

static void calculate_tface_materialname(char *matname, char *newname, int flag)
{
	/* if flag has only light and collision and material matches those values
	 * you can do strcpy(name, mat_name);
	 * otherwise do: */
	int digits = integer_getdigits(flag);
	/* clamp the old name, remove the MA prefix and add the .TF.flag suffix
	 * e.g. matname = "MALoooooooooooooongName"; newname = "Loooooooooooooon.TF.2" */
	BLI_snprintf(newname, MAX_ID_NAME, "%.*s.TF.%0*d", MAX_ID_NAME - (digits + 5), matname, digits, flag);
}

/* returns -1 if no match */
static short mesh_getmaterialnumber(Mesh *me, Material *ma)
{
	short a;

	for (a = 0; a < me->totcol; a++) {
		if (me->mat[a] == ma) {
			return a;
		}
	}

	return -1;
}

/* append material */
static short mesh_addmaterial(Mesh *me, Material *ma)
{
	BKE_material_append_id(&me->id, NULL);
	me->mat[me->totcol - 1] = ma;

	id_us_plus(&ma->id);

	return me->totcol - 1;
}

static void set_facetexture_flags(Material *ma, Image *image)
{
	if (image) {
		ma->mode |= MA_FACETEXTURE;
		/* we could check if the texture has alpha, but then more meshes sharing the same
		 * material may need it. Let's make it simple. */
		if (BKE_image_has_alpha(image))
			ma->mode |= MA_FACETEXTURE_ALPHA;
	}
}

/* returns material number */
static short convert_tfacenomaterial(Main *main, Mesh *me, MTFace *tf, int flag)
{
	Material *ma;
	char idname[MAX_ID_NAME];
	short mat_nr = -1;
	
	/* new material, the name uses the flag*/
	BLI_snprintf(idname, sizeof(idname), "MAMaterial.TF.%0*d", integer_getdigits(flag), flag);

	if ((ma = BLI_findstring(&main->mat, idname + 2, offsetof(ID, name) + 2))) {
		mat_nr = mesh_getmaterialnumber(me, ma);
		/* assign the material to the mesh */
		if (mat_nr == -1) mat_nr = mesh_addmaterial(me, ma);

		/* if needed set "Face Textures [Alpha]" Material options */
		set_facetexture_flags(ma, tf->tpage);
	}
	/* create a new material */
	else {
		ma = BKE_material_add(main, idname + 2);

		if (ma) {
			printf("TexFace Convert: Material \"%s\" created.\n", idname + 2);
			mat_nr = mesh_addmaterial(me, ma);
			
			/* if needed set "Face Textures [Alpha]" Material options */
			set_facetexture_flags(ma, tf->tpage);

			decode_tfaceflag(ma, flag, 1);
			/* the final decoding will happen after, outside the main loop
			 * for now store the flag into the material and change light/tex/collision
			 * store the flag as a negative number */
			ma->game.flag = -flag;
			id_us_min((ID *)ma);
		}
		else {
			printf("Error: Unable to create Material \"%s\" for Mesh \"%s\".", idname + 2, me->id.name + 2);
		}
	}

	/* set as converted, no need to go bad to this face */
	tf->mode |= TF_CONVERTED;
	return mat_nr;
}

/* Function to fully convert materials */
static void convert_tfacematerial(Main *main, Material *ma)
{
	Mesh *me;
	Material *mat_new;
	MFace *mf;
	MTFace *tf;
	int flag, index;
	int a;
	short mat_nr;
	CustomDataLayer *cdl;
	char idname[MAX_ID_NAME];

	for (me = main->mesh.first; me; me = me->id.next) {
		/* check if this mesh uses this material */
		for (a = 0; a < me->totcol; a++)
			if (me->mat[a] == ma) break;
			
		/* no material found */
		if (a == me->totcol) continue;

		/* get the active tface layer */
		index = CustomData_get_active_layer_index(&me->fdata, CD_MTFACE);
		cdl = (index == -1) ? NULL : &me->fdata.layers[index];
		if (!cdl) continue;

		/* loop over all the faces and stop at the ones that use the material*/
		for (a = 0, mf = me->mface; a < me->totface; a++, mf++) {
			if (me->mat[mf->mat_nr] != ma) continue;

			/* texface data for this face */
			tf = ((MTFace *)cdl->data) + a;
			flag = encode_tfaceflag(tf, 1);

			/* the name of the new material */
			calculate_tface_materialname(ma->id.name, (char *)&idname, flag);

			if ((mat_new = BLI_findstring(&main->mat, idname + 2, offsetof(ID, name) + 2))) {
				/* material already existent, see if the mesh has it */
				mat_nr = mesh_getmaterialnumber(me, mat_new);
				/* material is not in the mesh, add it */
				if (mat_nr == -1) mat_nr = mesh_addmaterial(me, mat_new);
			}
			/* create a new material */
			else {
				mat_new = BKE_material_copy(ma);
				if (mat_new) {
					/* rename the material*/
					BLI_strncpy(mat_new->id.name, idname, sizeof(mat_new->id.name));
					id_us_min((ID *)mat_new);

					mat_nr = mesh_addmaterial(me, mat_new);
					decode_tfaceflag(mat_new, flag, 1);
				}
				else {
					printf("Error: Unable to create Material \"%s\" for Mesh \"%s.", idname + 2, me->id.name + 2);
					mat_nr = mf->mat_nr;
					continue;
				}
			}
			
			/* if the material has a texture but no texture channel
			 * set "Face Textures [Alpha]" Material options 
			 * actually we need to run it always, because of old behavior
			 * of using face texture if any texture channel was present (multitex) */
			//if ((!mat_new->mtex[0]) && (!mat_new->mtex[0]->tex))
			set_facetexture_flags(mat_new, tf->tpage);

			/* set the material number to the face*/
			mf->mat_nr = mat_nr;
		}
		/* remove material from mesh */
		for (a = 0; a < me->totcol; ) {
			if (me->mat[a] == ma) {
				BKE_material_pop_id(&me->id, a, true);
			}
			else {
				a++;
			}
		}
	}
}


#define MAT_BGE_DISPUTED -99999

int do_version_tface(Main *main)
{
	Mesh *me;
	Material *ma;
	MFace *mf;
	MTFace *tf;
	CustomDataLayer *cdl;
	int a;
	int flag;
	int index;
	
	/* Operator in help menu has been removed for 2.7x */
	int fileload = 1;

	/* sometimes mesh has no materials but will need a new one. In those
	 * cases we need to ignore the mf->mat_nr and only look at the face
	 * mode because it can be zero as uninitialized or the 1st created material
	 */
	int nomaterialslots;

	/* alert to user to check the console */
	int nowarning = 1;

	/* mark all the materials to conversion with a flag
	 * if there is tface create a complete flag for that storing in flag
	 * if there is tface and flag > 0: creates a new flag based on this face
	 * if flags are different set flag to -1  
	 */
	
	/* 1st part: marking mesh materials to update */
	for (me = main->mesh.first; me; me = me->id.next) {
		if (me->id.lib) continue;

		/* get the active tface layer */
		index = CustomData_get_active_layer_index(&me->fdata, CD_MTFACE);
		cdl = (index == -1) ? NULL : &me->fdata.layers[index];
		if (!cdl) continue;

		nomaterialslots = (me->totcol == 0 ? 1 : 0);
		
		/* loop over all the faces*/
		for (a = 0, mf = me->mface; a < me->totface; a++, mf++) {
			/* texface data for this face */
			tf = ((MTFace *)cdl->data) + a;

			/* conversion should happen only once */
			if (fileload)
				tf->mode &= ~TF_CONVERTED;
			else {
				if ((tf->mode & TF_CONVERTED)) continue;
				else tf->mode |= TF_CONVERTED;
			}
			
			/* no material slots */
			if (nomaterialslots) {
				flag = encode_tfaceflag(tf, 1);
				
				/* create/find a new material and assign to the face */
				if (check_tfaceneedmaterial(flag)) {
					mf->mat_nr = convert_tfacenomaterial(main, me, tf, flag);
				}
				/* else mark them as no-material to be reverted to 0 later */
				else {
					mf->mat_nr = -1;
				}
			}
			else if (mf->mat_nr < me->totcol) {
				ma = me->mat[mf->mat_nr];
				
				/* no material create one if necessary */
				if (!ma) {
					/* find a new material and assign to the face */
					flag = encode_tfaceflag(tf, 1);

					/* create/find a new material and assign to the face */
					if (check_tfaceneedmaterial(flag))
						mf->mat_nr = convert_tfacenomaterial(main, me, tf, flag);

					continue;
				}

				/* we can't read from this if it comes from a library,
				 * at doversion time: direct_link might not have happened on it,
				 * so ma->mtex is not pointing to valid memory yet.
				 * later we could, but it's better not */
				else if (ma->id.lib)
					continue;
				
				/* material already marked as disputed */
				else if (ma->game.flag == MAT_BGE_DISPUTED)
					continue;

				/* found a material */
				else {
					flag = encode_tfaceflag(tf, ((fileload) ? 0 : 1));

					/* first time changing this material */
					if (ma->game.flag == 0)
						ma->game.flag = -flag;
			
					/* mark material as disputed */
					else if (ma->game.flag != -flag) {
						ma->game.flag = MAT_BGE_DISPUTED;
						continue;
					}
			
					/* material ok so far */
					else {
						ma->game.flag = -flag;
						
						/* some people uses multitexture with TexFace by creating a texture
						 * channel which not necessarily the tf->tpage image. But the game engine
						 * was enabling it. Now it's required to set "Face Texture [Alpha] in the
						 * material settings. */
						if (!fileload)
							set_facetexture_flags(ma, tf->tpage);
					}
				}
			}
			else {
				continue;
			}
		}

		/* if we didn't have material slot and now we do, we need to
		 * make sure the materials are correct */
		if (nomaterialslots) {
			if (me->totcol > 0) {
				for (a = 0, mf = me->mface; a < me->totface; a++, mf++) {
					if (mf->mat_nr == -1) {
						/* texface data for this face */
						tf = ((MTFace *)cdl->data) + a;
						mf->mat_nr = convert_tfacenomaterial(main, me, tf, encode_tfaceflag(tf, 1));
					}
				}
			}
			else {
				for (a = 0, mf = me->mface; a < me->totface; a++, mf++) {
					mf->mat_nr = 0;
				}
			}
		}

	}
	
	/* 2nd part - conversion */
	/* skip library files */

	/* we shouldn't loop through the materials created in the loop. make the loop stop at its original length) */
	for (ma = main->mat.first, a = 0; ma; ma = ma->id.next, a++) {
		if (ma->id.lib) continue;

		/* disputed material */
		if (ma->game.flag == MAT_BGE_DISPUTED) {
			ma->game.flag = 0;
			if (fileload) {
				printf("Warning: material \"%s\" skipped.\n", ma->id.name + 2);
				nowarning = 0;
			}
			else {
				convert_tfacematerial(main, ma);
			}
			continue;
		}
	
		/* no conflicts in this material - 90% of cases
		 * convert from tface system to material */
		else if (ma->game.flag < 0) {
			decode_tfaceflag(ma, -(ma->game.flag), 1);

			/* material is good make sure all faces using
			 * this material are set to converted */
			if (fileload) {
				for (me = main->mesh.first; me; me = me->id.next) {
					/* check if this mesh uses this material */
					for (a = 0; a < me->totcol; a++)
						if (me->mat[a] == ma) break;
						
					/* no material found */
					if (a == me->totcol) continue;
			
					/* get the active tface layer */
					index = CustomData_get_active_layer_index(&me->fdata, CD_MTFACE);
					cdl = (index == -1) ? NULL : &me->fdata.layers[index];
					if (!cdl) continue;
			
					/* loop over all the faces and stop at the ones that use the material*/
					for (a = 0, mf = me->mface; a < me->totface; a++, mf++) {
						if (me->mat[mf->mat_nr] == ma) {
							/* texface data for this face */
							tf = ((MTFace *)cdl->data) + a;
							tf->mode |= TF_CONVERTED;
						}
					}
				}
			}
		}
		/* material is not used by faces with texface
		 * set the default flag - do it only once */
		else {
			if (fileload) {
				ma->game.flag = GEMAT_BACKCULL;
			}
		}
	}

	return nowarning;
}
<|MERGE_RESOLUTION|>--- conflicted
+++ resolved
@@ -937,11 +937,7 @@
 		BLI_array_permute(ob->matbits, ob->totcol, remap);
 	}
 
-<<<<<<< HEAD
-	if(matar) {
-=======
 	if (matar) {
->>>>>>> 5a8629c0
 		BLI_array_permute(*matar, *totcol_p, remap);
 	}
 
