/**
 * $Id$
 *
 * ***** BEGIN GPL LICENSE BLOCK *****
 *
 * This program is free software; you can redistribute it and/or
 * modify it under the terms of the GNU General Public License
 * as published by the Free Software Foundation; either version 2
 * of the License, or (at your option) any later version. The Blender
 * Foundation also sells licenses for use in proprietary software under
 * the Blender License.  See http://www.blender.org/BL/ for information
 * about this.	
 *
 * This program is distributed in the hope that it will be useful,
 * but WITHOUT ANY WARRANTY; without even the implied warranty of
 * MERCHANTABILITY or FITNESS FOR A PARTICULAR PURPOSE.  See the
 * GNU General Public License for more details.
 *
 * You should have received a copy of the GNU General Public License
 * along with this program; if not, write to the Free Software Foundation,
 * Inc., 51 Franklin Street, Fifth Floor, Boston, MA 02110-1301, USA.
 *
 * The Original Code is Copyright (C) 2004 Blender Foundation.
 * All rights reserved.
 *
 * Contributor(s): Blender Foundation (2008).
 *
 * ***** END GPL LICENSE BLOCK *****
 */

#ifndef BKE_SEQUENCER_H
#define BKE_SEQUENCER_H

struct bContext;
struct Editing;
struct ImBuf;
struct Main;
struct Scene;
struct Sequence;
struct Strip;
struct StripElem;

#define MAXSEQ          32

#define BUILD_SEQAR_COUNT_NOTHING  0
#define BUILD_SEQAR_COUNT_CURRENT  1
#define BUILD_SEQAR_COUNT_CHILDREN 2

/* sequence iterator */

typedef struct SeqIterator {
	struct Sequence **array;
	int tot, cur;

	struct Sequence *seq;
	int valid;
} SeqIterator;

void seq_begin(struct Editing *ed, SeqIterator *iter, int use_pointer);
void seq_next(SeqIterator *iter);
void seq_end(SeqIterator *iter);
void seq_array(struct Editing *ed, struct Sequence ***seqarray, int *tot, int use_pointer);

#define SEQP_BEGIN(ed, _seq) \
{ \
	SeqIterator iter;\
		for(seq_begin(ed, &iter, 1); iter.valid; seq_next(&iter)) { \
			_seq= iter.seq;
			
#define SEQ_BEGIN(ed, _seq) \
	{ \
		SeqIterator iter;\
		for(seq_begin(ed, &iter, 0); iter.valid; seq_next(&iter)) { \
			_seq= iter.seq;

#define SEQ_END \
		} \
		seq_end(&iter); \
	}

typedef struct SeqRenderData {
	struct Main *bmain;
	struct Scene *scene;
	int rectx;
	int recty;
	int preview_render_size;
	int motion_blur_samples;
	float motion_blur_shutter;
} SeqRenderData;

SeqRenderData seq_new_render_data(
	struct Main * bmain, struct Scene * scene,
	int rectx, int recty, int preview_render_size);

int seq_cmp_render_data(const SeqRenderData * a, const SeqRenderData * b);
unsigned int seq_hash_render_data(const SeqRenderData * a);

/* Wipe effect */
enum {DO_SINGLE_WIPE, DO_DOUBLE_WIPE, DO_BOX_WIPE, DO_CROSS_WIPE,
	DO_IRIS_WIPE,DO_CLOCK_WIPE};


struct SeqEffectHandle {
	/* constructors & destructor */
	/* init & init_plugin are _only_ called on first creation */
	void (*init)(struct Sequence *seq);
	void (*init_plugin)(struct Sequence *seq, const char *fname);
	
	/* number of input strips needed 
		(called directly after construction) */
	int (*num_inputs)(void);
	
	/* load is called first time after readblenfile in
		get_sequence_effect automatically */
	void (*load)(struct Sequence *seq);
	
	/* duplicate */
	void (*copy)(struct Sequence *dst, struct Sequence *src);
	
	/* destruct */
	void (*free)(struct Sequence *seq);
	
	/* returns: -1: no input needed,
	0: no early out, 
	1: out = ibuf1, 
	2: out = ibuf2 */
	int (*early_out)(struct Sequence *seq, float facf0, float facf1); 
	
	/* stores the y-range of the effect IPO */
	void (*store_icu_yrange)(struct Sequence * seq,
                                 short adrcode, float *ymin, float *ymax);
	
	/* stores the default facf0 and facf1 if no IPO is present */
	void (*get_default_fac)(struct Sequence *seq, float cfra,
                                float * facf0, float * facf1);
	
	/* execute the effect
           sequence effects are only required to either support
           float-rects or byte-rects 
           (mixed cases are handled one layer up...) */
	
	struct ImBuf* (*execute)(
		SeqRenderData context,
		struct Sequence *seq, float cfra,
		float facf0, float facf1,
		struct ImBuf *ibuf1, struct ImBuf *ibuf2,
		struct ImBuf *ibuf3);
};

/* ********************* prototypes *************** */

/* **********************************************************************
   * sequence.c

   * sequencer render functions
   ********************************************************************** */

struct ImBuf *give_ibuf_seq(SeqRenderData context, float cfra, int chanshown);
struct ImBuf *give_ibuf_seq_threaded(SeqRenderData context, float cfra, int chanshown);
struct ImBuf *give_ibuf_seq_direct(SeqRenderData context, float cfra, struct Sequence *seq);
struct ImBuf *give_ibuf_seqbase(SeqRenderData context, float cfra, int chan_shown, struct ListBase *seqbasep);
void give_ibuf_prefetch_request(SeqRenderData context, float cfra, int chan_shown);

/* apply functions recursively */
int seqbase_recursive_apply(struct ListBase *seqbase, int (*apply_func)(struct Sequence *seq, void *), void *arg);
int seq_recursive_apply(struct Sequence *seq, int (*apply_func)(struct Sequence *, void *), void *arg);

/* maintainance functions, mostly for RNA */
// extern 
void seq_free_sequence(struct Scene *scene, struct Sequence *seq);
void seq_free_strip(struct Strip *strip);
void seq_free_editing(struct Scene *scene);
void seq_free_clipboard(void);
struct Editing *seq_give_editing(struct Scene *scene, int alloc);
<<<<<<< HEAD
char *give_seqname(struct Sequence *seq);
struct ImBuf *give_ibuf_seq(struct Main *bmain, struct Scene *scene, int rectx, int recty, int cfra, int chanshown, int render_size);
struct ImBuf *give_ibuf_seq_threaded(struct Main *bmain, struct Scene *scene, int rectx, int recty, int cfra, int chanshown, int render_size);
struct ImBuf *give_ibuf_seq_direct(struct Main *bmain, struct Scene *scene, int rectx, int recty, int cfra, int render_size, struct Sequence *seq);
struct ImBuf *give_ibuf_seqbase(struct Main *bmain, struct Scene *scene, int rectx, int recty, int cfra, int chan_shown, int render_size, struct ListBase *seqbasep);
void give_ibuf_prefetch_request(int rectx, int recty, int cfra, int chanshown, int render_size);
=======
const char *give_seqname(struct Sequence *seq);
>>>>>>> 6d201907
void calc_sequence(struct Scene *scene, struct Sequence *seq);
void calc_sequence_disp(struct Scene *scene, struct Sequence *seq);
void new_tstripdata(struct Sequence *seq);
void reload_sequence_new_file(struct Main *bmain, struct Scene *scene, struct Sequence * seq, int lock_range);
void sort_seq(struct Scene *scene);
void build_seqar_cb(struct ListBase *seqbase, struct Sequence  ***seqar, int *totseq,
					int (*test_func)(struct Sequence * seq));
int evaluate_seq_frame(struct Scene *scene, int cfra);
struct StripElem *give_stripelem(struct Sequence *seq, int cfra);

// intern
void printf_strip(struct Sequence *seq); // debugging function (unused)
void update_changed_seq_and_deps(struct Scene *scene, struct Sequence *changed_seq, int len_change, int ibuf_change);

int input_have_to_preprocess(
	SeqRenderData context, struct Sequence * seq, float cfra);

/* **********************************************************************
   seqcache.c

   Sequencer memory cache management functions
   ********************************************************************** */

typedef enum {
	SEQ_STRIPELEM_IBUF,
	SEQ_STRIPELEM_IBUF_COMP,
	SEQ_STRIPELEM_IBUF_STARTSTILL,
	SEQ_STRIPELEM_IBUF_ENDSTILL
} seq_stripelem_ibuf_t;

void seq_stripelem_cache_init(void);
void seq_stripelem_cache_destruct(void);

void seq_stripelem_cache_cleanup(void);

struct ImBuf * seq_stripelem_cache_get(
	SeqRenderData context, struct Sequence * seq, 
	float cfra, seq_stripelem_ibuf_t type);
void seq_stripelem_cache_put(
	SeqRenderData context, struct Sequence * seq, 
	float cfra, seq_stripelem_ibuf_t type, struct ImBuf * nval);

/* **********************************************************************
   seqeffects.c 

   Sequencer effect strip managment functions
   **********************************************************************
*/

/* intern */
struct SeqEffectHandle get_sequence_blend(struct Sequence *seq);
void sequence_effect_speed_rebuild_map(struct Scene *scene, struct Sequence *seq, int force);

/* extern */
struct SeqEffectHandle get_sequence_effect(struct Sequence *seq);
int get_sequence_effect_num_inputs(int seq_type);


/* **********************************************************************
   Sequencer editing functions
   **********************************************************************
*/
   
/* for transform but also could use elsewhere */
int seq_tx_get_start(struct Sequence *seq);
int seq_tx_get_end(struct Sequence *seq);
int seq_tx_get_final_left(struct Sequence *seq, int metaclip);
int seq_tx_get_final_right(struct Sequence *seq, int metaclip);
void seq_tx_set_final_left(struct Sequence *seq, int val);
void seq_tx_set_final_right(struct Sequence *seq, int val);
void seq_tx_handle_xlimits(struct Sequence *seq, int leftflag, int rightflag);
int seq_tx_test(struct Sequence * seq);
int seq_single_check(struct Sequence *seq);
void seq_single_fix(struct Sequence *seq);
int seq_test_overlap(struct ListBase * seqbasep, struct Sequence *test);
struct ListBase *seq_seqbase(struct ListBase *seqbase, struct Sequence *seq);
void seq_offset_animdata(struct Scene *scene, struct Sequence *seq, int ofs);
void seq_dupe_animdata(struct Scene *scene, char *name_from, char *name_to);
int shuffle_seq(struct ListBase * seqbasep, struct Sequence *test, struct Scene *evil_scene);
int shuffle_seq_time(ListBase * seqbasep, struct Scene *evil_scene);
int seqbase_isolated_sel_check(struct ListBase *seqbase);
void free_imbuf_seq(struct Scene *scene, struct ListBase * seqbasep, int check_mem_usage, int keep_file_handles);
struct Sequence	*seq_dupli_recursive(struct Scene *scene, struct Scene *scene_to, struct Sequence * seq, int dupe_flag);
int seq_swap(struct Sequence *seq_a, struct Sequence *seq_b);

void seq_update_sound(struct Scene* scene, struct Sequence *seq);
void seq_update_muting(struct Scene* scene, struct Editing *ed);
void seqbase_sound_reload(struct Scene *scene, ListBase *seqbase);
void seqbase_unique_name_recursive(ListBase *seqbasep, struct Sequence *seq);
void seqbase_dupli_recursive(struct Scene *scene, struct Scene *scene_to, ListBase *nseqbase, ListBase *seqbase, int dupe_flag);

void clear_scene_in_allseqs(struct Main *bmain, struct Scene *sce);

struct Sequence *get_seq_by_name(struct ListBase *seqbase, const char *name, int recursive);

struct Sequence *seq_active_get(struct Scene *scene);
void seq_active_set(struct Scene *scene, struct Sequence *seq);
int seq_active_pair_get(struct Scene *scene, struct Sequence **seq_act, struct Sequence **seq_other);

/* api for adding new sequence strips */
typedef struct SeqLoadInfo {
	int start_frame;
	int end_frame;
	int channel;
	int flag;	/* use sound, replace sel */
	int type;
	int tot_success;
	int tot_error;
	int len;		/* only for image strips */
	char path[512];
	char name[32];
} SeqLoadInfo;

/* SeqLoadInfo.flag */
#define SEQ_LOAD_REPLACE_SEL	(1<<0)
#define SEQ_LOAD_FRAME_ADVANCE	(1<<1)
#define SEQ_LOAD_MOVIE_SOUND	(1<<2)
#define SEQ_LOAD_SOUND_CACHE	(1<<3)


/* seq_dupli' flags */
#define SEQ_DUPE_UNIQUE_NAME	(1<<0)
#define SEQ_DUPE_CONTEXT		(1<<1)
#define SEQ_DUPE_ANIM			(1<<2)
#define SEQ_DUPE_ALL			(1<<3) /* otherwise only selected are copied */

/* use as an api function */
typedef struct Sequence *(*SeqLoadFunc)(struct bContext *, ListBase *, struct SeqLoadInfo *);

struct Sequence *alloc_sequence(ListBase *lb, int cfra, int machine);

void seq_load_apply(struct Scene *scene, struct Sequence *seq, struct SeqLoadInfo *seq_load);

struct Sequence *sequencer_add_image_strip(struct bContext *C, ListBase *seqbasep, struct SeqLoadInfo *seq_load);
struct Sequence *sequencer_add_sound_strip(struct bContext *C, ListBase *seqbasep, struct SeqLoadInfo *seq_load);
struct Sequence *sequencer_add_movie_strip(struct bContext *C, ListBase *seqbasep, struct SeqLoadInfo *seq_load);

/* view3d draw callback, run when not in background view */
typedef struct ImBuf *(*SequencerDrawView)(struct Scene *, int, int, unsigned int, int);
extern SequencerDrawView sequencer_view3d_cb;

/* copy/paste */
extern ListBase seqbase_clipboard;
extern int seqbase_clipboard_frame;

#endif // BKE_SEQUENCER_H<|MERGE_RESOLUTION|>--- conflicted
+++ resolved
@@ -166,22 +166,13 @@
 int seq_recursive_apply(struct Sequence *seq, int (*apply_func)(struct Sequence *, void *), void *arg);
 
 /* maintainance functions, mostly for RNA */
-// extern 
+// extern
 void seq_free_sequence(struct Scene *scene, struct Sequence *seq);
 void seq_free_strip(struct Strip *strip);
 void seq_free_editing(struct Scene *scene);
 void seq_free_clipboard(void);
 struct Editing *seq_give_editing(struct Scene *scene, int alloc);
-<<<<<<< HEAD
-char *give_seqname(struct Sequence *seq);
-struct ImBuf *give_ibuf_seq(struct Main *bmain, struct Scene *scene, int rectx, int recty, int cfra, int chanshown, int render_size);
-struct ImBuf *give_ibuf_seq_threaded(struct Main *bmain, struct Scene *scene, int rectx, int recty, int cfra, int chanshown, int render_size);
-struct ImBuf *give_ibuf_seq_direct(struct Main *bmain, struct Scene *scene, int rectx, int recty, int cfra, int render_size, struct Sequence *seq);
-struct ImBuf *give_ibuf_seqbase(struct Main *bmain, struct Scene *scene, int rectx, int recty, int cfra, int chan_shown, int render_size, struct ListBase *seqbasep);
-void give_ibuf_prefetch_request(int rectx, int recty, int cfra, int chanshown, int render_size);
-=======
 const char *give_seqname(struct Sequence *seq);
->>>>>>> 6d201907
 void calc_sequence(struct Scene *scene, struct Sequence *seq);
 void calc_sequence_disp(struct Scene *scene, struct Sequence *seq);
 void new_tstripdata(struct Sequence *seq);
