--- conflicted
+++ resolved
@@ -819,7 +819,7 @@
 			/* is the file saved in a different endian
 			 * than we need ?
 			 */
-			if (((((char *)&remove_this_endian_test)[0] == 1) ? L_ENDIAN : B_ENDIAN) != ((header[8] == 'v') ? L_ENDIAN : B_ENDIAN)) {
+			if (((((char*)&remove_this_endian_test)[0]==1)?L_ENDIAN:B_ENDIAN) != ((header[8]=='v')?L_ENDIAN:B_ENDIAN)) {
 				fd->flags |= FD_FLAGS_SWITCH_ENDIAN;
 			}
 			
@@ -941,7 +941,7 @@
 			if (chunkoffset+readsize > chunk->size)
 				readsize= chunk->size-chunkoffset;
 			
-			memcpy((char *)buffer + totread, chunk->buf + chunkoffset, readsize);
+			memcpy((char*)buffer + totread, chunk->buf + chunkoffset, readsize);
 			totread += readsize;
 			filedata->seek += readsize;
 			seek += readsize;
@@ -983,7 +983,7 @@
 			blo_freefiledata(fd);
 			fd = NULL;
 		}
-	}
+	} 
 	else {
 		BKE_reportf(reports, RPT_ERROR, "Failed to read blend file '%s', not a blend file", fd->relabase);
 		blo_freefiledata(fd);
@@ -1130,7 +1130,7 @@
 		/* the last part of the dir is a .blend file, no group follows */
 		*fd = '/'; /* put back the removed slash separating the dir and the .blend file name */
 	}
-	else {
+	else {		
 		char *gp = fd + 1; // in case we have a .blend file, gp points to the group
 		
 		/* Find the last slash */
@@ -1839,7 +1839,7 @@
 			
 			for (dvar= driver->variables.first; dvar; dvar= dvar->next) {
 				DRIVER_TARGETS_LOOPER(dvar)
-				{
+				{	
 					/* only relink if still used */
 					if (tarIndex < dvar->num_targets)
 						dtar->id = newlibadr(fd, id->lib, dtar->id); 
@@ -2806,7 +2806,7 @@
 			
 			cp += 2;
 		}
-		data += elemsize;
+		data+= elemsize;
 	}
 }
 
@@ -2841,7 +2841,7 @@
 			if (mb->adt) lib_link_animdata(fd, &mb->id, mb->adt);
 			
 			for (a = 0; a < mb->totcol; a++) 
-				mb->mat[a] = newlibadr_us(fd, mb->id.lib, mb->mat[a]);
+				mb->mat[a]= newlibadr_us(fd, mb->id.lib, mb->mat[a]);
 			
 			mb->ipo = newlibadr_us(fd, mb->id.lib, mb->ipo); // XXX deprecated - old animation system
 			
@@ -3079,7 +3079,7 @@
 			cu->taperobj = newlibadr(fd, cu->id.lib, cu->taperobj);
 			cu->textoncurve = newlibadr(fd, cu->id.lib, cu->textoncurve);
 			cu->vfont = newlibadr_us(fd, cu->id.lib, cu->vfont);
-			cu->vfontb = newlibadr_us(fd, cu->id.lib, cu->vfontb);
+			cu->vfontb = newlibadr_us(fd, cu->id.lib, cu->vfontb);			
 			cu->vfonti = newlibadr_us(fd, cu->id.lib, cu->vfonti);
 			cu->vfontbi = newlibadr_us(fd, cu->id.lib, cu->vfontbi);
 			
@@ -3113,7 +3113,7 @@
 	cu->mat = newdataadr(fd, cu->mat);
 	test_pointer_array(fd, (void **)&cu->mat);
 	cu->str = newdataadr(fd, cu->str);
-	cu->strinfo= newdataadr(fd, cu->strinfo);
+	cu->strinfo= newdataadr(fd, cu->strinfo);	
 	cu->tb = newdataadr(fd, cu->tb);
 
 	if (cu->vfont == NULL) link_list(fd, &(cu->nurb));
@@ -3124,14 +3124,14 @@
 		if (cu->tb) {
 			memcpy(tb, cu->tb, cu->totbox*sizeof(TextBox));
 			MEM_freeN(cu->tb);
-			cu->tb = tb;
+			cu->tb = tb;			
 		}
 		else {
 			cu->totbox = 1;
 			cu->actbox = 1;
 			cu->tb = tb;
 			cu->tb[0].w = cu->linewidth;
-		}
+		}		
 		if (cu->wordspace == 0.0f) cu->wordspace = 1.0f;
 	}
 
@@ -3300,7 +3300,7 @@
 	"", // BPHYS_DATA_ROTATION
 	"", // BPHYS_DATA_AVELOCITY / BPHYS_DATA_XCONST */
 	"", // BPHYS_DATA_SIZE:
-	"", // BPHYS_DATA_TIMES:
+	"", // BPHYS_DATA_TIMES:	
 	"BoidData" // case BPHYS_DATA_BOIDS:
 };
 static void direct_link_pointcache(FileData *fd, PointCache *cache)
@@ -3409,7 +3409,7 @@
 					/* special case for only one object in the group */
 					index_ok = 1;
 				}
-				else {
+				else { 
 					for (dw = part->dupliweights.first; dw; dw = dw->next) {
 						if (dw->index > 0) {
 							index_ok = 1;
@@ -3417,7 +3417,7 @@
 						}
 					}
 				}
-
+				
 				if (index_ok) {
 					/* if we have indexes, let's use them */
 					for (dw = part->dupliweights.first; dw; dw = dw->next) {
@@ -3429,8 +3429,8 @@
 					/* otherwise try to get objects from own library (won't work on library linked groups) */
 					for (dw = part->dupliweights.first; dw; dw = dw->next) {
 						dw->ob = newlibadr(fd, part->id.lib, dw->ob);
-					}
-				}
+				}
+			}
 			}
 			else {
 				part->dupliweights.first = part->dupliweights.last = NULL;
@@ -3646,7 +3646,7 @@
 
 static void lib_link_customdata_mtface(FileData *fd, Mesh *me, CustomData *fdata, int totface)
 {
-	int i;
+	int i;	
 	for (i = 0; i < fdata->totlayer; i++) {
 		CustomDataLayer *layer = &fdata->layers[i];
 		
@@ -4095,7 +4095,7 @@
 				if (paf->type == EFF_PARTICLE) {
 					paf->group = newlibadr_us(fd, ob->id.lib, paf->group);
 				}
-			}
+			}				
 			
 			for (sens = ob->sensors.first; sens; sens = sens->next) {
 				for (a = 0; a < sens->totlinks; a++)
@@ -4627,7 +4627,7 @@
 	direct_link_partdeflect(ob->pd);
 	ob->soft= newdataadr(fd, ob->soft);
 	if (ob->soft) {
-		SoftBody *sb = ob->soft;
+		SoftBody *sb = ob->soft;		
 		
 		sb->bpoint = NULL;	// init pointers so it gets rebuilt nicely
 		sb->bspring = NULL;
@@ -5076,7 +5076,7 @@
 					ed->seqbasep = (ListBase *)(poin+offset);
 				else
 					ed->seqbasep = &ed->seqbase;
-			}
+			}			
 			/* stack */
 			link_list(fd, &(ed->metastack));
 			
@@ -5110,7 +5110,7 @@
 	}
 	if (sce->r.ffcodecdata.properties) {
 		sce->r.ffcodecdata.properties = newdataadr(fd, sce->r.ffcodecdata.properties);
-		if (sce->r.ffcodecdata.properties) {
+		if (sce->r.ffcodecdata.properties) { 
 			IDP_DirectLinkProperty(sce->r.ffcodecdata.properties, 
 				(fd->flags & FD_FLAGS_SWITCH_ENDIAN), fd);
 		}
@@ -7522,10 +7522,10 @@
 					if ( (ob->dsize[i] == 0.0f) || /* simple case, user never touched dsize */
 					     (ob->size[i]  == 0.0f))   /* cant scale the dsize to give a non zero result, so fallback to 1.0f */
 					{
-						ob->dscale[i] = 1.0f;
+						ob->dscale[i]= 1.0f;
 					}
 					else {
-						ob->dscale[i] = (ob->size[i] + ob->dsize[i]) / ob->size[i];
+						ob->dscale[i]= (ob->size[i] + ob->dsize[i]) / ob->size[i];
 					}
 				}
 			}
@@ -8402,41 +8402,6 @@
 			do_version_node_cleanup_dynamic_sockets_264(NULL, NULL, ntree);
 	}
 
-<<<<<<< HEAD
-	/* default values in Freestyle settings */
-	{
-		Scene *sce;
-		SceneRenderLayer *srl;
-		FreestyleLineStyle *linestyle;
-
-		for(sce = main->scene.first; sce; sce = sce->id.next) {
-			if (sce->r.line_thickness_mode == 0) {
-				sce->r.line_thickness_mode= R_LINE_THICKNESS_ABSOLUTE;
-				sce->r.unit_line_thickness= 1.f;
-			}
-			for(srl= sce->r.layers.first; srl; srl= srl->next) {
-				if (srl->freestyleConfig.mode == 0)
-					srl->freestyleConfig.mode= FREESTYLE_CONTROL_EDITOR_MODE;
-				if (srl->freestyleConfig.raycasting_algorithm == FREESTYLE_ALGO_CULLED_ADAPTIVE_CUMULATIVE ||
-					srl->freestyleConfig.raycasting_algorithm == FREESTYLE_ALGO_CULLED_ADAPTIVE_TRADITIONAL) {
-					srl->freestyleConfig.raycasting_algorithm= 0; /* deprecated */
-					srl->freestyleConfig.flags |= FREESTYLE_CULLING;
-				}
-			}
-		}
-		for(linestyle = main->linestyle.first; linestyle; linestyle = linestyle->id.next) {
-			if (linestyle->thickness_position == 0) {
-				linestyle->thickness_position= LS_THICKNESS_CENTER;
-				linestyle->thickness_ratio= 0.5f;
-			}
-			if (linestyle->chaining == 0)
-				linestyle->chaining= LS_CHAINING_PLAIN;
-			if (linestyle->rounds == 0)
-				linestyle->rounds= 3;
-		}
-	}
-
-=======
 	if (main->versionfile < 264 || (main->versionfile == 264 && main->subversionfile < 5)) {
 		/* set a unwrapping margin and ABF by default */
 		Scene *scene;
@@ -8471,7 +8436,39 @@
 		
 	}
 
->>>>>>> dd106b5c
+	/* default values in Freestyle settings */
+	{
+		Scene *sce;
+		SceneRenderLayer *srl;
+		FreestyleLineStyle *linestyle;
+
+		for(sce = main->scene.first; sce; sce = sce->id.next) {
+			if (sce->r.line_thickness_mode == 0) {
+				sce->r.line_thickness_mode= R_LINE_THICKNESS_ABSOLUTE;
+				sce->r.unit_line_thickness= 1.f;
+			}
+			for(srl= sce->r.layers.first; srl; srl= srl->next) {
+				if (srl->freestyleConfig.mode == 0)
+					srl->freestyleConfig.mode= FREESTYLE_CONTROL_EDITOR_MODE;
+				if (srl->freestyleConfig.raycasting_algorithm == FREESTYLE_ALGO_CULLED_ADAPTIVE_CUMULATIVE ||
+					srl->freestyleConfig.raycasting_algorithm == FREESTYLE_ALGO_CULLED_ADAPTIVE_TRADITIONAL) {
+					srl->freestyleConfig.raycasting_algorithm= 0; /* deprecated */
+					srl->freestyleConfig.flags |= FREESTYLE_CULLING;
+				}
+			}
+		}
+		for(linestyle = main->linestyle.first; linestyle; linestyle = linestyle->id.next) {
+			if (linestyle->thickness_position == 0) {
+				linestyle->thickness_position= LS_THICKNESS_CENTER;
+				linestyle->thickness_ratio= 0.5f;
+			}
+			if (linestyle->chaining == 0)
+				linestyle->chaining= LS_CHAINING_PLAIN;
+			if (linestyle->rounds == 0)
+				linestyle->rounds= 3;
+		}
+	}
+
 	/* WATCH IT!!!: pointers from libdata have not been converted yet here! */
 	/* WATCH IT 2!: Userdef struct init has to be in editors/interface/resources.c! */
 
@@ -9129,7 +9126,7 @@
 	}
 	
 	expand_doit(fd, mainvar, cu->vfont);
-	expand_doit(fd, mainvar, cu->vfontb);
+	expand_doit(fd, mainvar, cu->vfontb);	
 	expand_doit(fd, mainvar, cu->vfonti);
 	expand_doit(fd, mainvar, cu->vfontbi);
 	expand_doit(fd, mainvar, cu->key);
@@ -9981,7 +9978,7 @@
 	if ((*fd)->flags & FD_FLAGS_SWITCH_ENDIAN) {
 		blo_freefiledata(*fd);
 		*fd = NULL;
-	}
+	}	
 }
 
 void BLO_library_append_end(const bContext *C, struct Main *mainl, BlendHandle** bh, int idcode, short flag)
@@ -10108,11 +10105,7 @@
 								append_id_part(fd, mainptr, id, &realid);
 								if (!realid) {
 									BKE_reportf_wrap(fd->reports, RPT_WARNING,
-<<<<<<< HEAD
-									                 "LIB ERROR: %s:'%s' missing from '%s'",
-=======
 									                 TIP_("LIB ERROR: %s: '%s' missing from '%s'"),
->>>>>>> dd106b5c
 									                 BKE_idcode_to_name(GS(id->name)),
 									                 id->name+2, mainptr->curlib->filepath);
 								}
@@ -10144,11 +10137,7 @@
 				if (id->flag & LIB_READ) {
 					BLI_remlink(lbarray[a], id);
 					BKE_reportf_wrap(basefd->reports, RPT_WARNING,
-<<<<<<< HEAD
-					                 "LIB ERROR: %s:'%s' unread libblock missing from '%s'",
-=======
 					                 TIP_("LIB ERROR: %s: '%s' unread lib block missing from '%s'"),
->>>>>>> dd106b5c
 					                 BKE_idcode_to_name(GS(id->name)), id->name + 2, mainptr->curlib->filepath);
 					change_idid_adr(mainlist, basefd, id, NULL);
 					
