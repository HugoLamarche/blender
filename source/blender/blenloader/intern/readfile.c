/*
 * ***** BEGIN GPL LICENSE BLOCK *****
 *
 * This program is free software; you can redistribute it and/or
 * modify it under the terms of the GNU General Public License
 * as published by the Free Software Foundation; either version 2
 * of the License, or (at your option) any later version.
 *
 * This program is distributed in the hope that it will be useful,
 * but WITHOUT ANY WARRANTY; without even the implied warranty of
 * MERCHANTABILITY or FITNESS FOR A PARTICULAR PURPOSE.  See the
 * GNU General Public License for more details.
 *
 * You should have received a copy of the GNU General Public License
 * along with this program; if not, write to the Free Software Foundation,
 * Inc., 51 Franklin Street, Fifth Floor, Boston, MA 02110-1301, USA.
 *
 * The Original Code is Copyright (C) 2001-2002 by NaN Holding BV.
 * All rights reserved.
 *
 *
 * Contributor(s): Blender Foundation
 *
 * ***** END GPL LICENSE BLOCK *****
 *
 */

/** \file blender/blenloader/intern/readfile.c
 *  \ingroup blenloader
 */


#include "zlib.h"

#include <limits.h>
#include <stdio.h> // for printf fopen fwrite fclose sprintf FILE
#include <stdlib.h> // for getenv atoi
#include <stddef.h> // for offsetof
#include <fcntl.h> // for open
#include <string.h> // for strrchr strncmp strstr
#include <math.h> // for fabs
#include <stdarg.h> /* for va_start/end */

#ifndef WIN32
#  include <unistd.h> // for read close
#else
#  include <io.h> // for open close read
#  include "winsock2.h"
#  include "BLI_winstuff.h"
#endif

/* allow readfile to use deprecated functionality */
#define DNA_DEPRECATED_ALLOW

#include "DNA_anim_types.h"
#include "DNA_armature_types.h"
#include "DNA_actuator_types.h"
#include "DNA_brush_types.h"
#include "DNA_camera_types.h"
#include "DNA_cloth_types.h"
#include "DNA_controller_types.h"
#include "DNA_constraint_types.h"
#include "DNA_dynamicpaint_types.h"
#include "DNA_effect_types.h"
#include "DNA_fileglobal_types.h"
#include "DNA_genfile.h"
#include "DNA_group_types.h"
#include "DNA_gpencil_types.h"
#include "DNA_ipo_types.h"
#include "DNA_key_types.h"
#include "DNA_lattice_types.h"
#include "DNA_lamp_types.h"
#include "DNA_meta_types.h"
#include "DNA_material_types.h"
#include "DNA_mesh_types.h"
#include "DNA_meshdata_types.h"
#include "DNA_nla_types.h"
#include "DNA_node_types.h"
#include "DNA_object_fluidsim.h" // NT
#include "DNA_object_types.h"
#include "DNA_packedFile_types.h"
#include "DNA_particle_types.h"
#include "DNA_property_types.h"
#include "DNA_text_types.h"
#include "DNA_view3d_types.h"
#include "DNA_screen_types.h"
#include "DNA_sensor_types.h"
#include "DNA_sdna_types.h"
#include "DNA_scene_types.h"
#include "DNA_sequence_types.h"
#include "DNA_smoke_types.h"
#include "DNA_speaker_types.h"
#include "DNA_sound_types.h"
#include "DNA_space_types.h"
#include "DNA_vfont_types.h"
#include "DNA_world_types.h"
#include "DNA_movieclip_types.h"
#include "DNA_mask_types.h"

#include "MEM_guardedalloc.h"

#include "BLI_utildefines.h"
#include "BLI_blenlib.h"
#include "BLI_math.h"
#include "BLI_edgehash.h"

#include "BKE_anim.h"
#include "BKE_action.h"
#include "BKE_armature.h"
#include "BKE_brush.h"
#include "BKE_colortools.h"
#include "BKE_constraint.h"
#include "BKE_context.h"
#include "BKE_curve.h"
#include "BKE_deform.h"
#include "BKE_effect.h"
#include "BKE_fcurve.h"
#include "BKE_global.h" // for G
#include "BKE_group.h"
#include "BKE_image.h"
#include "BKE_lattice.h"
#include "BKE_library.h" // for which_libbase
#include "BKE_idcode.h"
#include "BKE_material.h"
#include "BKE_main.h" // for Main
#include "BKE_mesh.h" // for ME_ defines (patching)
#include "BKE_modifier.h"
#include "BKE_multires.h"
#include "BKE_node.h" // for tree type defines
#include "BKE_ocean.h"
#include "BKE_object.h"
#include "BKE_paint.h"
#include "BKE_particle.h"
#include "BKE_pointcache.h"
#include "BKE_property.h" // for get_ob_property
#include "BKE_report.h"
#include "BKE_sca.h" // for init_actuator
#include "BKE_scene.h"
#include "BKE_screen.h"
#include "BKE_sequencer.h"
#include "BKE_text.h" // for txt_extended_ascii_as_utf8
#include "BKE_tracking.h"
#include "BKE_utildefines.h" // SWITCH_INT DATA ENDB DNA1 O_BINARY GLOB USER TEST REND
#include "BKE_sound.h"
#include "BKE_texture.h"

#include "IMB_imbuf.h"  // for proxy / timecode versioning stuff

#include "NOD_socket.h"

#include "BLO_readfile.h"
#include "BLO_undofile.h"

#include "RE_engine.h"

#include "readfile.h"

#include "PIL_time.h"

#include <errno.h>

/*
 Remark: still a weak point is the newaddress() function, that doesnt solve reading from
 multiple files at the same time

 (added remark: oh, i thought that was solved? will look at that... (ton)

READ
- Existing Library (Main) push or free
- allocate new Main
- load file
- read SDNA
- for each LibBlock
	- read LibBlock
	- if a Library
		- make a new Main
		- attach ID's to it
	- else
		- read associated 'direct data'
		- link direct data (internal and to LibBlock)
- read FileGlobal
- read USER data, only when indicated (file is ~/X.XX/startup.blend)
- free file
- per Library (per Main)
	- read file
	- read SDNA
	- find LibBlocks and attach IDs to Main
		- if external LibBlock
			- search all Main's
				- or it's already read,
				- or not read yet
				- or make new Main
	- per LibBlock
		- read recursive
		- read associated direct data
		- link direct data (internal and to LibBlock)
	- free file
- per Library with unread LibBlocks
	- read file
	- read SDNA
	- per LibBlock
			   - read recursive
			   - read associated direct data
			   - link direct data (internal and to LibBlock)
		- free file
- join all Mains
- link all LibBlocks and indirect pointers to libblocks
- initialize FileGlobal and copy pointers to Global
*/

/* also occurs in library.c */
/* GS reads the memory pointed at in a specific ordering. There are,
 * however two definitions for it. I have jotted them down here, both,
 * but I think the first one is actually used. The thing is that
 * big-endian systems might read this the wrong way round. OTOH, we
 * constructed the IDs that are read out with this macro explicitly as
 * well. I expect we'll sort it out soon... */

/* from blendef: */
#define GS(a)	(*((short *)(a)))

/* from misc_util: flip the bytes from x  */
/*  #define GS(x) (((unsigned char *)(x))[0] << 8 | ((unsigned char *)(x))[1]) */

// only used here in readfile.c
#define SWITCH_LONGINT(a) { \
	char s_i, *p_i; \
	p_i= (char *)&(a);  \
	s_i=p_i[0]; p_i[0]=p_i[7]; p_i[7]=s_i; \
	s_i=p_i[1]; p_i[1]=p_i[6]; p_i[6]=s_i; \
	s_i=p_i[2]; p_i[2]=p_i[5]; p_i[5]=s_i; \
	s_i=p_i[3]; p_i[3]=p_i[4]; p_i[4]=s_i; \
} (void)0

/***/

typedef struct OldNew {
	void *old, *newp;
	int nr;
} OldNew;

typedef struct OldNewMap {
	OldNew *entries;
	int nentries, entriessize;
	int sorted;
	int lasthit;
} OldNewMap;


/* local prototypes */
static void *read_struct(FileData *fd, BHead *bh, const char *blockname);
static void direct_link_modifiers(FileData *fd, ListBase *lb);
static void convert_tface_mt(FileData *fd, Main *main);

/* this function ensures that reports are printed,
 * in the case of libraray linking errors this is important!
 *
 * bit kludge but better then doubling up on prints,
 * we could alternatively have a versions of a report function which foces printing - campbell
 */
static void BKE_reportf_wrap(ReportList *reports, ReportType type, const char *format, ...)
{
	char fixed_buf[1024]; /* should be long enough */
	
	va_list args;
	
	va_start(args, format);
	vsnprintf(fixed_buf, sizeof(fixed_buf), format, args);
	va_end(args);
	
	fixed_buf[sizeof(fixed_buf) - 1] = '\0';
	
	BKE_report(reports, type, fixed_buf);
	
	if (G.background == 0) {
		printf("%s\n", fixed_buf);
	}
}

static OldNewMap *oldnewmap_new(void) 
{
	OldNewMap *onm= MEM_callocN(sizeof(*onm), "OldNewMap");
	
	onm->entriessize = 1024;
	onm->entries = MEM_mallocN(sizeof(*onm->entries)*onm->entriessize, "OldNewMap.entries");
	
	return onm;
}

static int verg_oldnewmap(const void *v1, const void *v2)
{
	const struct OldNew *x1=v1, *x2=v2;
	
	if (x1->old > x2->old) return 1;
	else if (x1->old < x2->old) return -1;
	return 0;
}


static void oldnewmap_sort(FileData *fd) 
{
	qsort(fd->libmap->entries, fd->libmap->nentries, sizeof(OldNew), verg_oldnewmap);
	fd->libmap->sorted = 1;
}

/* nr is zero for data, and ID code for libdata */
static void oldnewmap_insert(OldNewMap *onm, void *oldaddr, void *newaddr, int nr) 
{
	OldNew *entry;
	
	if (oldaddr==NULL || newaddr==NULL) return;
	
	if (onm->nentries == onm->entriessize) {
		int osize = onm->entriessize;
		OldNew *oentries = onm->entries;
		
		onm->entriessize *= 2;
		onm->entries = MEM_mallocN(sizeof(*onm->entries)*onm->entriessize, "OldNewMap.entries");
		
		memcpy(onm->entries, oentries, sizeof(*oentries)*osize);
		MEM_freeN(oentries);
	}

	entry = &onm->entries[onm->nentries++];
	entry->old = oldaddr;
	entry->newp = newaddr;
	entry->nr = nr;
}

void blo_do_versions_oldnewmap_insert(OldNewMap *onm, void *oldaddr, void *newaddr, int nr)
{
	oldnewmap_insert(onm, oldaddr, newaddr, nr);
}

static void *oldnewmap_lookup_and_inc(OldNewMap *onm, void *addr) 
{
	int i;
	
	if (addr == NULL) return NULL;
	
	if (onm->lasthit < onm->nentries-1) {
		OldNew *entry = &onm->entries[++onm->lasthit];
		
		if (entry->old == addr) {
			entry->nr++;
			return entry->newp;
		}
	}
	
	for (i = 0; i < onm->nentries; i++) {
		OldNew *entry = &onm->entries[i];
		
		if (entry->old == addr) {
			onm->lasthit = i;
			
			entry->nr++;
			return entry->newp;
		}
	}
	
	return NULL;
}

/* for libdata, nr has ID code, no increment */
static void *oldnewmap_liblookup(OldNewMap *onm, void *addr, void *lib) 
{
	int i;
	
	if (addr == NULL) return NULL;
	
	/* lasthit works fine for non-libdata, linking there is done in same sequence as writing */
	if (onm->sorted) {
		OldNew entry_s, *entry;
		
		entry_s.old = addr;
		
		entry = bsearch(&entry_s, onm->entries, onm->nentries, sizeof(OldNew), verg_oldnewmap);
		if (entry) {
			ID *id = entry->newp;
			
			if (id && (!lib || id->lib)) {
				return entry->newp;
			}
		}
	}
	
	for (i = 0; i < onm->nentries; i++) {
		OldNew *entry = &onm->entries[i];
		
		if (entry->old == addr) {
			ID *id = entry->newp;
			
			if (id && (!lib || id->lib)) {
				return entry->newp;
			}
		}
	}

	return NULL;
}

static void oldnewmap_free_unused(OldNewMap *onm) 
{
	int i;

	for (i = 0; i < onm->nentries; i++) {
		OldNew *entry = &onm->entries[i];
		if (entry->nr == 0) {
			MEM_freeN(entry->newp);
			entry->newp = NULL;
		}
	}
}

static void oldnewmap_clear(OldNewMap *onm) 
{
	onm->nentries = 0;
	onm->lasthit = 0;
}

static void oldnewmap_free(OldNewMap *onm) 
{
	MEM_freeN(onm->entries);
	MEM_freeN(onm);
}

/***/

static void read_libraries(FileData *basefd, ListBase *mainlist);

/* ************ help functions ***************** */

static void add_main_to_main(Main *mainvar, Main *from)
{
	ListBase *lbarray[MAX_LIBARRAY], *fromarray[MAX_LIBARRAY];
	int a;
	
	set_listbasepointers(mainvar, lbarray);
	a = set_listbasepointers(from, fromarray);
	while (a--) {
		BLI_movelisttolist(lbarray[a], fromarray[a]);
	}
}

void blo_join_main(ListBase *mainlist)
{
	Main *tojoin, *mainl;
	
	mainl = mainlist->first;
	while ((tojoin = mainl->next)) {
		add_main_to_main(mainl, tojoin);
		BLI_remlink(mainlist, tojoin);
		MEM_freeN(tojoin);
	}
}

static void split_libdata(ListBase *lb, Main *first)
{
	ListBase *lbn;
	ID *id, *idnext;
	Main *mainvar;
	
	id = lb->first;
	while (id) {
		idnext = id->next;
		if (id->lib) {
			mainvar = first;
			while (mainvar) {
				if (mainvar->curlib == id->lib) {
					lbn= which_libbase(mainvar, GS(id->name));
					BLI_remlink(lb, id);
					BLI_addtail(lbn, id);
					break;
				}
				mainvar = mainvar->next;
			}
			if (mainvar == NULL) printf("error split_libdata\n");
		}
		id = idnext;
	}
}

void blo_split_main(ListBase *mainlist, Main *main)
{
	ListBase *lbarray[MAX_LIBARRAY];
	Library *lib;
	int i;
	
	mainlist->first = mainlist->last = main;
	main->next = NULL;
	
	if (main->library.first == NULL)
		return;
	
	for (lib = main->library.first; lib; lib = lib->id.next) {
		Main *libmain = MEM_callocN(sizeof(Main), "libmain");
		libmain->curlib = lib;
		BLI_addtail(mainlist, libmain);
	}
	
	i = set_listbasepointers(main, lbarray);
	while (i--)
		split_libdata(lbarray[i], main->next);
}

/* removes things like /blah/blah/../../blah/ etc, then writes in *name the full path */
static void cleanup_path(const char *relabase, char *name)
{
	char filename[FILE_MAXFILE];
	
	BLI_splitdirstring(name, filename);
	BLI_cleanup_dir(relabase, name);
	strcat(name, filename);
}

static void read_file_version(FileData *fd, Main *main)
{
	BHead *bhead;
	
	for (bhead= blo_firstbhead(fd); bhead; bhead= blo_nextbhead(fd, bhead)) {
		if (bhead->code == GLOB) {
			FileGlobal *fg= read_struct(fd, bhead, "Global");
			if (fg) {
				main->subversionfile= fg->subversion;
				main->minversionfile= fg->minversion;
				main->minsubversionfile= fg->minsubversion;
				MEM_freeN(fg);
			}
			else if (bhead->code == ENDB)
				break;
		}
	}
}


static Main *blo_find_main(FileData *fd, const char *filepath, const char *relabase)
{
	ListBase *mainlist = fd->mainlist;
	Main *m;
	Library *lib;
	char name1[FILE_MAX];
	
	BLI_strncpy(name1, filepath, sizeof(name1));
	cleanup_path(relabase, name1);
//	printf("blo_find_main: original in  %s\n", name);
//	printf("blo_find_main: converted to %s\n", name1);
	
	for (m = mainlist->first; m; m = m->next) {
		char *libname = (m->curlib) ? m->curlib->filepath : m->name;
		
		if (BLI_path_cmp(name1, libname) == 0) {
			if (G.debug & G_DEBUG) printf("blo_find_main: found library %s\n", libname);
			return m;
		}
	}
	
	m = MEM_callocN(sizeof(Main), "find_main");
	BLI_addtail(mainlist, m);
	
	lib = BKE_libblock_alloc(&m->library, ID_LI, "lib");
	BLI_strncpy(lib->name, filepath, sizeof(lib->name));
	BLI_strncpy(lib->filepath, name1, sizeof(lib->filepath));
	
	m->curlib = lib;
	
	read_file_version(fd, m);
	
	if (G.debug & G_DEBUG) printf("blo_find_main: added new lib %s\n", filepath);
	return m;
}


/* ************ FILE PARSING ****************** */

static void switch_endian_bh4(BHead4 *bhead)
{
	/* the ID_.. codes */
	if ((bhead->code & 0xFFFF)==0) bhead->code >>= 16;
	
	if (bhead->code != ENDB) {
		SWITCH_INT(bhead->len);
		SWITCH_INT(bhead->SDNAnr);
		SWITCH_INT(bhead->nr);
	}
}

static void switch_endian_bh8(BHead8 *bhead)
{
	/* the ID_.. codes */
	if ((bhead->code & 0xFFFF)==0) bhead->code >>= 16;
	
	if (bhead->code != ENDB) {
		SWITCH_INT(bhead->len);
		SWITCH_INT(bhead->SDNAnr);
		SWITCH_INT(bhead->nr);
	}
}

static void bh4_from_bh8(BHead *bhead, BHead8 *bhead8, int do_endian_swap)
{
	BHead4 *bhead4 = (BHead4 *) bhead;
#if defined(WIN32) && !defined(FREE_WINDOWS)
	__int64 old;
#else
	long long old;
#endif

	bhead4->code = bhead8->code;
	bhead4->len = bhead8->len;

	if (bhead4->code != ENDB) {
		/* perform a endian swap on 64bit pointers, otherwise the pointer might map to zero
		 * 0x0000000000000000000012345678 would become 0x12345678000000000000000000000000
		 */
		if (do_endian_swap) {
			SWITCH_LONGINT(bhead8->old);
		}
		
		/* this patch is to avoid a long long being read from not-eight aligned positions
		 * is necessary on any modern 64bit architecture) */
		memcpy(&old, &bhead8->old, 8);
		bhead4->old = (int) (old >> 3);
		
		bhead4->SDNAnr = bhead8->SDNAnr;
		bhead4->nr = bhead8->nr;
	}
}

static void bh8_from_bh4(BHead *bhead, BHead4 *bhead4)
{
	BHead8 *bhead8 = (BHead8 *) bhead;
	
	bhead8->code = bhead4->code;
	bhead8->len = bhead4->len;
	
	if (bhead8->code != ENDB) {
		bhead8->old = bhead4->old;
		bhead8->SDNAnr = bhead4->SDNAnr;
		bhead8->nr= bhead4->nr;
	}
}

static BHeadN *get_bhead(FileData *fd)
{
	BHeadN *new_bhead = NULL;
	int readsize;
	
	if (fd) {
		if (!fd->eof) {
			/* initializing to zero isn't strictly needed but shuts valgrind up
			 * since uninitialized memory gets compared */
			BHead8 bhead8 = {0};
			BHead4 bhead4 = {0};
			BHead  bhead = {0};
			
			/* First read the bhead structure.
			 * Depending on the platform the file was written on this can
			 * be a big or little endian BHead4 or BHead8 structure.
			 *
			 * As usual 'ENDB' (the last *partial* bhead of the file)
			 * needs some special handling. We don't want to EOF just yet.
			 */
			if (fd->flags & FD_FLAGS_FILE_POINTSIZE_IS_4) {
				bhead4.code = DATA;
				readsize = fd->read(fd, &bhead4, sizeof(bhead4));
				
				if (readsize == sizeof(bhead4) || bhead4.code == ENDB) {
					if (fd->flags & FD_FLAGS_SWITCH_ENDIAN) {
						switch_endian_bh4(&bhead4);
					}
					
					if (fd->flags & FD_FLAGS_POINTSIZE_DIFFERS) {
						bh8_from_bh4(&bhead, &bhead4);
					}
					else {
						memcpy(&bhead, &bhead4, sizeof(bhead));
					}
				}
				else {
					fd->eof = 1;
					bhead.len= 0;
				}
			}
			else {
				bhead8.code = DATA;
				readsize = fd->read(fd, &bhead8, sizeof(bhead8));
				
				if (readsize == sizeof(bhead8) || bhead8.code == ENDB) {
					if (fd->flags & FD_FLAGS_SWITCH_ENDIAN) {
						switch_endian_bh8(&bhead8);
					}
					
					if (fd->flags & FD_FLAGS_POINTSIZE_DIFFERS) {
						bh4_from_bh8(&bhead, &bhead8, (fd->flags & FD_FLAGS_SWITCH_ENDIAN));
					}
					else {
						memcpy(&bhead, &bhead8, sizeof(bhead));
					}
				}
				else {
					fd->eof = 1;
					bhead.len= 0;
				}
			}
			
			/* make sure people are not trying to pass bad blend files */
			if (bhead.len < 0) fd->eof = 1;
			
			/* bhead now contains the (converted) bhead structure. Now read
			 * the associated data and put everything in a BHeadN (creative naming !)
			 */
			if (!fd->eof) {
				new_bhead = MEM_mallocN(sizeof(BHeadN) + bhead.len, "new_bhead");
				if (new_bhead) {
					new_bhead->next = new_bhead->prev = NULL;
					new_bhead->bhead = bhead;
					
					readsize = fd->read(fd, new_bhead + 1, bhead.len);
					
					if (readsize != bhead.len) {
						fd->eof = 1;
						MEM_freeN(new_bhead);
						new_bhead = NULL;
					}
				}
				else {
					fd->eof = 1;
				}
			}
		}
	}

	/* We've read a new block. Now add it to the list
	 * of blocks.
	 */
	if (new_bhead) {
		BLI_addtail(&fd->listbase, new_bhead);
	}
	
	return(new_bhead);
}

BHead *blo_firstbhead(FileData *fd)
{
	BHeadN *new_bhead;
	BHead *bhead = NULL;
	
	/* Rewind the file
	 * Read in a new block if necessary
	 */
	new_bhead = fd->listbase.first;
	if (new_bhead == NULL) {
		new_bhead = get_bhead(fd);
	}
	
	if (new_bhead) {
		bhead = &new_bhead->bhead;
	}
	
	return(bhead);
}

BHead *blo_prevbhead(FileData *UNUSED(fd), BHead *thisblock)
{
	BHeadN *bheadn = (BHeadN *) (((char *) thisblock) - GET_INT_FROM_POINTER( &((BHeadN*)0)->bhead) );
	BHeadN *prev = bheadn->prev;
	
	return (prev) ? &prev->bhead : NULL;
}

BHead *blo_nextbhead(FileData *fd, BHead *thisblock)
{
	BHeadN *new_bhead = NULL;
	BHead *bhead = NULL;
	
	if (thisblock) {
		// bhead is actually a sub part of BHeadN
		// We calculate the BHeadN pointer from the BHead pointer below
		new_bhead = (BHeadN *) (((char *) thisblock) - GET_INT_FROM_POINTER( &((BHeadN*)0)->bhead) );
		
		// get the next BHeadN. If it doesn't exist we read in the next one
		new_bhead = new_bhead->next;
		if (new_bhead == NULL) {
			new_bhead = get_bhead(fd);
		}
	}
	
	if (new_bhead) {
		// here we do the reverse:
		// go from the BHeadN pointer to the BHead pointer
		bhead = &new_bhead->bhead;
	}
	
	return(bhead);
}

static void decode_blender_header(FileData *fd)
{
	char header[SIZEOFBLENDERHEADER], num[4];
	int readsize;
	
	/* read in the header data */
	readsize = fd->read(fd, header, sizeof(header));
	
	if (readsize == sizeof(header)) {
		if (strncmp(header, "BLENDER", 7) == 0) {
			int remove_this_endian_test = 1;
			
			fd->flags |= FD_FLAGS_FILE_OK;
			
			/* what size are pointers in the file ? */
			if (header[7]=='_') {
				fd->flags |= FD_FLAGS_FILE_POINTSIZE_IS_4;
				if (sizeof(void *) != 4) {
					fd->flags |= FD_FLAGS_POINTSIZE_DIFFERS;
				}
			}
			else {
				if (sizeof(void *) != 8) {
					fd->flags |= FD_FLAGS_POINTSIZE_DIFFERS;
				}
			}
			
			/* is the file saved in a different endian
			 * than we need ?
			 */
			if (((((char*)&remove_this_endian_test)[0]==1)?L_ENDIAN:B_ENDIAN) != ((header[8]=='v')?L_ENDIAN:B_ENDIAN)) {
				fd->flags |= FD_FLAGS_SWITCH_ENDIAN;
			}
			
			/* get the version number */
			memcpy(num, header + 9, 3);
			num[3] = 0;
			fd->fileversion = atoi(num);
		}
	}
}

static int read_file_dna(FileData *fd)
{
	BHead *bhead;
	
	for (bhead = blo_firstbhead(fd); bhead; bhead = blo_nextbhead(fd, bhead)) {
		if (bhead->code == DNA1) {
			int do_endian_swap = (fd->flags & FD_FLAGS_SWITCH_ENDIAN) ? 1 : 0;
			
			fd->filesdna = DNA_sdna_from_data(&bhead[1], bhead->len, do_endian_swap);
			if (fd->filesdna) {
				fd->compflags = DNA_struct_get_compareflags(fd->filesdna, fd->memsdna);
				/* used to retrieve ID names from (bhead+1) */
				fd->id_name_offs = DNA_elem_offset(fd->filesdna, "ID", "char", "name[]");
			}
			
			return 1;
		}
		else if (bhead->code == ENDB)
			break;
	}
	
	return 0;
}

static int fd_read_from_file(FileData *filedata, void *buffer, unsigned int size)
{
	int readsize = read(filedata->filedes, buffer, size);
	
	if (readsize < 0) {
		readsize = EOF;
	}
	else {
		filedata->seek += readsize;
	}
	
	return readsize;
}

static int fd_read_gzip_from_file(FileData *filedata, void *buffer, unsigned int size)
{
	int readsize = gzread(filedata->gzfiledes, buffer, size);
	
	if (readsize < 0) {
		readsize = EOF;
	}
	else {
		filedata->seek += readsize;
	}
	
	return (readsize);
}

static int fd_read_from_memory(FileData *filedata, void *buffer, unsigned int size)
{
	/* don't read more bytes then there are available in the buffer */
	int readsize = (int)MIN2(size, (unsigned int)(filedata->buffersize - filedata->seek));
	
	memcpy(buffer, filedata->buffer + filedata->seek, readsize);
	filedata->seek += readsize;
	
	return (readsize);
}

static int fd_read_from_memfile(FileData *filedata, void *buffer, unsigned int size)
{
	static unsigned int seek = (1<<30);	/* the current position */
	static unsigned int offset = 0;		/* size of previous chunks */
	static MemFileChunk *chunk = NULL;
	unsigned int chunkoffset, readsize, totread;
	
	if (size == 0) return 0;
	
	if (seek != (unsigned int)filedata->seek) {
		chunk = filedata->memfile->chunks.first;
		seek = 0;
		
		while (chunk) {
			if (seek + chunk->size > (unsigned) filedata->seek) break;
			seek += chunk->size;
			chunk = chunk->next;
		}
		offset = seek;
		seek = filedata->seek;
	}
	
	if (chunk) {
		totread = 0;
		
		do {
			/* first check if it's on the end if current chunk */
			if (seek-offset == chunk->size) {
				offset += chunk->size;
				chunk = chunk->next;
			}
			
			/* debug, should never happen */
			if (chunk == NULL) {
				printf("illegal read, chunk zero\n");
				return 0;
			}
			
			chunkoffset = seek-offset;
			readsize = size-totread;
			
			/* data can be spread over multiple chunks, so clamp size
			 * to within this chunk, and then it will read further in
			 * the next chunk */
			if (chunkoffset+readsize > chunk->size)
				readsize= chunk->size-chunkoffset;
			
			memcpy((char*)buffer + totread, chunk->buf + chunkoffset, readsize);
			totread += readsize;
			filedata->seek += readsize;
			seek += readsize;
		} while (totread < size);
		
		return totread;
	}
	
	return 0;
}

static FileData *filedata_new(void)
{
	FileData *fd = MEM_callocN(sizeof(FileData), "FileData");
	
	fd->filedes = -1;
	fd->gzfiledes = NULL;
	
		/* XXX, this doesn't need to be done all the time,
		 * but it keeps us re-entrant,  remove once we have
		 * a lib that provides a nice lock. - zr
		 */
	fd->memsdna = DNA_sdna_from_data(DNAstr,  DNAlen,  0);
	
	fd->datamap = oldnewmap_new();
	fd->globmap = oldnewmap_new();
	fd->libmap = oldnewmap_new();
	
	return fd;
}

static FileData *blo_decode_and_check(FileData *fd, ReportList *reports)
{
	decode_blender_header(fd);
	
	if (fd->flags & FD_FLAGS_FILE_OK) {
		if (!read_file_dna(fd)) {
			BKE_reportf(reports, RPT_ERROR, "Failed to read blend file: \"%s\", incomplete", fd->relabase);
			blo_freefiledata(fd);
			fd = NULL;
		}
	} 
	else {
		BKE_reportf(reports, RPT_ERROR, "Failed to read blend file: \"%s\", not a blend file", fd->relabase);
		blo_freefiledata(fd);
		fd = NULL;
	}
	
	return fd;
}

/* cannot be called with relative paths anymore! */
/* on each new library added, it now checks for the current FileData and expands relativeness */
FileData *blo_openblenderfile(const char *filepath, ReportList *reports)
{
	gzFile gzfile;
	errno = 0;
	gzfile = BLI_gzopen(filepath, "rb");
	
	if (gzfile == (gzFile)Z_NULL) {
		BKE_reportf(reports, RPT_ERROR, "Unable to open \"%s\": %s.", filepath, errno ? strerror(errno) : "Unknown error reading file");
		return NULL;
	}
	else {
		FileData *fd = filedata_new();
		fd->gzfiledes = gzfile;
		fd->read = fd_read_gzip_from_file;
		
		/* needed for library_append and read_libraries */
		BLI_strncpy(fd->relabase, filepath, sizeof(fd->relabase));
		
		return blo_decode_and_check(fd, reports);
	}
}

FileData *blo_openblendermemory(void *mem, int memsize, ReportList *reports)
{
	if (!mem || memsize<SIZEOFBLENDERHEADER) {
		BKE_report(reports, RPT_ERROR, (mem)? "Unable to read": "Unable to open");
		return NULL;
	}
	else {
		FileData *fd = filedata_new();
		fd->buffer = mem;
		fd->buffersize = memsize;
		fd->read = fd_read_from_memory;
		fd->flags |= FD_FLAGS_NOT_MY_BUFFER;
		
		return blo_decode_and_check(fd, reports);
	}
}

FileData *blo_openblendermemfile(MemFile *memfile, ReportList *reports)
{
	if (!memfile) {
		BKE_report(reports, RPT_ERROR, "Unable to open blend <memory>");
		return NULL;
	}
	else {
		FileData *fd = filedata_new();
		fd->memfile = memfile;
		
		fd->read = fd_read_from_memfile;
		fd->flags |= FD_FLAGS_NOT_MY_BUFFER;
		
		return blo_decode_and_check(fd, reports);
	}
}


void blo_freefiledata(FileData *fd)
{
	if (fd) {
		if (fd->filedes != -1) {
			close(fd->filedes);
		}
		
		if (fd->gzfiledes != NULL) {
			gzclose(fd->gzfiledes);
		}
		
		if (fd->buffer && !(fd->flags & FD_FLAGS_NOT_MY_BUFFER)) {
			MEM_freeN(fd->buffer);
			fd->buffer = NULL;
		}
		
		// Free all BHeadN data blocks
		BLI_freelistN(&fd->listbase);
		
		if (fd->memsdna)
			DNA_sdna_free(fd->memsdna);
		if (fd->filesdna)
			DNA_sdna_free(fd->filesdna);
		if (fd->compflags)
			MEM_freeN(fd->compflags);
		
		if (fd->datamap)
			oldnewmap_free(fd->datamap);
		if (fd->globmap)
			oldnewmap_free(fd->globmap);
		if (fd->imamap)
			oldnewmap_free(fd->imamap);
		if (fd->movieclipmap)
			oldnewmap_free(fd->movieclipmap);
		if (fd->libmap && !(fd->flags & FD_FLAGS_NOT_MY_LIBMAP))
			oldnewmap_free(fd->libmap);
		if (fd->bheadmap)
			MEM_freeN(fd->bheadmap);
		
		MEM_freeN(fd);
	}
}

/* ************ DIV ****************** */

int BLO_has_bfile_extension(const char *str)
{
	return (BLI_testextensie(str, ".ble") || 
	        BLI_testextensie(str, ".blend") || 
	        BLI_testextensie(str, ".blend.gz"));
}

int BLO_is_a_library(const char *path, char *dir, char *group)
{
	/* return ok when a blenderfile, in dir is the filename,
	 * in group the type of libdata
	 */
	int len;
	char *fd;
	
	strcpy(dir, path);
	len = strlen(dir);
	if (len < 7) return 0;
	if ((dir[len - 1] != '/') && (dir[len - 1] != '\\')) return 0;
	
	group[0] = '\0';
	dir[len - 1] = '\0';

	/* Find the last slash */
	fd = BLI_last_slash(dir);

	if (fd == NULL) return 0;
	*fd = 0;
	if (BLO_has_bfile_extension(fd+1)) {
		/* the last part of the dir is a .blend file, no group follows */
		*fd = '/'; /* put back the removed slash separating the dir and the .blend file name */
	}
	else {		
		char *gp = fd + 1; // in case we have a .blend file, gp points to the group
		
		/* Find the last slash */
		fd = BLI_last_slash(dir);
		if (!fd || !BLO_has_bfile_extension(fd+1)) return 0;
		
		/* now we know that we are in a blend file and it is safe to 
		 * assume that gp actually points to a group */
		if (strcmp("Screen", gp) != 0)
			BLI_strncpy(group, gp, GROUP_MAX);
	}
	return 1;
}

/* ************** OLD POINTERS ******************* */

static void *newdataadr(FileData *fd, void *adr)		/* only direct databocks */
{
	return oldnewmap_lookup_and_inc(fd->datamap, adr);
}

static void *newglobadr(FileData *fd, void *adr)		/* direct datablocks with global linking */
{
	return oldnewmap_lookup_and_inc(fd->globmap, adr);
}

static void *newimaadr(FileData *fd, void *adr)		/* used to restore image data after undo */
{
	if (fd->imamap && adr)
		return oldnewmap_lookup_and_inc(fd->imamap, adr);
	return NULL;
}

static void *newmclipadr(FileData *fd, void *adr)              /* used to restore movie clip data after undo */
{
	if (fd->movieclipmap && adr)
		return oldnewmap_lookup_and_inc(fd->movieclipmap, adr);
	return NULL;
}


static void *newlibadr(FileData *fd, void *lib, void *adr)		/* only lib data */
{
	return oldnewmap_liblookup(fd->libmap, adr, lib);
}

void *blo_do_versions_newlibadr(FileData *fd, void *lib, void *adr)		/* only lib data */
{
	return newlibadr(fd, lib, adr);
}

static void *newlibadr_us(FileData *fd, void *lib, void *adr)	/* increases user number */
{
	ID *id = newlibadr(fd, lib, adr);
	
	if (id)
		id->us++;
	
	return id;
}

void *blo_do_versions_newlibadr_us(FileData *fd, void *lib, void *adr)	/* increases user number */
{
	return newlibadr_us(fd, lib, adr);
}

static void change_idid_adr_fd(FileData *fd, void *old, void *new)
{
	int i;
	
	for (i = 0; i < fd->libmap->nentries; i++) {
		OldNew *entry = &fd->libmap->entries[i];
		
		if (old==entry->newp && entry->nr==ID_ID) {
			entry->newp = new;
			if (new) entry->nr = GS( ((ID *)new)->name );
		}
	}
}

static void change_idid_adr(ListBase *mainlist, FileData *basefd, void *old, void *new)
{
	Main *mainptr;
	
	for (mainptr = mainlist->first; mainptr; mainptr = mainptr->next) {
		FileData *fd;
		
		if (mainptr->curlib)
			fd = mainptr->curlib->filedata;
		else
			fd = basefd;
		
		if (fd) {
			change_idid_adr_fd(fd, old, new);
		}
	}
}

/* lib linked proxy objects point to our local data, we need
 * to clear that pointer before reading the undo memfile since
 * the object might be removed, it is set again in reading
 * if the local object still exists */
void blo_clear_proxy_pointers_from_lib(Main *oldmain)
{
	Object *ob = oldmain->object.first;
	
	for (; ob; ob= ob->id.next) {
		if (ob->id.lib)
			ob->proxy_from = NULL;
	}
}

void blo_make_image_pointer_map(FileData *fd, Main *oldmain)
{
	Image *ima = oldmain->image.first;
	Scene *sce = oldmain->scene.first;
	int a;
	
	fd->imamap = oldnewmap_new();
	
	for (; ima; ima = ima->id.next) {
		Link *ibuf = ima->ibufs.first;
		for (; ibuf; ibuf = ibuf->next)
			oldnewmap_insert(fd->imamap, ibuf, ibuf, 0);
		if (ima->gputexture)
			oldnewmap_insert(fd->imamap, ima->gputexture, ima->gputexture, 0);
		for (a=0; a < IMA_MAX_RENDER_SLOT; a++)
			if (ima->renders[a])
				oldnewmap_insert(fd->imamap, ima->renders[a], ima->renders[a], 0);
	}
	for (; sce; sce = sce->id.next) {
		if (sce->nodetree) {
			bNode *node;
			for (node = sce->nodetree->nodes.first; node; node = node->next)
				oldnewmap_insert(fd->imamap, node->preview, node->preview, 0);
		}
	}
}

/* set old main image ibufs to zero if it has been restored */
/* this works because freeing old main only happens after this call */
void blo_end_image_pointer_map(FileData *fd, Main *oldmain)
{
	OldNew *entry = fd->imamap->entries;
	Image *ima = oldmain->image.first;
	Scene *sce = oldmain->scene.first;
	int i;
	
	/* used entries were restored, so we put them to zero */
	for (i = 0; i < fd->imamap->nentries; i++, entry++) {
		if (entry->nr > 0)
			entry->newp = NULL;
	}
	
	for (; ima; ima = ima->id.next) {
		Link *ibuf, *next;
		
		/* this mirrors direct_link_image */
		for (ibuf = ima->ibufs.first; ibuf; ibuf = next) {
			next = ibuf->next;
			if (NULL == newimaadr(fd, ibuf)) {	/* so was restored */
				BLI_remlink(&ima->ibufs, ibuf);
				ima->bindcode = 0;
				ima->gputexture = NULL;
			}
		}
		for (i = 0; i < IMA_MAX_RENDER_SLOT; i++)
			ima->renders[i] = newimaadr(fd, ima->renders[i]);
		
		ima->gputexture = newimaadr(fd, ima->gputexture);
	}
	for (; sce; sce = sce->id.next) {
		if (sce->nodetree) {
			bNode *node;
			for (node = sce->nodetree->nodes.first; node; node = node->next)
				node->preview = newimaadr(fd, node->preview);
		}
	}
}

void blo_make_movieclip_pointer_map(FileData *fd, Main *oldmain)
{
	MovieClip *clip = oldmain->movieclip.first;
	Scene *sce = oldmain->scene.first;
	
	fd->movieclipmap = oldnewmap_new();
	
	for (; clip; clip = clip->id.next) {
		if (clip->cache)
			oldnewmap_insert(fd->movieclipmap, clip->cache, clip->cache, 0);
		
		if (clip->tracking.camera.intrinsics)
			oldnewmap_insert(fd->movieclipmap, clip->tracking.camera.intrinsics, clip->tracking.camera.intrinsics, 0);
	}
	
	for (; sce; sce = sce->id.next) {
		if (sce->nodetree) {
			bNode *node;
			for (node = sce->nodetree->nodes.first; node; node= node->next)
				if (node->type == CMP_NODE_MOVIEDISTORTION)
					oldnewmap_insert(fd->movieclipmap, node->storage, node->storage, 0);
		}
	}
}

/* set old main movie clips caches to zero if it has been restored */
/* this works because freeing old main only happens after this call */
void blo_end_movieclip_pointer_map(FileData *fd, Main *oldmain)
{
	OldNew *entry = fd->movieclipmap->entries;
	MovieClip *clip = oldmain->movieclip.first;
	Scene *sce = oldmain->scene.first;
	int i;
	
	/* used entries were restored, so we put them to zero */
	for (i=0; i < fd->movieclipmap->nentries; i++, entry++) {
		if (entry->nr > 0)
			entry->newp = NULL;
	}
	
	for (; clip; clip = clip->id.next) {
		clip->cache = newmclipadr(fd, clip->cache);
		clip->tracking.camera.intrinsics = newmclipadr(fd, clip->tracking.camera.intrinsics);
	}
	
	for (; sce; sce = sce->id.next) {
		if (sce->nodetree) {
			bNode *node;
			for (node = sce->nodetree->nodes.first; node; node = node->next)
				if (node->type == CMP_NODE_MOVIEDISTORTION)
					node->storage = newmclipadr(fd, node->storage);
		}
	}
}


/* undo file support: add all library pointers in lookup */
void blo_add_library_pointer_map(ListBase *mainlist, FileData *fd)
{
	Main *ptr = mainlist->first;
	ListBase *lbarray[MAX_LIBARRAY];
	
	for (ptr = ptr->next; ptr; ptr = ptr->next) {
		int i = set_listbasepointers(ptr, lbarray);
		while (i--) {
			ID *id;
			for (id = lbarray[i]->first; id; id = id->next)
				oldnewmap_insert(fd->libmap, id, id, GS(id->name));
		}
	}
}


/* ********** END OLD POINTERS ****************** */
/* ********** READ FILE ****************** */

static void switch_endian_structs(struct SDNA *filesdna, BHead *bhead)
{
	int blocksize, nblocks;
	char *data;
	
	data = (char *)(bhead+1);
	blocksize = filesdna->typelens[ filesdna->structs[bhead->SDNAnr][0] ];
	
	nblocks = bhead->nr;
	while (nblocks--) {
		DNA_struct_switch_endian(filesdna, bhead->SDNAnr, data);
		
		data += blocksize;
	}
}

static void *read_struct(FileData *fd, BHead *bh, const char *blockname)
{
	void *temp = NULL;
	
	if (bh->len) {
		/* switch is based on file dna */
		if (bh->SDNAnr && (fd->flags & FD_FLAGS_SWITCH_ENDIAN))
			switch_endian_structs(fd->filesdna, bh);
		
		if (fd->compflags[bh->SDNAnr]) {	/* flag==0: doesn't exist anymore */
			if (fd->compflags[bh->SDNAnr] == 2) {
				temp = DNA_struct_reconstruct(fd->memsdna, fd->filesdna, fd->compflags, bh->SDNAnr, bh->nr, (bh+1));
			}
			else {
				temp = MEM_mallocN(bh->len, blockname);
				memcpy(temp, (bh+1), bh->len);
			}
		}
	}

	return temp;
}

static void link_list(FileData *fd, ListBase *lb)		/* only direct data */
{
	Link *ln, *prev;
	
	if (lb->first == NULL) return;
	
	lb->first = newdataadr(fd, lb->first);
	ln = lb->first;
	prev = NULL;
	while (ln) {
		ln->next = newdataadr(fd, ln->next);
		ln->prev = prev;
		prev = ln;
		ln = ln->next;
	}
	lb->last = prev;
}

static void link_glob_list(FileData *fd, ListBase *lb)		/* for glob data */
{
	Link *ln, *prev;
	void *poin;

	if (lb->first == NULL) return;
	poin = newdataadr(fd, lb->first);
	if (lb->first) {
		oldnewmap_insert(fd->globmap, lb->first, poin, 0);
	}
	lb->first = poin;
	
	ln = lb->first;
	prev = NULL;
	while (ln) {
		poin = newdataadr(fd, ln->next);
		if (ln->next) {
			oldnewmap_insert(fd->globmap, ln->next, poin, 0);
		}
		ln->next = poin;
		ln->prev = prev;
		prev = ln;
		ln = ln->next;
	}
	lb->last = prev;
}

static void test_pointer_array(FileData *fd, void **mat)
{
#if defined(WIN32) && !defined(FREE_WINDOWS)
	__int64 *lpoin, *lmat;
#else
	long long *lpoin, *lmat;
#endif
	int *ipoin, *imat;
	size_t len;

		/* manually convert the pointer array in
		 * the old dna format to a pointer array in
		 * the new dna format.
		 */
	if (*mat) {
		len = MEM_allocN_len(*mat)/fd->filesdna->pointerlen;
			
		if (fd->filesdna->pointerlen==8 && fd->memsdna->pointerlen==4) {
			ipoin=imat= MEM_mallocN(len * 4, "newmatar");
			lpoin= *mat;
			
			while (len-- > 0) {
				if ((fd->flags & FD_FLAGS_SWITCH_ENDIAN))
					SWITCH_LONGINT(*lpoin);
				*ipoin = (int)((*lpoin) >> 3);
				ipoin++;
				lpoin++;
			}
			MEM_freeN(*mat);
			*mat = imat;
		}
		
		if (fd->filesdna->pointerlen==4 && fd->memsdna->pointerlen==8) {
			lpoin = lmat = MEM_mallocN(len * 8, "newmatar");
			ipoin = *mat;
			
			while (len-- > 0) {
				*lpoin = *ipoin;
				ipoin++;
				lpoin++;
			}
			MEM_freeN(*mat);
			*mat= lmat;
		}
	}
}

/* ************ READ ID Properties *************** */

static void IDP_DirectLinkProperty(IDProperty *prop, int switch_endian, FileData *fd);
static void IDP_LibLinkProperty(IDProperty *prop, int switch_endian, FileData *fd);

static void IDP_DirectLinkIDPArray(IDProperty *prop, int switch_endian, FileData *fd)
{
	IDProperty *array;
	int i;
	
	/* since we didn't save the extra buffer, set totallen to len */
	prop->totallen = prop->len;
	prop->data.pointer = newdataadr(fd, prop->data.pointer);

	array = (IDProperty *)prop->data.pointer;
	
	/* note!, idp-arrays didn't exist in 2.4x, so the pointer will be cleared
	 * theres not really anything we can do to correct this, at least don't crash */
	if (array == NULL) {
		prop->len = 0;
		prop->totallen = 0;
	}
	
	
	for (i = 0; i < prop->len; i++)
		IDP_DirectLinkProperty(&array[i], switch_endian, fd);
}

static void IDP_DirectLinkArray(IDProperty *prop, int switch_endian, FileData *fd)
{
	IDProperty **array;
	int i;
	
	/* since we didn't save the extra buffer, set totallen to len */
	prop->totallen = prop->len;
	prop->data.pointer = newdataadr(fd, prop->data.pointer);
	
	if (prop->subtype == IDP_GROUP) {
		test_pointer_array(fd, prop->data.pointer);
		array = prop->data.pointer;
		
		for (i = 0; i < prop->len; i++)
			IDP_DirectLinkProperty(array[i], switch_endian, fd);
	}
	else if (prop->subtype == IDP_DOUBLE) {
		if (switch_endian) {
			for (i = 0; i < prop->len; i++) {
				SWITCH_LONGINT(((double *)prop->data.pointer)[i]);
			}
		}
	}
	else {
		if (switch_endian) {
			for (i = 0; i < prop->len; i++) {
				SWITCH_INT(((int *)prop->data.pointer)[i]);
			}
		}
	}
}

static void IDP_DirectLinkString(IDProperty *prop, FileData *fd)
{
	/*since we didn't save the extra string buffer, set totallen to len.*/
	prop->totallen = prop->len;
	prop->data.pointer = newdataadr(fd, prop->data.pointer);
}

static void IDP_DirectLinkGroup(IDProperty *prop, int switch_endian, FileData *fd)
{
	ListBase *lb = &prop->data.group;
	IDProperty *loop;
	
	link_list(fd, lb);
	
	/*Link child id properties now*/
	for (loop=prop->data.group.first; loop; loop=loop->next) {
		IDP_DirectLinkProperty(loop, switch_endian, fd);
	}
}

static void IDP_DirectLinkProperty(IDProperty *prop, int switch_endian, FileData *fd)
{
	switch (prop->type) {
		case IDP_GROUP:
			IDP_DirectLinkGroup(prop, switch_endian, fd);
			break;
		case IDP_STRING:
			IDP_DirectLinkString(prop, fd);
			break;
		case IDP_ARRAY:
			IDP_DirectLinkArray(prop, switch_endian, fd);
			break;
		case IDP_IDPARRAY:
			IDP_DirectLinkIDPArray(prop, switch_endian, fd);
			break;
		case IDP_DOUBLE:
			/* erg, stupid doubles.  since I'm storing them
			 * in the same field as int val; val2 in the
			 * IDPropertyData struct, they have to deal with
			 * endianness specifically
			 *
			 * in theory, val and val2 would've already been swapped
			 * if switch_endian is true, so we have to first unswap
			 * them then reswap them as a single 64-bit entity.
			 */
			
			if (switch_endian) {
				SWITCH_INT(prop->data.val);
				SWITCH_INT(prop->data.val2);
				SWITCH_LONGINT(prop->data.val);
			}
			
			break;
	}
}

/* stub function */
static void IDP_LibLinkProperty(IDProperty *UNUSED(prop), int UNUSED(switch_endian), FileData *UNUSED(fd))
{
}

/* ************ READ CurveMapping *************** */

/* cuma itself has been read! */
static void direct_link_curvemapping(FileData *fd, CurveMapping *cumap)
{
	int a;
	
	/* flag seems to be able to hang? Maybe old files... not bad to clear anyway */
	cumap->flag &= ~CUMA_PREMULLED;
	
	for (a = 0; a < CM_TOT; a++) {
		cumap->cm[a].curve = newdataadr(fd, cumap->cm[a].curve);
		cumap->cm[a].table = NULL;
		cumap->cm[a].premultable = NULL;
	}
}

/* ************ READ Brush *************** */
/* library brush linking after fileread */
static void lib_link_brush(FileData *fd, Main *main)
{
	Brush *brush;
	
	/* only link ID pointers */
	for (brush = main->brush.first; brush; brush = brush->id.next) {
		if (brush->id.flag & LIB_NEEDLINK) {
			brush->id.flag -= LIB_NEEDLINK;
			
			brush->mtex.tex = newlibadr_us(fd, brush->id.lib, brush->mtex.tex);
			brush->mask_mtex.tex = newlibadr_us(fd, brush->id.lib, brush->mask_mtex.tex);
			brush->clone.image = newlibadr_us(fd, brush->id.lib, brush->clone.image);
		}
	}
}

static void direct_link_brush(FileData *fd, Brush *brush)
{
	/* brush itself has been read */

	/* fallof curve */
	brush->curve = newdataadr(fd, brush->curve);
	if (brush->curve)
		direct_link_curvemapping(fd, brush->curve);
	else
		BKE_brush_curve_preset(brush, CURVE_PRESET_SHARP);

	brush->preview = NULL;
	brush->icon_imbuf = NULL;
}

static void direct_link_script(FileData *UNUSED(fd), Script *script)
{
	script->id.us = 1;
	SCRIPT_SET_NULL(script);
}


/* ************ READ PACKEDFILE *************** */

static PackedFile *direct_link_packedfile(FileData *fd, PackedFile *oldpf)
{
	PackedFile *pf = newdataadr(fd, oldpf);
	
	if (pf) {
		pf->data = newdataadr(fd, pf->data);
	}
	
	return pf;
}

/* ************ READ IMAGE PREVIEW *************** */

static PreviewImage *direct_link_preview_image(FileData *fd, PreviewImage *old_prv)
{
	PreviewImage *prv = newdataadr(fd, old_prv);
	
	if (prv) {
		int i;
		for (i = 0; i < NUM_ICON_SIZES; ++i) {
			if (prv->rect[i]) {
				prv->rect[i] = newdataadr(fd, prv->rect[i]);
			}
		}
	}
	
	return prv;
}

/* ************ READ ANIMATION STUFF ***************** */

/* Legacy Data Support (for Version Patching) ----------------------------- */

// XXX depreceated - old animation system
static void lib_link_ipo(FileData *fd, Main *main)
{
	Ipo *ipo;
	
	for (ipo = main->ipo.first; ipo; ipo = ipo->id.next) {
		if (ipo->id.flag & LIB_NEEDLINK) {
			IpoCurve *icu;
			for (icu = ipo->curve.first; icu; icu = icu->next) {
				if (icu->driver)
					icu->driver->ob = newlibadr(fd, ipo->id.lib, icu->driver->ob);
			}
			ipo->id.flag -= LIB_NEEDLINK;
		}
	}
}

// XXX depreceated - old animation system
static void direct_link_ipo(FileData *fd, Ipo *ipo)
{
	IpoCurve *icu;

	link_list(fd, &(ipo->curve));
	
	for (icu = ipo->curve.first; icu; icu = icu->next) {
		icu->bezt = newdataadr(fd, icu->bezt);
		icu->bp = newdataadr(fd, icu->bp);
		icu->driver = newdataadr(fd, icu->driver);
	}
}

// XXX depreceated - old animation system
static void lib_link_nlastrips(FileData *fd, ID *id, ListBase *striplist)
{
	bActionStrip *strip;
	bActionModifier *amod;
	
	for (strip=striplist->first; strip; strip=strip->next) {
		strip->object = newlibadr(fd, id->lib, strip->object);
		strip->act = newlibadr_us(fd, id->lib, strip->act);
		strip->ipo = newlibadr(fd, id->lib, strip->ipo);
		for (amod = strip->modifiers.first; amod; amod = amod->next)
			amod->ob = newlibadr(fd, id->lib, amod->ob);
	}
}

// XXX depreceated - old animation system
static void direct_link_nlastrips(FileData *fd, ListBase *strips)
{
	bActionStrip *strip;
	
	link_list(fd, strips);
	
	for (strip = strips->first; strip; strip = strip->next)
		link_list(fd, &strip->modifiers);
}

// XXX depreceated - old animation system
static void lib_link_constraint_channels(FileData *fd, ID *id, ListBase *chanbase)
{
	bConstraintChannel *chan;

	for (chan=chanbase->first; chan; chan=chan->next) {
		chan->ipo = newlibadr_us(fd, id->lib, chan->ipo);
	}
}

/* Data Linking ----------------------------- */

static void lib_link_fmodifiers(FileData *fd, ID *id, ListBase *list)
{
	FModifier *fcm;
	
	for (fcm = list->first; fcm; fcm = fcm->next) {
		/* data for specific modifiers */
		switch (fcm->type) {
			case FMODIFIER_TYPE_PYTHON:
			{
				FMod_Python *data = (FMod_Python *)fcm->data;
				data->script = newlibadr(fd, id->lib, data->script);
			}
				break;
		}
	}
}

static void lib_link_fcurves(FileData *fd, ID *id, ListBase *list) 
{
	FCurve *fcu;
	
	if (list == NULL)
		return;
	
	/* relink ID-block references... */
	for (fcu = list->first; fcu; fcu = fcu->next) {
		/* driver data */
		if (fcu->driver) {
			ChannelDriver *driver = fcu->driver;
			DriverVar *dvar;
			
			for (dvar= driver->variables.first; dvar; dvar= dvar->next) {
				DRIVER_TARGETS_LOOPER(dvar)
				{	
					/* only relink if still used */
					if (tarIndex < dvar->num_targets)
						dtar->id = newlibadr(fd, id->lib, dtar->id); 
					else
						dtar->id = NULL;
				}
				DRIVER_TARGETS_LOOPER_END
			}
		}
		
		/* modifiers */
		lib_link_fmodifiers(fd, id, &fcu->modifiers);
	}
}


/* NOTE: this assumes that link_list has already been called on the list */
static void direct_link_fmodifiers(FileData *fd, ListBase *list)
{
	FModifier *fcm;
	
	for (fcm = list->first; fcm; fcm = fcm->next) {
		/* relink general data */
		fcm->data  = newdataadr(fd, fcm->data);
		fcm->edata = NULL;
		
		/* do relinking of data for specific types */
		switch (fcm->type) {
			case FMODIFIER_TYPE_GENERATOR:
			{
				FMod_Generator *data = (FMod_Generator *)fcm->data;
				
				data->coefficients = newdataadr(fd, data->coefficients);
				
				if (fd->flags & FD_FLAGS_SWITCH_ENDIAN) {
					unsigned int a;
					for (a = 0; a < data->arraysize; a++)
						SWITCH_INT(data->coefficients[a]);
				}
			}
				break;
			case FMODIFIER_TYPE_ENVELOPE:
			{
				FMod_Envelope *data=  (FMod_Envelope *)fcm->data;
				
				data->data= newdataadr(fd, data->data);
			}
				break;
			case FMODIFIER_TYPE_PYTHON:
			{
				FMod_Python *data = (FMod_Python *)fcm->data;
				
				data->prop = newdataadr(fd, data->prop);
				IDP_DirectLinkProperty(data->prop, (fd->flags & FD_FLAGS_SWITCH_ENDIAN), fd);
			}
				break;
		}
	}
}

/* NOTE: this assumes that link_list has already been called on the list */
static void direct_link_fcurves(FileData *fd, ListBase *list)
{
	FCurve *fcu;
	
	/* link F-Curve data to F-Curve again (non ID-libs) */
	for (fcu = list->first; fcu; fcu = fcu->next) {
		/* curve data */
		fcu->bezt = newdataadr(fd, fcu->bezt);
		fcu->fpt = newdataadr(fd, fcu->fpt);
		
		/* rna path */
		fcu->rna_path = newdataadr(fd, fcu->rna_path);
		
		/* group */
		fcu->grp = newdataadr(fd, fcu->grp);
		
		/* driver */
		fcu->driver= newdataadr(fd, fcu->driver);
		if (fcu->driver) {
			ChannelDriver *driver= fcu->driver;
			DriverVar *dvar;
			
			driver->expr_comp = NULL;
			
			/* relink variables, targets and their paths */
			link_list(fd, &driver->variables);
			for (dvar= driver->variables.first; dvar; dvar= dvar->next) {
				DRIVER_TARGETS_LOOPER(dvar)
				{
					/* only relink the targets being used */
					if (tarIndex < dvar->num_targets)
						dtar->rna_path = newdataadr(fd, dtar->rna_path);
					else
						dtar->rna_path = NULL;
				}
				DRIVER_TARGETS_LOOPER_END
			}
		}
		
		/* modifiers */
		link_list(fd, &fcu->modifiers);
		direct_link_fmodifiers(fd, &fcu->modifiers);
	}
}


static void lib_link_action(FileData *fd, Main *main)
{
	bAction *act;
	bActionChannel *chan;

	for (act = main->action.first; act; act = act->id.next) {
		if (act->id.flag & LIB_NEEDLINK) {
			act->id.flag -= LIB_NEEDLINK;
			
// XXX depreceated - old animation system <<<
			for (chan=act->chanbase.first; chan; chan=chan->next) {
				chan->ipo = newlibadr_us(fd, act->id.lib, chan->ipo);
				lib_link_constraint_channels(fd, &act->id, &chan->constraintChannels);
			}
// >>> XXX depreceated - old animation system
			
			lib_link_fcurves(fd, &act->id, &act->curves);
		}
	}
}

static void direct_link_action(FileData *fd, bAction *act)
{
	bActionChannel *achan; // XXX depreceated - old animation system
	bActionGroup *agrp;

	link_list(fd, &act->curves);
	link_list(fd, &act->chanbase); // XXX depreceated - old animation system
	link_list(fd, &act->groups);
	link_list(fd, &act->markers);

// XXX depreceated - old animation system <<<
	for (achan = act->chanbase.first; achan; achan=achan->next) {
		achan->grp = newdataadr(fd, achan->grp);
		
		link_list(fd, &achan->constraintChannels);
	}
// >>> XXX depreceated - old animation system

	direct_link_fcurves(fd, &act->curves);
	
	for (agrp = act->groups.first; agrp; agrp= agrp->next) {
		agrp->channels.first= newdataadr(fd, agrp->channels.first);
		agrp->channels.last= newdataadr(fd, agrp->channels.last);
	}
}

static void lib_link_nladata_strips(FileData *fd, ID *id, ListBase *list)
{
	NlaStrip *strip;
	
	for (strip = list->first; strip; strip = strip->next) {
		/* check strip's children */
		lib_link_nladata_strips(fd, id, &strip->strips);
		
		/* check strip's F-Curves */
		lib_link_fcurves(fd, id, &strip->fcurves);
		
		/* reassign the counted-reference to action */
		strip->act = newlibadr_us(fd, id->lib, strip->act);
		
		/* fix action id-root (i.e. if it comes from a pre 2.57 .blend file) */
		if ((strip->act) && (strip->act->idroot == 0))
			strip->act->idroot = GS(id->name);
	}
}

static void lib_link_nladata(FileData *fd, ID *id, ListBase *list)
{
	NlaTrack *nlt;
	
	/* we only care about the NLA strips inside the tracks */
	for (nlt = list->first; nlt; nlt = nlt->next) {
		lib_link_nladata_strips(fd, id, &nlt->strips);
	}
}

/* This handles Animato NLA-Strips linking 
 * NOTE: this assumes that link_list has already been called on the list 
 */
static void direct_link_nladata_strips(FileData *fd, ListBase *list)
{
	NlaStrip *strip;
	
	for (strip = list->first; strip; strip = strip->next) {
		/* strip's child strips */
		link_list(fd, &strip->strips);
		direct_link_nladata_strips(fd, &strip->strips);
		
		/* strip's F-Curves */
		link_list(fd, &strip->fcurves);
		direct_link_fcurves(fd, &strip->fcurves);
		
		/* strip's F-Modifiers */
		link_list(fd, &strip->modifiers);
		direct_link_fmodifiers(fd, &strip->modifiers);
	}
}

/* NOTE: this assumes that link_list has already been called on the list */
static void direct_link_nladata(FileData *fd, ListBase *list)
{
	NlaTrack *nlt;
	
	for (nlt = list->first; nlt; nlt = nlt->next) {
		/* relink list of strips */
		link_list(fd, &nlt->strips);
		
		/* relink strip data */
		direct_link_nladata_strips(fd, &nlt->strips);
	}
}

/* ------- */

static void lib_link_keyingsets(FileData *fd, ID *id, ListBase *list)
{
	KeyingSet *ks;
	KS_Path *ksp;
	
	/* here, we're only interested in the ID pointer stored in some of the paths */
	for (ks = list->first; ks; ks = ks->next) {
		for (ksp = ks->paths.first; ksp; ksp = ksp->next) {
			ksp->id= newlibadr(fd, id->lib, ksp->id); 
		}
	}
}

/* NOTE: this assumes that link_list has already been called on the list */
static void direct_link_keyingsets(FileData *fd, ListBase *list)
{
	KeyingSet *ks;
	KS_Path *ksp;
	
	/* link KeyingSet data to KeyingSet again (non ID-libs) */
	for (ks = list->first; ks; ks = ks->next) {
		/* paths */
		link_list(fd, &ks->paths);
		
		for (ksp = ks->paths.first; ksp; ksp = ksp->next) {
			/* rna path */
			ksp->rna_path= newdataadr(fd, ksp->rna_path);
		}
	}
}

/* ------- */

static void lib_link_animdata(FileData *fd, ID *id, AnimData *adt)
{
	if (adt == NULL)
		return;
	
	/* link action data */
	adt->action= newlibadr_us(fd, id->lib, adt->action);
	adt->tmpact= newlibadr_us(fd, id->lib, adt->tmpact);
	
	/* fix action id-roots (i.e. if they come from a pre 2.57 .blend file) */
	if ((adt->action) && (adt->action->idroot == 0))
		adt->action->idroot = GS(id->name);
	if ((adt->tmpact) && (adt->tmpact->idroot == 0))
		adt->tmpact->idroot = GS(id->name);
	
	/* link drivers */
	lib_link_fcurves(fd, id, &adt->drivers);
	
	/* overrides don't have lib-link for now, so no need to do anything */
	
	/* link NLA-data */
	lib_link_nladata(fd, id, &adt->nla_tracks);
}

static void direct_link_animdata(FileData *fd, AnimData *adt)
{
	/* NOTE: must have called newdataadr already before doing this... */
	if (adt == NULL)
		return;
	
	/* link drivers */
	link_list(fd, &adt->drivers);
	direct_link_fcurves(fd, &adt->drivers);
	
	/* link overrides */
	// TODO...
	
	/* link NLA-data */
	link_list(fd, &adt->nla_tracks);
	direct_link_nladata(fd, &adt->nla_tracks);
	
	/* relink active strip - even though strictly speaking this should only be used
	 * if we're in 'tweaking mode', we need to be able to have this loaded back for
	 * undo, but also since users may not exit tweakmode before saving (#24535)
	 */
	// TODO: it's not really nice that anyone should be able to save the file in this
	//		state, but it's going to be too hard to enforce this single case...
	adt->actstrip = newdataadr(fd, adt->actstrip);
}	

/* ************ READ MOTION PATHS *************** */

/* direct data for cache */
static void direct_link_motionpath(FileData *fd, bMotionPath *mpath)
{
	/* sanity check */
	if (mpath == NULL)
		return;
	
	/* relink points cache */
	mpath->points = newdataadr(fd, mpath->points);
}

/* ************ READ NODE TREE *************** */

/* singe node tree (also used for material/scene trees), ntree is not NULL */
static void lib_link_ntree(FileData *fd, ID *id, bNodeTree *ntree)
{
	bNode *node;
	
	if (ntree->adt) lib_link_animdata(fd, &ntree->id, ntree->adt);
	
	ntree->gpd = newlibadr_us(fd, id->lib, ntree->gpd);
	
	for (node = ntree->nodes.first; node; node = node->next)
		node->id = newlibadr_us(fd, id->lib, node->id);
}

/* library ntree linking after fileread */
static void lib_link_nodetree(FileData *fd, Main *main)
{
	bNodeTree *ntree;
	
	/* only link ID pointers */
	for (ntree = main->nodetree.first; ntree; ntree = ntree->id.next) {
		if (ntree->id.flag & LIB_NEEDLINK) {
			ntree->id.flag -= LIB_NEEDLINK;
			lib_link_ntree(fd, &ntree->id, ntree);
		}
	}
}

static void do_versions_socket_default_value(bNodeSocket *sock)
{
	bNodeSocketValueFloat *valfloat;
	bNodeSocketValueVector *valvector;
	bNodeSocketValueRGBA *valrgba;
	
	if (sock->default_value)
		return;
	
	switch (sock->type) {
		case SOCK_FLOAT:
			valfloat = sock->default_value = MEM_callocN(sizeof(bNodeSocketValueFloat), "default socket value");
			valfloat->value = sock->ns.vec[0];
			valfloat->min = sock->ns.min;
			valfloat->max = sock->ns.max;
			valfloat->subtype = PROP_NONE;
			break;
		case SOCK_VECTOR:
			valvector = sock->default_value = MEM_callocN(sizeof(bNodeSocketValueVector), "default socket value");
			copy_v3_v3(valvector->value, sock->ns.vec);
			valvector->min = sock->ns.min;
			valvector->max = sock->ns.max;
			valvector->subtype = PROP_NONE;
			break;
		case SOCK_RGBA:
			valrgba = sock->default_value = MEM_callocN(sizeof(bNodeSocketValueRGBA), "default socket value");
			copy_v4_v4(valrgba->value, sock->ns.vec);
			break;
	}
}

void blo_do_versions_nodetree_default_value(bNodeTree *ntree)
{
	bNode *node;
	bNodeSocket *sock;
	for (node=ntree->nodes.first; node; node=node->next) {
		for (sock=node->inputs.first; sock; sock=sock->next)
			do_versions_socket_default_value(sock);
		for (sock=node->outputs.first; sock; sock=sock->next)
			do_versions_socket_default_value(sock);
	}
	for (sock=ntree->inputs.first; sock; sock=sock->next)
		do_versions_socket_default_value(sock);
	for (sock=ntree->outputs.first; sock; sock=sock->next)
		do_versions_socket_default_value(sock);
}

static void lib_nodetree_init_types_cb(void *UNUSED(data), ID *UNUSED(id), bNodeTree *ntree)
{
	bNode *node;
	
	ntreeInitTypes(ntree);
	
	/* need to do this here instead of in do_versions, otherwise next function can crash */
	blo_do_versions_nodetree_default_value(ntree);
	
	/* XXX could be replaced by do_versions for new nodes */
	for (node=ntree->nodes.first; node; node=node->next)
		node_verify_socket_templates(ntree, node);
}

/* updates group node socket own_index so that
 * external links to/from the group node are preserved.
 */
static void lib_node_do_versions_group_indices(bNode *gnode)
{
	bNodeTree *ngroup = (bNodeTree*)gnode->id;
	bNode *intnode;
	bNodeSocket *sock, *gsock, *intsock;
	int found;
	
	for (sock=gnode->outputs.first; sock; sock=sock->next) {
		int old_index = sock->to_index;
		for (gsock=ngroup->outputs.first; gsock; gsock=gsock->next) {
			if (gsock->link && gsock->link->fromsock->own_index == old_index) {
				sock->own_index = gsock->own_index;
				break;
			}
		}
	}
	for (sock=gnode->inputs.first; sock; sock=sock->next) {
		int old_index = sock->to_index;
		/* can't use break in double loop */
		found = 0;
		for (intnode=ngroup->nodes.first; intnode && !found; intnode=intnode->next) {
			for (intsock=intnode->inputs.first; intsock; intsock=intsock->next) {
				if (intsock->own_index == old_index && intsock->link) {
					sock->own_index = intsock->link->fromsock->own_index;
					found = 1;
					break;
				}
			}
		}
	}
}

/* updates external links for all group nodes in a tree */
static void lib_nodetree_do_versions_group_indices_cb(void *UNUSED(data), ID *UNUSED(id), bNodeTree *ntree)
{
	bNode *node;
	
	for (node = ntree->nodes.first; node; node = node->next) {
		if (node->type == NODE_GROUP) {
			bNodeTree *ngroup = (bNodeTree*)node->id;
			if (ngroup && (ngroup->flag & NTREE_DO_VERSIONS_GROUP_EXPOSE))
				lib_node_do_versions_group_indices(node);
		}
	}
}

/* make an update call for the tree */
static void lib_nodetree_do_versions_update_cb(void *UNUSED(data), ID *UNUSED(id), bNodeTree *ntree)
{
	if (ntree->update)
		ntreeUpdateTree(ntree);
}

/* verify types for nodes and groups, all data has to be read */
/* open = 0: appending/linking, open = 1: open new file (need to clean out dynamic
 * typedefs */
static void lib_verify_nodetree(Main *main, int UNUSED(open))
{
	bNodeTree *ntree;
	int i;
	bNodeTreeType *ntreetype;
	
	/* this crashes blender on undo/redo */
#if 0
		if (open == 1) {
			reinit_nodesystem();
		}
#endif
	
	/* set node->typeinfo pointers */
	for (i = 0; i < NUM_NTREE_TYPES; ++i) {
		ntreetype = ntreeGetType(i);
		if (ntreetype && ntreetype->foreach_nodetree)
			ntreetype->foreach_nodetree(main, NULL, lib_nodetree_init_types_cb);
	}
	for (ntree = main->nodetree.first; ntree; ntree = ntree->id.next)
		lib_nodetree_init_types_cb(NULL, NULL, ntree);
	
	{
		int has_old_groups = 0;
		/* XXX this should actually be part of do_versions, but since we need
		 * finished library linking, it is not possible there. Instead in do_versions
		 * we have set the NTREE_DO_VERSIONS flag, so at this point we can do the
		 * actual group node updates.
		 */
		for (ntree = main->nodetree.first; ntree; ntree = ntree->id.next) {
			if (ntree->flag & NTREE_DO_VERSIONS_GROUP_EXPOSE) {
				/* this adds copies and links from all unlinked internal sockets to group inputs/outputs. */
				node_group_expose_all_sockets(ntree);
				has_old_groups = 1;
			}
		}
		
		if (has_old_groups) {
			for (i = 0; i < NUM_NTREE_TYPES; ++i) {
				ntreetype = ntreeGetType(i);
				if (ntreetype && ntreetype->foreach_nodetree)
					ntreetype->foreach_nodetree(main, NULL, lib_nodetree_do_versions_group_indices_cb);
			}
		}
		
		for (ntree = main->nodetree.first; ntree; ntree = ntree->id.next)
			ntree->flag &= ~NTREE_DO_VERSIONS_GROUP_EXPOSE;
	}
		
	/* verify all group user nodes */
	for (ntree = main->nodetree.first; ntree; ntree = ntree->id.next) {
		ntreeVerifyNodes(main, &ntree->id);
	}
	
	/* make update calls where necessary */
	{
		for (ntree = main->nodetree.first; ntree; ntree = ntree->id.next)
			if (ntree->update)
				ntreeUpdateTree(ntree);
		
		for (i = 0; i < NUM_NTREE_TYPES; i++) {
			ntreetype = ntreeGetType(i);
			if (ntreetype && ntreetype->foreach_nodetree)
				ntreetype->foreach_nodetree(main, NULL, lib_nodetree_do_versions_update_cb);
		}
	}
}

static void direct_link_node_socket(FileData *fd, bNodeSocket *sock)
{
	sock->link = newdataadr(fd, sock->link);
	sock->storage = newdataadr(fd, sock->storage);
	sock->default_value = newdataadr(fd, sock->default_value);
	sock->cache = NULL;
}

/* ntree itself has been read! */
static void direct_link_nodetree(FileData *fd, bNodeTree *ntree)
{
	/* note: writing and reading goes in sync, for speed */
	bNode *node;
	bNodeSocket *sock;
	bNodeLink *link;
	
	ntree->init = 0;		/* to set callbacks and force setting types */
	ntree->progress = NULL;
	ntree->execdata = NULL;
	
	ntree->adt = newdataadr(fd, ntree->adt);
	direct_link_animdata(fd, ntree->adt);
	
	link_list(fd, &ntree->nodes);
	for (node = ntree->nodes.first; node; node = node->next) {
		node->typeinfo = NULL;
		
		link_list(fd, &node->inputs);
		link_list(fd, &node->outputs);
		
		if (node->type == CMP_NODE_MOVIEDISTORTION) {
			node->storage = newmclipadr(fd, node->storage);
		}
		else
			node->storage = newdataadr(fd, node->storage);
		
		if (node->storage) {
			/* could be handlerized at some point */
			if (ntree->type==NTREE_SHADER && (node->type==SH_NODE_CURVE_VEC || node->type==SH_NODE_CURVE_RGB))
				direct_link_curvemapping(fd, node->storage);
			else if (ntree->type==NTREE_COMPOSIT) {
				if (ELEM4(node->type, CMP_NODE_TIME, CMP_NODE_CURVE_VEC, CMP_NODE_CURVE_RGB, CMP_NODE_HUECORRECT))
					direct_link_curvemapping(fd, node->storage);
				else if (ELEM3(node->type, CMP_NODE_IMAGE, CMP_NODE_VIEWER, CMP_NODE_SPLITVIEWER))
					((ImageUser *)node->storage)->ok = 1;
			}
			else if ( ntree->type==NTREE_TEXTURE) {
				if (node->type==TEX_NODE_CURVE_RGB || node->type==TEX_NODE_CURVE_TIME)
					direct_link_curvemapping(fd, node->storage);
				else if (node->type==TEX_NODE_IMAGE)
					((ImageUser *)node->storage)->ok = 1;
			}
		}
	}
	link_list(fd, &ntree->links);
	
	/* external sockets */
	link_list(fd, &ntree->inputs);
	link_list(fd, &ntree->outputs);
	
	/* and we connect the rest */
	for (node = ntree->nodes.first; node; node = node->next) {
		node->parent = newdataadr(fd, node->parent);
		node->preview = newimaadr(fd, node->preview);
		node->lasty = 0;
		
		for (sock = node->inputs.first; sock; sock = sock->next)
			direct_link_node_socket(fd, sock);
		for (sock = node->outputs.first; sock; sock = sock->next)
			direct_link_node_socket(fd, sock);
	}
	for (sock = ntree->inputs.first; sock; sock = sock->next)
		direct_link_node_socket(fd, sock);
	for (sock = ntree->outputs.first; sock; sock = sock->next)
		direct_link_node_socket(fd, sock);
	
	for (link = ntree->links.first; link; link= link->next) {
		link->fromnode = newdataadr(fd, link->fromnode);
		link->tonode = newdataadr(fd, link->tonode);
		link->fromsock = newdataadr(fd, link->fromsock);
		link->tosock = newdataadr(fd, link->tosock);
	}
	
	/* type verification is in lib-link */
}

/* ************ READ ARMATURE ***************** */

/* temp struct used to transport needed info to lib_link_constraint_cb() */
typedef struct tConstraintLinkData {
	FileData *fd;
	ID *id;
} tConstraintLinkData;
/* callback function used to relink constraint ID-links */
static void lib_link_constraint_cb(bConstraint *UNUSED(con), ID **idpoin, short isReference, void *userdata)
{
	tConstraintLinkData *cld= (tConstraintLinkData *)userdata;
	
	/* for reference types, we need to increment the usercounts on load... */
	if (isReference) {
		/* reference type - with usercount */
		*idpoin = newlibadr_us(cld->fd, cld->id->lib, *idpoin);
	}
	else {
		/* target type - no usercount needed */
		*idpoin = newlibadr(cld->fd, cld->id->lib, *idpoin);
	}
}

static void lib_link_constraints(FileData *fd, ID *id, ListBase *conlist)
{
	tConstraintLinkData cld;
	bConstraint *con;
	
	/* legacy fixes */
	for (con = conlist->first; con; con=con->next) {
		/* patch for error introduced by changing constraints (dunno how) */
		/* if con->data type changes, dna cannot resolve the pointer! (ton) */
		if (con->data == NULL) {
			con->type = CONSTRAINT_TYPE_NULL;
		}
		/* own ipo, all constraints have it */
		con->ipo = newlibadr_us(fd, id->lib, con->ipo); // XXX depreceated - old animation system
	}
	
	/* relink all ID-blocks used by the constraints */
	cld.fd = fd;
	cld.id = id;
	
	id_loop_constraints(conlist, lib_link_constraint_cb, &cld);
}

static void direct_link_constraints(FileData *fd, ListBase *lb)
{
	bConstraint *con;
	
	link_list(fd, lb);
	for (con=lb->first; con; con=con->next) {
		con->data = newdataadr(fd, con->data);
		
		switch (con->type) {
			case CONSTRAINT_TYPE_PYTHON:
			{
				bPythonConstraint *data= con->data;
				
				link_list(fd, &data->targets);
				
				data->prop = newdataadr(fd, data->prop);
				if (data->prop)
					IDP_DirectLinkProperty(data->prop, (fd->flags & FD_FLAGS_SWITCH_ENDIAN), fd);
			}
				break;
			case CONSTRAINT_TYPE_SPLINEIK:
			{
				bSplineIKConstraint *data= con->data;
				
				data->points= newdataadr(fd, data->points);
			}
				break;
			case CONSTRAINT_TYPE_KINEMATIC:
			{
				con->lin_error = 0.f;
				con->rot_error = 0.f;
			}
			case CONSTRAINT_TYPE_CHILDOF:
			{
				/* XXX version patch, in older code this flag wasn't always set, and is inherent to type */
				if (con->ownspace == CONSTRAINT_SPACE_POSE)
					con->flag |= CONSTRAINT_SPACEONCE;
			}
				break;
		}
	}
}

static void lib_link_pose(FileData *fd, Object *ob, bPose *pose)
{
	bPoseChannel *pchan;
	bArmature *arm = ob->data;
	int rebuild;
	
	if (!pose || !arm)
		return;
	
	
	/* always rebuild to match proxy or lib changes */
	rebuild = ob->proxy || (ob->id.lib==NULL && arm->id.lib);
	
	if (ob->proxy) {
		/* sync proxy layer */
		if (pose->proxy_layer)
			arm->layer = pose->proxy_layer;
		
		/* sync proxy active bone */
		if (pose->proxy_act_bone[0]) {
			Bone *bone = BKE_armature_find_bone_name(arm, pose->proxy_act_bone);
			if (bone)
				arm->act_bone = bone;
		}
	}
	
	for (pchan = pose->chanbase.first; pchan; pchan=pchan->next) {
		lib_link_constraints(fd, (ID *)ob, &pchan->constraints);
		
		/* hurms... loop in a loop, but yah... later... (ton) */
		pchan->bone = BKE_armature_find_bone_name(arm, pchan->name);
		
		pchan->custom = newlibadr_us(fd, arm->id.lib, pchan->custom);
		if (pchan->bone == NULL)
			rebuild= 1;
		else if (ob->id.lib==NULL && arm->id.lib) {
			/* local pose selection copied to armature, bit hackish */
			pchan->bone->flag &= ~BONE_SELECTED;
			pchan->bone->flag |= pchan->selectflag;
		}
	}
	
	if (rebuild) {
		ob->recalc = (OB_RECALC_OB | OB_RECALC_DATA | OB_RECALC_TIME);
		pose->flag |= POSE_RECALC;
	}
}

static void lib_link_armature(FileData *fd, Main *main)
{
	bArmature *arm;
	
	for (arm = main->armature.first; arm; arm = arm->id.next) {
		if (arm->id.flag & LIB_NEEDLINK) {
			if (arm->adt) lib_link_animdata(fd, &arm->id, arm->adt);
			arm->id.flag -= LIB_NEEDLINK;
		}
	}
}

static void direct_link_bones(FileData *fd, Bone* bone)
{
	Bone *child;
	
	bone->parent = newdataadr(fd, bone->parent);
	bone->prop = newdataadr(fd, bone->prop);
	if (bone->prop)
		IDP_DirectLinkProperty(bone->prop, (fd->flags & FD_FLAGS_SWITCH_ENDIAN), fd);
		
	bone->flag &= ~BONE_DRAW_ACTIVE;
	
	link_list(fd, &bone->childbase);
	
	for (child=bone->childbase.first; child; child=child->next)
		direct_link_bones(fd, child);
}

static void direct_link_armature(FileData *fd, bArmature *arm)
{
	Bone *bone;
	
	link_list(fd, &arm->bonebase);
	arm->edbo = NULL;
	arm->sketch = NULL;
	
	arm->adt = newdataadr(fd, arm->adt);
	direct_link_animdata(fd, arm->adt);
	
	for (bone = arm->bonebase.first; bone; bone = bone->next) {
		direct_link_bones(fd, bone);
	}
	
	arm->act_bone = newdataadr(fd, arm->act_bone);
	arm->act_edbone = NULL;
}

/* ************ READ CAMERA ***************** */

static void lib_link_camera(FileData *fd, Main *main)
{
	Camera *ca;
	
	for (ca = main->camera.first; ca; ca = ca->id.next) {
		if (ca->id.flag & LIB_NEEDLINK) {
			if (ca->adt) lib_link_animdata(fd, &ca->id, ca->adt);
			
			ca->ipo = newlibadr_us(fd, ca->id.lib, ca->ipo); // XXX depreceated - old animation system
			
			ca->dof_ob = newlibadr_us(fd, ca->id.lib, ca->dof_ob);
			
			ca->id.flag -= LIB_NEEDLINK;
		}
	}
}

static void direct_link_camera(FileData *fd, Camera *ca)
{
	ca->adt = newdataadr(fd, ca->adt);
	direct_link_animdata(fd, ca->adt);
}


/* ************ READ LAMP ***************** */

static void lib_link_lamp(FileData *fd, Main *main)
{
	Lamp *la;
	MTex *mtex;
	int a;
	
	for (la = main->lamp.first; la; la = la->id.next) {
		if (la->id.flag & LIB_NEEDLINK) {
			if (la->adt) lib_link_animdata(fd, &la->id, la->adt);
			
			for (a = 0; a < MAX_MTEX; a++) {
				mtex = la->mtex[a];
				if (mtex) {
					mtex->tex = newlibadr_us(fd, la->id.lib, mtex->tex);
					mtex->object = newlibadr(fd, la->id.lib, mtex->object);
				}
			}
			
			la->ipo = newlibadr_us(fd, la->id.lib, la->ipo); // XXX depreceated - old animation system
			
			if (la->nodetree)
				lib_link_ntree(fd, &la->id, la->nodetree);
			
			la->id.flag -= LIB_NEEDLINK;
		}
	}
}

static void direct_link_lamp(FileData *fd, Lamp *la)
{
	int a;
	
	la->adt = newdataadr(fd, la->adt);
	direct_link_animdata(fd, la->adt);
	
	for (a=0; a<MAX_MTEX; a++) {
		la->mtex[a] = newdataadr(fd, la->mtex[a]);
	}
	
	la->curfalloff = newdataadr(fd, la->curfalloff);
	if (la->curfalloff)
		direct_link_curvemapping(fd, la->curfalloff);

	la->nodetree= newdataadr(fd, la->nodetree);
	if (la->nodetree)
		direct_link_nodetree(fd, la->nodetree);
	
	la->preview = direct_link_preview_image(fd, la->preview);
}

/* ************ READ keys ***************** */

static void lib_link_key(FileData *fd, Main *main)
{
	Key *key;
	
	for (key = main->key.first; key; key = key->id.next) {
		/*check if we need to generate unique ids for the shapekeys*/
		if (!key->uidgen) {
			KeyBlock *block;
			
			key->uidgen = 1;
			for (block=key->block.first; block; block=block->next) {
				block->uid = key->uidgen++;
			}
		}
		
		if (key->id.flag & LIB_NEEDLINK) {
			if (key->adt) lib_link_animdata(fd, &key->id, key->adt);
			
			key->ipo = newlibadr_us(fd, key->id.lib, key->ipo); // XXX depreceated - old animation system
			key->from = newlibadr(fd, key->id.lib, key->from);
			
			key->id.flag -= LIB_NEEDLINK;
		}
	}
}

static void switch_endian_keyblock(Key *key, KeyBlock *kb)
{
	int elemsize, a, b;
	char *data, *poin, *cp;
	
	elemsize = key->elemsize;
	data = kb->data;
	
	for (a = 0; a < kb->totelem; a++) {
		cp = key->elemstr;
		poin = data;
		
		while (cp[0]) {  /* cp[0] == amount */
			switch (cp[1]) {  /* cp[1] = type */
				case IPO_FLOAT:
				case IPO_BPOINT:
				case IPO_BEZTRIPLE:
					b = cp[0];
					
					while (b--) {
						SWITCH_INT((*poin));
						poin += 4;
					}
					break;
			}
			
			cp += 2;
		}
		data+= elemsize;
	}
}

static void direct_link_key(FileData *fd, Key *key)
{
	KeyBlock *kb;
	
	link_list(fd, &(key->block));
	
	key->adt = newdataadr(fd, key->adt);
	direct_link_animdata(fd, key->adt);
		
	key->refkey= newdataadr(fd, key->refkey);
	
	for (kb = key->block.first; kb; kb = kb->next) {
		kb->data = newdataadr(fd, kb->data);
		
		if (fd->flags & FD_FLAGS_SWITCH_ENDIAN)
			switch_endian_keyblock(key, kb);
	}
}

/* ************ READ mball ***************** */

static void lib_link_mball(FileData *fd, Main *main)
{
	MetaBall *mb;
	int a;
	
	for (mb = main->mball.first; mb; mb = mb->id.next) {
		if (mb->id.flag & LIB_NEEDLINK) {
			if (mb->adt) lib_link_animdata(fd, &mb->id, mb->adt);
			
			for (a = 0; a < mb->totcol; a++) 
				mb->mat[a]= newlibadr_us(fd, mb->id.lib, mb->mat[a]);
			
			mb->ipo = newlibadr_us(fd, mb->id.lib, mb->ipo); // XXX depreceated - old animation system
			
			mb->id.flag -= LIB_NEEDLINK;
		}
	}
}

static void direct_link_mball(FileData *fd, MetaBall *mb)
{
	mb->adt = newdataadr(fd, mb->adt);
	direct_link_animdata(fd, mb->adt);
	
	mb->mat = newdataadr(fd, mb->mat);
	test_pointer_array(fd, (void **)&mb->mat);
	
	link_list(fd, &(mb->elems));
	
	mb->disp.first = mb->disp.last = NULL;
	mb->editelems = NULL;
	mb->bb = NULL;
/*	mb->edit_elems.first= mb->edit_elems.last= NULL;*/
	mb->lastelem = NULL;
}

/* ************ READ WORLD ***************** */

static void lib_link_world(FileData *fd, Main *main)
{
	World *wrld;
	MTex *mtex;
	int a;
	
	for (wrld = main->world.first; wrld; wrld = wrld->id.next) {
		if (wrld->id.flag & LIB_NEEDLINK) {
			if (wrld->adt) lib_link_animdata(fd, &wrld->id, wrld->adt);
			
			wrld->ipo = newlibadr_us(fd, wrld->id.lib, wrld->ipo); // XXX depreceated - old animation system
			
			for (a=0; a < MAX_MTEX; a++) {
				mtex = wrld->mtex[a];
				if (mtex) {
					mtex->tex = newlibadr_us(fd, wrld->id.lib, mtex->tex);
					mtex->object = newlibadr(fd, wrld->id.lib, mtex->object);
				}
			}
			
			if (wrld->nodetree)
				lib_link_ntree(fd, &wrld->id, wrld->nodetree);
			
			wrld->id.flag -= LIB_NEEDLINK;
		}
	}
}

static void direct_link_world(FileData *fd, World *wrld)
{
	int a;
	
	wrld->adt = newdataadr(fd, wrld->adt);
	direct_link_animdata(fd, wrld->adt);
	
	for (a = 0; a < MAX_MTEX; a++) {
		wrld->mtex[a] = newdataadr(fd, wrld->mtex[a]);
	}
	
	wrld->nodetree = newdataadr(fd, wrld->nodetree);
	if (wrld->nodetree)
		direct_link_nodetree(fd, wrld->nodetree);
	
	wrld->preview = direct_link_preview_image(fd, wrld->preview);
}


/* ************ READ VFONT ***************** */

static void lib_link_vfont(FileData *UNUSED(fd), Main *main)
{
	VFont *vf;
	
	for (vf = main->vfont.first; vf; vf = vf->id.next) {
		if (vf->id.flag & LIB_NEEDLINK) {
			vf->id.flag -= LIB_NEEDLINK;
		}
	}
}

static void direct_link_vfont(FileData *fd, VFont *vf)
{
	vf->data = NULL;
	vf->packedfile = direct_link_packedfile(fd, vf->packedfile);
}

/* ************ READ TEXT ****************** */

static void lib_link_text(FileData *UNUSED(fd), Main *main)
{
	Text *text;
	
	for (text = main->text.first; text; text = text->id.next) {
		if (text->id.flag & LIB_NEEDLINK) {
			text->id.flag -= LIB_NEEDLINK;
		}
	}
}

static void direct_link_text(FileData *fd, Text *text)
{
	TextLine *ln;
	
	text->name = newdataadr(fd, text->name);
	
	text->undo_pos = -1;
	text->undo_len = TXT_INIT_UNDO;
	text->undo_buf = MEM_mallocN(text->undo_len, "undo buf");
	
	text->compiled = NULL;
	
#if 0
	if (text->flags & TXT_ISEXT) {
		BKE_text_reload(text);
		}
		else {
#endif
	
	link_list(fd, &text->lines);
	link_list(fd, &text->markers);
	
	text->curl = newdataadr(fd, text->curl);
	text->sell = newdataadr(fd, text->sell);
	
	for (ln = text->lines.first; ln; ln = ln->next) {
		ln->line = newdataadr(fd, ln->line);
		ln->format = NULL;
		
		if (ln->len != (int) strlen(ln->line)) {
			printf("Error loading text, line lengths differ\n");
			ln->len = strlen(ln->line);
		}
	}
	
	text->flags = (text->flags) & ~TXT_ISEXT;
	
	text->id.us = 1;
}

/* ************ READ IMAGE ***************** */

static void lib_link_image(FileData *fd, Main *main)
{
	Image *ima;
	
	for (ima = main->image.first; ima; ima = ima->id.next) {
		if (ima->id.flag & LIB_NEEDLINK) {
			if (ima->id.properties) IDP_LibLinkProperty(ima->id.properties, (fd->flags & FD_FLAGS_SWITCH_ENDIAN), fd);
			
			ima->id.flag -= LIB_NEEDLINK;
		}
	}
}

static void link_ibuf_list(FileData *fd, ListBase *lb)
{
	Link *ln, *prev;
	
	if (lb->first == NULL) return;
	
	lb->first = newimaadr(fd, lb->first);
	ln = lb->first;
	prev = NULL;
	while (ln) {
		ln->next = newimaadr(fd, ln->next);
		ln->prev = prev;
		prev = ln;
		ln = ln->next;
	}
	lb->last = prev;
}

static void direct_link_image(FileData *fd, Image *ima)
{
	/* for undo system, pointers could be restored */
	if (fd->imamap)
		link_ibuf_list(fd, &ima->ibufs);
	else
		ima->ibufs.first = ima->ibufs.last = NULL;
	
	/* if not restored, we keep the binded opengl index */
	if (ima->ibufs.first == NULL) {
		ima->bindcode = 0;
		ima->gputexture = NULL;
	}
	
	ima->anim = NULL;
	ima->rr = NULL;
	ima->repbind = NULL;
	
	/* undo system, try to restore render buffers */
	if (fd->imamap) {
		int a;
		
		for (a = 0; a < IMA_MAX_RENDER_SLOT; a++)
			ima->renders[a] = newimaadr(fd, ima->renders[a]);
	}
	else {
		memset(ima->renders, 0, sizeof(ima->renders));
		ima->last_render_slot = ima->render_slot;
	}
	
	ima->packedfile = direct_link_packedfile(fd, ima->packedfile);
	ima->preview = direct_link_preview_image(fd, ima->preview);
	ima->ok = 1;
}


/* ************ READ CURVE ***************** */

static void lib_link_curve(FileData *fd, Main *main)
{
	Curve *cu;
	int a;
	
	for (cu = main->curve.first; cu; cu = cu->id.next) {
		if (cu->id.flag & LIB_NEEDLINK) {
			if (cu->adt) lib_link_animdata(fd, &cu->id, cu->adt);
			
			for (a = 0; a < cu->totcol; a++) 
				cu->mat[a] = newlibadr_us(fd, cu->id.lib, cu->mat[a]);
			
			cu->bevobj = newlibadr(fd, cu->id.lib, cu->bevobj);
			cu->taperobj = newlibadr(fd, cu->id.lib, cu->taperobj);
			cu->textoncurve = newlibadr(fd, cu->id.lib, cu->textoncurve);
			cu->vfont = newlibadr_us(fd, cu->id.lib, cu->vfont);
			cu->vfontb = newlibadr_us(fd, cu->id.lib, cu->vfontb);			
			cu->vfonti = newlibadr_us(fd, cu->id.lib, cu->vfonti);
			cu->vfontbi = newlibadr_us(fd, cu->id.lib, cu->vfontbi);
			
			cu->ipo = newlibadr_us(fd, cu->id.lib, cu->ipo); // XXX depreceated - old animation system
			cu->key = newlibadr_us(fd, cu->id.lib, cu->key);
			
			cu->id.flag -= LIB_NEEDLINK;
		}
	}
}


static void switch_endian_knots(Nurb *nu)
{
	int len;
	
	if (nu->knotsu) {
		len = KNOTSU(nu);
		while (len--) {
			SWITCH_INT(nu->knotsu[len]);
		}
	}
	if (nu->knotsv) {
		len = KNOTSV(nu);
		while (len--) {
			SWITCH_INT(nu->knotsv[len]);
		}
	}
}

static void direct_link_curve(FileData *fd, Curve *cu)
{
	Nurb *nu;
	TextBox *tb;
	
	cu->adt= newdataadr(fd, cu->adt);
	direct_link_animdata(fd, cu->adt);
	
	cu->mat = newdataadr(fd, cu->mat);
	test_pointer_array(fd, (void **)&cu->mat);
	cu->str = newdataadr(fd, cu->str);
	cu->strinfo= newdataadr(fd, cu->strinfo);	
	cu->tb = newdataadr(fd, cu->tb);

	if (cu->vfont == NULL) link_list(fd, &(cu->nurb));
	else {
		cu->nurb.first=cu->nurb.last= NULL;
		
		tb = MEM_callocN(MAXTEXTBOX*sizeof(TextBox), "TextBoxread");
		if (cu->tb) {
			memcpy(tb, cu->tb, cu->totbox*sizeof(TextBox));
			MEM_freeN(cu->tb);
			cu->tb = tb;			
		}
		else {
			cu->totbox = 1;
			cu->actbox = 1;
			cu->tb = tb;
			cu->tb[0].w = cu->linewidth;
		}		
		if (cu->wordspace == 0.0f) cu->wordspace = 1.0f;
	}

	cu->bev.first = cu->bev.last = NULL;
	cu->disp.first = cu->disp.last = NULL;
	cu->editnurb = NULL;
	cu->lastsel = NULL;
	cu->path = NULL;
	cu->editfont = NULL;
	
	for (nu = cu->nurb.first; nu; nu = nu->next) {
		nu->bezt = newdataadr(fd, nu->bezt);
		nu->bp = newdataadr(fd, nu->bp);
		nu->knotsu = newdataadr(fd, nu->knotsu);
		nu->knotsv = newdataadr(fd, nu->knotsv);
		if (cu->vfont == NULL) nu->charidx= nu->mat_nr;
		
		if (fd->flags & FD_FLAGS_SWITCH_ENDIAN) {
			switch_endian_knots(nu);
		}
	}
	cu->bb = NULL;
}

/* ************ READ TEX ***************** */

static void lib_link_texture(FileData *fd, Main *main)
{
	Tex *tex;
	
	for (tex = main->tex.first; tex; tex = tex->id.next) {
		if (tex->id.flag & LIB_NEEDLINK) {
			if (tex->adt) lib_link_animdata(fd, &tex->id, tex->adt);
			
			tex->ima = newlibadr_us(fd, tex->id.lib, tex->ima);
			tex->ipo = newlibadr_us(fd, tex->id.lib, tex->ipo);
			if (tex->env)
				tex->env->object = newlibadr(fd, tex->id.lib, tex->env->object);
			if (tex->pd)
				tex->pd->object = newlibadr(fd, tex->id.lib, tex->pd->object);
			if (tex->vd)
				tex->vd->object = newlibadr(fd, tex->id.lib, tex->vd->object);
			if (tex->ot)
				tex->ot->object = newlibadr(fd, tex->id.lib, tex->ot->object);
			
			if (tex->nodetree)
				lib_link_ntree(fd, &tex->id, tex->nodetree);
			
			tex->id.flag -= LIB_NEEDLINK;
		}
	}
}

static void direct_link_texture(FileData *fd, Tex *tex)
{
	tex->adt = newdataadr(fd, tex->adt);
	direct_link_animdata(fd, tex->adt);

	tex->coba = newdataadr(fd, tex->coba);
	tex->env = newdataadr(fd, tex->env);
	if (tex->env) {
		tex->env->ima = NULL;
		memset(tex->env->cube, 0, 6*sizeof(void *));
		tex->env->ok= 0;
	}
	tex->pd = newdataadr(fd, tex->pd);
	if (tex->pd) {
		tex->pd->point_tree = NULL;
		tex->pd->coba = newdataadr(fd, tex->pd->coba);
		tex->pd->falloff_curve = newdataadr(fd, tex->pd->falloff_curve);
		if (tex->pd->falloff_curve) {
			direct_link_curvemapping(fd, tex->pd->falloff_curve);
		}
	}
	
	tex->vd = newdataadr(fd, tex->vd);
	if (tex->vd) {
		tex->vd->dataset = NULL;
		tex->vd->ok = 0;
	}
	else {
		if (tex->type == TEX_VOXELDATA)
			tex->vd = MEM_callocN(sizeof(VoxelData), "direct_link_texture VoxelData");
	}
	
	tex->ot = newdataadr(fd, tex->ot);
	
	tex->nodetree = newdataadr(fd, tex->nodetree);
	if (tex->nodetree)
		direct_link_nodetree(fd, tex->nodetree);
	
	tex->preview = direct_link_preview_image(fd, tex->preview);
	
	tex->iuser.ok = 1;
}



/* ************ READ MATERIAL ***************** */

static void lib_link_material(FileData *fd, Main *main)
{
	Material *ma;
	MTex *mtex;
	int a;
	
	for (ma = main->mat.first; ma; ma = ma->id.next) {
		if (ma->id.flag & LIB_NEEDLINK) {
			if (ma->adt) lib_link_animdata(fd, &ma->id, ma->adt);
			
			/* Link ID Properties -- and copy this comment EXACTLY for easy finding
			 * of library blocks that implement this.*/
			if (ma->id.properties) IDP_LibLinkProperty(ma->id.properties, (fd->flags & FD_FLAGS_SWITCH_ENDIAN), fd);
			
			ma->ipo = newlibadr_us(fd, ma->id.lib, ma->ipo);
			ma->group = newlibadr_us(fd, ma->id.lib, ma->group);
			
			for (a = 0; a < MAX_MTEX; a++) {
				mtex = ma->mtex[a];
				if (mtex) {
					mtex->tex = newlibadr_us(fd, ma->id.lib, mtex->tex);
					mtex->object = newlibadr(fd, ma->id.lib, mtex->object);
				}
			}
			
			if (ma->nodetree)
				lib_link_ntree(fd, &ma->id, ma->nodetree);
			
			ma->id.flag -= LIB_NEEDLINK;
		}
	}
}

static void direct_link_material(FileData *fd, Material *ma)
{
	int a;
	
	ma->adt = newdataadr(fd, ma->adt);
	direct_link_animdata(fd, ma->adt);
	
	for (a = 0; a < MAX_MTEX; a++) {
		ma->mtex[a] = newdataadr(fd, ma->mtex[a]);
	}
	
	ma->ramp_col = newdataadr(fd, ma->ramp_col);
	ma->ramp_spec = newdataadr(fd, ma->ramp_spec);
	
	ma->nodetree = newdataadr(fd, ma->nodetree);
	if (ma->nodetree)
		direct_link_nodetree(fd, ma->nodetree);
	
	ma->preview = direct_link_preview_image(fd, ma->preview);
	ma->gpumaterial.first = ma->gpumaterial.last = NULL;
}

/* ************ READ PARTICLE SETTINGS ***************** */
/* update this also to writefile.c */
static const char *ptcache_data_struct[] = {
	"", // BPHYS_DATA_INDEX
	"", // BPHYS_DATA_LOCATION
	"", // BPHYS_DATA_VELOCITY
	"", // BPHYS_DATA_ROTATION
	"", // BPHYS_DATA_AVELOCITY / BPHYS_DATA_XCONST */
	"", // BPHYS_DATA_SIZE:
	"", // BPHYS_DATA_TIMES:	
	"BoidData" // case BPHYS_DATA_BOIDS:
};
static void direct_link_pointcache(FileData *fd, PointCache *cache)
{
	if ((cache->flag & PTCACHE_DISK_CACHE)==0) {
		PTCacheMem *pm;
		PTCacheExtra *extra;
		int i;
		
		link_list(fd, &cache->mem_cache);
		
		pm = cache->mem_cache.first;
		
		for (; pm; pm=pm->next) {
			for (i=0; i<BPHYS_TOT_DATA; i++) {
				pm->data[i] = newdataadr(fd, pm->data[i]);
				
				/* the cache saves non-struct data without DNA */
				if (pm->data[i] && ptcache_data_struct[i][0]=='\0' && (fd->flags & FD_FLAGS_SWITCH_ENDIAN)) {
					int j, tot = (BKE_ptcache_data_size (i) * pm->totpoint)/4; /* data_size returns bytes */
					int *poin = pm->data[i];
					
					for (j = 0; j < tot; j++)
						SWITCH_INT(poin[j]);
				}
			}
			
			link_list(fd, &pm->extradata);
			
			for (extra=pm->extradata.first; extra; extra=extra->next)
				extra->data = newdataadr(fd, extra->data);
		}
	}
	else
		cache->mem_cache.first = cache->mem_cache.last = NULL;
	
	cache->flag &= ~PTCACHE_SIMULATION_VALID;
	cache->simframe = 0;
	cache->edit = NULL;
	cache->free_edit = NULL;
	cache->cached_frames = NULL;
}

static void direct_link_pointcache_list(FileData *fd, ListBase *ptcaches, PointCache **ocache, int force_disk)
{
	if (ptcaches->first) {
		PointCache *cache= NULL;
		link_list(fd, ptcaches);
		for (cache=ptcaches->first; cache; cache=cache->next) {
			direct_link_pointcache(fd, cache);
			if (force_disk) {
				cache->flag |= PTCACHE_DISK_CACHE;
				cache->step = 1;
			}
		}
		
		*ocache = newdataadr(fd, *ocache);
	}
	else if (*ocache) {
		/* old "single" caches need to be linked too */
		*ocache = newdataadr(fd, *ocache);
		direct_link_pointcache(fd, *ocache);
		if (force_disk) {
			(*ocache)->flag |= PTCACHE_DISK_CACHE;
			(*ocache)->step = 1;
		}
		
		ptcaches->first = ptcaches->last = *ocache;
	}
}

static void lib_link_partdeflect(FileData *fd, ID *id, PartDeflect *pd)
{
	if (pd && pd->tex)
		pd->tex = newlibadr_us(fd, id->lib, pd->tex);
}

static void lib_link_particlesettings(FileData *fd, Main *main)
{
	ParticleSettings *part;
	ParticleDupliWeight *dw;
	MTex *mtex;
	int a;
	
	for (part = main->particle.first; part; part = part->id.next) {
		if (part->id.flag & LIB_NEEDLINK) {
			if (part->adt) lib_link_animdata(fd, &part->id, part->adt);
			part->ipo = newlibadr_us(fd, part->id.lib, part->ipo); // XXX depreceated - old animation system
			
			part->dup_ob = newlibadr(fd, part->id.lib, part->dup_ob);
			part->dup_group = newlibadr(fd, part->id.lib, part->dup_group);
			part->eff_group = newlibadr(fd, part->id.lib, part->eff_group);
			part->bb_ob = newlibadr(fd, part->id.lib, part->bb_ob);
			
			lib_link_partdeflect(fd, &part->id, part->pd);
			lib_link_partdeflect(fd, &part->id, part->pd2);
			
			if (part->effector_weights)
				part->effector_weights->group = newlibadr(fd, part->id.lib, part->effector_weights->group);
			
			if (part->dupliweights.first && part->dup_group) {
				int index_ok = 0;
				/* check for old files without indices (all indexes 0) */
				dw = part->dupliweights.first;
				if (part->dupliweights.first == part->dupliweights.last) {
					/* special case for only one object in the group */
					index_ok = 1;
				}
				else { 
					for (; dw; dw=dw->next) {
						if (dw->index > 0) {
							index_ok = 1;
							break;
						}
					}
				}
				
				if (index_ok) {
					/* if we have indexes, let's use them */
					dw = part->dupliweights.first;
					for (; dw; dw=dw->next) {
						GroupObject *go = (GroupObject *)BLI_findlink(&part->dup_group->gobject, dw->index);
						dw->ob = go ? go->ob : NULL;
					}
				}
				else {
					/* otherwise try to get objects from own library (won't work on library linked groups) */
					for (; dw; dw=dw->next)
						dw->ob = newlibadr(fd, part->id.lib, dw->ob);
				}
			}
			else {
				part->dupliweights.first = part->dupliweights.last = NULL;
			}
			
			if (part->boids) {
				BoidState *state = part->boids->states.first;
				BoidRule *rule;
				for (; state; state=state->next) {
					rule = state->rules.first;
				for (; rule; rule=rule->next)
					switch (rule->type) {
						case eBoidRuleType_Goal:
						case eBoidRuleType_Avoid:
						{
							BoidRuleGoalAvoid *brga = (BoidRuleGoalAvoid*)rule;
							brga->ob = newlibadr(fd, part->id.lib, brga->ob);
							break;
						}
						case eBoidRuleType_FollowLeader:
						{
							BoidRuleFollowLeader *brfl = (BoidRuleFollowLeader*)rule;
							brfl->ob = newlibadr(fd, part->id.lib, brfl->ob);
							break;
						}
					}
				}
			}
			
			for (a = 0; a < MAX_MTEX; a++) {
				mtex= part->mtex[a];
				if (mtex) {
					mtex->tex = newlibadr_us(fd, part->id.lib, mtex->tex);
					mtex->object = newlibadr(fd, part->id.lib, mtex->object);
				}
			}
			
			part->id.flag -= LIB_NEEDLINK;
		}
	}
}

static void direct_link_partdeflect(PartDeflect *pd)
{
	if (pd) pd->rng = NULL;
}

static void direct_link_particlesettings(FileData *fd, ParticleSettings *part)
{
	int a;
	
	part->adt = newdataadr(fd, part->adt);
	part->pd = newdataadr(fd, part->pd);
	part->pd2 = newdataadr(fd, part->pd2);

	direct_link_animdata(fd, part->adt);
	direct_link_partdeflect(part->pd);
	direct_link_partdeflect(part->pd2);

	part->effector_weights = newdataadr(fd, part->effector_weights);
	if (!part->effector_weights)
		part->effector_weights = BKE_add_effector_weights(part->eff_group);

	link_list(fd, &part->dupliweights);

	part->boids = newdataadr(fd, part->boids);
	part->fluid = newdataadr(fd, part->fluid);

	if (part->boids) {
		BoidState *state;
		link_list(fd, &part->boids->states);
		
		for (state=part->boids->states.first; state; state=state->next) {
			link_list(fd, &state->rules);
			link_list(fd, &state->conditions);
			link_list(fd, &state->actions);
		}
	}
	for (a = 0; a < MAX_MTEX; a++) {
		part->mtex[a] = newdataadr(fd, part->mtex[a]);
	}
}

static void lib_link_particlesystems(FileData *fd, Object *ob, ID *id, ListBase *particles)
{
	ParticleSystem *psys, *psysnext;

	for (psys=particles->first; psys; psys=psysnext) {
		psysnext = psys->next;
		
		psys->part = newlibadr_us(fd, id->lib, psys->part);
		if (psys->part) {
			ParticleTarget *pt = psys->targets.first;
			
			for (; pt; pt=pt->next)
				pt->ob=newlibadr(fd, id->lib, pt->ob);
			
			psys->parent = newlibadr_us(fd, id->lib, psys->parent);
			psys->target_ob = newlibadr(fd, id->lib, psys->target_ob);
			
			if (psys->clmd) {
				/* XXX - from reading existing code this seems correct but intended usage of
				 * pointcache should /w cloth should be added in 'ParticleSystem' - campbell */
				psys->clmd->point_cache = psys->pointcache;
				psys->clmd->ptcaches.first = psys->clmd->ptcaches.last= NULL;
				psys->clmd->coll_parms->group = newlibadr(fd, id->lib, psys->clmd->coll_parms->group);
			}
		}
		else {
			/* particle modifier must be removed before particle system */
			ParticleSystemModifierData *psmd = psys_get_modifier(ob, psys);
			BLI_remlink(&ob->modifiers, psmd);
			modifier_free((ModifierData *)psmd);
			
			BLI_remlink(particles, psys);
			MEM_freeN(psys);
		}
	}
}
static void direct_link_particlesystems(FileData *fd, ListBase *particles)
{
	ParticleSystem *psys;
	ParticleData *pa;
	int a;
	
	for (psys=particles->first; psys; psys=psys->next) {
		psys->particles=newdataadr(fd, psys->particles);
		
		if (psys->particles && psys->particles->hair) {
			for (a=0, pa=psys->particles; a<psys->totpart; a++, pa++)
				pa->hair=newdataadr(fd, pa->hair);
		}
		
		if (psys->particles && psys->particles->keys) {
			for (a=0, pa=psys->particles; a<psys->totpart; a++, pa++) {
				pa->keys= NULL;
				pa->totkey= 0;
			}
			
			psys->flag &= ~PSYS_KEYED;
		}
		
		if (psys->particles && psys->particles->boid) {
			pa = psys->particles;
			pa->boid = newdataadr(fd, pa->boid);
			for (a=1, pa++; a<psys->totpart; a++, pa++)
				pa->boid = (pa-1)->boid + 1;
		}
		else if (psys->particles) {
			for (a=0, pa=psys->particles; a<psys->totpart; a++, pa++)
				pa->boid = NULL;
		}
		
		psys->fluid_springs = newdataadr(fd, psys->fluid_springs);
		
		psys->child = newdataadr(fd, psys->child);
		psys->effectors = NULL;
		
		link_list(fd, &psys->targets);
		
		psys->edit = NULL;
		psys->free_edit = NULL;
		psys->pathcache = NULL;
		psys->childcache = NULL;
		psys->pathcachebufs.first = psys->pathcachebufs.last = NULL;
		psys->childcachebufs.first = psys->childcachebufs.last = NULL;
		psys->frand = NULL;
		psys->pdd = NULL;
		psys->renderdata = NULL;
		
		direct_link_pointcache_list(fd, &psys->ptcaches, &psys->pointcache, 0);
		
		if (psys->clmd) {
			psys->clmd = newdataadr(fd, psys->clmd);
			psys->clmd->clothObject = NULL;
			
			psys->clmd->sim_parms= newdataadr(fd, psys->clmd->sim_parms);
			psys->clmd->sim_parms->effector_weights = NULL;
			psys->clmd->coll_parms= newdataadr(fd, psys->clmd->coll_parms);
			
			if (psys->clmd->sim_parms) {
				if (psys->clmd->sim_parms->presets > 10)
					psys->clmd->sim_parms->presets = 0;
			}
			
			psys->hair_in_dm = psys->hair_out_dm = NULL;
			
			psys->clmd->point_cache = psys->pointcache;
		}
		
		psys->tree = NULL;
		psys->bvhtree = NULL;
	}
	return;
}

/* ************ READ MESH ***************** */

static void lib_link_mtface(FileData *fd, Mesh *me, MTFace *mtface, int totface)
{
	MTFace *tf= mtface;
	int i;
	
	/* Add pseudo-references (not fake users!) to images used by texface. A
	 * little bogus; it would be better if each mesh consistently added one ref
	 * to each image it used. - z0r */
	for (i = 0; i < totface; i++, tf++) {
		tf->tpage= newlibadr(fd, me->id.lib, tf->tpage);
		if (tf->tpage && tf->tpage->id.us==0)
			tf->tpage->id.us= 1;
	}
}

static void lib_link_customdata_mtface(FileData *fd, Mesh *me, CustomData *fdata, int totface)
{
	int i;	
	for (i = 0; i < fdata->totlayer; i++) {
		CustomDataLayer *layer = &fdata->layers[i];
		
		if (layer->type == CD_MTFACE)
			lib_link_mtface(fd, me, layer->data, totface);
	}

}

static void lib_link_customdata_mtpoly(FileData *fd, Mesh *me, CustomData *pdata, int totface)
{
	int i;

	for (i=0; i < pdata->totlayer; i++) {
		CustomDataLayer *layer = &pdata->layers[i];
		
		if (layer->type == CD_MTEXPOLY) {
			MTexPoly *tf= layer->data;
			int i;
			
			for (i = 0; i < totface; i++, tf++) {
				tf->tpage = newlibadr(fd, me->id.lib, tf->tpage);
				if (tf->tpage && tf->tpage->id.us==0)
					tf->tpage->id.us = 1;
			}
		}
	}
}

static void lib_link_mesh(FileData *fd, Main *main)
{
	Mesh *me;
	
	for (me = main->mesh.first; me; me = me->id.next) {
		if (me->id.flag & LIB_NEEDLINK) {
			int i;
			
			/* Link ID Properties -- and copy this comment EXACTLY for easy finding
			 * of library blocks that implement this.*/
			if (me->id.properties) IDP_LibLinkProperty(me->id.properties, (fd->flags & FD_FLAGS_SWITCH_ENDIAN), fd);
			if (me->adt) lib_link_animdata(fd, &me->id, me->adt);
			
			/* this check added for python created meshes */
			if (me->mat) {
				for (i = 0; i < me->totcol; i++) {
					me->mat[i] = newlibadr_us(fd, me->id.lib, me->mat[i]);
				}
			}
			else me->totcol = 0;
			
			me->ipo = newlibadr_us(fd, me->id.lib, me->ipo); // XXX: deprecated: old anim sys
			me->key = newlibadr_us(fd, me->id.lib, me->key);
			me->texcomesh = newlibadr_us(fd, me->id.lib, me->texcomesh);
			
			lib_link_customdata_mtface(fd, me, &me->fdata, me->totface);
			lib_link_customdata_mtpoly(fd, me, &me->pdata, me->totpoly);
			if (me->mr && me->mr->levels.first)
				lib_link_customdata_mtface(fd, me, &me->mr->fdata,
							   ((MultiresLevel*)me->mr->levels.first)->totface);
			
			/*check if we need to convert mfaces to mpolys*/
			if (me->totface && !me->totpoly) {
				/* temporarily switch main so that reading from
				 * external CustomData works */
				Main *gmain = G.main;
				G.main = main;
				
				BKE_mesh_do_versions_convert_mfaces_to_mpolys(me);
				
				G.main = gmain;
			}
			
			/*
			 * Re-tessellate, even if the polys were just created from tessfaces, this
			 * is important because it:
			 *  - fill the CD_POLYINDEX layer
			 *  - gives consistency of tessface between loading from a file and
			 *    converting an edited BMesh back into a mesh (i.e. it replaces
			 *    quad tessfaces in a loaded mesh immediately, instead of lazily
			 *    waiting until edit mode has been entered/exited, making it easier
			 *    to recognize problems that would otherwise only show up after edits).
			 */
#ifdef USE_TESSFACE_DEFAULT
			BKE_mesh_tessface_calc(me);
#else
			BKE_mesh_tessface_clear(me);
#endif
			
			me->id.flag -= LIB_NEEDLINK;
		}
	}
	
	/* convert texface options to material */
	convert_tface_mt(fd, main);
}

static void direct_link_dverts(FileData *fd, int count, MDeformVert *mdverts)
{
	int i;
	
	if (mdverts == NULL) {
		return;
	}
	
	for (i = count; i > 0; i--, mdverts++) {
		/*convert to vgroup allocation system*/
		MDeformWeight *dw;
		if (mdverts->dw && (dw = newdataadr(fd, mdverts->dw))) {
			const ssize_t dw_len = mdverts->totweight * sizeof(MDeformWeight);
			void *dw_tmp = MEM_mallocN(dw_len, "direct_link_dverts");
			memcpy(dw_tmp, dw, dw_len);
			mdverts->dw = dw_tmp;
			MEM_freeN(dw);
		}
		else {
			mdverts->dw = NULL;
			mdverts->totweight = 0;
		}
	}
}

static void direct_link_mdisps(FileData *fd, int count, MDisps *mdisps, int external)
{
	if (mdisps) {
		int i;
		
		for (i = 0; i < count; ++i) {
			mdisps[i].disps = newdataadr(fd, mdisps[i].disps);
			mdisps[i].hidden = newdataadr(fd, mdisps[i].hidden);
			
			if (mdisps[i].totdisp && !mdisps[i].level) {
				/* this calculation is only correct for loop mdisps;
				 * if loading pre-BMesh face mdisps this will be
				 * overwritten with the correct value in
				 * bm_corners_to_loops() */
				float gridsize = sqrtf(mdisps[i].totdisp);
				mdisps[i].level = (int)(logf(gridsize - 1.0f) / (float)M_LN2) + 1;
			}
			
			if ((fd->flags & FD_FLAGS_SWITCH_ENDIAN) && (mdisps[i].disps)) {
				/* DNA_struct_switch_endian doesn't do endian swap for (*disps)[] */
				/* this does swap for data written at write_mdisps() - readfile.c */
				int x;
				float *tmpdisps = *mdisps[i].disps;
				for (x = 0; x < mdisps[i].totdisp * 3; x++) {
					SWITCH_INT(*tmpdisps);
					tmpdisps++;
				}
			}
			if (!external && !mdisps[i].disps)
				mdisps[i].totdisp = 0;
		}
	}
}

static void direct_link_grid_paint_mask(FileData *fd, int count, GridPaintMask *grid_paint_mask)
{
	if (grid_paint_mask) {
		int i;
		
		for (i = 0; i < count; ++i) {
			GridPaintMask *gpm = &grid_paint_mask[i];
			if (gpm->data)
				gpm->data = newdataadr(fd, gpm->data);
		}
	}
}

/*this isn't really a public api function, so prototyped here*/
static void direct_link_customdata(FileData *fd, CustomData *data, int count)
{
	int i = 0;
	
	data->layers = newdataadr(fd, data->layers);
	
	/* annoying workaround for bug [#31079] loading legacy files with
	 * no polygons _but_ have stale customdata */
	if (UNLIKELY(count == 0 && data->layers == NULL && data->totlayer != 0)) {
		memset(data, 0, sizeof(*data));
		return;
	}
	
	data->external = newdataadr(fd, data->external);
	
	while (i < data->totlayer) {
		CustomDataLayer *layer = &data->layers[i];
		
		if (layer->flag & CD_FLAG_EXTERNAL)
			layer->flag &= ~CD_FLAG_IN_MEMORY;
		
		if (CustomData_verify_versions(data, i)) {
			layer->data = newdataadr(fd, layer->data);
			if (layer->type == CD_MDISPS)
				direct_link_mdisps(fd, count, layer->data, layer->flag & CD_FLAG_EXTERNAL);
			else if (layer->type == CD_GRID_PAINT_MASK)
				direct_link_grid_paint_mask(fd, count, layer->data);
			i++;
		}
	}
	
	CustomData_update_typemap(data);
}

static void direct_link_mesh(FileData *fd, Mesh *mesh)
{
	mesh->mat= newdataadr(fd, mesh->mat);
	test_pointer_array(fd, (void **)&mesh->mat);
	
	mesh->mvert = newdataadr(fd, mesh->mvert);
	mesh->medge = newdataadr(fd, mesh->medge);
	mesh->mface = newdataadr(fd, mesh->mface);
	mesh->mloop = newdataadr(fd, mesh->mloop);
	mesh->mpoly = newdataadr(fd, mesh->mpoly);
	mesh->tface = newdataadr(fd, mesh->tface);
	mesh->mtface = newdataadr(fd, mesh->mtface);
	mesh->mcol = newdataadr(fd, mesh->mcol);
	mesh->msticky = newdataadr(fd, mesh->msticky);
	mesh->dvert = newdataadr(fd, mesh->dvert);
	mesh->mloopcol = newdataadr(fd, mesh->mloopcol);
	mesh->mloopuv = newdataadr(fd, mesh->mloopuv);
	mesh->mtpoly = newdataadr(fd, mesh->mtpoly);
	mesh->mselect = newdataadr(fd, mesh->mselect);
	
	/* animdata */
	mesh->adt = newdataadr(fd, mesh->adt);
	direct_link_animdata(fd, mesh->adt);
	
	/* normally direct_link_dverts should be called in direct_link_customdata,
	 * but for backwards compat in do_versions to work we do it here */
	direct_link_dverts(fd, mesh->totvert, mesh->dvert);
	
	direct_link_customdata(fd, &mesh->vdata, mesh->totvert);
	direct_link_customdata(fd, &mesh->edata, mesh->totedge);
	direct_link_customdata(fd, &mesh->fdata, mesh->totface);
	direct_link_customdata(fd, &mesh->ldata, mesh->totloop);
	direct_link_customdata(fd, &mesh->pdata, mesh->totpoly);
	
	
#ifdef USE_BMESH_FORWARD_COMPAT
	/* NEVER ENABLE THIS CODE INTO BMESH!
	 * THIS IS FOR LOADING BMESH INTO OLDER FILES ONLY */
	mesh->mpoly = newdataadr(fd, mesh->mpoly);
	mesh->mloop = newdataadr(fd, mesh->mloop);

	direct_link_customdata(fd, &mesh->pdata, mesh->totpoly);
	direct_link_customdata(fd, &mesh->ldata, mesh->totloop);

	if (mesh->mpoly) {
		/* be clever and load polygons as mfaces */
		mesh->totface= BKE_mesh_mpoly_to_mface(&mesh->fdata, &mesh->ldata, &mesh->pdata,
		                                   mesh->totface, mesh->totloop, mesh->totpoly);
		
		CustomData_free(&mesh->pdata, mesh->totpoly);
		memset(&mesh->pdata, 0, sizeof(CustomData));
		mesh->totpoly = 0;
		
		CustomData_free(&mesh->ldata, mesh->totloop);
		memset(&mesh->ldata, 0, sizeof(CustomData));
		mesh->totloop = 0;
		
		mesh_update_customdata_pointers(mesh);
	}

#endif
	
	
	mesh->bb = NULL;
	mesh->edit_btmesh = NULL;
	
	/* Multires data */
	mesh->mr= newdataadr(fd, mesh->mr);
	if (mesh->mr) {
		MultiresLevel *lvl;
		
		link_list(fd, &mesh->mr->levels);
		lvl = mesh->mr->levels.first;
		
		direct_link_customdata(fd, &mesh->mr->vdata, lvl->totvert);
		direct_link_dverts(fd, lvl->totvert, CustomData_get(&mesh->mr->vdata, 0, CD_MDEFORMVERT));
		direct_link_customdata(fd, &mesh->mr->fdata, lvl->totface);
		
		mesh->mr->edge_flags = newdataadr(fd, mesh->mr->edge_flags);
		mesh->mr->edge_creases = newdataadr(fd, mesh->mr->edge_creases);
		
		mesh->mr->verts = newdataadr(fd, mesh->mr->verts);
		
		/* If mesh has the same number of vertices as the
		 * highest multires level, load the current mesh verts
		 * into multires and discard the old data. Needed
		 * because some saved files either do not have a verts
		 * array, or the verts array contains out-of-date
		 * data. */
		if (mesh->totvert == ((MultiresLevel*)mesh->mr->levels.last)->totvert) {
			if (mesh->mr->verts)
				MEM_freeN(mesh->mr->verts);
			mesh->mr->verts = MEM_dupallocN(mesh->mvert);
		}
			
		for (; lvl; lvl = lvl->next) {
			lvl->verts = newdataadr(fd, lvl->verts);
			lvl->faces = newdataadr(fd, lvl->faces);
			lvl->edges = newdataadr(fd, lvl->edges);
			lvl->colfaces = newdataadr(fd, lvl->colfaces);
		}
	}

	/* if multires is present but has no valid vertex data,
	 * there's no way to recover it; silently remove multires */
	if (mesh->mr && !mesh->mr->verts) {
		multires_free(mesh->mr);
		mesh->mr = NULL;
	}
	
	if ((fd->flags & FD_FLAGS_SWITCH_ENDIAN) && mesh->tface) {
		TFace *tf = mesh->tface;
		int i;
		
		for (i = 0; i < (mesh->totface); i++, tf++) {
			SWITCH_INT(tf->col[0]);
			SWITCH_INT(tf->col[1]);
			SWITCH_INT(tf->col[2]);
			SWITCH_INT(tf->col[3]);
		}
	}
}

/* ************ READ LATTICE ***************** */

static void lib_link_latt(FileData *fd, Main *main)
{
	Lattice *lt;
	
	for (lt = main->latt.first; lt; lt = lt->id.next) {
		if (lt->id.flag & LIB_NEEDLINK) {
			if (lt->adt) lib_link_animdata(fd, &lt->id, lt->adt);
			
			lt->ipo = newlibadr_us(fd, lt->id.lib, lt->ipo); // XXX depreceated - old animation system
			lt->key = newlibadr_us(fd, lt->id.lib, lt->key);
			
			lt->id.flag -= LIB_NEEDLINK;
		}
	}
}

static void direct_link_latt(FileData *fd, Lattice *lt)
{
	lt->def = newdataadr(fd, lt->def);
	
	lt->dvert = newdataadr(fd, lt->dvert);
	direct_link_dverts(fd, lt->pntsu*lt->pntsv*lt->pntsw, lt->dvert);
	
	lt->editlatt = NULL;
	
	lt->adt = newdataadr(fd, lt->adt);
	direct_link_animdata(fd, lt->adt);
}


/* ************ READ OBJECT ***************** */

static void lib_link_modifiers__linkModifiers(void *userData, Object *ob,
                                              ID **idpoin)
{
	FileData *fd = userData;

	*idpoin = newlibadr(fd, ob->id.lib, *idpoin);
	/* hardcoded bad exception; non-object modifier data gets user count (texture, displace) */
	if (*idpoin && GS((*idpoin)->name)!=ID_OB)
		(*idpoin)->us++;
}
static void lib_link_modifiers(FileData *fd, Object *ob)
{
	modifiers_foreachIDLink(ob, lib_link_modifiers__linkModifiers, fd);
}

static void lib_link_object(FileData *fd, Main *main)
{
	Object *ob;
	PartEff *paf;
	bSensor *sens;
	bController *cont;
	bActuator *act;
	void *poin;
	int warn=0, a;
	
	for (ob = main->object.first; ob; ob = ob->id.next) {
		if (ob->id.flag & LIB_NEEDLINK) {
			if (ob->id.properties) IDP_LibLinkProperty(ob->id.properties, (fd->flags & FD_FLAGS_SWITCH_ENDIAN), fd);
			if (ob->adt) lib_link_animdata(fd, &ob->id, ob->adt);
			
// XXX depreceated - old animation system <<<			
			ob->ipo = newlibadr_us(fd, ob->id.lib, ob->ipo);
			ob->action = newlibadr_us(fd, ob->id.lib, ob->action);
// >>> XXX depreceated - old animation system

			ob->parent = newlibadr(fd, ob->id.lib, ob->parent);
			ob->track = newlibadr(fd, ob->id.lib, ob->track);
			ob->poselib = newlibadr_us(fd, ob->id.lib, ob->poselib);
			ob->dup_group = newlibadr_us(fd, ob->id.lib, ob->dup_group);
			
			ob->proxy = newlibadr_us(fd, ob->id.lib, ob->proxy);
			if (ob->proxy) {
				/* paranoia check, actually a proxy_from pointer should never be written... */
				if (ob->proxy->id.lib == NULL) {
					ob->proxy->proxy_from = NULL;
					ob->proxy = NULL;
					
					if (ob->id.lib)
						printf("Proxy lost from  object %s lib %s\n", ob->id.name+2, ob->id.lib->name);
					else
						printf("Proxy lost from  object %s lib <NONE>\n", ob->id.name+2);
				}
				else {
					/* this triggers object_update to always use a copy */
					ob->proxy->proxy_from = ob;
					/* force proxy updates after load/undo, a bit weak */
					ob->recalc = ob->proxy->recalc = (OB_RECALC_OB | OB_RECALC_DATA | OB_RECALC_TIME);
				}
			}
			ob->proxy_group = newlibadr(fd, ob->id.lib, ob->proxy_group);
			
			poin = ob->data;
			ob->data = newlibadr_us(fd, ob->id.lib, ob->data);
			
			if (ob->data==NULL && poin!=NULL) {
				if (ob->id.lib)
					printf("Can't find obdata of %s lib %s\n", ob->id.name+2, ob->id.lib->name);
				else
					printf("Object %s lost data.\n", ob->id.name+2);
				
				ob->type = OB_EMPTY;
				warn = 1;
				
				if (ob->pose) {
					/* we can't call #BKE_pose_free() here because of library linking
					 * freeing will recurse down into every pose constraints ID pointers
					 * which are not always valid, so for now free directly and suffer
					 * some leaked memory rather then crashing immediately
					 * while bad this _is_ an exceptional case - campbell */
#if 0
					BKE_pose_free(ob->pose);
#else
					MEM_freeN(ob->pose);
#endif
					ob->pose= NULL;
					ob->mode &= ~OB_MODE_POSE;
				}
			}
			for (a=0; a < ob->totcol; a++) 
				ob->mat[a] = newlibadr_us(fd, ob->id.lib, ob->mat[a]);
			
			/* When the object is local and the data is library its possible
			 * the material list size gets out of sync. [#22663] */
			if (ob->data && ob->id.lib != ((ID *)ob->data)->lib) {
				short *totcol_data = give_totcolp(ob);
				/* Only expand so as not to loose any object materials that might be set. */
				if (totcol_data && (*totcol_data > ob->totcol)) {
					/* printf("'%s' %d -> %d\n", ob->id.name, ob->totcol, *totcol_data); */
					resize_object_material(ob, *totcol_data);
				}
			}
			
			ob->gpd = newlibadr_us(fd, ob->id.lib, ob->gpd);
			ob->duplilist = NULL;
			
			ob->id.flag -= LIB_NEEDLINK;
			/* if id.us==0 a new base will be created later on */
			
			/* WARNING! Also check expand_object(), should reflect the stuff below. */
			lib_link_pose(fd, ob, ob->pose);
			lib_link_constraints(fd, &ob->id, &ob->constraints);
			
// XXX depreceated - old animation system <<<	
			lib_link_constraint_channels(fd, &ob->id, &ob->constraintChannels);
			lib_link_nlastrips(fd, &ob->id, &ob->nlastrips);
// >>> XXX depreceated - old animation system
			
			for (paf = ob->effect.first; paf; paf = paf->next) {
				if (paf->type == EFF_PARTICLE) {
					paf->group = newlibadr_us(fd, ob->id.lib, paf->group);
				}
			}				
			
			for (sens = ob->sensors.first; sens; sens = sens->next) {
				for (a = 0; a < sens->totlinks; a++)
					sens->links[a] = newglobadr(fd, sens->links[a]);
				
				if (sens->type == SENS_TOUCH) {
					bTouchSensor *ts = sens->data;
					ts->ma = newlibadr(fd, ob->id.lib, ts->ma);
				}
				else if (sens->type == SENS_MESSAGE) {
					bMessageSensor *ms = sens->data;
					ms->fromObject =
						newlibadr(fd, ob->id.lib, ms->fromObject);
				}
			}
			
			for (cont = ob->controllers.first; cont; cont = cont->next) {
				for (a=0; a < cont->totlinks; a++)
					cont->links[a] = newglobadr(fd, cont->links[a]);
				
				if (cont->type == CONT_PYTHON) {
					bPythonCont *pc = cont->data;
					pc->text = newlibadr(fd, ob->id.lib, pc->text);
				}
				cont->slinks = NULL;
				cont->totslinks = 0;
			}
			
			for (act = ob->actuators.first; act; act = act->next) {
				if (act->type == ACT_SOUND) {
					bSoundActuator *sa = act->data;
					sa->sound= newlibadr_us(fd, ob->id.lib, sa->sound);
				}
				else if (act->type == ACT_GAME) {
					/* bGameActuator *ga= act->data; */
				}
				else if (act->type == ACT_CAMERA) {
					bCameraActuator *ca = act->data;
					ca->ob= newlibadr(fd, ob->id.lib, ca->ob);
				}
					/* leave this one, it's obsolete but necessary to read for conversion */
				else if (act->type == ACT_ADD_OBJECT) {
					bAddObjectActuator *eoa = act->data;
					if (eoa) eoa->ob= newlibadr(fd, ob->id.lib, eoa->ob);
				}
				else if (act->type == ACT_OBJECT) {
					bObjectActuator *oa = act->data;
					if (oa == NULL) {
						init_actuator(act);
					}
					else {
						oa->reference = newlibadr(fd, ob->id.lib, oa->reference);
					}
				}
				else if (act->type == ACT_EDIT_OBJECT) {
					bEditObjectActuator *eoa = act->data;
					if (eoa == NULL) {
						init_actuator(act);
					}
					else {
						eoa->ob= newlibadr(fd, ob->id.lib, eoa->ob);
						eoa->me= newlibadr(fd, ob->id.lib, eoa->me);
					}
				}
				else if (act->type == ACT_SCENE) {
					bSceneActuator *sa = act->data;
					sa->camera= newlibadr(fd, ob->id.lib, sa->camera);
					sa->scene= newlibadr(fd, ob->id.lib, sa->scene);
				}
				else if (act->type == ACT_ACTION) {
					bActionActuator *aa = act->data;
					aa->act= newlibadr(fd, ob->id.lib, aa->act);
				}
				else if (act->type == ACT_SHAPEACTION) {
					bActionActuator *aa = act->data;
					aa->act= newlibadr(fd, ob->id.lib, aa->act);
				}
				else if (act->type == ACT_PROPERTY) {
					bPropertyActuator *pa = act->data;
					pa->ob= newlibadr(fd, ob->id.lib, pa->ob);
				}
				else if (act->type == ACT_MESSAGE) {
					bMessageActuator *ma = act->data;
					ma->toObject= newlibadr(fd, ob->id.lib, ma->toObject);
				}
				else if (act->type == ACT_2DFILTER) {
					bTwoDFilterActuator *_2dfa = act->data; 
					_2dfa->text= newlibadr(fd, ob->id.lib, _2dfa->text);
				}
				else if (act->type == ACT_PARENT) {
					bParentActuator *parenta = act->data; 
					parenta->ob = newlibadr(fd, ob->id.lib, parenta->ob);
				}
				else if (act->type == ACT_STATE) {
					/* bStateActuator *statea = act->data; */
				}
				else if (act->type == ACT_ARMATURE) {
					bArmatureActuator *arma= act->data;
					arma->target= newlibadr(fd, ob->id.lib, arma->target);
					arma->subtarget= newlibadr(fd, ob->id.lib, arma->subtarget);
				}
				else if (act->type == ACT_STEERING) {
					bSteeringActuator *steeringa = act->data; 
					steeringa->target = newlibadr(fd, ob->id.lib, steeringa->target);
					steeringa->navmesh = newlibadr(fd, ob->id.lib, steeringa->navmesh);
				}
			}
			
			{
				FluidsimModifierData *fluidmd = (FluidsimModifierData *)modifiers_findByType(ob, eModifierType_Fluidsim);
				
				if (fluidmd && fluidmd->fss)
					fluidmd->fss->ipo = newlibadr_us(fd, ob->id.lib, fluidmd->fss->ipo);
			}
			
			{
				SmokeModifierData *smd = (SmokeModifierData *)modifiers_findByType(ob, eModifierType_Smoke);
				
				if (smd && (smd->type == MOD_SMOKE_TYPE_DOMAIN) && smd->domain) {
					smd->domain->flags |= MOD_SMOKE_FILE_LOAD; /* flag for refreshing the simulation after loading */
				}
			}
			
			/* texture field */
			if (ob->pd)
				lib_link_partdeflect(fd, &ob->id, ob->pd);
			
			if (ob->soft)
				ob->soft->effector_weights->group = newlibadr(fd, ob->id.lib, ob->soft->effector_weights->group);
			
			lib_link_particlesystems(fd, ob, &ob->id, &ob->particlesystem);
			lib_link_modifiers(fd, ob);
		}
	}
	
	if (warn) {
		BKE_report(fd->reports, RPT_WARNING, "Warning in console");
	}
}


static void direct_link_pose(FileData *fd, bPose *pose)
{
	bPoseChannel *pchan;

	if (!pose)
		return;

	link_list(fd, &pose->chanbase);
	link_list(fd, &pose->agroups);

	pose->chanhash = NULL;

	for (pchan = pose->chanbase.first; pchan; pchan=pchan->next) {
		pchan->bone = NULL;
		pchan->parent = newdataadr(fd, pchan->parent);
		pchan->child = newdataadr(fd, pchan->child);
		pchan->custom_tx = newdataadr(fd, pchan->custom_tx);
		
		direct_link_constraints(fd, &pchan->constraints);
		
		pchan->prop = newdataadr(fd, pchan->prop);
		if (pchan->prop)
			IDP_DirectLinkProperty(pchan->prop, (fd->flags & FD_FLAGS_SWITCH_ENDIAN), fd);
		
		pchan->mpath = newdataadr(fd, pchan->mpath);
		if (pchan->mpath)
			direct_link_motionpath(fd, pchan->mpath);
		
		pchan->iktree.first = pchan->iktree.last = NULL;
		pchan->siktree.first = pchan->siktree.last = NULL;
		
		/* in case this value changes in future, clamp else we get undefined behavior */
		CLAMP(pchan->rotmode, ROT_MODE_MIN, ROT_MODE_MAX);
	}
	pose->ikdata = NULL;
	if (pose->ikparam != NULL) {
		pose->ikparam = newdataadr(fd, pose->ikparam);
	}
}

static void direct_link_modifiers(FileData *fd, ListBase *lb)
{
	ModifierData *md;
	
	link_list(fd, lb);
	
	for (md=lb->first; md; md=md->next) {
		md->error = NULL;
		md->scene = NULL;
		
		/* if modifiers disappear, or for upward compatibility */
		if (NULL == modifierType_getInfo(md->type))
			md->type = eModifierType_None;
			
		if (md->type == eModifierType_Subsurf) {
			SubsurfModifierData *smd = (SubsurfModifierData *)md;
			
			smd->emCache = smd->mCache = NULL;
		}
		else if (md->type == eModifierType_Armature) {
			ArmatureModifierData *amd = (ArmatureModifierData *)md;
			
			amd->prevCos = NULL;
		}
		else if (md->type == eModifierType_Cloth) {
			ClothModifierData *clmd = (ClothModifierData *)md;
			
			clmd->clothObject = NULL;
			
			clmd->sim_parms= newdataadr(fd, clmd->sim_parms);
			clmd->coll_parms= newdataadr(fd, clmd->coll_parms);
			
			direct_link_pointcache_list(fd, &clmd->ptcaches, &clmd->point_cache, 0);
			
			if (clmd->sim_parms) {
				if (clmd->sim_parms->presets > 10)
					clmd->sim_parms->presets = 0;
				
				clmd->sim_parms->reset = 0;
				
				clmd->sim_parms->effector_weights = newdataadr(fd, clmd->sim_parms->effector_weights);
				
				if (!clmd->sim_parms->effector_weights) {
					clmd->sim_parms->effector_weights = BKE_add_effector_weights(NULL);
				}
			}
		}
		else if (md->type == eModifierType_Fluidsim) {
			FluidsimModifierData *fluidmd = (FluidsimModifierData *)md;
			
			fluidmd->fss = newdataadr(fd, fluidmd->fss);
			if (fluidmd->fss) {
				fluidmd->fss->fmd = fluidmd;
				fluidmd->fss->meshVelocities = NULL;
			}
		}
		else if (md->type == eModifierType_Smoke) {
			SmokeModifierData *smd = (SmokeModifierData *)md;
			
			if (smd->type == MOD_SMOKE_TYPE_DOMAIN) {
				smd->flow = NULL;
				smd->coll = NULL;
				smd->domain = newdataadr(fd, smd->domain);
				smd->domain->smd = smd;
				
				smd->domain->fluid = NULL;
				smd->domain->wt = NULL;
				smd->domain->shadow = NULL;
				smd->domain->tex = NULL;
				smd->domain->tex_shadow = NULL;
				smd->domain->tex_wt = NULL;
				
				smd->domain->effector_weights = newdataadr(fd, smd->domain->effector_weights);
				if (!smd->domain->effector_weights)
					smd->domain->effector_weights = BKE_add_effector_weights(NULL);
				
				direct_link_pointcache_list(fd, &(smd->domain->ptcaches[0]), &(smd->domain->point_cache[0]), 1);
				
				/* Smoke uses only one cache from now on, so store pointer convert */
				if (smd->domain->ptcaches[1].first || smd->domain->point_cache[1]) {
					if (smd->domain->point_cache[1]) {
						PointCache *cache = newdataadr(fd, smd->domain->point_cache[1]);
						if (cache->flag & PTCACHE_FAKE_SMOKE)
							; /* Smoke was already saved in "new format" and this cache is a fake one. */
						else
							printf("High resolution smoke cache not available due to pointcache update. Please reset the simulation.\n");
						BKE_ptcache_free(cache);
					}
					smd->domain->ptcaches[1].first = NULL;
					smd->domain->ptcaches[1].last = NULL;
					smd->domain->point_cache[1] = NULL;
				}
			}
			else if (smd->type == MOD_SMOKE_TYPE_FLOW) {
				smd->domain = NULL;
				smd->coll = NULL;
				smd->flow = newdataadr(fd, smd->flow);
				smd->flow->smd = smd;
				smd->flow->psys = newdataadr(fd, smd->flow->psys);
			}
			else if (smd->type == MOD_SMOKE_TYPE_COLL) {
				smd->flow = NULL;
				smd->domain = NULL;
				smd->coll = newdataadr(fd, smd->coll);
				if (smd->coll) {
					smd->coll->points = NULL;
					smd->coll->numpoints = 0;
				}
				else
					smd->type = 0;
			}
		}
		else if (md->type == eModifierType_DynamicPaint) {
			DynamicPaintModifierData *pmd = (DynamicPaintModifierData *)md;
			
			if (pmd->canvas) {
				pmd->canvas = newdataadr(fd, pmd->canvas);
				pmd->canvas->pmd = pmd;
				pmd->canvas->dm = NULL;
				pmd->canvas->flags &= ~MOD_DPAINT_BAKING; /* just in case */
				
				if (pmd->canvas->surfaces.first) {
					DynamicPaintSurface *surface;
					link_list(fd, &pmd->canvas->surfaces);
					
					for (surface=pmd->canvas->surfaces.first; surface; surface=surface->next) {
						surface->canvas = pmd->canvas;
						surface->data = NULL;
						direct_link_pointcache_list(fd, &(surface->ptcaches), &(surface->pointcache), 1);
						
						if (!(surface->effector_weights = newdataadr(fd, surface->effector_weights)))
							surface->effector_weights = BKE_add_effector_weights(NULL);
					}
				}
			}
			if (pmd->brush) {
				pmd->brush = newdataadr(fd, pmd->brush);
				pmd->brush->pmd = pmd;
				pmd->brush->psys = newdataadr(fd, pmd->brush->psys);
				pmd->brush->paint_ramp = newdataadr(fd, pmd->brush->paint_ramp);
				pmd->brush->vel_ramp = newdataadr(fd, pmd->brush->vel_ramp);
				pmd->brush->dm = NULL;
			}
		}
		else if (md->type == eModifierType_Collision) {
			CollisionModifierData *collmd = (CollisionModifierData *)md;
			/*
			// TODO: CollisionModifier should use pointcache 
			// + have proper reset events before enabling this
			collmd->x = newdataadr(fd, collmd->x);
			collmd->xnew = newdataadr(fd, collmd->xnew);
			collmd->mfaces = newdataadr(fd, collmd->mfaces);
			
			collmd->current_x = MEM_callocN(sizeof(MVert)*collmd->numverts, "current_x");
			collmd->current_xnew = MEM_callocN(sizeof(MVert)*collmd->numverts, "current_xnew");
			collmd->current_v = MEM_callocN(sizeof(MVert)*collmd->numverts, "current_v");
			*/
			
			collmd->x = NULL;
			collmd->xnew = NULL;
			collmd->current_x = NULL;
			collmd->current_xnew = NULL;
			collmd->current_v = NULL;
			collmd->time_x = collmd->time_xnew = -1000;
			collmd->numverts = 0;
			collmd->bvhtree = NULL;
			collmd->mfaces = NULL;
			
		}
		else if (md->type == eModifierType_Surface) {
			SurfaceModifierData *surmd = (SurfaceModifierData *)md;
			
			surmd->dm = NULL;
			surmd->bvhtree = NULL;
			surmd->x = NULL;
			surmd->v = NULL;
			surmd->numverts = 0;
		}
		else if (md->type == eModifierType_Hook) {
			HookModifierData *hmd = (HookModifierData *)md;
			
			hmd->indexar = newdataadr(fd, hmd->indexar);
			if (fd->flags & FD_FLAGS_SWITCH_ENDIAN) {
				int a;
				for (a = 0; a < hmd->totindex; a++) {
					SWITCH_INT(hmd->indexar[a]);
				}
			}
		}
		else if (md->type == eModifierType_ParticleSystem) {
			ParticleSystemModifierData *psmd = (ParticleSystemModifierData *)md;
			
			psmd->dm= NULL;
			psmd->psys= newdataadr(fd, psmd->psys);
			psmd->flag &= ~eParticleSystemFlag_psys_updated;
			psmd->flag |= eParticleSystemFlag_file_loaded;
		}
		else if (md->type == eModifierType_Explode) {
			ExplodeModifierData *psmd = (ExplodeModifierData *)md;
			
			psmd->facepa = NULL;
		}
		else if (md->type == eModifierType_MeshDeform) {
			MeshDeformModifierData *mmd = (MeshDeformModifierData *)md;
			
			mmd->bindinfluences = newdataadr(fd, mmd->bindinfluences);
			mmd->bindoffsets = newdataadr(fd, mmd->bindoffsets);
			mmd->bindcagecos = newdataadr(fd, mmd->bindcagecos);
			mmd->dyngrid = newdataadr(fd, mmd->dyngrid);
			mmd->dyninfluences = newdataadr(fd, mmd->dyninfluences);
			mmd->dynverts = newdataadr(fd, mmd->dynverts);
			
			mmd->bindweights = newdataadr(fd, mmd->bindweights);
			mmd->bindcos = newdataadr(fd, mmd->bindcos);
			
			if (fd->flags & FD_FLAGS_SWITCH_ENDIAN) {
				int a;
				
				if (mmd->bindoffsets)
					for (a=0; a<mmd->totvert+1; a++)
						SWITCH_INT(mmd->bindoffsets[a]);
				if (mmd->bindcagecos)
					for (a=0; a<mmd->totcagevert*3; a++)
						SWITCH_INT(mmd->bindcagecos[a]);
				if (mmd->dynverts)
					for (a=0; a<mmd->totvert; a++)
						SWITCH_INT(mmd->dynverts[a]);
				
				if (mmd->bindweights)
					for (a=0; a<mmd->totcagevert*mmd->totvert; a++)
						SWITCH_INT(mmd->bindweights[a]);
				if (mmd->bindcos)
					for (a=0; a<mmd->totcagevert*3; a++)
						SWITCH_INT(mmd->bindcos[a]);
			}
		}
		else if (md->type == eModifierType_Ocean) {
			OceanModifierData *omd = (OceanModifierData *)md;
			omd->oceancache = NULL;
			omd->ocean = NULL;
			omd->refresh = (MOD_OCEAN_REFRESH_ADD|MOD_OCEAN_REFRESH_RESET|MOD_OCEAN_REFRESH_SIM);
		}
		else if (md->type == eModifierType_Warp) {
			WarpModifierData *tmd = (WarpModifierData *)md;
			
			tmd->curfalloff= newdataadr(fd, tmd->curfalloff);
			if (tmd->curfalloff)
				direct_link_curvemapping(fd, tmd->curfalloff);
		}
		else if (md->type == eModifierType_WeightVGEdit) {
			WeightVGEditModifierData *wmd = (WeightVGEditModifierData *)md;
			
			wmd->cmap_curve = newdataadr(fd, wmd->cmap_curve);
			if (wmd->cmap_curve)
				direct_link_curvemapping(fd, wmd->cmap_curve);
		}
	}
}

static void direct_link_object(FileData *fd, Object *ob)
{
	PartEff *paf;
	bProperty *prop;
	bSensor *sens;
	bController *cont;
	bActuator *act;
	
	/* weak weak... this was only meant as draw flag, now is used in give_base_to_objects too */
	ob->flag &= ~OB_FROMGROUP;
	
	/* loading saved files with editmode enabled works, but for undo we like
	 * to stay in object mode during undo presses so keep editmode disabled */
	if (fd->memfile)
		ob->mode &= ~(OB_MODE_EDIT | OB_MODE_PARTICLE_EDIT);
	
	ob->disp.first = ob->disp.last = NULL;
	
	ob->adt = newdataadr(fd, ob->adt);
	direct_link_animdata(fd, ob->adt);
	
	ob->pose = newdataadr(fd, ob->pose);
	direct_link_pose(fd, ob->pose);
	
	ob->mpath = newdataadr(fd, ob->mpath);
	if (ob->mpath)
		direct_link_motionpath(fd, ob->mpath);
	
	link_list(fd, &ob->defbase);
// XXX depreceated - old animation system <<<
	direct_link_nlastrips(fd, &ob->nlastrips);
	link_list(fd, &ob->constraintChannels);
// >>> XXX depreceated - old animation system 
	
	ob->mat= newdataadr(fd, ob->mat);
	test_pointer_array(fd, (void **)&ob->mat);
	ob->matbits= newdataadr(fd, ob->matbits);
	
	/* do it here, below old data gets converted */
	direct_link_modifiers(fd, &ob->modifiers);
	
	link_list(fd, &ob->effect);
	paf= ob->effect.first;
	while (paf) {
		if (paf->type == EFF_PARTICLE) {
			paf->keys = NULL;
		}
		if (paf->type == EFF_WAVE) {
			WaveEff *wav = (WaveEff*) paf;
			PartEff *next = paf->next;
			WaveModifierData *wmd = (WaveModifierData*) modifier_new(eModifierType_Wave);
			
			wmd->damp = wav->damp;
			wmd->flag = wav->flag;
			wmd->height = wav->height;
			wmd->lifetime = wav->lifetime;
			wmd->narrow = wav->narrow;
			wmd->speed = wav->speed;
			wmd->startx = wav->startx;
			wmd->starty = wav->startx;
			wmd->timeoffs = wav->timeoffs;
			wmd->width = wav->width;
			
			BLI_addtail(&ob->modifiers, wmd);
			
			BLI_remlink(&ob->effect, paf);
			MEM_freeN(paf);
			
			paf = next;
			continue;
		}
		if (paf->type == EFF_BUILD) {
			BuildEff *baf = (BuildEff*) paf;
			PartEff *next = paf->next;
			BuildModifierData *bmd = (BuildModifierData*) modifier_new(eModifierType_Build);
			
			bmd->start = baf->sfra;
			bmd->length = baf->len;
			bmd->randomize = 0;
			bmd->seed = 1;
			
			BLI_addtail(&ob->modifiers, bmd);
			
			BLI_remlink(&ob->effect, paf);
			MEM_freeN(paf);
			
			paf = next;
			continue;
		}
		paf = paf->next;
	}
	
	ob->pd= newdataadr(fd, ob->pd);
	direct_link_partdeflect(ob->pd);
	ob->soft= newdataadr(fd, ob->soft);
	if (ob->soft) {
		SoftBody *sb = ob->soft;		
		
		sb->bpoint = NULL;	// init pointers so it gets rebuilt nicely
		sb->bspring = NULL;
		sb->scratch = NULL;
		/* although not used anymore */
		/* still have to be loaded to be compatible with old files */
		sb->keys = newdataadr(fd, sb->keys);
		test_pointer_array(fd, (void **)&sb->keys);
		if (sb->keys) {
			int a;
			for (a = 0; a < sb->totkey; a++) {
				sb->keys[a] = newdataadr(fd, sb->keys[a]);
			}
		}
		
		sb->effector_weights = newdataadr(fd, sb->effector_weights);
		if (!sb->effector_weights)
			sb->effector_weights = BKE_add_effector_weights(NULL);
		
		direct_link_pointcache_list(fd, &sb->ptcaches, &sb->pointcache, 0);
	}
	ob->bsoft = newdataadr(fd, ob->bsoft);
	ob->fluidsimSettings= newdataadr(fd, ob->fluidsimSettings); /* NT */

	link_list(fd, &ob->particlesystem);
	direct_link_particlesystems(fd, &ob->particlesystem);
	
	link_list(fd, &ob->prop);
	for (prop = ob->prop.first; prop; prop = prop->next) {
		prop->poin = newdataadr(fd, prop->poin);
		if (prop->poin == NULL) 
			prop->poin = &prop->data;
	}

	link_list(fd, &ob->sensors);
	for (sens = ob->sensors.first; sens; sens = sens->next) {
		sens->data = newdataadr(fd, sens->data);
		sens->links = newdataadr(fd, sens->links);
		test_pointer_array(fd, (void **)&sens->links);
	}

	direct_link_constraints(fd, &ob->constraints);

	link_glob_list(fd, &ob->controllers);
	if (ob->init_state) {
		/* if a known first state is specified, set it so that the game will start ok */
		ob->state = ob->init_state;
	}
	else if (!ob->state) {
		ob->state = 1;
	}
	for (cont = ob->controllers.first; cont; cont = cont->next) {
		cont->data = newdataadr(fd, cont->data);
		cont->links = newdataadr(fd, cont->links);
		test_pointer_array(fd, (void **)&cont->links);
		if (cont->state_mask == 0)
			cont->state_mask = 1;
	}

	link_glob_list(fd, &ob->actuators);
	for (act = ob->actuators.first; act; act = act->next) {
		act->data = newdataadr(fd, act->data);
	}

	link_list(fd, &ob->hooks);
	while (ob->hooks.first) {
		ObHook *hook = ob->hooks.first;
		HookModifierData *hmd = (HookModifierData *)modifier_new(eModifierType_Hook);
		
		hook->indexar= newdataadr(fd, hook->indexar);
		if (fd->flags & FD_FLAGS_SWITCH_ENDIAN) {
			int a;
			for (a = 0; a < hook->totindex; a++) {
				SWITCH_INT(hook->indexar[a]);
			}
		}
		
		/* Do conversion here because if we have loaded
		 * a hook we need to make sure it gets converted
		 * and freed, regardless of version.
		 */
		copy_v3_v3(hmd->cent, hook->cent);
		hmd->falloff = hook->falloff;
		hmd->force = hook->force;
		hmd->indexar = hook->indexar;
		hmd->object = hook->parent;
		memcpy(hmd->parentinv, hook->parentinv, sizeof(hmd->parentinv));
		hmd->totindex = hook->totindex;
		
		BLI_addhead(&ob->modifiers, hmd);
		BLI_remlink(&ob->hooks, hook);
		
		modifier_unique_name(&ob->modifiers, (ModifierData*)hmd);
		
		MEM_freeN(hook);
	}
	
	ob->customdata_mask = 0;
	ob->bb = NULL;
	ob->derivedDeform = NULL;
	ob->derivedFinal = NULL;
	ob->gpulamp.first= ob->gpulamp.last = NULL;
	link_list(fd, &ob->pc_ids);

	/* in case this value changes in future, clamp else we get undefined behavior */
	CLAMP(ob->rotmode, ROT_MODE_MIN, ROT_MODE_MAX);

	if (ob->sculpt) {
		ob->sculpt = MEM_callocN(sizeof(SculptSession), "reload sculpt session");
	}
}

/* ************ READ SCENE ***************** */

/* patch for missing scene IDs, can't be in do-versions */
static void composite_patch(bNodeTree *ntree, Scene *scene)
{
	bNode *node;
	
	for (node= ntree->nodes.first; node; node= node->next) {
		if (node->id==NULL && ELEM4(node->type, CMP_NODE_R_LAYERS, CMP_NODE_COMPOSITE, CMP_NODE_DEFOCUS, CMP_NODE_OUTPUT_FILE))
			node->id = &scene->id;
	}
}

static void link_paint(FileData *fd, Scene *sce, Paint *p)
{
	if (p) {
		p->brush = newlibadr_us(fd, sce->id.lib, p->brush);
		p->paint_cursor = NULL;
	}
}

static void lib_link_scene(FileData *fd, Main *main)
{
	Scene *sce;
	Base *base, *next;
	Sequence *seq;
	SceneRenderLayer *srl;
	TimeMarker *marker;
	
	for (sce = main->scene.first; sce; sce = sce->id.next) {
		if (sce->id.flag & LIB_NEEDLINK) {
			/* Link ID Properties -- and copy this comment EXACTLY for easy finding
			 * of library blocks that implement this.*/
			if (sce->id.properties) IDP_LibLinkProperty(sce->id.properties, (fd->flags & FD_FLAGS_SWITCH_ENDIAN), fd);
			if (sce->adt) lib_link_animdata(fd, &sce->id, sce->adt);
			
			lib_link_keyingsets(fd, &sce->id, &sce->keyingsets);
			
			sce->camera = newlibadr(fd, sce->id.lib, sce->camera);
			sce->world = newlibadr_us(fd, sce->id.lib, sce->world);
			sce->set = newlibadr(fd, sce->id.lib, sce->set);
			sce->gpd = newlibadr_us(fd, sce->id.lib, sce->gpd);
			
			link_paint(fd, sce, &sce->toolsettings->sculpt->paint);
			link_paint(fd, sce, &sce->toolsettings->vpaint->paint);
			link_paint(fd, sce, &sce->toolsettings->wpaint->paint);
			link_paint(fd, sce, &sce->toolsettings->imapaint.paint);
			link_paint(fd, sce, &sce->toolsettings->uvsculpt->paint);
			sce->toolsettings->skgen_template = newlibadr(fd, sce->id.lib, sce->toolsettings->skgen_template);
			
			for (base = sce->base.first; base; base = next) {
				next = base->next;
				
				/* base->object= newlibadr_us(fd, sce->id.lib, base->object); */
				base->object = newlibadr_us(fd, sce->id.lib, base->object);
				
				if (base->object == NULL) {
					BKE_reportf_wrap(fd->reports, RPT_ERROR,
					                 "LIB ERROR: Object lost from scene:'%s\'",
					                 sce->id.name + 2);
					BLI_remlink(&sce->base, base);
					if (base == sce->basact) sce->basact = NULL;
					MEM_freeN(base);
				}
			}
			
			SEQ_BEGIN (sce->ed, seq)
			{
				if (seq->ipo) seq->ipo = newlibadr_us(fd, sce->id.lib, seq->ipo);
				seq->scene_sound = NULL;
				if (seq->scene) {
					seq->scene = newlibadr(fd, sce->id.lib, seq->scene);
					if (seq->scene) {
						seq->scene_sound = sound_scene_add_scene_sound_defaults(sce, seq);
					}
				}
				if (seq->clip) {
					seq->clip = newlibadr(fd, sce->id.lib, seq->clip);
					seq->clip->id.us++;
				}
				if (seq->mask) {
					seq->mask = newlibadr(fd, sce->id.lib, seq->mask);
					seq->mask->id.us++;
				}
				if (seq->scene_camera) seq->scene_camera = newlibadr(fd, sce->id.lib, seq->scene_camera);
				if (seq->sound) {
					seq->scene_sound = NULL;
					if (seq->type == SEQ_TYPE_SOUND_HD)
						seq->type = SEQ_TYPE_SOUND_RAM;
					else
						seq->sound = newlibadr(fd, sce->id.lib, seq->sound);
					if (seq->sound) {
						seq->sound->id.us++;
						seq->scene_sound = sound_add_scene_sound_defaults(sce, seq);
					}
				}
				seq->anim = NULL;
			}
			SEQ_END

#ifdef DURIAN_CAMERA_SWITCH
			for (marker = sce->markers.first; marker; marker = marker->next) {
				if (marker->camera) {
					marker->camera = newlibadr(fd, sce->id.lib, marker->camera);
				}
			}
#else
			(void)marker;
#endif
			
			seq_update_muting(sce->ed);
			seq_update_sound_bounds_all(sce);
			
			if (sce->nodetree) {
				lib_link_ntree(fd, &sce->id, sce->nodetree);
				composite_patch(sce->nodetree, sce);
			}
			
			for (srl = sce->r.layers.first; srl; srl = srl->next) {
				srl->mat_override = newlibadr_us(fd, sce->id.lib, srl->mat_override);
				srl->light_override = newlibadr_us(fd, sce->id.lib, srl->light_override);
			}
			/*Game Settings: Dome Warp Text*/
			sce->gm.dome.warptext = newlibadr(fd, sce->id.lib, sce->gm.dome.warptext);
			
			/* Motion Tracking */
			sce->clip = newlibadr_us(fd, sce->id.lib, sce->clip);
			
			sce->id.flag -= LIB_NEEDLINK;
		}
	}
}

static void link_recurs_seq(FileData *fd, ListBase *lb)
{
	Sequence *seq;
	
	link_list(fd, lb);
	
	for (seq = lb->first; seq; seq = seq->next) {
		if (seq->seqbase.first)
			link_recurs_seq(fd, &seq->seqbase);
	}
}

static void direct_link_paint(FileData *fd, Paint **paint)
{
	/* TODO. is this needed */
	(*paint) = newdataadr(fd, (*paint));
	if (*paint && (*paint)->num_input_samples < 1)
		(*paint)->num_input_samples = 1;
}

static void direct_link_scene(FileData *fd, Scene *sce)
{
	Editing *ed;
	Sequence *seq;
	MetaStack *ms;
	
	sce->theDag = NULL;
	sce->dagisvalid = 0;
	sce->obedit = NULL;
	sce->stats = NULL;
	sce->fps_info = NULL;
	sce->customdata_mask_modal = 0;
	sce->lay_updated = 0;
	
	sound_create_scene(sce);
	
	/* set users to one by default, not in lib-link, this will increase it for compo nodes */
	sce->id.us = 1;
	
	link_list(fd, &(sce->base));
	
	sce->adt = newdataadr(fd, sce->adt);
	direct_link_animdata(fd, sce->adt);
	
	link_list(fd, &sce->keyingsets);
	direct_link_keyingsets(fd, &sce->keyingsets);
	
	sce->basact = newdataadr(fd, sce->basact);
	
	sce->toolsettings= newdataadr(fd, sce->toolsettings);
	if (sce->toolsettings) {
		direct_link_paint(fd, (Paint**)&sce->toolsettings->sculpt);
		direct_link_paint(fd, (Paint**)&sce->toolsettings->vpaint);
		direct_link_paint(fd, (Paint**)&sce->toolsettings->wpaint);
		direct_link_paint(fd, (Paint**)&sce->toolsettings->uvsculpt);
		
		sce->toolsettings->imapaint.paintcursor = NULL;
		sce->toolsettings->particle.paintcursor = NULL;
	}

	if (sce->ed) {
		ListBase *old_seqbasep = &((Editing *)sce->ed)->seqbase;
		
		ed = sce->ed = newdataadr(fd, sce->ed);
		
		ed->act_seq = newdataadr(fd, ed->act_seq);
		
		/* recursive link sequences, lb will be correctly initialized */
		link_recurs_seq(fd, &ed->seqbase);
		
		SEQ_BEGIN (ed, seq)
		{
			seq->seq1= newdataadr(fd, seq->seq1);
			seq->seq2= newdataadr(fd, seq->seq2);
			seq->seq3= newdataadr(fd, seq->seq3);
			/* a patch: after introduction of effects with 3 input strips */
			if (seq->seq3 == NULL) seq->seq3 = seq->seq2;
			
			seq->effectdata = newdataadr(fd, seq->effectdata);
			
			if (seq->type & SEQ_TYPE_EFFECT)
				seq->flag |= SEQ_EFFECT_NOT_LOADED;
			
			if (seq->type == SEQ_TYPE_SPEED) {
				SpeedControlVars *s = seq->effectdata;
				s->frameMap = NULL;
			}
			
			seq->strip = newdataadr(fd, seq->strip);
			if (seq->strip && seq->strip->done==0) {
				seq->strip->done = TRUE;
				
				if (ELEM4(seq->type, SEQ_TYPE_IMAGE, SEQ_TYPE_MOVIE, SEQ_TYPE_SOUND_RAM, SEQ_TYPE_SOUND_HD)) {
					seq->strip->stripdata = newdataadr(fd, seq->strip->stripdata);
				}
				else {
					seq->strip->stripdata = NULL;
				}
				if (seq->flag & SEQ_USE_CROP) {
					seq->strip->crop = newdataadr(
						fd, seq->strip->crop);
				}
				else {
					seq->strip->crop = NULL;
				}
				if (seq->flag & SEQ_USE_TRANSFORM) {
					seq->strip->transform = newdataadr(
						fd, seq->strip->transform);
				}
				else {
					seq->strip->transform = NULL;
				}
				if (seq->flag & SEQ_USE_PROXY) {
					seq->strip->proxy = newdataadr(
						fd, seq->strip->proxy);
					seq->strip->proxy->anim = NULL;
				}
				else {
					seq->strip->proxy = NULL;
				}
				if (seq->flag & SEQ_USE_COLOR_BALANCE) {
					seq->strip->color_balance = newdataadr(
						fd, seq->strip->color_balance);
				}
				else {
					seq->strip->color_balance = NULL;
				}
				if (seq->strip->color_balance) {
					// seq->strip->color_balance->gui = 0; // XXX - peter, is this relevant in 2.5?
				}
			}
		}
		SEQ_END
		
		/* link metastack, slight abuse of structs here, have to restore pointer to internal part in struct */
		{
			Sequence temp;
			char *poin;
			intptr_t offset;
			
			offset = ((intptr_t)&(temp.seqbase)) - ((intptr_t)&temp);
			
			/* root pointer */
			if (ed->seqbasep == old_seqbasep) {
				ed->seqbasep = &ed->seqbase;
			}
			else {
				poin = (char *)ed->seqbasep;
				poin -= offset;
				
				poin = newdataadr(fd, poin);
				if (poin)
					ed->seqbasep = (ListBase *)(poin+offset);
				else
					ed->seqbasep = &ed->seqbase;
			}			
			/* stack */
			link_list(fd, &(ed->metastack));
			
			for (ms = ed->metastack.first; ms; ms= ms->next) {
				ms->parseq = newdataadr(fd, ms->parseq);
				
				if (ms->oldbasep == old_seqbasep)
					ms->oldbasep= &ed->seqbase;
				else {
					poin = (char *)ms->oldbasep;
					poin -= offset;
					poin = newdataadr(fd, poin);
					if (poin) 
						ms->oldbasep = (ListBase *)(poin+offset);
					else 
						ms->oldbasep = &ed->seqbase;
				}
			}
		}
	}
	
	sce->r.avicodecdata = newdataadr(fd, sce->r.avicodecdata);
	if (sce->r.avicodecdata) {
		sce->r.avicodecdata->lpFormat = newdataadr(fd, sce->r.avicodecdata->lpFormat);
		sce->r.avicodecdata->lpParms = newdataadr(fd, sce->r.avicodecdata->lpParms);
	}
	
	sce->r.qtcodecdata = newdataadr(fd, sce->r.qtcodecdata);
	if (sce->r.qtcodecdata) {
		sce->r.qtcodecdata->cdParms = newdataadr(fd, sce->r.qtcodecdata->cdParms);
	}
	if (sce->r.ffcodecdata.properties) {
		sce->r.ffcodecdata.properties = newdataadr(fd, sce->r.ffcodecdata.properties);
		if (sce->r.ffcodecdata.properties) { 
			IDP_DirectLinkProperty(sce->r.ffcodecdata.properties, 
				(fd->flags & FD_FLAGS_SWITCH_ENDIAN), fd);
		}
	}
	
	link_list(fd, &(sce->markers));
	link_list(fd, &(sce->transform_spaces));
	link_list(fd, &(sce->r.layers));
	
	sce->nodetree = newdataadr(fd, sce->nodetree);
	if (sce->nodetree)
		direct_link_nodetree(fd, sce->nodetree);
}

/* ************ READ WM ***************** */

static void direct_link_windowmanager(FileData *fd, wmWindowManager *wm)
{
	wmWindow *win;
	
	wm->id.us = 1;
	link_list(fd, &wm->windows);
	
	for (win = wm->windows.first; win; win = win->next) {
		win->ghostwin = NULL;
		win->eventstate = NULL;
		win->curswin = NULL;
		win->tweak = NULL;
		
		win->queue.first = win->queue.last = NULL;
		win->handlers.first = win->handlers.last = NULL;
		win->modalhandlers.first = win->modalhandlers.last = NULL;
		win->subwindows.first = win->subwindows.last = NULL;
		win->gesture.first = win->gesture.last = NULL;
		
		win->drawdata = NULL;
		win->drawmethod = -1;
		win->drawfail = 0;
	}
	
	wm->timers.first = wm->timers.last = NULL;
	wm->operators.first = wm->operators.last = NULL;
	wm->paintcursors.first = wm->paintcursors.last = NULL;
	wm->queue.first = wm->queue.last = NULL;
	BKE_reports_init(&wm->reports, RPT_STORE);
	
	wm->keyconfigs.first = wm->keyconfigs.last = NULL;
	wm->defaultconf = NULL;
	wm->addonconf = NULL;
	wm->userconf = NULL;
	
	wm->jobs.first = wm->jobs.last = NULL;
	wm->drags.first = wm->drags.last = NULL;
	
	wm->windrawable = NULL;
	wm->winactive = NULL;
	wm->initialized = 0;
	wm->op_undo_depth = 0;
}

static void lib_link_windowmanager(FileData *fd, Main *main)
{
	wmWindowManager *wm;
	wmWindow *win;
	
	for (wm = main->wm.first; wm; wm = wm->id.next) {
		if (wm->id.flag & LIB_NEEDLINK) {
			for (win = wm->windows.first; win; win = win->next)
				win->screen = newlibadr(fd, NULL, win->screen);
			
			wm->id.flag -= LIB_NEEDLINK;
		}
	}
}

/* ****************** READ GREASE PENCIL ***************** */

/* relinks grease-pencil data - used for direct_link and old file linkage */
static void direct_link_gpencil(FileData *fd, bGPdata *gpd)
{
	bGPDlayer *gpl;
	bGPDframe *gpf;
	bGPDstroke *gps;
	
	/* we must firstly have some grease-pencil data to link! */
	if (gpd == NULL)
		return;
	
	/* relink layers */
	link_list(fd, &gpd->layers);
	
	for (gpl = gpd->layers.first; gpl; gpl = gpl->next) {
		/* relink frames */
		link_list(fd, &gpl->frames);
		gpl->actframe = newdataadr(fd, gpl->actframe);
		
		for (gpf = gpl->frames.first; gpf; gpf = gpf->next) {
			/* relink strokes (and their points) */
			link_list(fd, &gpf->strokes);
			
			for (gps = gpf->strokes.first; gps; gps = gps->next) {
				gps->points = newdataadr(fd, gps->points);
			}
		}
	}
}

/* ****************** READ SCREEN ***************** */

static void butspace_version_132(SpaceButs *buts)
{
	buts->v2d.tot.xmin = 0.0f;
	buts->v2d.tot.ymin = 0.0f;
	buts->v2d.tot.xmax = 1279.0f;
	buts->v2d.tot.ymax = 228.0f;
	
	buts->v2d.min[0] = 256.0f;
	buts->v2d.min[1] = 42.0f;
	
	buts->v2d.max[0] = 2048.0f;
	buts->v2d.max[1] = 450.0f;
	
	buts->v2d.minzoom = 0.5f;
	buts->v2d.maxzoom = 1.21f;
	
	buts->v2d.scroll = 0;
	buts->v2d.keepzoom = 1;
	buts->v2d.keeptot = 1;
}

/* note: file read without screens option G_FILE_NO_UI; 
 * check lib pointers in call below */
static void lib_link_screen(FileData *fd, Main *main)
{
	bScreen *sc;
	ScrArea *sa;
	
	for (sc = main->screen.first; sc; sc = sc->id.next) {
		if (sc->id.flag & LIB_NEEDLINK) {
			sc->id.us = 1;
			sc->scene = newlibadr(fd, sc->id.lib, sc->scene);
			sc->animtimer = NULL; /* saved in rare cases */
			
			for (sa = sc->areabase.first; sa; sa = sa->next) {
				SpaceLink *sl;
				
				sa->full = newlibadr(fd, sc->id.lib, sa->full);
				
				for (sl = sa->spacedata.first; sl; sl= sl->next) {
					if (sl->spacetype == SPACE_VIEW3D) {
						View3D *v3d = (View3D*) sl;
						BGpic *bgpic = NULL;
						
						v3d->camera= newlibadr(fd, sc->id.lib, v3d->camera);
						v3d->ob_centre= newlibadr(fd, sc->id.lib, v3d->ob_centre);
						
						/* should be do_versions but not easy adding into the listbase */
						if (v3d->bgpic) {
							v3d->bgpic = newlibadr(fd, sc->id.lib, v3d->bgpic);
							BLI_addtail(&v3d->bgpicbase, bgpic);
							v3d->bgpic = NULL;
						}
						
						for (bgpic = v3d->bgpicbase.first; bgpic; bgpic = bgpic->next) {
							bgpic->ima = newlibadr_us(fd, sc->id.lib, bgpic->ima);
							bgpic->clip = newlibadr_us(fd, sc->id.lib, bgpic->clip);
						}
						if (v3d->localvd) {
							v3d->localvd->camera = newlibadr(fd, sc->id.lib, v3d->localvd->camera);
						}
					}
					else if (sl->spacetype == SPACE_IPO) {
						SpaceIpo *sipo = (SpaceIpo *)sl;
						bDopeSheet *ads = sipo->ads;
						
						if (ads) {
							ads->source = newlibadr(fd, sc->id.lib, ads->source);
							ads->filter_grp = newlibadr(fd, sc->id.lib, ads->filter_grp);
						}
					}
					else if (sl->spacetype == SPACE_BUTS) {
						SpaceButs *sbuts = (SpaceButs *)sl;
						sbuts->pinid = newlibadr(fd, sc->id.lib, sbuts->pinid);
						sbuts->mainbo = sbuts->mainb;
						sbuts->mainbuser = sbuts->mainb;
						if (main->versionfile < 132)
							butspace_version_132(sbuts);
					}
					else if (sl->spacetype == SPACE_FILE) {
						SpaceFile *sfile = (SpaceFile *)sl;
						sfile->files = NULL;
						sfile->op = NULL;
						sfile->layout = NULL;
						sfile->folders_prev = NULL;
						sfile->folders_next = NULL;
					}
					else if (sl->spacetype == SPACE_ACTION) {
						SpaceAction *saction = (SpaceAction *)sl;
						bDopeSheet *ads = &saction->ads;
						
						if (ads) {
							ads->source = newlibadr(fd, sc->id.lib, ads->source);
							ads->filter_grp = newlibadr(fd, sc->id.lib, ads->filter_grp);
						}
						
						saction->action = newlibadr(fd, sc->id.lib, saction->action);
					}
					else if (sl->spacetype == SPACE_IMAGE) {
						SpaceImage *sima = (SpaceImage *)sl;
						
						sima->image = newlibadr_us(fd, sc->id.lib, sima->image);
						
						/* NOTE: pre-2.5, this was local data not lib data, but now we need this as lib data
						 * so fingers crossed this works fine!
						 */
						sima->gpd = newlibadr_us(fd, sc->id.lib, sima->gpd);
					}
					else if (sl->spacetype == SPACE_SEQ) {
						SpaceSeq *sseq = (SpaceSeq *)sl;
						
						/* NOTE: pre-2.5, this was local data not lib data, but now we need this as lib data
						 * so fingers crossed this works fine!
						 */
						sseq->gpd = newlibadr_us(fd, sc->id.lib, sseq->gpd);
					}
					else if (sl->spacetype == SPACE_NLA) {
						SpaceNla *snla= (SpaceNla *)sl;
						bDopeSheet *ads= snla->ads;
						
						if (ads) {
							ads->source = newlibadr(fd, sc->id.lib, ads->source);
							ads->filter_grp = newlibadr(fd, sc->id.lib, ads->filter_grp);
						}
					}
					else if (sl->spacetype == SPACE_TEXT) {
						SpaceText *st= (SpaceText *)sl;
						
						st->text= newlibadr(fd, sc->id.lib, st->text);
						st->drawcache= NULL;
					}
					else if (sl->spacetype == SPACE_SCRIPT) {
						SpaceScript *scpt = (SpaceScript *)sl;
						/*scpt->script = NULL; - 2.45 set to null, better re-run the script */
						if (scpt->script) {
							scpt->script = newlibadr(fd, sc->id.lib, scpt->script);
							if (scpt->script) {
								SCRIPT_SET_NULL(scpt->script);
							}
						}
					}
					else if (sl->spacetype == SPACE_OUTLINER) {
						SpaceOops *so= (SpaceOops *)sl;
						TreeStoreElem *tselem;
						int a;
						
						so->tree.first = so->tree.last= NULL;
						so->search_tse.id = newlibadr(fd, NULL, so->search_tse.id);
						
						if (so->treestore) {
							tselem = so->treestore->data;
							for (a=0; a < so->treestore->usedelem; a++, tselem++) {
								tselem->id = newlibadr(fd, NULL, tselem->id);
							}
						}
					}
					else if (sl->spacetype == SPACE_NODE) {
						SpaceNode *snode = (SpaceNode *)sl;
						
						snode->id = newlibadr(fd, sc->id.lib, snode->id);
						snode->edittree = NULL;
						
						if (ELEM3(snode->treetype, NTREE_COMPOSIT, NTREE_SHADER, NTREE_TEXTURE)) {
							/* internal data, a bit patchy */
							snode->nodetree = NULL;
							if (snode->id) {
								if (GS(snode->id->name)==ID_MA)
									snode->nodetree = ((Material *)snode->id)->nodetree;
								else if (GS(snode->id->name)==ID_WO)
									snode->nodetree = ((World *)snode->id)->nodetree;
								else if (GS(snode->id->name)==ID_LA)
									snode->nodetree = ((Lamp *)snode->id)->nodetree;
								else if (GS(snode->id->name)==ID_SCE)
									snode->nodetree = ((Scene *)snode->id)->nodetree;
								else if (GS(snode->id->name)==ID_TE)
									snode->nodetree = ((Tex *)snode->id)->nodetree;
							}
						}
						else {
							snode->nodetree = newlibadr_us(fd, sc->id.lib, snode->nodetree);
						}
						
						snode->linkdrag.first = snode->linkdrag.last = NULL;
					}
					else if (sl->spacetype == SPACE_CLIP) {
						SpaceClip *sclip = (SpaceClip *)sl;
						
						sclip->clip = newlibadr_us(fd, sc->id.lib, sclip->clip);
						sclip->mask = newlibadr_us(fd, sc->id.lib, sclip->mask);
						
						sclip->scopes.track_search = NULL;
						sclip->scopes.track_preview = NULL;
						sclip->draw_context = NULL;
						sclip->scopes.ok = 0;
					}
					else if (sl->spacetype == SPACE_LOGIC) {
						SpaceLogic *slogic = (SpaceLogic *)sl;
						
						slogic->gpd = newlibadr_us(fd, sc->id.lib, slogic->gpd);
					}
				}
			}
			sc->id.flag -= LIB_NEEDLINK;
		}
	}
}

/* Only for undo files, or to restore a screen after reading without UI... */
static void *restore_pointer_by_name(Main *mainp, ID *id, int user)
{
	if (id) {
		ListBase *lb = which_libbase(mainp, GS(id->name));
		
		if (lb) {	// there's still risk of checking corrupt mem (freed Ids in oops)
			ID *idn = lb->first;
			char *name = id->name + 2;
			
			for (; idn; idn = idn->next) {
				if (idn->name[2] == name[0] && strcmp(idn->name+2, name) == 0) {
					if (idn->lib == id->lib) {
						if (user && idn->us == 0) idn->us++;
						break;
					}
				}
			}
			
			return idn;
		}
	}
	return NULL;
}

static int lib_link_seq_clipboard_cb(Sequence *seq, void *arg_pt)
{
	Main *newmain = (Main *)arg_pt;
	
	if (seq->sound) {
		seq->sound = restore_pointer_by_name(newmain, (ID *)seq->sound, 0);
		seq->sound->id.us++;
	}
	
	if (seq->scene)
		seq->scene = restore_pointer_by_name(newmain, (ID *)seq->scene, 1);
	
	if (seq->scene_camera)
		seq->scene_camera = restore_pointer_by_name(newmain, (ID *)seq->scene_camera, 1);
	
	return 1;
}

static void lib_link_clipboard_restore(Main *newmain)
{
	/* update IDs stored in sequencer clipboard */
	seqbase_recursive_apply(&seqbase_clipboard, lib_link_seq_clipboard_cb, newmain);
}

/* called from kernel/blender.c */
/* used to link a file (without UI) to the current UI */
/* note that it assumes the old pointers in UI are still valid, so old Main is not freed */
void lib_link_screen_restore(Main *newmain, bScreen *curscreen, Scene *curscene)
{
	wmWindow *win;
	wmWindowManager *wm;
	bScreen *sc;
	ScrArea *sa;
	
	/* first windowmanager */
	for (wm = newmain->wm.first; wm; wm = wm->id.next) {
		for (win= wm->windows.first; win; win= win->next) {
			win->screen = restore_pointer_by_name(newmain, (ID *)win->screen, 1);
			
			if (win->screen == NULL)
				win->screen = curscreen;
			
			win->screen->winid = win->winid;
		}
	}
	
	
	for (sc = newmain->screen.first; sc; sc = sc->id.next) {
		Scene *oldscene = sc->scene;
		
		sc->scene= restore_pointer_by_name(newmain, (ID *)sc->scene, 1);
		if (sc->scene == NULL)
			sc->scene = curscene;
		
		/* keep cursor location through undo */
		copy_v3_v3(sc->scene->cursor, oldscene->cursor);
		
		for (sa = sc->areabase.first; sa; sa = sa->next) {
			SpaceLink *sl;
			
			for (sl = sa->spacedata.first; sl; sl = sl->next) {
				if (sl->spacetype == SPACE_VIEW3D) {
					View3D *v3d = (View3D *)sl;
					BGpic *bgpic;
					ARegion *ar;
					
					if (v3d->scenelock)
						v3d->camera = NULL; /* always get from scene */
					else
						v3d->camera = restore_pointer_by_name(newmain, (ID *)v3d->camera, 1);
					if (v3d->camera == NULL)
						v3d->camera = sc->scene->camera;
					v3d->ob_centre = restore_pointer_by_name(newmain, (ID *)v3d->ob_centre, 1);
					
					for (bgpic= v3d->bgpicbase.first; bgpic; bgpic= bgpic->next) {
						bgpic->ima = restore_pointer_by_name(newmain, (ID *)bgpic->ima, 1);
						bgpic->clip = restore_pointer_by_name(newmain, (ID *)bgpic->clip, 1);
					}
					if (v3d->localvd) {
						/*Base *base;*/
						
						v3d->localvd->camera = sc->scene->camera;
						
						/* localview can become invalid during undo/redo steps, so we exit it when no could be found */
						/* XXX  regionlocalview ?
						for (base= sc->scene->base.first; base; base= base->next) {
							if (base->lay & v3d->lay) break;
						}
						if (base==NULL) {
							v3d->lay= v3d->localvd->lay;
							v3d->layact= v3d->localvd->layact;
							MEM_freeN(v3d->localvd); 
							v3d->localvd= NULL;
						}
						*/
					}
					else if (v3d->scenelock) v3d->lay = sc->scene->lay;
					
					/* not very nice, but could help */
					if ((v3d->layact & v3d->lay) == 0) v3d->layact = v3d->lay;
					
					/* free render engines for now */
					for (ar = sa->regionbase.first; ar; ar = ar->next) {
						RegionView3D *rv3d= ar->regiondata;
						
						if (rv3d && rv3d->render_engine) {
							RE_engine_free(rv3d->render_engine);
							rv3d->render_engine = NULL;
						}
					}
				}
				else if (sl->spacetype == SPACE_IPO) {
					SpaceIpo *sipo = (SpaceIpo *)sl;
					bDopeSheet *ads = sipo->ads;
					
					if (ads) {
						ads->source = restore_pointer_by_name(newmain, (ID *)ads->source, 1);
						
						if (ads->filter_grp)
							ads->filter_grp = restore_pointer_by_name(newmain, (ID *)ads->filter_grp, 0);
					}
				}
				else if (sl->spacetype == SPACE_BUTS) {
					SpaceButs *sbuts = (SpaceButs *)sl;
					sbuts->pinid = restore_pointer_by_name(newmain, sbuts->pinid, 0);
					//XXX if (sbuts->ri) sbuts->ri->curtile = 0;
				}
				else if (sl->spacetype == SPACE_FILE) {
					SpaceFile *sfile = (SpaceFile *)sl;
					sfile->op = NULL;
				}
				else if (sl->spacetype == SPACE_ACTION) {
					SpaceAction *saction = (SpaceAction *)sl;
					
					saction->action = restore_pointer_by_name(newmain, (ID *)saction->action, 1);
					saction->ads.source= restore_pointer_by_name(newmain, (ID *)saction->ads.source, 1);
					
					if (saction->ads.filter_grp)
						saction->ads.filter_grp= restore_pointer_by_name(newmain, (ID *)saction->ads.filter_grp, 0);
						
					
					/* force recalc of list of channels, potentially updating the active action 
					 * while we're at it (as it can only be updated that way) [#28962] 
					 */
					saction->flag |= SACTION_TEMP_NEEDCHANSYNC;
				}
				else if (sl->spacetype == SPACE_IMAGE) {
					SpaceImage *sima = (SpaceImage *)sl;
					
					sima->image = restore_pointer_by_name(newmain, (ID *)sima->image, 1);
					
					/* this will be freed, not worth attempting to find same scene,
					 * since it gets initialized later */
					sima->iuser.scene = NULL;
					
					sima->scopes.waveform_1 = NULL;
					sima->scopes.waveform_2 = NULL;
					sima->scopes.waveform_3 = NULL;
					sima->scopes.vecscope = NULL;
					sima->scopes.ok = 0;
					
					/* NOTE: pre-2.5, this was local data not lib data, but now we need this as lib data
					 * so assume that here we're doing for undo only...
					 */
					sima->gpd = restore_pointer_by_name(newmain, (ID *)sima->gpd, 1);
				}
				else if (sl->spacetype == SPACE_SEQ) {
					SpaceSeq *sseq = (SpaceSeq *)sl;
					
					/* NOTE: pre-2.5, this was local data not lib data, but now we need this as lib data
					 * so assume that here we're doing for undo only...
					 */
					sseq->gpd = restore_pointer_by_name(newmain, (ID *)sseq->gpd, 1);
				}
				else if (sl->spacetype == SPACE_NLA) {
					SpaceNla *snla = (SpaceNla *)sl;
					bDopeSheet *ads = snla->ads;
					
					if (ads) {
						ads->source = restore_pointer_by_name(newmain, (ID *)ads->source, 1);
						
						if (ads->filter_grp)
							ads->filter_grp = restore_pointer_by_name(newmain, (ID *)ads->filter_grp, 0);
					}
				}
				else if (sl->spacetype == SPACE_TEXT) {
					SpaceText *st = (SpaceText *)sl;
					
					st->text = restore_pointer_by_name(newmain, (ID *)st->text, 1);
					if (st->text == NULL) st->text = newmain->text.first;
				}
				else if (sl->spacetype == SPACE_SCRIPT) {
					SpaceScript *scpt = (SpaceScript *)sl;
					
					scpt->script = restore_pointer_by_name(newmain, (ID *)scpt->script, 1);
					
					/*sc->script = NULL; - 2.45 set to null, better re-run the script */
					if (scpt->script) {
						SCRIPT_SET_NULL(scpt->script);
					}
				}
				else if (sl->spacetype == SPACE_OUTLINER) {
					SpaceOops *so= (SpaceOops *)sl;
					int a;
					
					so->search_tse.id = restore_pointer_by_name(newmain, so->search_tse.id, 0);
					
					if (so->treestore) {
						TreeStore *ts = so->treestore;
						TreeStoreElem *tselem = ts->data;
						for (a = 0; a < ts->usedelem; a++, tselem++) {
							tselem->id = restore_pointer_by_name(newmain, tselem->id, 0);
						}
					}
				}
				else if (sl->spacetype == SPACE_NODE) {
					SpaceNode *snode= (SpaceNode *)sl;
					
					snode->id = restore_pointer_by_name(newmain, snode->id, 1);
					snode->edittree = NULL;
					
					if (ELEM3(snode->treetype, NTREE_COMPOSIT, NTREE_SHADER, NTREE_TEXTURE)) {
						snode->nodetree = NULL;
						if (snode->id) {
							if (GS(snode->id->name)==ID_MA)
								snode->nodetree = ((Material *)snode->id)->nodetree;
							else if (GS(snode->id->name)==ID_SCE)
								snode->nodetree = ((Scene *)snode->id)->nodetree;
							else if (GS(snode->id->name)==ID_TE)
								snode->nodetree = ((Tex *)snode->id)->nodetree;
						}
					}
					else {
						snode->nodetree= restore_pointer_by_name(newmain, &snode->nodetree->id, 1);
					}
				}
				else if (sl->spacetype == SPACE_CLIP) {
					SpaceClip *sclip = (SpaceClip *)sl;
					
					sclip->clip = restore_pointer_by_name(newmain, (ID *)sclip->clip, 1);
					sclip->mask = restore_pointer_by_name(newmain, (ID *)sclip->mask, 1);
					
					sclip->scopes.ok = 0;
				}
				else if (sl->spacetype == SPACE_LOGIC) {
					SpaceLogic *slogic = (SpaceLogic *)sl;
					
					slogic->gpd = restore_pointer_by_name(newmain, (ID *)slogic->gpd, 1);
				}
			}
		}
	}

	/* update IDs stored in all possible clipboards */
	lib_link_clipboard_restore(newmain);
}

static void direct_link_region(FileData *fd, ARegion *ar, int spacetype)
{
	Panel *pa;

	link_list(fd, &ar->panels);

	for (pa = ar->panels.first; pa; pa = pa->next) {
		pa->paneltab = newdataadr(fd, pa->paneltab);
		pa->runtime_flag = 0;
		pa->activedata = NULL;
		pa->type = NULL;
	}
	
	ar->regiondata = newdataadr(fd, ar->regiondata);
	if (ar->regiondata) {
		if (spacetype == SPACE_VIEW3D) {
			RegionView3D *rv3d = ar->regiondata;
			
			rv3d->localvd = newdataadr(fd, rv3d->localvd);
			rv3d->clipbb = newdataadr(fd, rv3d->clipbb);
			
			rv3d->depths = NULL;
			rv3d->ri = NULL;
			rv3d->render_engine = NULL;
			rv3d->sms = NULL;
			rv3d->smooth_timer = NULL;
		}
	}
	
	ar->v2d.tab_offset = NULL;
	ar->v2d.tab_num = 0;
	ar->v2d.tab_cur = 0;
	ar->handlers.first = ar->handlers.last = NULL;
	ar->uiblocks.first = ar->uiblocks.last = NULL;
	ar->headerstr = NULL;
	ar->swinid = 0;
	ar->type = NULL;
	ar->swap = 0;
	ar->do_draw = FALSE;
	memset(&ar->drawrct, 0, sizeof(ar->drawrct));
}

/* for the saved 2.50 files without regiondata */
/* and as patch for 2.48 and older */
void blo_do_versions_view3d_split_250(View3D *v3d, ListBase *regions)
{
	ARegion *ar;
	
	for (ar = regions->first; ar; ar = ar->next) {
		if (ar->regiontype==RGN_TYPE_WINDOW && ar->regiondata==NULL) {
			RegionView3D *rv3d;
			
			rv3d = ar->regiondata = MEM_callocN(sizeof(RegionView3D), "region v3d patch");
			rv3d->persp = (char)v3d->persp;
			rv3d->view = (char)v3d->view;
			rv3d->dist = v3d->dist;
			copy_v3_v3(rv3d->ofs, v3d->ofs);
			copy_qt_qt(rv3d->viewquat, v3d->viewquat);
		}
	}
	
	/* this was not initialized correct always */
	if (v3d->twtype == 0)
		v3d->twtype = V3D_MANIP_TRANSLATE;
}

static void direct_link_screen(FileData *fd, bScreen *sc)
{
	ScrArea *sa;
	ScrVert *sv;
	ScrEdge *se;
	int a;
	
	link_list(fd, &(sc->vertbase));
	link_list(fd, &(sc->edgebase));
	link_list(fd, &(sc->areabase));
	sc->regionbase.first = sc->regionbase.last= NULL;
	sc->context = NULL;
	
	sc->mainwin = sc->subwinactive= 0;	/* indices */
	sc->swap = 0;
	
	/* hacky patch... but people have been saving files with the verse-blender,
	 * causing the handler to keep running for ever, with no means to disable it */
	for (a = 0; a < SCREEN_MAXHANDLER; a+=2) {
		if (sc->handler[a] == SCREEN_HANDLER_VERSE) {
			sc->handler[a] = 0;
			break;
		}
	}
	
	/* edges */
	for (se = sc->edgebase.first; se; se = se->next) {
		se->v1 = newdataadr(fd, se->v1);
		se->v2 = newdataadr(fd, se->v2);
		if ((intptr_t)se->v1 > (intptr_t)se->v2) {
			sv = se->v1;
			se->v1 = se->v2;
			se->v2 = sv;
		}
		
		if (se->v1 == NULL) {
			printf("error reading screen... file corrupt\n");
			se->v1 = se->v2;
		}
	}
	
	/* areas */
	for (sa = sc->areabase.first; sa; sa = sa->next) {
		SpaceLink *sl;
		ARegion *ar;
		
		link_list(fd, &(sa->spacedata));
		link_list(fd, &(sa->regionbase));
		
		sa->handlers.first = sa->handlers.last = NULL;
		sa->type = NULL;	/* spacetype callbacks */
		
		for (ar = sa->regionbase.first; ar; ar = ar->next)
			direct_link_region(fd, ar, sa->spacetype);
		
		/* accident can happen when read/save new file with older version */
		/* 2.50: we now always add spacedata for info */
		if (sa->spacedata.first==NULL) {
			SpaceInfo *sinfo= MEM_callocN(sizeof(SpaceInfo), "spaceinfo");
			sa->spacetype= sinfo->spacetype= SPACE_INFO;
			BLI_addtail(&sa->spacedata, sinfo);
		}
		/* add local view3d too */
		else if (sa->spacetype == SPACE_VIEW3D)
			blo_do_versions_view3d_split_250(sa->spacedata.first, &sa->regionbase);
		
		for (sl = sa->spacedata.first; sl; sl = sl->next) {
			link_list(fd, &(sl->regionbase));
			
			for (ar = sl->regionbase.first; ar; ar = ar->next)
				direct_link_region(fd, ar, sl->spacetype);
			
			if (sl->spacetype == SPACE_VIEW3D) {
				View3D *v3d= (View3D*) sl;
				BGpic *bgpic;
				
				v3d->flag |= V3D_INVALID_BACKBUF;
				
				link_list(fd, &v3d->bgpicbase);
				
				/* should be do_versions except this doesnt fit well there */
				if (v3d->bgpic) {
					bgpic = newdataadr(fd, v3d->bgpic);
					BLI_addtail(&v3d->bgpicbase, bgpic);
					v3d->bgpic = NULL;
				}
			
				for (bgpic = v3d->bgpicbase.first; bgpic; bgpic = bgpic->next)
					bgpic->iuser.ok = 1;
				
				if (v3d->gpd) {
					v3d->gpd = newdataadr(fd, v3d->gpd);
					direct_link_gpencil(fd, v3d->gpd);
				}
				v3d->localvd = newdataadr(fd, v3d->localvd);
				v3d->afterdraw_transp.first = v3d->afterdraw_transp.last = NULL;
				v3d->afterdraw_xray.first = v3d->afterdraw_xray.last = NULL;
				v3d->afterdraw_xraytransp.first = v3d->afterdraw_xraytransp.last = NULL;
				v3d->properties_storage = NULL;
				
				/* render can be quite heavy, set to wire on load */
				if (v3d->drawtype == OB_RENDER)
					v3d->drawtype = OB_WIRE;
				
				blo_do_versions_view3d_split_250(v3d, &sl->regionbase);
			}
			else if (sl->spacetype == SPACE_IPO) {
				SpaceIpo *sipo = (SpaceIpo *)sl;
				
				sipo->ads = newdataadr(fd, sipo->ads);
				sipo->ghostCurves.first = sipo->ghostCurves.last = NULL;
			}
			else if (sl->spacetype == SPACE_NLA) {
				SpaceNla *snla = (SpaceNla *)sl;
				
				snla->ads = newdataadr(fd, snla->ads);
			}
			else if (sl->spacetype == SPACE_OUTLINER) {
				SpaceOops *soops = (SpaceOops *) sl;
				
				soops->treestore = newdataadr(fd, soops->treestore);
				if (soops->treestore) {
					soops->treestore->data = newdataadr(fd, soops->treestore->data);
					/* we only saved what was used */
					soops->treestore->totelem = soops->treestore->usedelem;
					soops->storeflag |= SO_TREESTORE_CLEANUP;	// at first draw
				}
			}
			else if (sl->spacetype == SPACE_IMAGE) {
				SpaceImage *sima = (SpaceImage *)sl;
				
				sima->cumap = newdataadr(fd, sima->cumap);
				if (sima->cumap)
					direct_link_curvemapping(fd, sima->cumap);
				
				sima->iuser.scene = NULL;
				sima->iuser.ok = 1;
				sima->scopes.waveform_1 = NULL;
				sima->scopes.waveform_2 = NULL;
				sima->scopes.waveform_3 = NULL;
				sima->scopes.vecscope = NULL;
				sima->scopes.ok = 0;
				
				/* WARNING: gpencil data is no longer stored directly in sima after 2.5 
				 * so sacrifice a few old files for now to avoid crashes with new files!
				 * committed: r28002 */
#if 0
				sima->gpd = newdataadr(fd, sima->gpd);
				if (sima->gpd)
					direct_link_gpencil(fd, sima->gpd);
#endif
			}
			else if (sl->spacetype == SPACE_NODE) {
				SpaceNode *snode = (SpaceNode *)sl;
				
				if (snode->gpd) {
					snode->gpd = newdataadr(fd, snode->gpd);
					direct_link_gpencil(fd, snode->gpd);
				}
			}
			else if (sl->spacetype == SPACE_TIME) {
				SpaceTime *stime = (SpaceTime *)sl;
				stime->caches.first = stime->caches.last = NULL;
			}
			else if (sl->spacetype == SPACE_LOGIC) {
				SpaceLogic *slogic = (SpaceLogic *)sl;
				
				/* XXX: this is new stuff, which shouldn't be directly linking to gpd... */
				if (slogic->gpd) {
					slogic->gpd = newdataadr(fd, slogic->gpd);
					direct_link_gpencil(fd, slogic->gpd);
				}
			}
			else if (sl->spacetype == SPACE_SEQ) {
				SpaceSeq *sseq = (SpaceSeq *)sl;
				if (sseq->gpd) {
					sseq->gpd = newdataadr(fd, sseq->gpd);
					direct_link_gpencil(fd, sseq->gpd);
				}
			}
			else if (sl->spacetype == SPACE_BUTS) {
				SpaceButs *sbuts = (SpaceButs *)sl;
				sbuts->path= NULL;
				sbuts->texuser= NULL;
			}
			else if (sl->spacetype == SPACE_CONSOLE) {
				SpaceConsole *sconsole = (SpaceConsole *)sl;
				ConsoleLine *cl, *cl_next;
				
				link_list(fd, &sconsole->scrollback);
				link_list(fd, &sconsole->history);
				
				//for (cl= sconsole->scrollback.first; cl; cl= cl->next)
				//	cl->line= newdataadr(fd, cl->line);
				
				/* comma expressions, (e.g. expr1, expr2, expr3) evalutate each expression,
				 * from left to right.  the right-most expression sets the result of the comma
				 * expression as a whole*/
				for (cl = sconsole->history.first; cl; cl = cl_next) {
					cl_next = cl->next;
					cl->line = newdataadr(fd, cl->line);
					if (cl->line) {
						/* the allocted length is not written, so reset here */
						cl->len_alloc = cl->len + 1;
					}
					else {
						BLI_remlink(&sconsole->history, cl);
						MEM_freeN(cl);
					}
				}
			}
			else if (sl->spacetype == SPACE_FILE) {
				SpaceFile *sfile = (SpaceFile *)sl;
				
				/* this sort of info is probably irrelevant for reloading...
				 * plus, it isn't saved to files yet!
				 */
				sfile->folders_prev = sfile->folders_next = NULL;
				sfile->files = NULL;
				sfile->layout = NULL;
				sfile->op = NULL;
				sfile->params = newdataadr(fd, sfile->params);
			}
		}
		
		sa->actionzones.first = sa->actionzones.last = NULL;
		
		sa->v1 = newdataadr(fd, sa->v1);
		sa->v2 = newdataadr(fd, sa->v2);
		sa->v3 = newdataadr(fd, sa->v3);
		sa->v4 = newdataadr(fd, sa->v4);
	}
}

/* ********** READ LIBRARY *************** */


static void direct_link_library(FileData *fd, Library *lib, Main *main)
{
	Main *newmain;
	
	for (newmain = fd->mainlist->first; newmain; newmain = newmain->next) {
		if (newmain->curlib) {
			if (BLI_path_cmp(newmain->curlib->filepath, lib->filepath) == 0) {
				BKE_reportf_wrap(fd->reports, RPT_WARNING,
				                 "Library '%s', '%s' had multiple instances, save and reload!",
				                 lib->name, lib->filepath);
				
				change_idid_adr(fd->mainlist, fd, lib, newmain->curlib);
//				change_idid_adr_fd(fd, lib, newmain->curlib);
				
				BLI_remlink(&main->library, lib);
				MEM_freeN(lib);
				
				
				return;
			}
		}
	}
	/* make sure we have full path in lib->filename */
	BLI_strncpy(lib->filepath, lib->name, sizeof(lib->name));
	cleanup_path(fd->relabase, lib->filepath);
	
//	printf("direct_link_library: name %s\n", lib->name);
//	printf("direct_link_library: filename %s\n", lib->filename);
	
	/* new main */
	newmain= MEM_callocN(sizeof(Main), "directlink");
	BLI_addtail(fd->mainlist, newmain);
	newmain->curlib = lib;
	
	lib->parent = NULL;
}

static void lib_link_library(FileData *UNUSED(fd), Main *main)
{
	Library *lib;
	for (lib = main->library.first; lib; lib = lib->id.next) {
		lib->id.us = 1;
	}
}

/* Always call this once you have loaded new library data to set the relative paths correctly in relation to the blend file */
static void fix_relpaths_library(const char *basepath, Main *main)
{
	Library *lib;
	/* BLO_read_from_memory uses a blank filename */
	if (basepath == NULL || basepath[0] == '\0') {
		for (lib = main->library.first; lib; lib= lib->id.next) {
			/* when loading a linked lib into a file which has not been saved,
			 * there is nothing we can be relative to, so instead we need to make
			 * it absolute. This can happen when appending an object with a relative
			 * link into an unsaved blend file. See [#27405].
			 * The remap relative option will make it relative again on save - campbell */
			if (strncmp(lib->name, "//", 2) == 0) {
				BLI_strncpy(lib->name, lib->filepath, sizeof(lib->name));
			}
		}
	}
	else {
		for (lib = main->library.first; lib; lib = lib->id.next) {
			/* Libraries store both relative and abs paths, recreate relative paths,
			 * relative to the blend file since indirectly linked libs will be relative to their direct linked library */
			if (strncmp(lib->name, "//", 2) == 0) { /* if this is relative to begin with? */
				BLI_strncpy(lib->name, lib->filepath, sizeof(lib->name));
				BLI_path_rel(lib->name, basepath);
			}
		}
	}
}

/* ************ READ SPEAKER ***************** */

static void lib_link_speaker(FileData *fd, Main *main)
{
	Speaker *spk;
	
	for (spk = main->speaker.first; spk; spk = spk->id.next) {
		if (spk->id.flag & LIB_NEEDLINK) {
			if (spk->adt) lib_link_animdata(fd, &spk->id, spk->adt);
			
			spk->sound= newlibadr(fd, spk->id.lib, spk->sound);
			if (spk->sound) {
				spk->sound->id.us++;
			}
			
			spk->id.flag -= LIB_NEEDLINK;
		}
	}
}

static void direct_link_speaker(FileData *fd, Speaker *spk)
{
	spk->adt = newdataadr(fd, spk->adt);
	direct_link_animdata(fd, spk->adt);

#if 0
	spk->sound = newdataadr(fd, spk->sound);
	direct_link_sound(fd, spk->sound);
#endif
}

/* ************** READ SOUND ******************* */

static void direct_link_sound(FileData *fd, bSound *sound)
{
	sound->handle = NULL;
	sound->playback_handle = NULL;
	sound->waveform = NULL;

	// versioning stuff, if there was a cache, then we enable caching:
	if (sound->cache) {
		sound->flags |= SOUND_FLAGS_CACHING;
		sound->cache = NULL;
	}

	sound->packedfile = direct_link_packedfile(fd, sound->packedfile);
	sound->newpackedfile = direct_link_packedfile(fd, sound->newpackedfile);
}

static void lib_link_sound(FileData *fd, Main *main)
{
	bSound *sound;
	
	for (sound = main->sound.first; sound; sound = sound->id.next) {
		if (sound->id.flag & LIB_NEEDLINK) {
			sound->id.flag -= LIB_NEEDLINK;
			sound->ipo = newlibadr_us(fd, sound->id.lib, sound->ipo); // XXX depreceated - old animation system
			
			sound_load(main, sound);
		}
	}
}
/* ***************** READ GROUP *************** */

static void direct_link_group(FileData *fd, Group *group)
{
	link_list(fd, &group->gobject);
}

static void lib_link_group(FileData *fd, Main *main)
{
	Group *group;
	GroupObject *go;
	int add_us;
	
	for (group = main->group.first; group; group = group->id.next) {
		if (group->id.flag & LIB_NEEDLINK) {
			group->id.flag -= LIB_NEEDLINK;
			
			add_us = 0;
			
			for (go = group->gobject.first; go; go = go->next) {
				go->ob= newlibadr(fd, group->id.lib, go->ob);
				if (go->ob) {
					go->ob->flag |= OB_FROMGROUP;
					/* if group has an object, it increments user... */
					add_us = 1;
					if (go->ob->id.us == 0)
						go->ob->id.us = 1;
				}
			}
			if (add_us) group->id.us++;
			rem_from_group(group, NULL, NULL, NULL);	/* removes NULL entries */
		}
	}
}

/* ***************** READ MOVIECLIP *************** */

static void direct_link_movieReconstruction(FileData *fd, MovieTrackingReconstruction *reconstruction)
{
	reconstruction->cameras = newdataadr(fd, reconstruction->cameras);
}

static void direct_link_movieTracks(FileData *fd, ListBase *tracksbase)
{
	MovieTrackingTrack *track;
	
	link_list(fd, tracksbase);
	
	for (track = tracksbase->first; track; track = track->next) {
		track->markers = newdataadr(fd, track->markers);
	}
}

static void direct_link_movieclip(FileData *fd, MovieClip *clip)
{
	MovieTracking *tracking = &clip->tracking;
	MovieTrackingObject *object;

	clip->adt= newdataadr(fd, clip->adt);

	if (fd->movieclipmap) clip->cache = newmclipadr(fd, clip->cache);
	else clip->cache = NULL;

	if (fd->movieclipmap) clip->tracking.camera.intrinsics = newmclipadr(fd, clip->tracking.camera.intrinsics);
	else clip->tracking.camera.intrinsics = NULL;

	direct_link_movieTracks(fd, &tracking->tracks);
	direct_link_movieReconstruction(fd, &tracking->reconstruction);

	clip->tracking.act_track = newdataadr(fd, clip->tracking.act_track);

	clip->anim = NULL;
	clip->tracking_context = NULL;
	clip->tracking.stats = NULL;

	clip->tracking.stabilization.ok = 0;
	clip->tracking.stabilization.scaleibuf = NULL;
	clip->tracking.stabilization.rot_track = newdataadr(fd, clip->tracking.stabilization.rot_track);

	clip->tracking.dopesheet.ok = 0;
	clip->tracking.dopesheet.channels.first = clip->tracking.dopesheet.channels.last = NULL;

	link_list(fd, &tracking->objects);
	
	for (object = tracking->objects.first; object; object = object->next) {
		direct_link_movieTracks(fd, &object->tracks);
		direct_link_movieReconstruction(fd, &object->reconstruction);
	}
}

static void lib_link_movieTracks(FileData *fd, MovieClip *clip, ListBase *tracksbase)
{
	MovieTrackingTrack *track;

	for (track = tracksbase->first; track; track = track->next) {
		track->gpd = newlibadr_us(fd, clip->id.lib, track->gpd);
	}
}

static void lib_link_movieclip(FileData *fd, Main *main)
{
	MovieClip *clip;
	
	for (clip = main->movieclip.first; clip; clip = clip->id.next) {
		if (clip->id.flag & LIB_NEEDLINK) {
			MovieTracking *tracking = &clip->tracking;
			MovieTrackingObject *object;

			if (clip->adt)
				lib_link_animdata(fd, &clip->id, clip->adt);
			
			clip->gpd = newlibadr_us(fd, clip->id.lib, clip->gpd);
			
			lib_link_movieTracks(fd, clip, &tracking->tracks);

			for (object = tracking->objects.first; object; object = object->next) {
				lib_link_movieTracks(fd, clip, &object->tracks);
			}

			clip->id.flag -= LIB_NEEDLINK;
		}
	}
}

/* ***************** READ MOVIECLIP *************** */

static void direct_link_mask(FileData *fd, Mask *mask)
{
	MaskLayer *masklay;

	mask->adt = newdataadr(fd, mask->adt);

	link_list(fd, &mask->masklayers);

	for (masklay = mask->masklayers.first; masklay; masklay = masklay->next) {
		MaskSpline *spline;
		MaskLayerShape *masklay_shape;

		link_list(fd, &masklay->splines);

		for (spline = masklay->splines.first; spline; spline = spline->next) {
			int i;

			spline->points = newdataadr(fd, spline->points);

			for (i = 0; i < spline->tot_point; i++) {
				MaskSplinePoint *point = &spline->points[i];

				if (point->tot_uw)
					point->uw = newdataadr(fd, point->uw);
			}
		}

		link_list(fd, &masklay->splines_shapes);

		for (masklay_shape = masklay->splines_shapes.first; masklay_shape; masklay_shape = masklay_shape->next) {
			masklay_shape->data = newdataadr(fd, masklay_shape->data);
		}

		masklay->act_spline = newdataadr(fd, masklay->act_spline);
		masklay->act_point = newdataadr(fd, masklay->act_point);
	}
}

static void lib_link_mask_parent(FileData *fd, Mask *mask, MaskParent *parent)
{
	parent->id = newlibadr_us(fd, mask->id.lib, parent->id);
}

static void lib_link_mask(FileData *fd, Main *main)
{
	Mask *mask;

	mask = main->mask.first;
	while (mask) {
		if (mask->id.flag & LIB_NEEDLINK) {
			MaskLayer *masklay;

			if (mask->adt)
				lib_link_animdata(fd, &mask->id, mask->adt);

			for (masklay = mask->masklayers.first; masklay; masklay = masklay->next) {
				MaskSpline *spline;

				spline = masklay->splines.first;
				while (spline) {
					int i;

					for (i = 0; i < spline->tot_point; i++) {
						MaskSplinePoint *point = &spline->points[i];

						lib_link_mask_parent(fd, mask, &point->parent);
					}

					lib_link_mask_parent(fd, mask, &spline->parent);

					spline = spline->next;
				}
			}

			mask->id.flag -= LIB_NEEDLINK;
		}
		mask = mask->id.next;
	}
}

/* ************** GENERAL & MAIN ******************** */


static const char *dataname(short id_code)
{
	switch (id_code) {
		case ID_OB: return "Data from OB";
		case ID_ME: return "Data from ME";
		case ID_IP: return "Data from IP";
		case ID_SCE: return "Data from SCE";
		case ID_MA: return "Data from MA";
		case ID_TE: return "Data from TE";
		case ID_CU: return "Data from CU";
		case ID_GR: return "Data from GR";
		case ID_AR: return "Data from AR";
		case ID_AC: return "Data from AC";
		case ID_LI: return "Data from LI";
		case ID_MB: return "Data from MB";
		case ID_IM: return "Data from IM";
		case ID_LT: return "Data from LT";
		case ID_LA: return "Data from LA";
		case ID_CA: return "Data from CA";
		case ID_KE: return "Data from KE";
		case ID_WO: return "Data from WO";
		case ID_SCR: return "Data from SCR";
		case ID_VF: return "Data from VF";
		case ID_TXT	: return "Data from TXT";
		case ID_SPK: return "Data from SPK";
		case ID_SO: return "Data from SO";
		case ID_NT: return "Data from NT";
		case ID_BR: return "Data from BR";
		case ID_PA: return "Data from PA";
		case ID_GD: return "Data from GD";
		case ID_MC: return "Data from MC";
	}
	return "Data from Lib Block";
	
}

static BHead *read_data_into_oldnewmap(FileData *fd, BHead *bhead, const char *allocname)
{
	bhead = blo_nextbhead(fd, bhead);
	
	while (bhead && bhead->code==DATA) {
		void *data;
#if 0
		/* XXX DUMB DEBUGGING OPTION TO GIVE NAMES for guarded malloc errors */
		short *sp = fd->filesdna->structs[bhead->SDNAnr];
		char *tmp = malloc(100);
		allocname = fd->filesdna->types[ sp[0] ];
		strcpy(tmp, allocname);
		data = read_struct(fd, bhead, tmp);
#else
		data = read_struct(fd, bhead, allocname);
#endif
		
		if (data) {
			oldnewmap_insert(fd->datamap, bhead->old, data, 0);
		}
		
		bhead = blo_nextbhead(fd, bhead);
	}
	
	return bhead;
}

static BHead *read_libblock(FileData *fd, Main *main, BHead *bhead, int flag, ID **id_r)
{
	/* this routine reads a libblock and its direct data. Use link functions
	 * to connect it all
	 */
	ID *id;
	ListBase *lb;
	const char *allocname;
	
	/* read libblock */
	id = read_struct(fd, bhead, "lib block");
	if (id_r)
		*id_r = id;
	if (!id)
		return blo_nextbhead(fd, bhead);
	
	oldnewmap_insert(fd->libmap, bhead->old, id, bhead->code);	/* for ID_ID check */
	
	/* do after read_struct, for dna reconstruct */
	if (bhead->code == ID_ID) {
		lb = which_libbase(main, GS(id->name));
	}
	else {
		lb = which_libbase(main, bhead->code);
	}
	
	BLI_addtail(lb, id);
	
	/* clear first 8 bits */
	id->flag = (id->flag & 0xFF00) | flag | LIB_NEEDLINK;
	id->lib = main->curlib;
	if (id->flag & LIB_FAKEUSER) id->us= 1;
	else id->us = 0;
	id->icon_id = 0;
	id->flag &= ~(LIB_ID_RECALC|LIB_ID_RECALC_DATA);
	
	/* this case cannot be direct_linked: it's just the ID part */
	if (bhead->code == ID_ID) {
		return blo_nextbhead(fd, bhead);
	}
	
	/* need a name for the mallocN, just for debugging and sane prints on leaks */
	allocname = dataname(GS(id->name));
	
	/* read all data into fd->datamap */
	bhead = read_data_into_oldnewmap(fd, bhead, allocname);
	
	/* init pointers direct data */
	switch (GS(id->name)) {
		case ID_WM:
			direct_link_windowmanager(fd, (wmWindowManager *)id);
			break;
		case ID_SCR:
			direct_link_screen(fd, (bScreen *)id);
			break;
		case ID_SCE:
			direct_link_scene(fd, (Scene *)id);
			break;
		case ID_OB:
			direct_link_object(fd, (Object *)id);
			break;
		case ID_ME:
			direct_link_mesh(fd, (Mesh *)id);
			break;
		case ID_CU:
			direct_link_curve(fd, (Curve *)id);
			break;
		case ID_MB:
			direct_link_mball(fd, (MetaBall *)id);
			break;
		case ID_MA:
			direct_link_material(fd, (Material *)id);
			break;
		case ID_TE:
			direct_link_texture(fd, (Tex *)id);
			break;
		case ID_IM:
			direct_link_image(fd, (Image *)id);
			break;
		case ID_LA:
			direct_link_lamp(fd, (Lamp *)id);
			break;
		case ID_VF:
			direct_link_vfont(fd, (VFont *)id);
			break;
		case ID_TXT:
			direct_link_text(fd, (Text *)id);
			break;
		case ID_IP:
			direct_link_ipo(fd, (Ipo *)id);
			break;
		case ID_KE:
			direct_link_key(fd, (Key *)id);
			break;
		case ID_LT:
			direct_link_latt(fd, (Lattice *)id);
			break;
		case ID_WO:
			direct_link_world(fd, (World *)id);
			break;
		case ID_LI:
			direct_link_library(fd, (Library *)id, main);
			break;
		case ID_CA:
			direct_link_camera(fd, (Camera *)id);
			break;
		case ID_SPK:
			direct_link_speaker(fd, (Speaker *)id);
			break;
		case ID_SO:
			direct_link_sound(fd, (bSound *)id);
			break;
		case ID_GR:
			direct_link_group(fd, (Group *)id);
			break;
		case ID_AR:
			direct_link_armature(fd, (bArmature*)id);
			break;
		case ID_AC:
			direct_link_action(fd, (bAction*)id);
			break;
		case ID_NT:
			direct_link_nodetree(fd, (bNodeTree*)id);
			break;
		case ID_BR:
			direct_link_brush(fd, (Brush*)id);
			break;
		case ID_PA:
			direct_link_particlesettings(fd, (ParticleSettings*)id);
			break;
		case ID_SCRIPT:
			direct_link_script(fd, (Script*)id);
			break;
		case ID_GD:
			direct_link_gpencil(fd, (bGPdata *)id);
			break;
		case ID_MC:
			direct_link_movieclip(fd, (MovieClip *)id);
			break;
		case ID_MSK:
			direct_link_mask(fd, (Mask *)id);
			break;
	}
	
	/*link direct data of ID properties*/
	if (id->properties) {
		id->properties = newdataadr(fd, id->properties);
		if (id->properties) { /* this case means the data was written incorrectly, it should not happen */
			IDP_DirectLinkProperty(id->properties, (fd->flags & FD_FLAGS_SWITCH_ENDIAN), fd);
		}
	}
	
	oldnewmap_free_unused(fd->datamap);
	oldnewmap_clear(fd->datamap);
	
	return (bhead);
}

/* note, this has to be kept for reading older files... */
/* also version info is written here */
static BHead *read_global(BlendFileData *bfd, FileData *fd, BHead *bhead)
{
	FileGlobal *fg = read_struct(fd, bhead, "Global");
	
	/* copy to bfd handle */
	bfd->main->subversionfile = fg->subversion;
	bfd->main->minversionfile = fg->minversion;
	bfd->main->minsubversionfile = fg->minsubversion;
	bfd->main->revision = fg->revision;
	
	bfd->winpos = fg->winpos;
	bfd->fileflags = fg->fileflags;
	bfd->displaymode = fg->displaymode;
	bfd->globalf = fg->globalf;
	BLI_strncpy(bfd->filename, fg->filename, sizeof(bfd->filename));
	
	if (G.fileflags & G_FILE_RECOVER)
		BLI_strncpy(fd->relabase, fg->filename, sizeof(fd->relabase));
	
	bfd->curscreen = fg->curscreen;
	bfd->curscene = fg->curscene;
	
	MEM_freeN(fg);
	
	fd->globalf = bfd->globalf;
	fd->fileflags = bfd->fileflags;
	
	return blo_nextbhead(fd, bhead);
}

/* note, this has to be kept for reading older files... */
static void link_global(FileData *fd, BlendFileData *bfd)
{
	bfd->curscreen = newlibadr(fd, NULL, bfd->curscreen);
	bfd->curscene = newlibadr(fd, NULL, bfd->curscene);
	// this happens in files older than 2.35
	if (bfd->curscene == NULL) {
		if (bfd->curscreen) bfd->curscene = bfd->curscreen->scene;
	}
}

/* deprecated, only keep this for readfile.c */
void convert_tface_mt(FileData *fd, Main *main)
{
	Main *gmain;
	
	/* this is a delayed do_version (so it can create new materials) */
	if (main->versionfile < 259 || (main->versionfile == 259 && main->subversionfile < 3)) {
		//XXX hack, material.c uses G.main all over the place, instead of main
		// temporarily set G.main to the current main
		gmain = G.main;
		G.main = main;
		
		if (!(do_version_tface(main, 1))) {
			BKE_report(fd->reports, RPT_WARNING, "Texface conversion problem. Error in console");
		}
		
		//XXX hack, material.c uses G.main allover the place, instead of main
		G.main = gmain;
	}
}

static void do_versions_nodetree_image_default_alpha_output(bNodeTree *ntree)
{
	bNode *node;
	bNodeSocket *sock;
	
	for (node = ntree->nodes.first; node; node = node->next) {
		if (ELEM(node->type, CMP_NODE_IMAGE, CMP_NODE_R_LAYERS)) {
			/* default Image output value should have 0 alpha */
			sock = node->outputs.first;
			((bNodeSocketValueRGBA *)(sock->default_value))->value[3] = 0.0f;
		}
	}
}

static void do_version_ntree_tex_mapping_260(void *UNUSED(data), ID *UNUSED(id), bNodeTree *ntree)
{
	bNode *node;

	for (node = ntree->nodes.first; node; node = node->next) {
		if (node->type == SH_NODE_MAPPING) {
			TexMapping *tex_mapping;
			
			tex_mapping= node->storage;
			tex_mapping->projx= PROJ_X;
			tex_mapping->projy= PROJ_Y;
			tex_mapping->projz= PROJ_Z;
		}
	}
}

static void do_versions_nodetree_convert_angle(bNodeTree *ntree)
{
	bNode *node;
	for (node=ntree->nodes.first; node; node=node->next) {
		if (node->type == CMP_NODE_ROTATE) {
			/* Convert degrees to radians. */
			bNodeSocket *sock = ((bNodeSocket*)node->inputs.first)->next;
			((bNodeSocketValueFloat*)sock->default_value)->value = DEG2RADF(((bNodeSocketValueFloat*)sock->default_value)->value);
		}
		else if (node->type == CMP_NODE_DBLUR) {
			/* Convert degrees to radians. */
			NodeDBlurData *ndbd= node->storage;
			ndbd->angle = DEG2RADF(ndbd->angle);
			ndbd->spin = DEG2RADF(ndbd->spin);
		}
		else if (node->type == CMP_NODE_DEFOCUS) {
			/* Convert degrees to radians. */
			NodeDefocus *nqd = node->storage;
			/* XXX DNA char to float conversion seems to map the char value into the [0.0f, 1.0f] range... */
			nqd->rotation = DEG2RADF(nqd->rotation*255.0f);
		}
		else if (node->type == CMP_NODE_CHROMA_MATTE) {
			/* Convert degrees to radians. */
			NodeChroma *ndc = node->storage;
			ndc->t1 = DEG2RADF(ndc->t1);
			ndc->t2 = DEG2RADF(ndc->t2);
		}
		else if (node->type == CMP_NODE_GLARE) {
			/* Convert degrees to radians. */
			NodeGlare *ndg = node->storage;
			/* XXX DNA char to float conversion seems to map the char value into the [0.0f, 1.0f] range... */
			ndg->angle_ofs = DEG2RADF(ndg->angle_ofs*255.0f);
		}
		/* XXX TexMapping struct is used by other nodes too (at least node_composite_mapValue),
		 *     but not the rot part...
		 */
		else if (node->type == SH_NODE_MAPPING) {
			/* Convert degrees to radians. */
			TexMapping *tmap = node->storage;
			tmap->rot[0] = DEG2RADF(tmap->rot[0]);
			tmap->rot[1] = DEG2RADF(tmap->rot[1]);
			tmap->rot[2] = DEG2RADF(tmap->rot[2]);
		}
	}
}

void do_versions_image_settings_2_60(Scene *sce)
{
	/* note: rd->subimtype is moved into individual settings now and no longer
	 * exists */
	RenderData *rd = &sce->r;
	ImageFormatData *imf = &sce->r.im_format;

	/* we know no data loss happens here, the old values were in char range */
	imf->imtype =   (char)rd->imtype;
	imf->planes =   (char)rd->planes;
	imf->compress = (char)rd->quality;
	imf->quality =  (char)rd->quality;

	/* default, was stored in multiple places, may override later */
	imf->depth = R_IMF_CHAN_DEPTH_8;

	/* openexr */
	imf->exr_codec = rd->quality & 7; /* strange but true! 0-4 are valid values, OPENEXR_COMPRESS */

	switch (imf->imtype) {
	case R_IMF_IMTYPE_OPENEXR:
		imf->depth =  (rd->subimtype & R_OPENEXR_HALF) ? R_IMF_CHAN_DEPTH_16 : R_IMF_CHAN_DEPTH_32;
		if (rd->subimtype & R_PREVIEW_JPG) {
			imf->flag |= R_IMF_FLAG_PREVIEW_JPG;
		}
		if (rd->subimtype & R_OPENEXR_ZBUF) {
			imf->flag |= R_IMF_FLAG_ZBUF;
		}
		break;
	case R_IMF_IMTYPE_TIFF:
		if (rd->subimtype & R_TIFF_16BIT) {
			imf->depth= R_IMF_CHAN_DEPTH_16;
		}
		break;
	case R_IMF_IMTYPE_JP2:
		if (rd->subimtype & R_JPEG2K_16BIT) {
			imf->depth= R_IMF_CHAN_DEPTH_16;
		}
		else if (rd->subimtype & R_JPEG2K_12BIT) {
			imf->depth= R_IMF_CHAN_DEPTH_12;
		}

		if (rd->subimtype & R_JPEG2K_YCC) {
			imf->jp2_flag |= R_IMF_JP2_FLAG_YCC;
		}
		if (rd->subimtype & R_JPEG2K_CINE_PRESET) {
			imf->jp2_flag |= R_IMF_JP2_FLAG_CINE_PRESET;
		}
		if (rd->subimtype & R_JPEG2K_CINE_48FPS) {
			imf->jp2_flag |= R_IMF_JP2_FLAG_CINE_48;
		}
		break;
	case R_IMF_IMTYPE_CINEON:
	case R_IMF_IMTYPE_DPX:
		if (rd->subimtype & R_CINEON_LOG) {
			imf->cineon_flag |= R_IMF_CINEON_FLAG_LOG;
		}
		break;
	}

}

/* socket use flags were only temporary before */
static void do_versions_nodetree_socket_use_flags_2_62(bNodeTree *ntree)
{
	bNode *node;
	bNodeSocket *sock;
	bNodeLink *link;
	
	for (node = ntree->nodes.first; node; node = node->next) {
		for (sock = node->inputs.first; sock; sock = sock->next)
			sock->flag &= ~SOCK_IN_USE;
		for (sock = node->outputs.first; sock; sock = sock->next)
			sock->flag &= ~SOCK_IN_USE;
	}
	for (sock = ntree->inputs.first; sock; sock = sock->next)
		sock->flag &= ~SOCK_IN_USE;
	for (sock = ntree->outputs.first; sock; sock = sock->next)
		sock->flag &= ~SOCK_IN_USE;
	
	for (link = ntree->links.first; link; link = link->next) {
		link->fromsock->flag |= SOCK_IN_USE;
		link->tosock->flag |= SOCK_IN_USE;
	}
}

static void do_versions_nodetree_multi_file_output_format_2_62_1(Scene *sce, bNodeTree *ntree)
{
	bNode *node;
	bNodeSocket *sock;
	
	for (node = ntree->nodes.first; node; node = node->next) {
		if (node->type == CMP_NODE_OUTPUT_FILE) {
			/* previous CMP_NODE_OUTPUT_FILE nodes get converted to multi-file outputs */
			NodeImageFile *old_data = node->storage;
			NodeImageMultiFile *nimf= MEM_callocN(sizeof(NodeImageMultiFile), "node image multi file");
			bNodeSocket *old_image = BLI_findlink(&node->inputs, 0);
			bNodeSocket *old_z = BLI_findlink(&node->inputs, 1);
			bNodeSocket *sock;
			char basepath[FILE_MAXDIR];
			char filename[FILE_MAXFILE];
			
			/* ugly, need to remove the old inputs list to avoid bad pointer checks when adding new sockets.
			 * sock->storage is expected to contain path info in ntreeCompositOutputFileAddSocket.
			 */
			node->inputs.first = node->inputs.last = NULL;
			
			node->storage = nimf;
			
			/* looks like storage data can be messed up somehow, stupid check here */
			if (old_data) {
				/* split off filename from the old path, to be used as socket sub-path */
				BLI_split_dirfile(old_data->name, basepath, filename, sizeof(basepath), sizeof(filename));
				
				BLI_strncpy(nimf->base_path, basepath, sizeof(nimf->base_path));
				nimf->format = old_data->im_format;
			}
			else {
				basepath[0] = '\0';
				BLI_strncpy(filename, old_image->name, sizeof(filename));
			}
			
			/* if z buffer is saved, change the image type to multilayer exr.
			 * XXX this is slightly messy, Z buffer was ignored before for anything but EXR and IRIS ...
			 * i'm just assuming here that IRIZ means IRIS with z buffer ...
			 */
			if (old_data && ELEM(old_data->im_format.imtype, R_IMF_IMTYPE_IRIZ, R_IMF_IMTYPE_OPENEXR)) {
				char sockpath[FILE_MAX];
				
				nimf->format.imtype = R_IMF_IMTYPE_MULTILAYER;
				
				BLI_snprintf(sockpath, sizeof(sockpath), "%s_Image", filename);
				sock = ntreeCompositOutputFileAddSocket(ntree, node, sockpath, &nimf->format);
				/* XXX later do_versions copies path from socket name, need to set this explicitely */
				BLI_strncpy(sock->name, sockpath, sizeof(sock->name));
				if (old_image->link) {
					old_image->link->tosock = sock;
					sock->link = old_image->link;
				}
				
				BLI_snprintf(sockpath, sizeof(sockpath), "%s_Z", filename);
				sock = ntreeCompositOutputFileAddSocket(ntree, node, sockpath, &nimf->format);
				/* XXX later do_versions copies path from socket name, need to set this explicitely */
				BLI_strncpy(sock->name, sockpath, sizeof(sock->name));
				if (old_z->link) {
					old_z->link->tosock = sock;
					sock->link = old_z->link;
				}
			}
			else {
				sock = ntreeCompositOutputFileAddSocket(ntree, node, filename, &nimf->format);
				/* XXX later do_versions copies path from socket name, need to set this explicitely */
				BLI_strncpy(sock->name, filename, sizeof(sock->name));
				if (old_image->link) {
					old_image->link->tosock = sock;
					sock->link = old_image->link;
				}
			}
			
			nodeRemoveSocket(ntree, node, old_image);
			nodeRemoveSocket(ntree, node, old_z);
			if (old_data)
				MEM_freeN(old_data);
		}
		else if (node->type==CMP_NODE_OUTPUT_MULTI_FILE__DEPRECATED) {
			NodeImageMultiFile *nimf = node->storage;
			
			/* CMP_NODE_OUTPUT_MULTI_FILE has been redeclared as CMP_NODE_OUTPUT_FILE */
			node->type = CMP_NODE_OUTPUT_FILE;
			
			/* initialize the node-wide image format from render data, if available */
			if (sce)
				nimf->format = sce->r.im_format;
			
			/* transfer render format toggle to node format toggle */
			for (sock=node->inputs.first; sock; sock=sock->next) {
				NodeImageMultiFileSocket *simf = sock->storage;
				simf->use_node_format = simf->use_render_format;
			}
			
			/* we do have preview now */
			node->flag |= NODE_PREVIEW;
		}
	}
}

/* blue and red are swapped pre 2.62.1, be sane (red == red) now! */
static void do_versions_mesh_mloopcol_swap_2_62_1(Mesh *me)
{
	CustomDataLayer *layer;
	MLoopCol *mloopcol;
	int a;
	int i;
	
	for (a = 0; a < me->ldata.totlayer; a++) {
		layer = &me->ldata.layers[a];
		
		if (layer->type == CD_MLOOPCOL) {
			mloopcol = (MLoopCol *)layer->data;
			for (i = 0; i < me->totloop; i++, mloopcol++) {
				SWAP(char, mloopcol->r, mloopcol->b);
			}
		}
	}
}

static void do_versions_nodetree_multi_file_output_path_2_63_1(bNodeTree *ntree)
{
	bNode *node;
	
	for (node=ntree->nodes.first; node; node=node->next) {
		if (node->type == CMP_NODE_OUTPUT_FILE) {
			bNodeSocket *sock;
			for (sock = node->inputs.first; sock; sock = sock->next) {
				NodeImageMultiFileSocket *input = sock->storage;
				/* input file path is stored in dedicated struct now instead socket name */
				BLI_strncpy(input->path, sock->name, sizeof(input->path));
			}
		}
	}
}

static void do_versions_nodetree_file_output_layers_2_64_5(bNodeTree *ntree)
{
	bNode *node;
	
	for (node=ntree->nodes.first; node; node=node->next) {
		if (node->type == CMP_NODE_OUTPUT_FILE) {
			bNodeSocket *sock;
			for (sock=node->inputs.first; sock; sock=sock->next) {
				NodeImageMultiFileSocket *input = sock->storage;
				
				/* multilayer names are stored as separate strings now,
				 * used the path string before, so copy it over.
				 */
				BLI_strncpy(input->layer, input->path, sizeof(input->layer));
				
				/* paths/layer names also have to be unique now, initial check */
				ntreeCompositOutputFileUniquePath(&node->inputs, sock, input->path, '_');
				ntreeCompositOutputFileUniqueLayer(&node->inputs, sock, input->layer, '_');
			}
		}
	}
}

static void do_versions_nodetree_image_layer_2_64_5(bNodeTree *ntree)
{
	bNode *node;
	
	for (node = ntree->nodes.first; node; node = node->next) {
		if (node->type == CMP_NODE_IMAGE) {
			bNodeSocket *sock;
			for (sock = node->outputs.first; sock; sock = sock->next) {
				NodeImageLayer *output = MEM_callocN(sizeof(NodeImageLayer), "node image layer");
				
				/* take pass index both from current storage ptr (actually an int) */
				output->pass_index = GET_INT_FROM_POINTER(sock->storage);
				
				/* replace socket data pointer */
				sock->storage = output;
			}
		}
	}
}

static void do_versions_nodetree_frame_2_64_6(bNodeTree *ntree)
{
	bNode *node;
	
	for (node=ntree->nodes.first; node; node=node->next) {
		if (node->type==NODE_FRAME) {
			/* initialize frame node storage data */
			if (node->storage == NULL) {
				NodeFrame *data = (NodeFrame *)MEM_callocN(sizeof(NodeFrame), "frame node storage");
				node->storage = data;
				
				/* copy current flags */
				data->flag = node->custom1;
				
				data->label_size = 20;
			}
		}
		
		/* initialize custom node color */
		node->color[0] = node->color[1] = node->color[2] = 0.608f;	/* default theme color */
	}
}

static void do_version_ntree_image_user_264(void *UNUSED(data), ID *UNUSED(id), bNodeTree *ntree)
{
	bNode *node;

	for (node = ntree->nodes.first; node; node = node->next) {
		if (ELEM(node->type, SH_NODE_TEX_IMAGE, SH_NODE_TEX_ENVIRONMENT)) {
			NodeTexImage *tex = node->storage;

			tex->iuser.frames= 1;
			tex->iuser.sfra= 1;
			tex->iuser.fie_ima= 2;
			tex->iuser.ok= 1;
		}
	}
}

static void do_version_ntree_dilateerode_264(void *UNUSED(data), ID *UNUSED(id), bNodeTree *ntree)
{
	bNode *node;

	for (node = ntree->nodes.first; node; node = node->next) {
		if (node->type == CMP_NODE_DILATEERODE) {
			if (node->storage == NULL) {
				NodeDilateErode *data = MEM_callocN(sizeof(NodeDilateErode), __func__);
				data->falloff = PROP_SMOOTH;
				node->storage = data;
			}
		}
	}
}

static void do_versions(FileData *fd, Library *lib, Main *main)
{
	/* WATCH IT!!!: pointers from libdata have not been converted */
	
	if (G.debug & G_DEBUG)
		printf("read file %s\n  Version %d sub %d svn r%d\n", fd->relabase, main->versionfile, main->subversionfile, main->revision);
	
	blo_do_versions_pre250(fd, lib, main);
	blo_do_versions_250(fd, lib, main);
	
	if (main->versionfile < 260) {
		{
			/* set default alpha value of Image outputs in image and render layer nodes to 0 */
			Scene *sce;
			bNodeTree *ntree;
			
			for (sce = main->scene.first; sce; sce = sce->id.next) {
				/* there are files with invalid audio_channels value, the real cause
				 * is unknown, but we fix it here anyway to avoid crashes */
				if (sce->r.ffcodecdata.audio_channels == 0)
					sce->r.ffcodecdata.audio_channels = 2;
				
				if (sce->nodetree)
					do_versions_nodetree_image_default_alpha_output(sce->nodetree);
			}

			for (ntree = main->nodetree.first; ntree; ntree = ntree->id.next)
				do_versions_nodetree_image_default_alpha_output(ntree);
		}
		
		{
			/* support old particle dupliobject rotation settings */
			ParticleSettings *part;
			
			for (part=main->particle.first; part; part=part->id.next) {
				if (ELEM(part->ren_as, PART_DRAW_OB, PART_DRAW_GR)) {
					part->draw |= PART_DRAW_ROTATE_OB;
					
					if (part->rotmode == 0)
						part->rotmode = PART_ROT_VEL;
				}
			}
		}
	}
	
	if (main->versionfile < 260 || (main->versionfile == 260 && main->subversionfile < 1)) {
		Object *ob;
		
		for (ob = main->object.first; ob; ob = ob->id.next) {
			ob->collision_boundtype= ob->boundtype;
		}
		
		{
			Camera *cam;
			for (cam = main->camera.first; cam; cam = cam->id.next) {
				if (cam->sensor_x < 0.01f)
					cam->sensor_x = DEFAULT_SENSOR_WIDTH;
				
				if (cam->sensor_y < 0.01f)
					cam->sensor_y = DEFAULT_SENSOR_HEIGHT;
			}
		}
	}
	
	if (main->versionfile < 260 || (main->versionfile == 260 && main->subversionfile < 2)) {
		bNodeTreeType *ntreetype = ntreeGetType(NTREE_SHADER);
		
		if (ntreetype && ntreetype->foreach_nodetree)
			ntreetype->foreach_nodetree(main, NULL, do_version_ntree_tex_mapping_260);
	}

	if (main->versionfile < 260 || (main->versionfile == 260 && main->subversionfile < 4)) {
		{
			/* Convert node angles to radians! */
			Scene *sce;
			Material *mat;
			bNodeTree *ntree;
			
			for (sce = main->scene.first; sce; sce = sce->id.next) {
				if (sce->nodetree)
					do_versions_nodetree_convert_angle(sce->nodetree);
			}
			
			for (mat = main->mat.first; mat; mat = mat->id.next) {
				if (mat->nodetree)
					do_versions_nodetree_convert_angle(mat->nodetree);
			}
			
			for (ntree = main->nodetree.first; ntree; ntree = ntree->id.next)
				do_versions_nodetree_convert_angle(ntree);
		}
		
		{
			/* Tomato compatibility code. */
			bScreen *sc;
			MovieClip *clip;
			
			for (sc = main->screen.first; sc; sc = sc->id.next) {
				ScrArea *sa;
				for (sa = sc->areabase.first; sa; sa = sa->next) {
					SpaceLink *sl;
					for (sl = sa->spacedata.first; sl; sl = sl->next) {
						if (sl->spacetype == SPACE_VIEW3D) {
							View3D *v3d= (View3D *)sl;
							if (v3d->bundle_size == 0.0f) {
								v3d->bundle_size = 0.2f;
								v3d->flag2 |= V3D_SHOW_RECONSTRUCTION;
							}
							
							if (v3d->bundle_drawtype == 0)
								v3d->bundle_drawtype = OB_PLAINAXES;
						}
						else if (sl->spacetype == SPACE_CLIP) {
							SpaceClip *sc = (SpaceClip *)sl;
							if (sc->scopes.track_preview_height == 0)
								sc->scopes.track_preview_height = 120;
						}
					}
				}
			}
			
			for (clip = main->movieclip.first; clip; clip = clip->id.next) {
				MovieTrackingTrack *track;
				
				if (clip->aspx < 1.0f) {
					clip->aspx = 1.0f;
					clip->aspy = 1.0f;
				}
				
				clip->proxy.build_tc_flag = IMB_TC_RECORD_RUN |
				                            IMB_TC_FREE_RUN |
				                            IMB_TC_INTERPOLATED_REC_DATE_FREE_RUN;
				
				if (clip->proxy.build_size_flag == 0)
					clip->proxy.build_size_flag = IMB_PROXY_25;
				
				if (clip->proxy.quality == 0)
					clip->proxy.quality = 90;
				
				if (clip->tracking.camera.pixel_aspect < 0.01f)
					clip->tracking.camera.pixel_aspect = 1.0f;
					
				track = clip->tracking.tracks.first;
				while (track) {
					if (track->minimum_correlation == 0.0f)
						track->minimum_correlation = 0.75f;

					track = track->next;
				}
			}
		}
	}
	
	if (main->versionfile < 260 || (main->versionfile == 260 && main->subversionfile < 6)) {
		Scene *sce;
		MovieClip *clip;
		bScreen *sc;
		
		for (sce = main->scene.first; sce; sce = sce->id.next) {
			do_versions_image_settings_2_60(sce);
		}
		
		for (clip= main->movieclip.first; clip; clip= clip->id.next) {
			MovieTrackingSettings *settings= &clip->tracking.settings;

			if (settings->default_pattern_size == 0.0f) {
				settings->default_motion_model = TRACK_MOTION_MODEL_TRANSLATION;
				settings->default_minimum_correlation = 0.75;
				settings->default_pattern_size = 11;
				settings->default_search_size = 51;
			}
		}
		
		for (sc = main->screen.first; sc; sc = sc->id.next) {
			ScrArea *sa;
			for (sa = sc->areabase.first; sa; sa = sa->next) {
				SpaceLink *sl;
				for (sl = sa->spacedata.first; sl; sl = sl->next) {
					if (sl->spacetype == SPACE_VIEW3D) {
						View3D *v3d = (View3D *)sl;
						v3d->flag2 &= ~V3D_RENDER_SHADOW;
					}
				}
			}
		}
		
		{
			Object *ob;
			for (ob = main->object.first; ob; ob = ob->id.next) {
				/* convert delta addition into delta scale */
				int i;
				for (i= 0; i < 3; i++) {
					if ( (ob->dsize[i] == 0.0f) || /* simple case, user never touched dsize */
					     (ob->size[i]  == 0.0f))   /* cant scale the dsize to give a non zero result, so fallback to 1.0f */
					{
						ob->dscale[i]= 1.0f;
					}
					else {
						ob->dscale[i]= (ob->size[i] + ob->dsize[i]) / ob->size[i];
					}
				}
			}
		}
	}
	/* sigh, this dscale vs dsize version patching was not done right, fix for fix,
	 * this intentionally checks an exact subversion, also note this was never in a release,
	 * at some point this could be removed. */
	else if (main->versionfile == 260 && main->subversionfile == 6) {
		Object *ob;
		for (ob = main->object.first; ob; ob = ob->id.next) {
			if (is_zero_v3(ob->dscale)) {
				fill_vn_fl(ob->dscale, 3, 1.0f);
			}
		}
	}
	
	if (main->versionfile < 260 || (main->versionfile == 260 && main->subversionfile < 8)) {
		Brush *brush;
		
		for (brush = main->brush.first; brush; brush = brush->id.next) {
			if (brush->sculpt_tool == SCULPT_TOOL_ROTATE)
				brush->alpha= 1.0f;
		}
	}

	if (main->versionfile < 261 || (main->versionfile == 261 && main->subversionfile < 1)) {
		{
			/* update use flags for node sockets (was only temporary before) */
			Scene *sce;
			Material *mat;
			Tex *tex;
			Lamp *lamp;
			World *world;
			bNodeTree *ntree;
			
			for (sce = main->scene.first; sce; sce = sce->id.next) {
				if (sce->nodetree)
					do_versions_nodetree_socket_use_flags_2_62(sce->nodetree);
			}
			
			for (mat = main->mat.first; mat; mat = mat->id.next) {
				if (mat->nodetree)
					do_versions_nodetree_socket_use_flags_2_62(mat->nodetree);
			}
			
			for (tex = main->tex.first; tex; tex = tex->id.next) {
				if (tex->nodetree)
					do_versions_nodetree_socket_use_flags_2_62(tex->nodetree);
			}
			
			for (lamp = main->lamp.first; lamp; lamp = lamp->id.next) {
				if (lamp->nodetree)
					do_versions_nodetree_socket_use_flags_2_62(lamp->nodetree);
			}
			
			for (world = main->world.first; world; world = world->id.next) {
				if (world->nodetree)
					do_versions_nodetree_socket_use_flags_2_62(world->nodetree);
			}
			
			for (ntree = main->nodetree.first; ntree; ntree = ntree->id.next) {
				do_versions_nodetree_socket_use_flags_2_62(ntree);
			}
		}
		{
			/* Initialize BGE exit key to esc key */
			Scene *scene;
			for (scene = main->scene.first; scene; scene = scene->id.next) {
				if (!scene->gm.exitkey)
					scene->gm.exitkey = 218; // Blender key code for ESC
			}
		}
		{
			MovieClip *clip;
			Object *ob;
			
			for (clip = main->movieclip.first; clip; clip = clip->id.next) {
				MovieTracking *tracking = &clip->tracking;
				MovieTrackingObject *tracking_object = tracking->objects.first;
				
				clip->proxy.build_tc_flag |= IMB_TC_RECORD_RUN_NO_GAPS;
				
				if (!tracking->settings.object_distance)
					tracking->settings.object_distance = 1.0f;
				
				if (tracking->objects.first == NULL)
					BKE_tracking_object_add(tracking, "Camera");
				
				while (tracking_object) {
					if (!tracking_object->scale)
						tracking_object->scale = 1.0f;
					
					tracking_object = tracking_object->next;
				}
			}
			
			for (ob = main->object.first; ob; ob = ob->id.next) {
				bConstraint *con;
				for (con = ob->constraints.first; con; con = con->next) {
					bConstraintTypeInfo *cti = constraint_get_typeinfo(con);
					
					if (!cti)
						continue;
					
					if (cti->type == CONSTRAINT_TYPE_OBJECTSOLVER) {
						bObjectSolverConstraint *data = (bObjectSolverConstraint *)con->data;
						
						if (data->invmat[3][3] == 0.0f)
							unit_m4(data->invmat);
					}
				}
			}
		}
		{
		/* Warn the user if he is using ["Text"] properties for Font objects */
			Object *ob;
			bProperty *prop;
			
			for (ob= main->object.first; ob; ob= ob->id.next) {
				if (ob->type == OB_FONT) {
					prop = get_ob_property(ob, "Text");
					if (prop) {
						BKE_reportf_wrap(fd->reports, RPT_WARNING,
						                 "Game property name conflict in object: \"%s\".\nText objects reserve the "
						                 "[\"Text\"] game property to change their content through Logic Bricks.",
						                 ob->id.name + 2);
					}
				}
			}
		}
	}
	
	if (main->versionfile < 261 || (main->versionfile == 261 && main->subversionfile < 2)) {
		{
			/* convert Camera Actuator values to defines */
			Object *ob;
			bActuator *act;
			for (ob = main->object.first; ob; ob= ob->id.next) {
				for (act= ob->actuators.first; act; act= act->next) {
					if (act->type == ACT_CAMERA) {
						bCameraActuator *ba= act->data;
					
						if (ba->axis==(float) 'x') ba->axis=OB_POSX;
						else if (ba->axis==(float)'y') ba->axis=OB_POSY;
						/* don't do an if/else to avoid imediate subversion bump*/
//					ba->axis=((ba->axis == (float) 'x')?OB_POSX_X:OB_POSY);
					}
				}
			}
		}
		
		{
			/* convert deprecated sculpt_paint_unified_* fields to
			 * UnifiedPaintSettings */
			Scene *scene;
			for (scene= main->scene.first; scene; scene= scene->id.next) {
				ToolSettings *ts= scene->toolsettings;
				UnifiedPaintSettings *ups= &ts->unified_paint_settings;
				ups->size= ts->sculpt_paint_unified_size;
				ups->unprojected_radius= ts->sculpt_paint_unified_unprojected_radius;
				ups->alpha= ts->sculpt_paint_unified_alpha;
				ups->flag= ts->sculpt_paint_settings;
			}
		}
	}

	if (main->versionfile < 261 || (main->versionfile == 261 && main->subversionfile < 3)) {
		{
			/* convert extended ascii to utf-8 for text editor */
			Text *text;
			for (text= main->text.first; text; text= text->id.next)
				if (!(text->flags & TXT_ISEXT)) {
					TextLine *tl;
					
					for (tl= text->lines.first; tl; tl= tl->next) {
						int added= txt_extended_ascii_as_utf8(&tl->line);
						tl->len+= added;
						
						/* reset cursor position if line was changed */
						if (added && tl == text->curl)
							text->curc = 0;
					}
				}
		}
		{
			/* set new dynamic paint values */
			Object *ob;
			for (ob = main->object.first; ob; ob = ob->id.next) {
				ModifierData *md;
				for (md= ob->modifiers.first; md; md= md->next) {
					if (md->type == eModifierType_DynamicPaint) {
						DynamicPaintModifierData *pmd = (DynamicPaintModifierData *)md;
						if (pmd->canvas) {
							DynamicPaintSurface *surface = pmd->canvas->surfaces.first;
							for (; surface; surface=surface->next) {
								surface->color_dry_threshold = 1.0f;
								surface->influence_scale = 1.0f;
								surface->radius_scale = 1.0f;
								surface->flags |= MOD_DPAINT_USE_DRYING;
							}
						}
					}
				}
			}
		}
	}
	
	if (main->versionfile < 262) {
		Object *ob;
		for (ob=main->object.first; ob; ob= ob->id.next) {
			ModifierData *md;
			
			for (md=ob->modifiers.first; md; md=md->next) {
				if (md->type==eModifierType_Cloth) {
					ClothModifierData *clmd = (ClothModifierData*) md;
					if (clmd->sim_parms)
						clmd->sim_parms->vel_damping = 1.0f;
				}
			}
		}
	}

	if (main->versionfile < 263) {
		/* set fluidsim rate. the version patch for this in 2.62 was wrong, so
		try to correct it, if rate is 0.0 that's likely not intentional */
		Object *ob;

		for (ob = main->object.first; ob; ob = ob->id.next) {
			ModifierData *md;
			for (md = ob->modifiers.first; md; md = md->next) {
				if (md->type == eModifierType_Fluidsim) {
					FluidsimModifierData *fmd = (FluidsimModifierData *)md;
					if (fmd->fss->animRate == 0.0f)
						fmd->fss->animRate = 1.0f;
				}
			}
		}
	}

	if (main->versionfile < 262 || (main->versionfile == 262 && main->subversionfile < 1)) {
		/* update use flags for node sockets (was only temporary before) */
		Scene *sce;
		bNodeTree *ntree;
		
		for (sce=main->scene.first; sce; sce=sce->id.next) {
			if (sce->nodetree)
				do_versions_nodetree_multi_file_output_format_2_62_1(sce, sce->nodetree);
		}
		
		/* XXX can't associate with scene for group nodes, image format will stay uninitialized */
		for (ntree=main->nodetree.first; ntree; ntree=ntree->id.next)
			do_versions_nodetree_multi_file_output_format_2_62_1(NULL, ntree);
	}

	/* only swap for pre-release bmesh merge which had MLoopCol red/blue swap */
	if (main->versionfile == 262 && main->subversionfile == 1) {
		{
			Mesh *me;
			for (me = main->mesh.first; me; me = me->id.next) {
				do_versions_mesh_mloopcol_swap_2_62_1(me);
			}
		}
	}

	if (main->versionfile < 262 || (main->versionfile == 262 && main->subversionfile < 2)) {
		/* Set new idname of keyingsets from their now "label-only" name. */
		Scene *scene;
		for (scene = main->scene.first; scene; scene = scene->id.next) {
			KeyingSet *ks;
			for (ks = scene->keyingsets.first; ks; ks = ks->next) {
				if (!ks->idname[0])
					BLI_strncpy(ks->idname, ks->name, sizeof(ks->idname));
			}
		}
	}
	
	if (main->versionfile < 262 || (main->versionfile == 262 && main->subversionfile < 3)) {
		Object *ob;
		ModifierData *md;
		
		for (ob = main->object.first; ob; ob = ob->id.next) {
			for (md = ob->modifiers.first; md; md = md->next) {
				if (md->type == eModifierType_Lattice) {
					LatticeModifierData *lmd = (LatticeModifierData *)md;
					lmd->strength = 1.0f;
				}
			}
		}
	}

	if (main->versionfile < 262 || (main->versionfile == 262 && main->subversionfile < 4)) {
		/* Read Viscosity presets from older files */
		Object *ob;

		for (ob = main->object.first; ob; ob = ob->id.next) {
			ModifierData *md;
			for (md = ob->modifiers.first; md; md = md->next) {
				if (md->type == eModifierType_Fluidsim) {
					FluidsimModifierData *fmd = (FluidsimModifierData *)md;
					if (fmd->fss->viscosityMode == 3) {
						fmd->fss->viscosityValue = 5.0;
						fmd->fss->viscosityExponent = 5;
					}
					else if (fmd->fss->viscosityMode == 4) {
						fmd->fss->viscosityValue = 2.0;
						fmd->fss->viscosityExponent = 3;
					}
				}
			}
		}
	}



	if (main->versionfile < 263) {
		/* Default for old files is to save particle rotations to pointcache */
		ParticleSettings *part;
		for (part = main->particle.first; part; part = part->id.next)
			part->flag |= PART_ROTATIONS;
		{
			/* Default for old files is to save particle rotations to pointcache */
			ParticleSettings *part;
			for (part = main->particle.first; part; part = part->id.next)
				part->flag |= PART_ROTATIONS;
		}
	}

	if (main->versionfile < 263 || (main->versionfile == 263 && main->subversionfile < 1)) {
		/* file output node paths are now stored in the file info struct instead socket name */
		Scene *sce;
		bNodeTree *ntree;
		
		for (sce = main->scene.first; sce; sce=sce->id.next)
			if (sce->nodetree)
				do_versions_nodetree_multi_file_output_path_2_63_1(sce->nodetree);
		for (ntree = main->nodetree.first; ntree; ntree=ntree->id.next)
			do_versions_nodetree_multi_file_output_path_2_63_1(ntree);
	}

	if (main->versionfile < 263 || (main->versionfile == 263 && main->subversionfile < 3)) {
		Scene *scene;
		Brush *brush;
		
		/* For weight paint, each brush now gets its own weight;
		 * unified paint settings also have weight. Update unified
		 * paint settings and brushes with a default weight value. */
		
		for (scene = main->scene.first; scene; scene = scene->id.next) {
			ToolSettings *ts = scene->toolsettings;
			if (ts) {
				ts->unified_paint_settings.weight = ts->vgroup_weight;
				ts->unified_paint_settings.flag |= UNIFIED_PAINT_WEIGHT;
			}
		}
		
		for (brush = main->brush.first; brush; brush = brush->id.next) {
			brush->weight = 0.5;
		}
	}
	
	if (main->versionfile < 263 || (main->versionfile == 263 && main->subversionfile < 2)) {
		bScreen *sc;
		
		for (sc = main->screen.first; sc; sc = sc->id.next) {
			ScrArea *sa;
			for (sa = sc->areabase.first; sa; sa = sa->next) {
				SpaceLink *sl;
				
				for (sl = sa->spacedata.first; sl; sl = sl->next) {
					if (sl->spacetype == SPACE_CLIP) {
						SpaceClip *sclip = (SpaceClip *)sl;
						ARegion *ar;
						int hide = FALSE;
						
						for (ar = sa->regionbase.first; ar; ar = ar->next) {
							if (ar->regiontype == RGN_TYPE_PREVIEW) {
								if (ar->alignment != RGN_ALIGN_NONE) {
									ar->flag |= RGN_FLAG_HIDDEN;
									ar->v2d.flag &= ~V2D_IS_INITIALISED;
									ar->alignment = RGN_ALIGN_NONE;
									
									hide = TRUE;
								}
							}
						}
						
						if (hide) {
							sclip->view = SC_VIEW_CLIP;
						}
					}
				}
			}
		}
	}
	
	if (main->versionfile < 263 || (main->versionfile == 263 && main->subversionfile < 4))
	{
		Lamp *la;
		Camera *cam;
		Curve *cu;
		
		for (la = main->lamp.first; la; la = la->id.next) {
			if (la->shadow_frustum_size == 0.0f)
				la->shadow_frustum_size= 10.0f;
		}
		
		for (cam = main->camera.first; cam; cam = cam->id.next) {
			if (cam->flag & CAM_PANORAMA) {
				cam->type = CAM_PANO;
				cam->flag &= ~CAM_PANORAMA;
			}
		}
		
		for (cu = main->curve.first; cu; cu = cu->id.next) {
			if (cu->bevfac2 == 0.0f) {
				cu->bevfac1 = 0.0f;
				cu->bevfac2 = 1.0f;
			}
		}
	}
	
	if (main->versionfile < 263 || (main->versionfile == 263 && main->subversionfile < 5))
	{
		{
			/* file output node paths are now stored in the file info struct instead socket name */
			Scene *sce;
			bNodeTree *ntree;
			
			for (sce = main->scene.first; sce; sce=sce->id.next) {
				if (sce->nodetree) {
					do_versions_nodetree_file_output_layers_2_64_5(sce->nodetree);
					do_versions_nodetree_image_layer_2_64_5(sce->nodetree);
				}
			}
			for (ntree = main->nodetree.first; ntree; ntree=ntree->id.next) {
				do_versions_nodetree_file_output_layers_2_64_5(ntree);
				do_versions_nodetree_image_layer_2_64_5(ntree);
			}
		}
	}

	if (main->versionfile < 263 || (main->versionfile == 263 && main->subversionfile < 6))
	{
		/* update use flags for node sockets (was only temporary before) */
		Scene *sce;
		Material *mat;
		Tex *tex;
		Lamp *lamp;
		World *world;
		bNodeTree *ntree;
		
		for (sce=main->scene.first; sce; sce=sce->id.next)
			if (sce->nodetree)
				do_versions_nodetree_frame_2_64_6(sce->nodetree);
		
		for (mat=main->mat.first; mat; mat=mat->id.next)
			if (mat->nodetree)
				do_versions_nodetree_frame_2_64_6(mat->nodetree);
		
		for (tex=main->tex.first; tex; tex=tex->id.next)
			if (tex->nodetree)
				do_versions_nodetree_frame_2_64_6(tex->nodetree);
		
		for (lamp=main->lamp.first; lamp; lamp=lamp->id.next)
			if (lamp->nodetree)
				do_versions_nodetree_frame_2_64_6(lamp->nodetree);
		
		for (world=main->world.first; world; world=world->id.next)
			if (world->nodetree)
				do_versions_nodetree_frame_2_64_6(world->nodetree);
		
		for (ntree=main->nodetree.first; ntree; ntree=ntree->id.next)
			do_versions_nodetree_frame_2_64_6(ntree);
	}

	if (main->versionfile < 263 || (main->versionfile == 263 && main->subversionfile < 7))
	{
		Object *ob;

		for (ob = main->object.first; ob; ob = ob->id.next) {
			ModifierData *md;
			for (md = ob->modifiers.first; md; md = md->next) {
				if (md->type == eModifierType_Smoke) {
					SmokeModifierData *smd = (SmokeModifierData *)md;
					if ((smd->type & MOD_SMOKE_TYPE_DOMAIN) && smd->domain) {
						int maxres = MAX3(smd->domain->res[0], smd->domain->res[1], smd->domain->res[2]);
						smd->domain->scale = smd->domain->dx * maxres;
						smd->domain->dx = 1.0f / smd->domain->scale;
					}
				}
			}
		}
	}


	if (main->versionfile < 263 || (main->versionfile == 263 && main->subversionfile < 8))
	{
		/* set new deactivation values for game settings */
		Scene *sce;

		for (sce = main->scene.first; sce; sce = sce->id.next) {
			/* Game Settings */
			sce->gm.lineardeactthreshold = 0.8f;
			sce->gm.angulardeactthreshold = 1.0f;
			sce->gm.deactivationtime = 2.0f;
		}
	}

	if (main->versionfile < 263 || (main->versionfile == 263 && main->subversionfile < 9)) {
		bNodeTreeType *ntreetype = ntreeGetType(NTREE_SHADER);
		
		if (ntreetype && ntreetype->foreach_nodetree)
			ntreetype->foreach_nodetree(main, NULL, do_version_ntree_image_user_264);
	}

	if (main->versionfile < 263 || (main->versionfile == 263 && main->subversionfile < 10)) {
		{
			Scene *scene;
			// composite redesign
			for (scene=main->scene.first; scene; scene=scene->id.next) {
				if (scene->nodetree) {
					if (scene->nodetree->chunksize == 0) {
						scene->nodetree->chunksize = 256;
					}
				}
			}
		}

		{
			bScreen *sc;

			for (sc = main->screen.first; sc; sc = sc->id.next) {
				ScrArea *sa;

				for (sa = sc->areabase.first; sa; sa = sa->next) {
					SpaceLink *sl;

					for (sl = sa->spacedata.first; sl; sl = sl->next) {
						if (sl->spacetype == SPACE_CLIP) {
							SpaceClip *sclip = (SpaceClip *)sl;

							if (sclip->around == 0) {
								sclip->around = V3D_CENTROID;
							}
						}
					}
				}
			}
		}

		{
			MovieClip *clip;

			for (clip = main->movieclip.first; clip; clip = clip->id.next) {
				clip->start_frame = 1;
			}
		}
	}

	if (main->versionfile < 263 || (main->versionfile == 263 && main->subversionfile < 11)) {
		MovieClip *clip;

		for (clip = main->movieclip.first; clip; clip = clip->id.next) {
			MovieTrackingTrack *track;

			track = clip->tracking.tracks.first;
			while (track) {
				int i;

				for (i = 0; i < track->markersnr; i++) {
					MovieTrackingMarker *marker = &track->markers[i];

					if (is_zero_v2(marker->pattern_corners[0]) && is_zero_v2(marker->pattern_corners[1]) &&
					    is_zero_v2(marker->pattern_corners[3]) && is_zero_v2(marker->pattern_corners[3]))
					{
						marker->pattern_corners[0][0] = track->pat_min[0];
						marker->pattern_corners[0][1] = track->pat_min[1];

						marker->pattern_corners[1][0] = track->pat_max[0];
						marker->pattern_corners[1][1] = track->pat_min[1];

						marker->pattern_corners[2][0] = track->pat_max[0];
						marker->pattern_corners[2][1] = track->pat_max[1];

						marker->pattern_corners[3][0] = track->pat_min[0];
						marker->pattern_corners[3][1] = track->pat_max[1];
					}

					if (is_zero_v2(marker->search_min) && is_zero_v2(marker->search_max)) {
						copy_v2_v2(marker->search_min, track->search_min);
						copy_v2_v2(marker->search_max, track->search_max);
					}
				}

				track = track->next;
			}
		}
	}

	if (main->versionfile < 263 || (main->versionfile == 263 && main->subversionfile < 12)) {
		Material *ma;

		for (ma = main->mat.first; ma; ma = ma->id.next)
			if (ma->strand_widthfade == 2.0f)
				ma->strand_widthfade = 0.0f;
	}

<<<<<<< HEAD
	if (main->versionfile < 264) {
		Brush *brush;
		for (brush = main->brush.first; brush; brush = brush->id.next) {
			default_mtex(&brush->mask_mtex);
		}
	}
=======
	if (main->versionfile < 263 || (main->versionfile == 263 && main->subversionfile < 13)) {
		bNodeTreeType *ntreetype = ntreeGetType(NTREE_COMPOSIT);

		if (ntreetype && ntreetype->foreach_nodetree)
			ntreetype->foreach_nodetree(main, NULL, do_version_ntree_dilateerode_264);
	}

>>>>>>> d68fc2b9
	/* WATCH IT!!!: pointers from libdata have not been converted yet here! */
	/* WATCH IT 2!: Userdef struct init has to be in editors/interface/resources.c! */

	/* don't forget to set version number in blender.c! */
}

#if 0 // XXX: disabled for now... we still don't have this in the right place in the loading code for it to work
static void do_versions_after_linking(FileData *fd, Library *lib, Main *main)
{
	/* old Animation System (using IPO's) needs to be converted to the new Animato system */
	if (main->versionfile < 250)
		do_versions_ipos_to_animato(main);
}
#endif

static void lib_link_all(FileData *fd, Main *main)
{
	oldnewmap_sort(fd);
	
	lib_link_windowmanager(fd, main);
	lib_link_screen(fd, main);
	lib_link_scene(fd, main);
	lib_link_object(fd, main);
	lib_link_curve(fd, main);
	lib_link_mball(fd, main);
	lib_link_material(fd, main);
	lib_link_texture(fd, main);
	lib_link_image(fd, main);
	lib_link_ipo(fd, main);		// XXX depreceated... still needs to be maintained for version patches still
	lib_link_key(fd, main);
	lib_link_world(fd, main);
	lib_link_lamp(fd, main);
	lib_link_latt(fd, main);
	lib_link_text(fd, main);
	lib_link_camera(fd, main);
	lib_link_speaker(fd, main);
	lib_link_sound(fd, main);
	lib_link_group(fd, main);
	lib_link_armature(fd, main);
	lib_link_action(fd, main);
	lib_link_vfont(fd, main);
	lib_link_nodetree(fd, main);	/* has to be done after scene/materials, this will verify group nodes */
	lib_link_brush(fd, main);
	lib_link_particlesettings(fd, main);
	lib_link_movieclip(fd, main);
	lib_link_mask(fd, main);

	lib_link_mesh(fd, main);		/* as last: tpage images with users at zero */
	
	lib_link_library(fd, main);		/* only init users */
}

static void direct_link_keymapitem(FileData *fd, wmKeyMapItem *kmi)
{
	kmi->properties = newdataadr(fd, kmi->properties);
	if (kmi->properties)
		IDP_DirectLinkProperty(kmi->properties, (fd->flags & FD_FLAGS_SWITCH_ENDIAN), fd);
	kmi->ptr = NULL;
	kmi->flag &= ~KMI_UPDATE;
}

static BHead *read_userdef(BlendFileData *bfd, FileData *fd, BHead *bhead)
{
	UserDef *user;
	wmKeyMap *keymap;
	wmKeyMapItem *kmi;
	wmKeyMapDiffItem *kmdi;
	
	bfd->user = user= read_struct(fd, bhead, "user def");
	
	/* read all data into fd->datamap */
	bhead = read_data_into_oldnewmap(fd, bhead, "user def");
	
	if (user->keymaps.first) {
		/* backwards compatibility */
		user->user_keymaps= user->keymaps;
		user->keymaps.first= user->keymaps.last= NULL;
	}
	
	link_list(fd, &user->themes);
	link_list(fd, &user->user_keymaps);
	link_list(fd, &user->addons);
	
	for (keymap=user->user_keymaps.first; keymap; keymap=keymap->next) {
		keymap->modal_items= NULL;
		keymap->poll = NULL;
		keymap->flag &= ~KEYMAP_UPDATE;
		
		link_list(fd, &keymap->diff_items);
		link_list(fd, &keymap->items);
		
		for (kmdi=keymap->diff_items.first; kmdi; kmdi=kmdi->next) {
			kmdi->remove_item= newdataadr(fd, kmdi->remove_item);
			kmdi->add_item= newdataadr(fd, kmdi->add_item);
			
			if (kmdi->remove_item)
				direct_link_keymapitem(fd, kmdi->remove_item);
			if (kmdi->add_item)
				direct_link_keymapitem(fd, kmdi->add_item);
		}
		
		for (kmi=keymap->items.first; kmi; kmi=kmi->next)
			direct_link_keymapitem(fd, kmi);
	}
	
	// XXX
	user->uifonts.first = user->uifonts.last= NULL;
	
	link_list(fd, &user->uistyles);
	
	/* free fd->datamap again */
	oldnewmap_free_unused(fd->datamap);
	oldnewmap_clear(fd->datamap);
	
	return bhead;
}

BlendFileData *blo_read_file_internal(FileData *fd, const char *filepath)
{
	BHead *bhead = blo_firstbhead(fd);
	BlendFileData *bfd;
	ListBase mainlist = {NULL, NULL};
	
	bfd = MEM_callocN(sizeof(BlendFileData), "blendfiledata");
	bfd->main = MEM_callocN(sizeof(Main), "readfile_Main");
	BLI_addtail(&mainlist, bfd->main);
	fd->mainlist = &mainlist;
	
	bfd->main->versionfile = fd->fileversion;
	
	bfd->type = BLENFILETYPE_BLEND;
	BLI_strncpy(bfd->main->name, filepath, sizeof(bfd->main->name));

	while (bhead) {
		switch (bhead->code) {
		case DATA:
		case DNA1:
		case TEST: /* used as preview since 2.5x */
		case REND:
			bhead = blo_nextbhead(fd, bhead);
			break;
		case GLOB:
			bhead = read_global(bfd, fd, bhead);
			break;
		case USER:
			bhead = read_userdef(bfd, fd, bhead);
			break;
		case ENDB:
			bhead = NULL;
			break;
		
		case ID_LI:
			/* skip library datablocks in undo, this works together with
			 * BLO_read_from_memfile, where the old main->library is restored
			 * overwriting  the libraries from the memory file. previously
			 * it did not save ID_LI/ID_ID blocks in this case, but they are
			 * needed to make quit.blend recover them correctly. */
			if (fd->memfile)
				bhead = blo_nextbhead(fd, bhead);
			else
				bhead = read_libblock(fd, bfd->main, bhead, LIB_LOCAL, NULL);
			break;
		case ID_ID:
			/* same as above */
			if (fd->memfile)
				bhead = blo_nextbhead(fd, bhead);
			else
				/* always adds to the most recently loaded
				 * ID_LI block, see direct_link_library.
				 * this is part of the file format definition. */
				bhead = read_libblock(fd, mainlist.last, bhead, LIB_READ+LIB_EXTERN, NULL);
			break;
			
			/* in 2.50+ files, the file identifier for screens is patched, forward compatibility */
		case ID_SCRN:
			bhead->code = ID_SCR;
			/* deliberate pass on to default */
		default:
			bhead = read_libblock(fd, bfd->main, bhead, LIB_LOCAL, NULL);
		}
	}
	
	/* do before read_libraries, but skip undo case */
//	if (fd->memfile==NULL) (the mesh shuffle hacks don't work yet? ton)
		do_versions(fd, NULL, bfd->main);
	
	read_libraries(fd, &mainlist);
	
	blo_join_main(&mainlist);
	
	lib_link_all(fd, bfd->main);
	//do_versions_after_linking(fd, NULL, bfd->main); // XXX: not here (or even in this function at all)! this causes crashes on many files - Aligorith (July 04, 2010)
	lib_verify_nodetree(bfd->main, TRUE);
	fix_relpaths_library(fd->relabase, bfd->main); /* make all relative paths, relative to the open blend file */
	
	link_global(fd, bfd);	/* as last */
	
	return bfd;
}

/* ************* APPEND LIBRARY ************** */

struct bheadsort {
	BHead *bhead;
	void *old;
};

static int verg_bheadsort(const void *v1, const void *v2)
{
	const struct bheadsort *x1=v1, *x2=v2;
	
	if (x1->old > x2->old) return 1;
	else if (x1->old < x2->old) return -1;
	return 0;
}

static void sort_bhead_old_map(FileData *fd)
{
	BHead *bhead;
	struct bheadsort *bhs;
	int tot = 0;
	
	for (bhead = blo_firstbhead(fd); bhead; bhead = blo_nextbhead(fd, bhead))
		tot++;
	
	fd->tot_bheadmap = tot;
	if (tot == 0) return;
	
	bhs = fd->bheadmap = MEM_mallocN(tot*sizeof(struct bheadsort), "bheadsort");
	
	for (bhead = blo_firstbhead(fd); bhead; bhead = blo_nextbhead(fd, bhead), bhs++) {
		bhs->bhead = bhead;
		bhs->old = bhead->old;
	}
	
	qsort(fd->bheadmap, tot, sizeof(struct bheadsort), verg_bheadsort);
}

static BHead *find_previous_lib(FileData *fd, BHead *bhead)
{
	/* skip library datablocks in undo, see comment in read_libblock */
	if (fd->memfile)
		return NULL;

	for (; bhead; bhead = blo_prevbhead(fd, bhead)) {
		if (bhead->code == ID_LI)
			break;
	}

	return bhead;
}

static BHead *find_bhead(FileData *fd, void *old)
{
#if 0
	BHead *bhead;
#endif
	struct bheadsort *bhs, bhs_s;
	
	if (!old)
		return NULL;

	if (fd->bheadmap == NULL)
		sort_bhead_old_map(fd);
	
	bhs_s.old = old;
	bhs = bsearch(&bhs_s, fd->bheadmap, fd->tot_bheadmap, sizeof(struct bheadsort), verg_bheadsort);

	if (bhs)
		return bhs->bhead;
	
#if 0
	for (bhead = blo_firstbhead(fd); bhead; bhead= blo_nextbhead(fd, bhead)) {
		if (bhead->old == old)
			return bhead;
	}
#endif

	return NULL;
}

char *bhead_id_name(FileData *fd, BHead *bhead)
{
	return ((char *)(bhead+1)) + fd->id_name_offs;
}

static ID *is_yet_read(FileData *fd, Main *mainvar, BHead *bhead)
{
	const char *idname= bhead_id_name(fd, bhead);
	/* which_libbase can be NULL, intentionally not using idname+2 */
	return BLI_findstring(which_libbase(mainvar, GS(idname)), idname, offsetof(ID, name));
}

static void expand_doit(FileData *fd, Main *mainvar, void *old)
{
	BHead *bhead;
	ID *id;
	
	bhead = find_bhead(fd, old);
	if (bhead) {
		/* from another library? */
		if (bhead->code == ID_ID) {
			BHead *bheadlib= find_previous_lib(fd, bhead);
			
			if (bheadlib) {
				Library *lib = read_struct(fd, bheadlib, "Library");
				Main *ptr = blo_find_main(fd, lib->name, fd->relabase);
				
				id = is_yet_read(fd, ptr, bhead);
				
				if (id == NULL) {
					read_libblock(fd, ptr, bhead, LIB_READ+LIB_INDIRECT, NULL);
					// commented because this can print way too much
					// if (G.debug & G_DEBUG) printf("expand_doit: other lib %s\n", lib->name);
					
					/* for outliner dependency only */
					ptr->curlib->parent = mainvar->curlib;
				}
				else {
					/* The line below was commented by Ton (I assume), when Hos did the merge from the orange branch. rev 6568
					 * This line is NEEDED, the case is that you have 3 blend files...
					 * user.blend, lib.blend and lib_indirect.blend - if user.blend already references a "tree" from
					 * lib_indirect.blend but lib.blend does too, linking in a Scene or Group from lib.blend can result in an
					 * empty without the dupli group referenced. Once you save and reload the group would appier. - Campbell */
					/* This crashes files, must look further into it */
					
					/* Update: the issue is that in file reading, the oldnewmap is OK, but for existing data, it has to be
					 * inserted in the map to be found! */
					
					/* Update: previously it was checking for id->flag & LIB_PRE_EXISTING, however that does not affect file
					 * reading. For file reading we may need to insert it into the libmap as well, because you might have
					 * two files indirectly linking the same datablock, and in that case we need this in the libmap for the
					 * fd of both those files.
					 *
					 * The crash that this check avoided earlier was because bhead->code wasn't properly passed in, making
					 * change_idid_adr not detect the mapping was for an ID_ID datablock. */
					oldnewmap_insert(fd->libmap, bhead->old, id, bhead->code);
					change_idid_adr_fd(fd, bhead->old, id);
					
					// commented because this can print way too much
					// if (G.debug & G_DEBUG) printf("expand_doit: already linked: %s lib: %s\n", id->name, lib->name);
				}
				
				MEM_freeN(lib);
			}
		}
		else {
			id = is_yet_read(fd, mainvar, bhead);
			if (id == NULL) {
				read_libblock(fd, mainvar, bhead, LIB_TESTIND, NULL);
			}
			else {
				/* this is actually only needed on UI call? when ID was already read before, and another append
				 * happens which invokes same ID... in that case the lookup table needs this entry */
				oldnewmap_insert(fd->libmap, bhead->old, id, bhead->code);
				// commented because this can print way too much
				// if (G.debug & G_DEBUG) printf("expand: already read %s\n", id->name);
			}
		}
	}
}



// XXX depreceated - old animation system
static void expand_ipo(FileData *fd, Main *mainvar, Ipo *ipo)
{
	IpoCurve *icu;
	for (icu = ipo->curve.first; icu; icu = icu->next) {
		if (icu->driver)
			expand_doit(fd, mainvar, icu->driver->ob);
	}
}

// XXX depreceated - old animation system
static void expand_constraint_channels(FileData *fd, Main *mainvar, ListBase *chanbase)
{
	bConstraintChannel *chan;
	for (chan = chanbase->first; chan; chan = chan->next) {
		expand_doit(fd, mainvar, chan->ipo);
	}
}

static void expand_fmodifiers(FileData *fd, Main *mainvar, ListBase *list)
{
	FModifier *fcm;
	
	for (fcm = list->first; fcm; fcm = fcm->next) {
		/* library data for specific F-Modifier types */
		switch (fcm->type) {
			case FMODIFIER_TYPE_PYTHON:
			{
				FMod_Python *data = (FMod_Python *)fcm->data;
				
				expand_doit(fd, mainvar, data->script);
			}
				break;
		}
	}
}

static void expand_fcurves(FileData *fd, Main *mainvar, ListBase *list)
{
	FCurve *fcu;
	
	for (fcu = list->first; fcu; fcu = fcu->next) {
		/* Driver targets if there is a driver */
		if (fcu->driver) {
			ChannelDriver *driver = fcu->driver;
			DriverVar *dvar;
			
			for (dvar = driver->variables.first; dvar; dvar = dvar->next) {
				DRIVER_TARGETS_LOOPER(dvar) 
				{
					// TODO: only expand those that are going to get used?
					expand_doit(fd, mainvar, dtar->id);
				}
				DRIVER_TARGETS_LOOPER_END
			}
		}
		
		/* F-Curve Modifiers */
		expand_fmodifiers(fd, mainvar, &fcu->modifiers);
	}
}

static void expand_action(FileData *fd, Main *mainvar, bAction *act)
{
	bActionChannel *chan;
	
	// XXX depreceated - old animation system --------------
	for (chan=act->chanbase.first; chan; chan=chan->next) {
		expand_doit(fd, mainvar, chan->ipo);
		expand_constraint_channels(fd, mainvar, &chan->constraintChannels);
	}
	// ---------------------------------------------------
	
	/* F-Curves in Action */
	expand_fcurves(fd, mainvar, &act->curves);
}

static void expand_keyingsets(FileData *fd, Main *mainvar, ListBase *list)
{
	KeyingSet *ks;
	KS_Path *ksp;
	
	/* expand the ID-pointers in KeyingSets's paths */
	for (ks = list->first; ks; ks = ks->next) {
		for (ksp = ks->paths.first; ksp; ksp = ksp->next) {
			expand_doit(fd, mainvar, ksp->id);
		}
	}
}

static void expand_animdata_nlastrips(FileData *fd, Main *mainvar, ListBase *list)
{
	NlaStrip *strip;
	
	for (strip= list->first; strip; strip= strip->next) {
		/* check child strips */
		expand_animdata_nlastrips(fd, mainvar, &strip->strips);
		
		/* check F-Curves */
		expand_fcurves(fd, mainvar, &strip->fcurves);
		
		/* check F-Modifiers */
		expand_fmodifiers(fd, mainvar, &strip->modifiers);
		
		/* relink referenced action */
		expand_doit(fd, mainvar, strip->act);
	}
}

static void expand_animdata(FileData *fd, Main *mainvar, AnimData *adt)
{
	NlaTrack *nlt;
	
	/* own action */
	expand_doit(fd, mainvar, adt->action);
	expand_doit(fd, mainvar, adt->tmpact);
	
	/* drivers - assume that these F-Curves have driver data to be in this list... */
	expand_fcurves(fd, mainvar, &adt->drivers);
	
	/* nla-data - referenced actions */
	for (nlt = adt->nla_tracks.first; nlt; nlt = nlt->next) 
		expand_animdata_nlastrips(fd, mainvar, &nlt->strips);
}	

static void expand_particlesettings(FileData *fd, Main *mainvar, ParticleSettings *part)
{
	int a;
	
	expand_doit(fd, mainvar, part->dup_ob);
	expand_doit(fd, mainvar, part->dup_group);
	expand_doit(fd, mainvar, part->eff_group);
	expand_doit(fd, mainvar, part->bb_ob);
	
	if (part->adt)
		expand_animdata(fd, mainvar, part->adt);
	
	for (a = 0; a < MAX_MTEX; a++) {
		if (part->mtex[a]) {
			expand_doit(fd, mainvar, part->mtex[a]->tex);
			expand_doit(fd, mainvar, part->mtex[a]->object);
		}
	}
}

static void expand_group(FileData *fd, Main *mainvar, Group *group)
{
	GroupObject *go;
	
	for (go = group->gobject.first; go; go = go->next) {
		expand_doit(fd, mainvar, go->ob);
	}
}

static void expand_key(FileData *fd, Main *mainvar, Key *key)
{
	expand_doit(fd, mainvar, key->ipo); // XXX depreceated - old animation system
	
	if (key->adt)
		expand_animdata(fd, mainvar, key->adt);
}

static void expand_nodetree(FileData *fd, Main *mainvar, bNodeTree *ntree)
{
	bNode *node;
	
	if (ntree->adt)
		expand_animdata(fd, mainvar, ntree->adt);
		
	if (ntree->gpd)
		expand_doit(fd, mainvar, ntree->gpd);
	
	for (node = ntree->nodes.first; node; node = node->next) {
		if (node->id && node->type != CMP_NODE_R_LAYERS)
			expand_doit(fd, mainvar, node->id);
	}

}

static void expand_texture(FileData *fd, Main *mainvar, Tex *tex)
{
	expand_doit(fd, mainvar, tex->ima);
	expand_doit(fd, mainvar, tex->ipo); // XXX depreceated - old animation system
	
	if (tex->adt)
		expand_animdata(fd, mainvar, tex->adt);
	
	if (tex->nodetree)
		expand_nodetree(fd, mainvar, tex->nodetree);
}

static void expand_brush(FileData *fd, Main *mainvar, Brush *brush)
{
	expand_doit(fd, mainvar, brush->mtex.tex);
	expand_doit(fd, mainvar, brush->clone.image);
}

static void expand_material(FileData *fd, Main *mainvar, Material *ma)
{
	int a;
	
	for (a = 0; a < MAX_MTEX; a++) {
		if (ma->mtex[a]) {
			expand_doit(fd, mainvar, ma->mtex[a]->tex);
			expand_doit(fd, mainvar, ma->mtex[a]->object);
		}
	}
	
	expand_doit(fd, mainvar, ma->ipo); // XXX depreceated - old animation system
	
	if (ma->adt)
		expand_animdata(fd, mainvar, ma->adt);
	
	if (ma->nodetree)
		expand_nodetree(fd, mainvar, ma->nodetree);
	
	if (ma->group)
		expand_doit(fd, mainvar, ma->group);
}

static void expand_lamp(FileData *fd, Main *mainvar, Lamp *la)
{
	int a;
	
	for (a = 0; a < MAX_MTEX; a++) {
		if (la->mtex[a]) {
			expand_doit(fd, mainvar, la->mtex[a]->tex);
			expand_doit(fd, mainvar, la->mtex[a]->object);
		}
	}
	
	expand_doit(fd, mainvar, la->ipo); // XXX depreceated - old animation system
	
	if (la->adt)
		expand_animdata(fd, mainvar, la->adt);
	
	if (la->nodetree)
		expand_nodetree(fd, mainvar, la->nodetree);
}

static void expand_lattice(FileData *fd, Main *mainvar, Lattice *lt)
{
	expand_doit(fd, mainvar, lt->ipo); // XXX depreceated - old animation system
	expand_doit(fd, mainvar, lt->key);
	
	if (lt->adt)
		expand_animdata(fd, mainvar, lt->adt);
}


static void expand_world(FileData *fd, Main *mainvar, World *wrld)
{
	int a;
	
	for (a = 0; a < MAX_MTEX; a++) {
		if (wrld->mtex[a]) {
			expand_doit(fd, mainvar, wrld->mtex[a]->tex);
			expand_doit(fd, mainvar, wrld->mtex[a]->object);
		}
	}
	
	expand_doit(fd, mainvar, wrld->ipo); // XXX depreceated - old animation system
	
	if (wrld->adt)
		expand_animdata(fd, mainvar, wrld->adt);
	
	if (wrld->nodetree)
		expand_nodetree(fd, mainvar, wrld->nodetree);
}


static void expand_mball(FileData *fd, Main *mainvar, MetaBall *mb)
{
	int a;
	
	for (a = 0; a < mb->totcol; a++) {
		expand_doit(fd, mainvar, mb->mat[a]);
	}
	
	if (mb->adt)
		expand_animdata(fd, mainvar, mb->adt);
}

static void expand_curve(FileData *fd, Main *mainvar, Curve *cu)
{
	int a;
	
	for (a = 0; a < cu->totcol; a++) {
		expand_doit(fd, mainvar, cu->mat[a]);
	}
	
	expand_doit(fd, mainvar, cu->vfont);
	expand_doit(fd, mainvar, cu->vfontb);	
	expand_doit(fd, mainvar, cu->vfonti);
	expand_doit(fd, mainvar, cu->vfontbi);
	expand_doit(fd, mainvar, cu->key);
	expand_doit(fd, mainvar, cu->ipo); // XXX depreceated - old animation system
	expand_doit(fd, mainvar, cu->bevobj);
	expand_doit(fd, mainvar, cu->taperobj);
	expand_doit(fd, mainvar, cu->textoncurve);
	
	if (cu->adt)
		expand_animdata(fd, mainvar, cu->adt);
}

static void expand_mesh(FileData *fd, Main *mainvar, Mesh *me)
{
	CustomDataLayer *layer;
	MTFace *mtf;
	TFace *tf;
	int a, i;
	
	if (me->adt)
		expand_animdata(fd, mainvar, me->adt);
		
	for (a = 0; a < me->totcol; a++) {
		expand_doit(fd, mainvar, me->mat[a]);
	}
	
	expand_doit(fd, mainvar, me->key);
	expand_doit(fd, mainvar, me->texcomesh);
	
	if (me->tface) {
		tf = me->tface;
		for (i=0; i<me->totface; i++, tf++) {
			if (tf->tpage)
				expand_doit(fd, mainvar, tf->tpage);
		}
	}

	for (a = 0; a < me->fdata.totlayer; a++) {
		layer = &me->fdata.layers[a];
		
		if (layer->type == CD_MTFACE) {
			mtf = (MTFace*)layer->data;
			for (i = 0; i < me->totface; i++, mtf++) {
				if (mtf->tpage)
					expand_doit(fd, mainvar, mtf->tpage);
			}
		}
	}
}

/* temp struct used to transport needed info to expand_constraint_cb() */
typedef struct tConstraintExpandData {
	FileData *fd;
	Main *mainvar;
} tConstraintExpandData;
/* callback function used to expand constraint ID-links */
static void expand_constraint_cb(bConstraint *UNUSED(con), ID **idpoin, short UNUSED(isReference), void *userdata)
{
	tConstraintExpandData *ced = (tConstraintExpandData *)userdata;
	expand_doit(ced->fd, ced->mainvar, *idpoin);
}

static void expand_constraints(FileData *fd, Main *mainvar, ListBase *lb)
{
	tConstraintExpandData ced;
	bConstraint *curcon;
	
	/* relink all ID-blocks used by the constraints */
	ced.fd = fd;
	ced.mainvar = mainvar;
	
	id_loop_constraints(lb, expand_constraint_cb, &ced);
	
	/* depreceated manual expansion stuff */
	for (curcon = lb->first; curcon; curcon = curcon->next) {
		if (curcon->ipo)
			expand_doit(fd, mainvar, curcon->ipo); // XXX depreceated - old animation system
	}
}

#if 0 /* Disabled as it doesn't actually do anything except recurse... */
static void expand_bones(FileData *fd, Main *mainvar, Bone *bone)
{
	Bone *curBone;
	
	for (curBone = bone->childbase.first; curBone; curBone=curBone->next) {
		expand_bones(fd, mainvar, curBone);
	}
}
#endif

static void expand_pose(FileData *fd, Main *mainvar, bPose *pose)
{
	bPoseChannel *chan;
	
	if (!pose)
		return;
	
	for (chan = pose->chanbase.first; chan; chan = chan->next) {
		expand_constraints(fd, mainvar, &chan->constraints);
		expand_doit(fd, mainvar, chan->custom);
	}
}

static void expand_armature(FileData *fd, Main *mainvar, bArmature *arm)
{	
	if (arm->adt)
		expand_animdata(fd, mainvar, arm->adt);
	
#if 0 /* Disabled as this currently only recurses down the chain doing nothing */
	{
		Bone *curBone;
		
		for (curBone = arm->bonebase.first; curBone; curBone=curBone->next) {
			expand_bones(fd, mainvar, curBone);
		}
	}
#endif
}

static void expand_object_expandModifiers(void *userData, Object *UNUSED(ob),
                                          ID **idpoin)
{
	struct { FileData *fd; Main *mainvar; } *data= userData;
	
	FileData *fd = data->fd;
	Main *mainvar = data->mainvar;
	
	expand_doit(fd, mainvar, *idpoin);
}

static void expand_object(FileData *fd, Main *mainvar, Object *ob)
{
	ParticleSystem *psys;
	bSensor *sens;
	bController *cont;
	bActuator *act;
	bActionStrip *strip;
	PartEff *paf;
	int a;
	
	expand_doit(fd, mainvar, ob->data);
	
	/* expand_object_expandModifier() */
	if (ob->modifiers.first) {
		struct { FileData *fd; Main *mainvar; } data;
		data.fd = fd;
		data.mainvar = mainvar;
		
		modifiers_foreachIDLink(ob, expand_object_expandModifiers, (void *)&data);
	}
	
	expand_pose(fd, mainvar, ob->pose);
	expand_doit(fd, mainvar, ob->poselib);
	expand_constraints(fd, mainvar, &ob->constraints);
	
	expand_doit(fd, mainvar, ob->gpd);
	
// XXX depreceated - old animation system (for version patching only) 
	expand_doit(fd, mainvar, ob->ipo);
	expand_doit(fd, mainvar, ob->action);
	
	expand_constraint_channels(fd, mainvar, &ob->constraintChannels);
	
	for (strip=ob->nlastrips.first; strip; strip=strip->next) {
		expand_doit(fd, mainvar, strip->object);
		expand_doit(fd, mainvar, strip->act);
		expand_doit(fd, mainvar, strip->ipo);
	}
// XXX depreceated - old animation system (for version patching only)
	
	if (ob->adt)
		expand_animdata(fd, mainvar, ob->adt);
	
	for (a = 0; a < ob->totcol; a++) {
		expand_doit(fd, mainvar, ob->mat[a]);
	}
	
	paf = blo_do_version_give_parteff_245(ob);
	if (paf && paf->group) 
		expand_doit(fd, mainvar, paf->group);
	
	if (ob->dup_group)
		expand_doit(fd, mainvar, ob->dup_group);
	
	if (ob->proxy)
		expand_doit(fd, mainvar, ob->proxy);
	if (ob->proxy_group)
		expand_doit(fd, mainvar, ob->proxy_group);
	
	for (psys = ob->particlesystem.first; psys; psys = psys->next)
		expand_doit(fd, mainvar, psys->part);
	
	for (sens = ob->sensors.first; sens; sens = sens->next) {
		if (sens->type == SENS_TOUCH) {
			bTouchSensor *ts = sens->data;
			expand_doit(fd, mainvar, ts->ma);
		}
		else if (sens->type == SENS_MESSAGE) {
			bMessageSensor *ms = sens->data;
			expand_doit(fd, mainvar, ms->fromObject);
		}
	}
	
	for (cont = ob->controllers.first; cont; cont = cont->next) {
		if (cont->type == CONT_PYTHON) {
			bPythonCont *pc = cont->data;
			expand_doit(fd, mainvar, pc->text);
		}
	}
	
	for (act = ob->actuators.first; act; act = act->next) {
		if (act->type == ACT_SOUND) {
			bSoundActuator *sa = act->data;
			expand_doit(fd, mainvar, sa->sound);
		}
		else if (act->type == ACT_CAMERA) {
			bCameraActuator *ca = act->data;
			expand_doit(fd, mainvar, ca->ob);
		}
		else if (act->type == ACT_EDIT_OBJECT) {
			bEditObjectActuator *eoa = act->data;
			if (eoa) {
				expand_doit(fd, mainvar, eoa->ob);
				expand_doit(fd, mainvar, eoa->me);
			}
		}
		else if (act->type == ACT_OBJECT) {
			bObjectActuator *oa = act->data;
			expand_doit(fd, mainvar, oa->reference);
		}
		else if (act->type == ACT_ADD_OBJECT) {
			bAddObjectActuator *aoa = act->data;
			expand_doit(fd, mainvar, aoa->ob);
		}
		else if (act->type == ACT_SCENE) {
			bSceneActuator *sa = act->data;
			expand_doit(fd, mainvar, sa->camera);
			expand_doit(fd, mainvar, sa->scene);
		}
		else if (act->type == ACT_2DFILTER) {
			bTwoDFilterActuator *tdfa = act->data;
			expand_doit(fd, mainvar, tdfa->text);
		}
		else if (act->type == ACT_ACTION) {
			bActionActuator *aa = act->data;
			expand_doit(fd, mainvar, aa->act);
		}
		else if (act->type == ACT_SHAPEACTION) {
			bActionActuator *aa = act->data;
			expand_doit(fd, mainvar, aa->act);
		}
		else if (act->type == ACT_PROPERTY) {
			bPropertyActuator *pa = act->data;
			expand_doit(fd, mainvar, pa->ob);
		}
		else if (act->type == ACT_MESSAGE) {
			bMessageActuator *ma = act->data;
			expand_doit(fd, mainvar, ma->toObject);
		}
		else if (act->type==ACT_PARENT) {
			bParentActuator *pa = act->data;
			expand_doit(fd, mainvar, pa->ob);
		}
		else if (act->type == ACT_ARMATURE) {
			bArmatureActuator *arma = act->data;
			expand_doit(fd, mainvar, arma->target);
		}
		else if (act->type == ACT_STEERING) {
			bSteeringActuator *sta = act->data;
			expand_doit(fd, mainvar, sta->target);
			expand_doit(fd, mainvar, sta->navmesh);
		}
	}
	
	if (ob->pd && ob->pd->tex)
		expand_doit(fd, mainvar, ob->pd->tex);
	
}

static void expand_scene(FileData *fd, Main *mainvar, Scene *sce)
{
	Base *base;
	SceneRenderLayer *srl;
	
	for (base = sce->base.first; base; base = base->next) {
		expand_doit(fd, mainvar, base->object);
	}
	expand_doit(fd, mainvar, sce->camera);
	expand_doit(fd, mainvar, sce->world);
	
	if (sce->adt)
		expand_animdata(fd, mainvar, sce->adt);
	expand_keyingsets(fd, mainvar, &sce->keyingsets);
	
	if (sce->set)
		expand_doit(fd, mainvar, sce->set);
	
	if (sce->nodetree)
		expand_nodetree(fd, mainvar, sce->nodetree);
	
	for (srl = sce->r.layers.first; srl; srl = srl->next) {
		expand_doit(fd, mainvar, srl->mat_override);
		expand_doit(fd, mainvar, srl->light_override);
	}
	
	if (sce->r.dometext)
		expand_doit(fd, mainvar, sce->gm.dome.warptext);
	
	if (sce->gpd)
		expand_doit(fd, mainvar, sce->gpd);
		
	if (sce->ed) {
		Sequence *seq;
		
		SEQ_BEGIN (sce->ed, seq)
		{
			if (seq->scene) expand_doit(fd, mainvar, seq->scene);
			if (seq->scene_camera) expand_doit(fd, mainvar, seq->scene_camera);
			if (seq->sound) expand_doit(fd, mainvar, seq->sound);
		}
		SEQ_END
	}

#ifdef DURIAN_CAMERA_SWITCH
	{
		TimeMarker *marker;
		
		for (marker = sce->markers.first; marker; marker = marker->next) {
			if (marker->camera) {
				expand_doit(fd, mainvar, marker->camera);
			}
		}
	}
#endif

	expand_doit(fd, mainvar, sce->clip);
}

static void expand_camera(FileData *fd, Main *mainvar, Camera *ca)
{
	expand_doit(fd, mainvar, ca->ipo); // XXX depreceated - old animation system
	
	if (ca->adt)
		expand_animdata(fd, mainvar, ca->adt);
}

static void expand_speaker(FileData *fd, Main *mainvar, Speaker *spk)
{
	expand_doit(fd, mainvar, spk->sound);

	if (spk->adt)
		expand_animdata(fd, mainvar, spk->adt);
}

static void expand_sound(FileData *fd, Main *mainvar, bSound *snd)
{
	expand_doit(fd, mainvar, snd->ipo); // XXX depreceated - old animation system
}

static void expand_movieclip(FileData *fd, Main *mainvar, MovieClip *clip)
{
	if (clip->adt)
		expand_animdata(fd, mainvar, clip->adt);
}

static void expand_main(FileData *fd, Main *mainvar)
{
	ListBase *lbarray[MAX_LIBARRAY];
	ID *id;
	int a, do_it = TRUE;
	
	if (fd == NULL) return;
	
	while (do_it) {
		do_it = FALSE;
		
		a = set_listbasepointers(mainvar, lbarray);
		while (a--) {
			id= lbarray[a]->first;
			while (id) {
				if (id->flag & LIB_TEST) {
					switch (GS(id->name)) {
					case ID_OB:
						expand_object(fd, mainvar, (Object *)id);
						break;
					case ID_ME:
						expand_mesh(fd, mainvar, (Mesh *)id);
						break;
					case ID_CU:
						expand_curve(fd, mainvar, (Curve *)id);
						break;
					case ID_MB:
						expand_mball(fd, mainvar, (MetaBall *)id);
						break;
					case ID_SCE:
						expand_scene(fd, mainvar, (Scene *)id);
						break;
					case ID_MA:
						expand_material(fd, mainvar, (Material *)id);
						break;
					case ID_TE:
						expand_texture(fd, mainvar, (Tex *)id);
						break;
					case ID_WO:
						expand_world(fd, mainvar, (World *)id);
						break;
					case ID_LT:
						expand_lattice(fd, mainvar, (Lattice *)id);
						break;
					case ID_LA:
						expand_lamp(fd, mainvar, (Lamp *)id);
						break;
					case ID_KE:
						expand_key(fd, mainvar, (Key *)id);
						break;
					case ID_CA:
						expand_camera(fd, mainvar, (Camera *)id);
						break;
					case ID_SPK:
						expand_speaker(fd, mainvar, (Speaker *)id);
						break;
					case ID_SO:
						expand_sound(fd, mainvar, (bSound *)id);
						break;
					case ID_AR:
						expand_armature(fd, mainvar, (bArmature *)id);
						break;
					case ID_AC:
						expand_action(fd, mainvar, (bAction *)id); // XXX depreceated - old animation system
						break;
					case ID_GR:
						expand_group(fd, mainvar, (Group *)id);
						break;
					case ID_NT:
						expand_nodetree(fd, mainvar, (bNodeTree *)id);
						break;
					case ID_BR:
						expand_brush(fd, mainvar, (Brush *)id);
						break;
					case ID_IP:
						expand_ipo(fd, mainvar, (Ipo *)id); // XXX depreceated - old animation system
						break;
					case ID_PA:
						expand_particlesettings(fd, mainvar, (ParticleSettings *)id);
						break;
					case ID_MC:
						expand_movieclip(fd, mainvar, (MovieClip *)id);
						break;
					}
					
					do_it = TRUE;
					id->flag -= LIB_TEST;
					
				}
				id = id->next;
			}
		}
	}
}

static int object_in_any_scene(Main *mainvar, Object *ob)
{
	Scene *sce;
	
	for (sce= mainvar->scene.first; sce; sce= sce->id.next) {
		if (BKE_scene_base_find(sce, ob))
			return 1;
	}
	
	return 0;
}

static void give_base_to_objects(Main *mainvar, Scene *sce, Library *lib, const short idcode, const short is_link)
{
	Object *ob;
	Base *base;
	const short is_group_append = (is_link==FALSE && idcode==ID_GR);

	/* give all objects which are LIB_INDIRECT a base, or for a group when *lib has been set */
	for (ob = mainvar->object.first; ob; ob = ob->id.next) {
		if (ob->id.flag & LIB_INDIRECT) {
			/* IF below is quite confusing!
			 * if we are appending, but this object wasnt just added along with a group,
			 * then this is already used indirectly in the scene somewhere else and we didnt just append it.
			 *
			 * (ob->id.flag & LIB_PRE_EXISTING)==0 means that this is a newly appended object - Campbell */
			if (is_group_append==0 || (ob->id.flag & LIB_PRE_EXISTING)==0) {
				int do_it = FALSE;
				
				if (ob->id.us == 0) {
					do_it = TRUE;
				}
				else if (idcode==ID_GR) {
					if (ob->id.us==1 && is_link==FALSE && ob->id.lib==lib) {
						if ((ob->flag & OB_FROMGROUP) && object_in_any_scene(mainvar, ob)==0) {
							do_it = TRUE;
						}
					}
				}
				else {
					/* when appending, make sure any indirectly loaded objects
					 * get a base else they cant be accessed at all [#27437] */
					if (ob->id.us==1 && is_link==FALSE && ob->id.lib==lib) {
						/* we may be appending from a scene where we already
						 *  have a linked object which is not in any scene [#27616] */
						if ((ob->id.flag & LIB_PRE_EXISTING)==0) {
							if (object_in_any_scene(mainvar, ob)==0) {
								do_it = TRUE;
							}
						}
					}
				}
				
				if (do_it) {
					base = MEM_callocN(sizeof(Base), "add_ext_base");
					BLI_addtail(&(sce->base), base);
					base->lay = ob->lay;
					base->object = ob;
					base->flag = ob->flag;
					ob->id.us = 1;
					
					ob->id.flag -= LIB_INDIRECT;
					ob->id.flag |= LIB_EXTERN;
				}
			}
		}
	}
}

static void give_base_to_groups(Main *mainvar, Scene *scene)
{
	Group *group;
	
	/* give all objects which are LIB_INDIRECT a base, or for a group when *lib has been set */
	for (group = mainvar->group.first; group; group = group->id.next) {
		if (((group->id.flag & LIB_INDIRECT)==0 && (group->id.flag & LIB_PRE_EXISTING)==0)) {
			Base *base;
			
			/* BKE_object_add(...) messes with the selection */
			Object *ob = BKE_object_add_only_object(OB_EMPTY, group->id.name+2);
			ob->type = OB_EMPTY;
			ob->lay = scene->lay;
			
			/* assign the base */
			base = BKE_scene_base_add(scene, ob);
			base->flag |= SELECT;
			base->object->flag= base->flag;
			ob->recalc |= OB_RECALC_OB|OB_RECALC_DATA|OB_RECALC_TIME;
			scene->basact = base;
			
			/* assign the group */
			ob->dup_group = group;
			ob->transflag |= OB_DUPLIGROUP;
			rename_id(&ob->id, group->id.name+2);
			copy_v3_v3(ob->loc, scene->cursor);
		}
	}
}

/* returns true if the item was found
 * but it may already have already been appended/linked */
static ID *append_named_part(Main *mainl, FileData *fd, const char *idname, const short idcode)
{
	BHead *bhead;
	ID *id = NULL;
	int found = 0;

	for (bhead = blo_firstbhead(fd); bhead; bhead = blo_nextbhead(fd, bhead)) {
		if (bhead->code == idcode) {
			const char *idname_test= bhead_id_name(fd, bhead);
			
			if (strcmp(idname_test + 2, idname) == 0) {
				found = 1;
				id = is_yet_read(fd, mainl, bhead);
				if (id == NULL) {
					/* not read yet */
					read_libblock(fd, mainl, bhead, LIB_TESTEXT, &id);
					
					if (id) {
						/* sort by name in list */
						ListBase *lb = which_libbase(mainl, idcode);
						id_sort_by_name(lb, id);
					}
				}
				else {
					/* already linked */
					printf("append: already linked\n");
					oldnewmap_insert(fd->libmap, bhead->old, id, bhead->code);
					if (id->flag & LIB_INDIRECT) {
						id->flag -= LIB_INDIRECT;
						id->flag |= LIB_EXTERN;
					}
				}
				
				break;
			}
		}
		else if (bhead->code == ENDB) {
			break;
		}
	}
	
	/* if we found the id but the id is NULL, this is really bad */
	BLI_assert((found != 0) == (id != NULL));
	
	return (found) ? id : NULL;
}

static ID *append_named_part_ex(const bContext *C, Main *mainl, FileData *fd, const char *idname, const int idcode, const int flag)
{
	ID *id= append_named_part(mainl, fd, idname, idcode);

	if (id && (GS(id->name) == ID_OB)) {	/* loose object: give a base */
		Scene *scene = CTX_data_scene(C); /* can be NULL */
		if (scene) {
			Base *base;
			Object *ob;
			
			base= MEM_callocN(sizeof(Base), "app_nam_part");
			BLI_addtail(&scene->base, base);
			
			ob = (Object *)id;
			
			/* link at active layer (view3d->lay if in context, else scene->lay */
			if ((flag & FILE_ACTIVELAY)) {
				View3D *v3d = CTX_wm_view3d(C);
				ob->lay = v3d ? v3d->layact : scene->lay;
			}
			
			ob->mode = 0;
			base->lay = ob->lay;
			base->object = ob;
			ob->id.us++;
			
			if (flag & FILE_AUTOSELECT) {
				base->flag |= SELECT;
				base->object->flag = base->flag;
				/* do NOT make base active here! screws up GUI stuff, if you want it do it on src/ level */
			}
		}
	}
	
	return id;
}

ID *BLO_library_append_named_part(Main *mainl, BlendHandle** bh, const char *idname, const int idcode)
{
	FileData *fd = (FileData*)(*bh);
	return append_named_part(mainl, fd, idname, idcode);
}

ID *BLO_library_append_named_part_ex(const bContext *C, Main *mainl, BlendHandle** bh, const char *idname, const int idcode, const short flag)
{
	FileData *fd = (FileData*)(*bh);
	return append_named_part_ex(C, mainl, fd, idname, idcode, flag);
}

static void append_id_part(FileData *fd, Main *mainvar, ID *id, ID **id_r)
{
	BHead *bhead;
	
	for (bhead = blo_firstbhead(fd); bhead; bhead = blo_nextbhead(fd, bhead)) {
		if (bhead->code == GS(id->name)) {
			
			if (strcmp(id->name, bhead_id_name(fd, bhead))==0) {
				id->flag &= ~LIB_READ;
				id->flag |= LIB_TEST;
//				printf("read lib block %s\n", id->name);
				read_libblock(fd, mainvar, bhead, id->flag, id_r);
				
				break;
			}
		}
		else if (bhead->code==ENDB)
			break;
	}
}

/* common routine to append/link something from a library */

static Main *library_append_begin(Main *mainvar, FileData **fd, const char *filepath)
{
	Main *mainl;

	(*fd)->mainlist = MEM_callocN(sizeof(ListBase), "FileData.mainlist");
	
	/* make mains */
	blo_split_main((*fd)->mainlist, mainvar);
	
	/* which one do we need? */
	mainl = blo_find_main(*fd, filepath, G.main->name);
	
	/* needed for do_version */
	mainl->versionfile = (*fd)->fileversion;
	read_file_version(*fd, mainl);
	
	return mainl;
}

Main *BLO_library_append_begin(Main *mainvar, BlendHandle** bh, const char *filepath)
{
	FileData *fd = (FileData*)(*bh);
	return library_append_begin(mainvar, &fd, filepath);
}


/* Context == NULL signifies not to do any scene manipulation */
static void library_append_end(const bContext *C, Main *mainl, FileData **fd, int idcode, short flag)
{
	Main *mainvar;
	Library *curlib;
	
	/* make main consistent */
	expand_main(*fd, mainl);
	
	/* do this when expand found other libs */
	read_libraries(*fd, (*fd)->mainlist);
	
	curlib = mainl->curlib;
	
	/* make the lib path relative if required */
	if (flag & FILE_RELPATH) {
		/* use the full path, this could have been read by other library even */
		BLI_strncpy(curlib->name, curlib->filepath, sizeof(curlib->name));
		
		/* uses current .blend file as reference */
		BLI_path_rel(curlib->name, G.main->name);
	}
	
	blo_join_main((*fd)->mainlist);
	mainvar = (*fd)->mainlist->first;
	MEM_freeN((*fd)->mainlist);
	mainl = NULL; /* blo_join_main free's mainl, cant use anymore */
	
	lib_link_all(*fd, mainvar);
	lib_verify_nodetree(mainvar, FALSE);
	fix_relpaths_library(G.main->name, mainvar); /* make all relative paths, relative to the open blend file */
	
	if (C) {
		Scene *scene = CTX_data_scene(C);
		
		/* give a base to loose objects. If group append, do it for objects too */
		if (scene) {
			const short is_link = (flag & FILE_LINK) != 0;
			if (idcode == ID_SCE) {
				/* don't instance anything when linking in scenes, assume the scene its self instances the data */
			}
			else {
				give_base_to_objects(mainvar, scene, curlib, idcode, is_link);
				
				if (flag & FILE_GROUP_INSTANCE) {
					give_base_to_groups(mainvar, scene);
				}
			}
		}
		else {
			printf("library_append_end, scene is NULL (objects wont get bases)\n");
		}
	}
	/* has been removed... erm, why? s..ton) */
	/* 20040907: looks like they are give base already in append_named_part(); -Nathan L */
	/* 20041208: put back. It only linked direct, not indirect objects (ton) */
	
	/* patch to prevent switch_endian happens twice */
	if ((*fd)->flags & FD_FLAGS_SWITCH_ENDIAN) {
		blo_freefiledata(*fd);
		*fd = NULL;
	}	
}

void BLO_library_append_end(const bContext *C, struct Main *mainl, BlendHandle** bh, int idcode, short flag)
{
	FileData *fd = (FileData*)(*bh);
	library_append_end(C, mainl, &fd, idcode, flag);
	*bh = (BlendHandle*)fd;
}

void *BLO_library_read_struct(FileData *fd, BHead *bh, const char *blockname)
{
	return read_struct(fd, bh, blockname);
}

/* ************* READ LIBRARY ************** */

static int mainvar_count_libread_blocks(Main *mainvar)
{
	ListBase *lbarray[MAX_LIBARRAY];
	int a, tot = 0;
	
	a = set_listbasepointers(mainvar, lbarray);
	while (a--) {
		ID *id;
		
		for (id = lbarray[a]->first; id; id = id->next) {
			if (id->flag & LIB_READ)
				tot++;
		}
	}
	return tot;
}

static void read_libraries(FileData *basefd, ListBase *mainlist)
{
	Main *mainl = mainlist->first;
	Main *mainptr;
	ListBase *lbarray[MAX_LIBARRAY];
	int a, do_it = TRUE;
	
	while (do_it) {
		do_it = FALSE;
		
		/* test 1: read libdata */
		mainptr= mainl->next;
		while (mainptr) {
			int tot = mainvar_count_libread_blocks(mainptr);
			
			// printf("found LIB_READ %s\n", mainptr->curlib->name);
			if (tot) {
				FileData *fd = mainptr->curlib->filedata;
				
				if (fd == NULL) {
					/* printf and reports for now... its important users know this */
					BKE_reportf_wrap(basefd->reports, RPT_INFO,
					                 "read library:  '%s', '%s'",
					                 mainptr->curlib->filepath, mainptr->curlib->name);
					
					fd = blo_openblenderfile(mainptr->curlib->filepath, basefd->reports);

					/* allow typing in a new lib path */
					if (G.rt == -666) {
						while (fd == NULL) {
							char newlib_path[FILE_MAX] = {0};
							printf("Missing library...'\n");
							printf("	current file: %s\n", G.main->name);
							printf("	absolute lib: %s\n", mainptr->curlib->filepath);
							printf("	relative lib: %s\n", mainptr->curlib->name);
							printf("  enter a new path:\n");
							
							if (scanf("%s", newlib_path) > 0) {
								BLI_strncpy(mainptr->curlib->name, newlib_path, sizeof(mainptr->curlib->name));
								BLI_strncpy(mainptr->curlib->filepath, newlib_path, sizeof(mainptr->curlib->filepath));
								cleanup_path(G.main->name, mainptr->curlib->filepath);
								
								fd = blo_openblenderfile(mainptr->curlib->filepath, basefd->reports);
								fd->mainlist = mainlist;
								
								if (fd) {
									printf("found: '%s', party on macuno!\n", mainptr->curlib->filepath);
								}
							}
						}
					}
					
					if (fd) {
						/* share the mainlist, so all libraries are added immediately in a
						 * single list. it used to be that all FileData's had their own list,
						 * but with indirectly linking this meant we didn't catch duplicate
						 * libraries properly */
						fd->mainlist = mainlist;

						fd->reports = basefd->reports;
						
						if (fd->libmap)
							oldnewmap_free(fd->libmap);
						
						fd->libmap = oldnewmap_new();
						
						mainptr->curlib->filedata = fd;
						mainptr->versionfile=  fd->fileversion;
						
						/* subversion */
						read_file_version(fd, mainptr);
					}
					else mainptr->curlib->filedata = NULL;
					
					if (fd == NULL) {
						BKE_reportf_wrap(basefd->reports, RPT_ERROR,
						                 "Can't find lib '%s'",
						                 mainptr->curlib->filepath);
					}
				}
				if (fd) {
					do_it = TRUE;
					a = set_listbasepointers(mainptr, lbarray);
					while (a--) {
						ID *id = lbarray[a]->first;
						
						while (id) {
							ID *idn = id->next;
							if (id->flag & LIB_READ) {
								ID *realid = NULL;
								BLI_remlink(lbarray[a], id);
								
								append_id_part(fd, mainptr, id, &realid);
								if (!realid) {
									BKE_reportf_wrap(fd->reports, RPT_ERROR,
									                 "LIB ERROR: %s:'%s' missing from '%s'",
									                 BKE_idcode_to_name(GS(id->name)),
									                 id->name+2, mainptr->curlib->filepath);
								}
								
								change_idid_adr(mainlist, basefd, id, realid);
								
								MEM_freeN(id);
							}
							id = idn;
						}
					}
					
					expand_main(fd, mainptr);
				}
			}
			
			mainptr = mainptr->next;
		}
	}
	
	/* test if there are unread libblocks */
	for (mainptr = mainl->next; mainptr; mainptr = mainptr->next) {
		a = set_listbasepointers(mainptr, lbarray);
		while (a--) {
			ID *id, *idn = NULL;
			
			for (id = lbarray[a]->first; id; id = idn) {
				idn = id->next;
				if (id->flag & LIB_READ) {
					BLI_remlink(lbarray[a], id);
					BKE_reportf_wrap(basefd->reports, RPT_ERROR,
					                 "LIB ERROR: %s:'%s' unread libblock missing from '%s'",
					                 BKE_idcode_to_name(GS(id->name)), id->name + 2, mainptr->curlib->filepath);
					change_idid_adr(mainlist, basefd, id, NULL);
					
					MEM_freeN(id);
				}
			}
		}
	}
	
	/* do versions, link, and free */
	for (mainptr = mainl->next; mainptr; mainptr = mainptr->next) {
		/* some mains still have to be read, then
		 * versionfile is still zero! */
		if (mainptr->versionfile) {
			if (mainptr->curlib->filedata) // can be zero... with shift+f1 append
				do_versions(mainptr->curlib->filedata, mainptr->curlib, mainptr);
			else
				do_versions(basefd, NULL, mainptr);
		}
		
		if (mainptr->curlib->filedata)
			lib_link_all(mainptr->curlib->filedata, mainptr);
		
		if (mainptr->curlib->filedata) blo_freefiledata(mainptr->curlib->filedata);
		mainptr->curlib->filedata = NULL;
	}
}


/* reading runtime */

BlendFileData *blo_read_blendafterruntime(int file, const char *name, int actualsize, ReportList *reports)
{
	BlendFileData *bfd = NULL;
	FileData *fd = filedata_new();
	fd->filedes = file;
	fd->buffersize = actualsize;
	fd->read = fd_read_from_file;
	
	/* needed for library_append and read_libraries */
	BLI_strncpy(fd->relabase, name, sizeof(fd->relabase));
	
	fd = blo_decode_and_check(fd, reports);
	if (!fd)
		return NULL;
	
	fd->reports = reports;
	bfd = blo_read_file_internal(fd, "");
	blo_freefiledata(fd);
	
	return bfd;
}<|MERGE_RESOLUTION|>--- conflicted
+++ resolved
@@ -7806,14 +7806,13 @@
 				ma->strand_widthfade = 0.0f;
 	}
 
-<<<<<<< HEAD
 	if (main->versionfile < 264) {
 		Brush *brush;
 		for (brush = main->brush.first; brush; brush = brush->id.next) {
 			default_mtex(&brush->mask_mtex);
 		}
 	}
-=======
+
 	if (main->versionfile < 263 || (main->versionfile == 263 && main->subversionfile < 13)) {
 		bNodeTreeType *ntreetype = ntreeGetType(NTREE_COMPOSIT);
 
@@ -7821,7 +7820,6 @@
 			ntreetype->foreach_nodetree(main, NULL, do_version_ntree_dilateerode_264);
 	}
 
->>>>>>> d68fc2b9
 	/* WATCH IT!!!: pointers from libdata have not been converted yet here! */
 	/* WATCH IT 2!: Userdef struct init has to be in editors/interface/resources.c! */
 
