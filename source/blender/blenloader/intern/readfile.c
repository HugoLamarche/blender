--- conflicted
+++ resolved
@@ -3460,7 +3460,6 @@
 		return;
 	}
 
-<<<<<<< HEAD
 	for (i=0; i<count; i++) {
 		void *tmp;
 
@@ -3473,19 +3472,8 @@
 
 			MEM_freeN(mdverts[i].dw);
 			mdverts[i].dw = tmp;
-		}
-
-		if (!mdverts[i].dw)
+		} else
 			mdverts[i].totweight=0;
-=======
-	for (i= count; i > 0; i--, mdverts++) {
-		if(mdverts->dw) {
-			mdverts->dw= newdataadr(fd, mdverts->dw);
-		}
-		if (mdverts->dw == NULL) {
-			mdverts->totweight= 0;
-		}
->>>>>>> 770119d1
 	}
 }
 
