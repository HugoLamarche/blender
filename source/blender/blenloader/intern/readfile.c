/*
 * ***** BEGIN GPL LICENSE BLOCK *****
 *
 * This program is free software; you can redistribute it and/or
 * modify it under the terms of the GNU General Public License
 * as published by the Free Software Foundation; either version 2
 * of the License, or (at your option) any later version.
 *
 * This program is distributed in the hope that it will be useful,
 * but WITHOUT ANY WARRANTY; without even the implied warranty of
 * MERCHANTABILITY or FITNESS FOR A PARTICULAR PURPOSE.  See the
 * GNU General Public License for more details.
 *
 * You should have received a copy of the GNU General Public License
 * along with this program; if not, write to the Free Software Foundation,
 * Inc., 51 Franklin Street, Fifth Floor, Boston, MA 02110-1301, USA.
 *
 * The Original Code is Copyright (C) 2001-2002 by NaN Holding BV.
 * All rights reserved.
 *
 *
 * Contributor(s): Blender Foundation
 *
 * ***** END GPL LICENSE BLOCK *****
 *
 */

/** \file blender/blenloader/intern/readfile.c
 *  \ingroup blenloader
 */


#include "zlib.h"

#include <limits.h>
#include <stdio.h> // for printf fopen fwrite fclose sprintf FILE
#include <stdlib.h> // for getenv atoi
#include <stddef.h> // for offsetof
#include <fcntl.h> // for open
#include <string.h> // for strrchr strncmp strstr
#include <math.h> // for fabs
#include <stdarg.h> /* for va_start/end */

#ifndef WIN32
	#include <unistd.h> // for read close
#else
	#include <io.h> // for open close read
#include "winsock2.h"
#include "BLI_winstuff.h"
#endif

/* allow readfile to use deprecated functionality */
#define DNA_DEPRECATED_ALLOW

#include "DNA_anim_types.h"
#include "DNA_armature_types.h"
#include "DNA_actuator_types.h"
#include "DNA_brush_types.h"
#include "DNA_camera_types.h"
#include "DNA_cloth_types.h"
#include "DNA_controller_types.h"
#include "DNA_constraint_types.h"
#include "DNA_dynamicpaint_types.h"
#include "DNA_effect_types.h"
#include "DNA_fileglobal_types.h"
#include "DNA_genfile.h"
#include "DNA_group_types.h"
#include "DNA_gpencil_types.h"
#include "DNA_ipo_types.h"
#include "DNA_key_types.h"
#include "DNA_lattice_types.h"
#include "DNA_lamp_types.h"
#include "DNA_linestyle_types.h"
#include "DNA_meta_types.h"
#include "DNA_material_types.h"
#include "DNA_mesh_types.h"
#include "DNA_meshdata_types.h"
#include "DNA_nla_types.h"
#include "DNA_node_types.h"
#include "DNA_object_fluidsim.h" // NT
#include "DNA_packedFile_types.h"
#include "DNA_particle_types.h"
#include "DNA_property_types.h"
#include "DNA_text_types.h"
#include "DNA_view3d_types.h"
#include "DNA_screen_types.h"
#include "DNA_sensor_types.h"
#include "DNA_sdna_types.h"
#include "DNA_scene_types.h"
#include "DNA_sequence_types.h"
#include "DNA_smoke_types.h"
#include "DNA_speaker_types.h"
#include "DNA_sound_types.h"
#include "DNA_space_types.h"
#include "DNA_vfont_types.h"
#include "DNA_world_types.h"
#include "DNA_movieclip_types.h"

#include "MEM_guardedalloc.h"

#include "BLI_utildefines.h"
#include "BLI_blenlib.h"
#include "BLI_math.h"
#include "BLI_edgehash.h"

#include "BKE_anim.h"
#include "BKE_action.h"
#include "BKE_armature.h"
#include "BKE_brush.h"
#include "BKE_colortools.h"
#include "BKE_constraint.h"
#include "BKE_context.h"
#include "BKE_curve.h"
#include "BKE_deform.h"
#include "BKE_effect.h"
#include "BKE_fcurve.h"
#include "BKE_global.h" // for G
#include "BKE_group.h"
#include "BKE_image.h"
#include "BKE_lattice.h"
#include "BKE_library.h" // for which_libbase
#include "BKE_idcode.h"
#include "BKE_material.h"
#include "BKE_main.h" // for Main
#include "BKE_mesh.h" // for ME_ defines (patching)
#include "BKE_modifier.h"
#include "BKE_multires.h"
#include "BKE_node.h" // for tree type defines
#include "BKE_ocean.h"
#include "BKE_object.h"
#include "BKE_paint.h"
#include "BKE_particle.h"
#include "BKE_pointcache.h"
#include "BKE_property.h" // for get_ob_property
#include "BKE_report.h"
#include "BKE_sca.h" // for init_actuator
#include "BKE_scene.h"
#include "BKE_screen.h"
#include "BKE_sequencer.h"
#include "BKE_text.h" // for txt_extended_ascii_as_utf8
#include "BKE_texture.h" // for open_plugin_tex
#include "BKE_tracking.h"
#include "BKE_utildefines.h" // SWITCH_INT DATA ENDB DNA1 O_BINARY GLOB USER TEST REND
#include "BKE_sound.h"

#include "IMB_imbuf.h"  // for proxy / timecode versioning stuff

#include "NOD_socket.h"

//XXX #include "BIF_butspace.h" // badlevel, for do_versions, patching event codes
//XXX #include "BIF_filelist.h" // badlevel too, where to move this? - elubie
//XXX #include "BIF_previewrender.h" // bedlelvel, for struct RenderInfo
#include "BLO_readfile.h"
#include "BLO_undofile.h"

#include "RE_engine.h"

#include "readfile.h"

#include "PIL_time.h"

#include <errno.h>

/*
 Remark: still a weak point is the newaddress() function, that doesnt solve reading from
 multiple files at the same time

 (added remark: oh, i thought that was solved? will look at that... (ton)

READ
- Existing Library (Main) push or free
- allocate new Main
- load file
- read SDNA
- for each LibBlock
	- read LibBlock
	- if a Library
		- make a new Main
		- attach ID's to it
	- else
		- read associated 'direct data'
		- link direct data (internal and to LibBlock)
- read FileGlobal
- read USER data, only when indicated (file is ~/X.XX/startup.blend)
- free file
- per Library (per Main)
	- read file
	- read SDNA
	- find LibBlocks and attach IDs to Main
		- if external LibBlock
			- search all Main's
				- or it's already read,
				- or not read yet
				- or make new Main
	- per LibBlock
		- read recursive
		- read associated direct data
		- link direct data (internal and to LibBlock)
	- free file
- per Library with unread LibBlocks
	- read file
	- read SDNA
	- per LibBlock
			   - read recursive
			   - read associated direct data
			   - link direct data (internal and to LibBlock)
		- free file
- join all Mains
- link all LibBlocks and indirect pointers to libblocks
- initialize FileGlobal and copy pointers to Global
*/

/* also occurs in library.c */
/* GS reads the memory pointed at in a specific ordering. There are,
 * however two definitions for it. I have jotted them down here, both,
 * but I think the first one is actually used. The thing is that
 * big-endian systems might read this the wrong way round. OTOH, we
 * constructed the IDs that are read out with this macro explicitly as
 * well. I expect we'll sort it out soon... */

/* from blendef: */
#define GS(a)	(*((short *)(a)))

/* from misc_util: flip the bytes from x  */
/*  #define GS(x) (((unsigned char *)(x))[0] << 8 | ((unsigned char *)(x))[1]) */

// only used here in readfile.c
#define SWITCH_LONGINT(a) { \
	char s_i, *p_i; \
	p_i= (char *)&(a);  \
	s_i=p_i[0]; p_i[0]=p_i[7]; p_i[7]=s_i; \
	s_i=p_i[1]; p_i[1]=p_i[6]; p_i[6]=s_i; \
	s_i=p_i[2]; p_i[2]=p_i[5]; p_i[5]=s_i; \
	s_i=p_i[3]; p_i[3]=p_i[4]; p_i[4]=s_i; }

/***/

typedef struct OldNew {
	void *old, *newp;
	int nr;
} OldNew;

typedef struct OldNewMap {
	OldNew *entries;
	int nentries, entriessize;
	int sorted;
	int lasthit;
} OldNewMap;


/* local prototypes */
static void *read_struct(FileData *fd, BHead *bh, const char *blockname);
static void direct_link_modifiers(FileData *fd, ListBase *lb);
static void convert_tface_mt(FileData *fd, Main *main);

/* this function ensures that reports are printed,
 * in the case of libraray linking errors this is important!
 *
 * bit kludge but better then doubling up on prints,
 * we could alternatively have a versions of a report function which foces printing - campbell
 */
static void BKE_reportf_wrap(ReportList *reports, ReportType type, const char *format, ...)
{
	char fixed_buf[1024]; /* should be long enough */

	va_list args;

	va_start(args, format);
	vsnprintf(fixed_buf, sizeof(fixed_buf), format, args);
	va_end(args);

	fixed_buf[sizeof(fixed_buf) - 1] = '\0';

	BKE_report(reports, type, fixed_buf);

	if (G.background==0) {
		printf("%s\n", fixed_buf);
	}
}

static OldNewMap *oldnewmap_new(void) 
{
	OldNewMap *onm= MEM_callocN(sizeof(*onm), "OldNewMap");
	
	onm->entriessize= 1024;
	onm->entries= MEM_mallocN(sizeof(*onm->entries)*onm->entriessize, "OldNewMap.entries");
	
	return onm;
}

static int verg_oldnewmap(const void *v1, const void *v2)
{
	const struct OldNew *x1=v1, *x2=v2;
	
	if ( x1->old > x2->old) return 1;
	else if ( x1->old < x2->old) return -1;
	return 0;
}


static void oldnewmap_sort(FileData *fd) 
{
	qsort(fd->libmap->entries, fd->libmap->nentries, sizeof(OldNew), verg_oldnewmap);
	fd->libmap->sorted= 1;
}

/* nr is zero for data, and ID code for libdata */
static void oldnewmap_insert(OldNewMap *onm, void *oldaddr, void *newaddr, int nr) 
{
	OldNew *entry;

	if (oldaddr==NULL || newaddr==NULL) return;
	
	if (onm->nentries==onm->entriessize) {
		int osize= onm->entriessize;
		OldNew *oentries= onm->entries;

		onm->entriessize*= 2;
		onm->entries= MEM_mallocN(sizeof(*onm->entries)*onm->entriessize, "OldNewMap.entries");

		memcpy(onm->entries, oentries, sizeof(*oentries)*osize);
		MEM_freeN(oentries);
	}

	entry= &onm->entries[onm->nentries++];
	entry->old= oldaddr;
	entry->newp= newaddr;
	entry->nr= nr;
}

static void *oldnewmap_lookup_and_inc(OldNewMap *onm, void *addr) 
{
	int i;

	if (addr==NULL) return NULL;

	if (onm->lasthit<onm->nentries-1) {
		OldNew *entry= &onm->entries[++onm->lasthit];

		if (entry->old==addr) {
			entry->nr++;
			return entry->newp;
		}
	}

	for (i=0; i<onm->nentries; i++) {
		OldNew *entry= &onm->entries[i];

		if (entry->old==addr) {
			onm->lasthit= i;

			entry->nr++;
			return entry->newp;
		}
	}

	return NULL;
}

/* for libdata, nr has ID code, no increment */
static void *oldnewmap_liblookup(OldNewMap *onm, void *addr, void *lib) 
{
	int i;
	
	if (addr==NULL) return NULL;
	
	/* lasthit works fine for non-libdata, linking there is done in same sequence as writing */
	if (onm->sorted) {
		OldNew entry_s, *entry;
		
		entry_s.old= addr;
		
		entry= bsearch(&entry_s, onm->entries, onm->nentries, sizeof(OldNew), verg_oldnewmap);
		if (entry) {
			ID *id= entry->newp;
			
			if (id && (!lib || id->lib)) {
				return entry->newp;
			}
		}
	}
	
	for (i=0; i<onm->nentries; i++) {
		OldNew *entry= &onm->entries[i];

		if (entry->old==addr) {
			ID *id= entry->newp;

			if (id && (!lib || id->lib)) {
				return entry->newp;
			}
		}
	}

	return NULL;
}

static void oldnewmap_free_unused(OldNewMap *onm) 
{
	int i;

	for (i=0; i<onm->nentries; i++) {
		OldNew *entry= &onm->entries[i];
		if (entry->nr==0) {
			MEM_freeN(entry->newp);
			entry->newp= NULL;
		}
	}
}

static void oldnewmap_clear(OldNewMap *onm) 
{
	onm->nentries= 0;
	onm->lasthit= 0;
}

static void oldnewmap_free(OldNewMap *onm) 
{
	MEM_freeN(onm->entries);
	MEM_freeN(onm);
}

/***/

static void read_libraries(FileData *basefd, ListBase *mainlist);

/* ************ help functions ***************** */

static void add_main_to_main(Main *mainvar, Main *from)
{
	ListBase *lbarray[MAX_LIBARRAY], *fromarray[MAX_LIBARRAY];
	int a;

	set_listbasepointers(mainvar, lbarray);
	a= set_listbasepointers(from, fromarray);
	while (a--) {
		BLI_movelisttolist(lbarray[a], fromarray[a]);
	}
}

void blo_join_main(ListBase *mainlist)
{
	Main *tojoin, *mainl;
	
	
	mainl= mainlist->first;
	while ((tojoin= mainl->next)) {
		add_main_to_main(mainl, tojoin);
		BLI_remlink(mainlist, tojoin);
		MEM_freeN(tojoin);
	}
}

static void split_libdata(ListBase *lb, Main *first)
{
	ListBase *lbn;
	ID *id, *idnext;
	Main *mainvar;

	id= lb->first;
	while (id) {
		idnext= id->next;
		if (id->lib) {
			mainvar= first;
			while (mainvar) {
				if (mainvar->curlib==id->lib) {
					lbn= which_libbase(mainvar, GS(id->name));
					BLI_remlink(lb, id);
					BLI_addtail(lbn, id);
					break;
				}
				mainvar= mainvar->next;
			}
			if (mainvar==NULL) printf("error split_libdata\n");
		}
		id= idnext;
	}
}

void blo_split_main(ListBase *mainlist, Main *main)
{
	ListBase *lbarray[MAX_LIBARRAY];
	Library *lib;
	int i;

	mainlist->first= mainlist->last= main;
	main->next= NULL;

	if (main->library.first==NULL)
		return;
	
	for (lib= main->library.first; lib; lib= lib->id.next) {
		Main *libmain= MEM_callocN(sizeof(Main), "libmain");
		libmain->curlib= lib;
		BLI_addtail(mainlist, libmain);
	}

	i= set_listbasepointers(main, lbarray);
	while (i--)
		split_libdata(lbarray[i], main->next);
}

/* removes things like /blah/blah/../../blah/ etc, then writes in *name the full path */
static void cleanup_path(const char *relabase, char *name)
{
	char filename[FILE_MAXFILE];
	
	BLI_splitdirstring(name, filename);
	BLI_cleanup_dir(relabase, name);
	strcat(name, filename);
}

static void read_file_version(FileData *fd, Main *main)
{
	BHead *bhead;
	
	for (bhead= blo_firstbhead(fd); bhead; bhead= blo_nextbhead(fd, bhead)) {
		if (bhead->code==GLOB) {
			FileGlobal *fg= read_struct(fd, bhead, "Global");
			if (fg) {
				main->subversionfile= fg->subversion;
				main->minversionfile= fg->minversion;
				main->minsubversionfile= fg->minsubversion;
				MEM_freeN(fg);
			}
			else if (bhead->code==ENDB)
				break;
		}
	}
}


static Main *blo_find_main(FileData *fd, ListBase *mainlist, const char *filepath, const char *relabase)
{
	Main *m;
	Library *lib;
	char name1[FILE_MAX];
	
	BLI_strncpy(name1, filepath, sizeof(name1));
	cleanup_path(relabase, name1);
//	printf("blo_find_main: original in  %s\n", name);
//	printf("blo_find_main: converted to %s\n", name1);

	for (m= mainlist->first; m; m= m->next) {
		char *libname= (m->curlib)?m->curlib->filepath:m->name;
		
		if (BLI_path_cmp(name1, libname) == 0) {
			if (G.f & G_DEBUG) printf("blo_find_main: found library %s\n", libname);
			return m;
		}
	}

	m= MEM_callocN(sizeof(Main), "find_main");
	BLI_addtail(mainlist, m);

	lib= alloc_libblock(&m->library, ID_LI, "lib");
	BLI_strncpy(lib->name, filepath, sizeof(lib->name));
	BLI_strncpy(lib->filepath, name1, sizeof(lib->filepath));
	
	m->curlib= lib;
	
	read_file_version(fd, m);
	
	if (G.f & G_DEBUG) printf("blo_find_main: added new lib %s\n", filepath);
	return m;
}


/* ************ FILE PARSING ****************** */

static void switch_endian_bh4(BHead4 *bhead)
{
	/* the ID_.. codes */
	if ((bhead->code & 0xFFFF)==0) bhead->code >>=16;

	if (bhead->code != ENDB) {
		SWITCH_INT(bhead->len);
		SWITCH_INT(bhead->SDNAnr);
		SWITCH_INT(bhead->nr);
	}
}

static void switch_endian_bh8(BHead8 *bhead)
{
	/* the ID_.. codes */
	if ((bhead->code & 0xFFFF)==0) bhead->code >>=16;

	if (bhead->code != ENDB) {
		SWITCH_INT(bhead->len);
		SWITCH_INT(bhead->SDNAnr);
		SWITCH_INT(bhead->nr);
	}
}

static void bh4_from_bh8(BHead *bhead, BHead8 *bhead8, int do_endian_swap)
{
	BHead4 *bhead4 = (BHead4 *) bhead;
#if defined(WIN32) && !defined(FREE_WINDOWS)
	__int64 old;
#else
	long long old;
#endif

	bhead4->code= bhead8->code;
	bhead4->len= bhead8->len;

	if (bhead4->code != ENDB) {

		//perform a endian swap on 64bit pointers, otherwise the pointer might map to zero
		//0x0000000000000000000012345678 would become 0x12345678000000000000000000000000
		if (do_endian_swap) {
			SWITCH_LONGINT(bhead8->old);
		}

		/* this patch is to avoid a long long being read from not-eight aligned positions
		   is necessary on any modern 64bit architecture) */
		memcpy(&old, &bhead8->old, 8);
		bhead4->old = (int) (old >> 3);

		bhead4->SDNAnr= bhead8->SDNAnr;
		bhead4->nr= bhead8->nr;
	}
}

static void bh8_from_bh4(BHead *bhead, BHead4 *bhead4)
{
	BHead8 *bhead8 = (BHead8 *) bhead;

	bhead8->code= bhead4->code;
	bhead8->len= bhead4->len;

	if (bhead8->code != ENDB) {
		bhead8->old= bhead4->old;
		bhead8->SDNAnr= bhead4->SDNAnr;
		bhead8->nr= bhead4->nr;
	}
}

static BHeadN *get_bhead(FileData *fd)
{
	BHeadN *new_bhead = NULL;
	int readsize;
	
	if (fd) {
		if ( ! fd->eof) {
			/* initializing to zero isn't strictly needed but shuts valgrind up
			 * since uninitialized memory gets compared */
			BHead8 bhead8= {0};
			BHead4 bhead4= {0};
			BHead  bhead= {0};
			
			// First read the bhead structure.
			// Depending on the platform the file was written on this can
			// be a big or little endian BHead4 or BHead8 structure.

			// As usual 'ENDB' (the last *partial* bhead of the file)
			// needs some special handling. We don't want to EOF just yet.

			if (fd->flags & FD_FLAGS_FILE_POINTSIZE_IS_4) {
				bhead4.code = DATA;
				readsize = fd->read(fd, &bhead4, sizeof(bhead4));

				if (readsize == sizeof(bhead4) || bhead4.code == ENDB) {
					if (fd->flags & FD_FLAGS_SWITCH_ENDIAN) {
						switch_endian_bh4(&bhead4);
					}

					if (fd->flags & FD_FLAGS_POINTSIZE_DIFFERS) {
						bh8_from_bh4(&bhead, &bhead4);
					}
					else {
						memcpy(&bhead, &bhead4, sizeof(bhead));
					}
				}
				else {
					fd->eof = 1;
					bhead.len= 0;
				}
			}
			else {
				bhead8.code = DATA;
				readsize = fd->read(fd, &bhead8, sizeof(bhead8));

				if (readsize == sizeof(bhead8) || bhead8.code == ENDB) {
					if (fd->flags & FD_FLAGS_SWITCH_ENDIAN) {
						switch_endian_bh8(&bhead8);
					}

					if (fd->flags & FD_FLAGS_POINTSIZE_DIFFERS) {
						bh4_from_bh8(&bhead, &bhead8, (fd->flags & FD_FLAGS_SWITCH_ENDIAN));
					}
					else {
						memcpy(&bhead, &bhead8, sizeof(bhead));
					}
				}
				else {
					fd->eof = 1;
					bhead.len= 0;
				}
			}

			/* make sure people are not trying to pass bad blend files */
			if (bhead.len < 0) fd->eof = 1;

			// bhead now contains the (converted) bhead structure. Now read
			// the associated data and put everything in a BHeadN (creative naming !)

			if ( ! fd->eof) {
				new_bhead = MEM_mallocN(sizeof(BHeadN) + bhead.len, "new_bhead");
				if (new_bhead) {
					new_bhead->next = new_bhead->prev = NULL;
					new_bhead->bhead = bhead;

					readsize = fd->read(fd, new_bhead + 1, bhead.len);

					if (readsize != bhead.len) {
						fd->eof = 1;
						MEM_freeN(new_bhead);
						new_bhead = NULL;
					}
				}
				else {
					fd->eof = 1;
				}
			}
		}
	}

	// We've read a new block. Now add it to the list
	// of blocks.

	if (new_bhead) {
		BLI_addtail(&fd->listbase, new_bhead);
	}

	return(new_bhead);
}

BHead *blo_firstbhead(FileData *fd)
{
	BHeadN *new_bhead;
	BHead *bhead = NULL;

	// Rewind the file
	// Read in a new block if necessary

	new_bhead = fd->listbase.first;
	if (new_bhead == NULL) {
		new_bhead = get_bhead(fd);
	}

	if (new_bhead) {
		bhead = &new_bhead->bhead;
	}

	return(bhead);
}

BHead *blo_prevbhead(FileData *UNUSED(fd), BHead *thisblock)
{
	BHeadN *bheadn= (BHeadN *) (((char *) thisblock) - GET_INT_FROM_POINTER( &((BHeadN*)0)->bhead) );
	BHeadN *prev= bheadn->prev;

	return prev?&prev->bhead:NULL;
}

BHead *blo_nextbhead(FileData *fd, BHead *thisblock)
{
	BHeadN *new_bhead = NULL;
	BHead *bhead = NULL;

	if (thisblock) {
		// bhead is actually a sub part of BHeadN
		// We calculate the BHeadN pointer from the BHead pointer below
		new_bhead = (BHeadN *) (((char *) thisblock) - GET_INT_FROM_POINTER( &((BHeadN*)0)->bhead) );

		// get the next BHeadN. If it doesn't exist we read in the next one
		new_bhead = new_bhead->next;
		if (new_bhead == NULL) {
			new_bhead = get_bhead(fd);
		}
	}

	if (new_bhead) {
		// here we do the reverse:
		// go from the BHeadN pointer to the BHead pointer
		bhead = &new_bhead->bhead;
	}

	return(bhead);
}

static void decode_blender_header(FileData *fd)
{
	char header[SIZEOFBLENDERHEADER], num[4];
	int readsize;

	// read in the header data
	readsize = fd->read(fd, header, sizeof(header));

	if (readsize == sizeof(header)) {
		if (strncmp(header, "BLENDER", 7) == 0) {
			int remove_this_endian_test= 1;

			fd->flags |= FD_FLAGS_FILE_OK;

			// what size are pointers in the file ?
			if (header[7]=='_') {
				fd->flags |= FD_FLAGS_FILE_POINTSIZE_IS_4;
				if (sizeof(void *) != 4) {
					fd->flags |= FD_FLAGS_POINTSIZE_DIFFERS;
				}
			}
			else {
				if (sizeof(void *) != 8) {
					fd->flags |= FD_FLAGS_POINTSIZE_DIFFERS;
				}
			}

			// is the file saved in a different endian
			// than we need ?
			if (((((char*)&remove_this_endian_test)[0]==1)?L_ENDIAN:B_ENDIAN) != ((header[8]=='v')?L_ENDIAN:B_ENDIAN)) {
				fd->flags |= FD_FLAGS_SWITCH_ENDIAN;
			}

			// get the version number

			memcpy(num, header+9, 3);
			num[3] = 0;
			fd->fileversion = atoi(num);
		}
	}
}

static int read_file_dna(FileData *fd)
{
	BHead *bhead;

	for (bhead= blo_firstbhead(fd); bhead; bhead= blo_nextbhead(fd, bhead)) {
		if (bhead->code==DNA1) {
			int do_endian_swap= (fd->flags&FD_FLAGS_SWITCH_ENDIAN)?1:0;

			fd->filesdna= DNA_sdna_from_data(&bhead[1], bhead->len, do_endian_swap);
			if (fd->filesdna) {
				
				fd->compflags= DNA_struct_get_compareflags(fd->filesdna, fd->memsdna);
				/* used to retrieve ID names from (bhead+1) */
				fd->id_name_offs= DNA_elem_offset(fd->filesdna, "ID", "char", "name[]");
			}

			return 1;
		}
		else if (bhead->code==ENDB)
			break;
	}

	return 0;
}

static int fd_read_from_file(FileData *filedata, void *buffer, unsigned int size)
{
	int readsize = read(filedata->filedes, buffer, size);

	if (readsize < 0) {
		readsize = EOF;
	}
	else {
		filedata->seek += readsize;
	}

	return (readsize);
}

static int fd_read_gzip_from_file(FileData *filedata, void *buffer, unsigned int size)
{
	int readsize = gzread(filedata->gzfiledes, buffer, size);

	if (readsize < 0) {
		readsize = EOF;
	}
	else {
		filedata->seek += readsize;
	}

	return (readsize);
}

static int fd_read_from_memory(FileData *filedata, void *buffer, unsigned int size)
{
	// don't read more bytes then there are available in the buffer
	int readsize = (int)MIN2(size, (unsigned int)(filedata->buffersize - filedata->seek));

	memcpy(buffer, filedata->buffer + filedata->seek, readsize);
	filedata->seek += readsize;

	return (readsize);
}

static int fd_read_from_memfile(FileData *filedata, void *buffer, unsigned int size)
{
	static unsigned int seek= 1<<30;	/* the current position */
	static unsigned int offset= 0;		/* size of previous chunks */
	static MemFileChunk *chunk=NULL;
	unsigned int chunkoffset, readsize, totread;
	
	if (size==0) return 0;
	
	if (seek != (unsigned int)filedata->seek) {
		chunk= filedata->memfile->chunks.first;
		seek= 0;
		
		while (chunk) {
			if (seek + chunk->size > (unsigned) filedata->seek) break;
			seek+= chunk->size;
			chunk= chunk->next;
		}
		offset= seek;
		seek= filedata->seek;
	}
	
	if (chunk) {
		totread= 0;

		do {
			/* first check if it's on the end if current chunk */
			if (seek-offset == chunk->size) {
				offset+= chunk->size;
				chunk= chunk->next;
			}

			/* debug, should never happen */
			if (chunk==NULL) {
				printf("illegal read, chunk zero\n");
				return 0;
			}

			chunkoffset= seek-offset;
			readsize= size-totread;

			/* data can be spread over multiple chunks, so clamp size
			 * to within this chunk, and then it will read further in
			 * the next chunk */
			if (chunkoffset+readsize > chunk->size)
				readsize= chunk->size-chunkoffset;

			memcpy((char*)buffer+totread, chunk->buf+chunkoffset, readsize);
			totread += readsize;
			filedata->seek += readsize;
			seek += readsize;
		} while (totread < size);
		
		return totread;
	}

	return 0;
}

static FileData *filedata_new(void)
{
	FileData *fd = MEM_callocN(sizeof(FileData), "FileData");

	fd->filedes = -1;
	fd->gzfiledes = NULL;

		/* XXX, this doesn't need to be done all the time,
		 * but it keeps us re-entrant,  remove once we have
		 * a lib that provides a nice lock. - zr
		 */
	fd->memsdna = DNA_sdna_from_data(DNAstr,  DNAlen,  0);

	fd->datamap = oldnewmap_new();
	fd->globmap = oldnewmap_new();
	fd->libmap = oldnewmap_new();

	return fd;
}

static FileData *blo_decode_and_check(FileData *fd, ReportList *reports)
{
	decode_blender_header(fd);

	if (fd->flags & FD_FLAGS_FILE_OK) {
		if (!read_file_dna(fd)) {
			BKE_reportf(reports, RPT_ERROR, "Failed to read blend file: \"%s\", incomplete", fd->relabase);
			blo_freefiledata(fd);
			fd= NULL;
		}
	} 
	else {
		BKE_reportf(reports, RPT_ERROR, "Failed to read blend file: \"%s\", not a blend file", fd->relabase);
		blo_freefiledata(fd);
		fd= NULL;
	}

	return fd;
}

/* cannot be called with relative paths anymore! */
/* on each new library added, it now checks for the current FileData and expands relativeness */
FileData *blo_openblenderfile(const char *filepath, ReportList *reports)
{
	gzFile gzfile;
	errno= 0;
	gzfile= BLI_gzopen(filepath, "rb");

	if (gzfile == (gzFile)Z_NULL) {
		BKE_reportf(reports, RPT_ERROR, "Unable to open \"%s\": %s.", filepath, errno ? strerror(errno) : "Unknown error reading file");
		return NULL;
	}
	else {
		FileData *fd = filedata_new();
		fd->gzfiledes = gzfile;
		fd->read = fd_read_gzip_from_file;

		/* needed for library_append and read_libraries */
		BLI_strncpy(fd->relabase, filepath, sizeof(fd->relabase));

		return blo_decode_and_check(fd, reports);
	}
}

FileData *blo_openblendermemory(void *mem, int memsize, ReportList *reports)
{
	if (!mem || memsize<SIZEOFBLENDERHEADER) {
		BKE_report(reports, RPT_ERROR, (mem)? "Unable to read": "Unable to open");
		return NULL;
	}
	else {
		FileData *fd= filedata_new();
		fd->buffer= mem;
		fd->buffersize= memsize;
		fd->read= fd_read_from_memory;
		fd->flags|= FD_FLAGS_NOT_MY_BUFFER;

		return blo_decode_and_check(fd, reports);
	}
}

FileData *blo_openblendermemfile(MemFile *memfile, ReportList *reports)
{
	if (!memfile) {
		BKE_report(reports, RPT_ERROR, "Unable to open blend <memory>");
		return NULL;
	}
	else {
		FileData *fd= filedata_new();
		fd->memfile= memfile;

		fd->read= fd_read_from_memfile;
		fd->flags|= FD_FLAGS_NOT_MY_BUFFER;

		return blo_decode_and_check(fd, reports);
	}
}


void blo_freefiledata(FileData *fd)
{
	if (fd) {
		
		if (fd->filedes != -1) {
			close(fd->filedes);
		}

		if (fd->gzfiledes != NULL)
		{
			gzclose(fd->gzfiledes);
		}

		if (fd->buffer && !(fd->flags & FD_FLAGS_NOT_MY_BUFFER)) {
			MEM_freeN(fd->buffer);
			fd->buffer = NULL;
		}

		// Free all BHeadN data blocks
		BLI_freelistN(&fd->listbase);

		if (fd->memsdna)
			DNA_sdna_free(fd->memsdna);
		if (fd->filesdna)
			DNA_sdna_free(fd->filesdna);
		if (fd->compflags)
			MEM_freeN(fd->compflags);

		if (fd->datamap)
			oldnewmap_free(fd->datamap);
		if (fd->globmap)
			oldnewmap_free(fd->globmap);
		if (fd->imamap)
			oldnewmap_free(fd->imamap);
		if (fd->movieclipmap)
			oldnewmap_free(fd->movieclipmap);
		if (fd->libmap && !(fd->flags & FD_FLAGS_NOT_MY_LIBMAP))
			oldnewmap_free(fd->libmap);
		if (fd->bheadmap)
			MEM_freeN(fd->bheadmap);
		
		MEM_freeN(fd);
	}
}

/* ************ DIV ****************** */

int BLO_has_bfile_extension(const char *str)
{
	return (BLI_testextensie(str, ".ble") || BLI_testextensie(str, ".blend") || BLI_testextensie(str, ".blend.gz"));
}

int BLO_is_a_library(const char *path, char *dir, char *group)
{
	/* return ok when a blenderfile, in dir is the filename,
	 * in group the type of libdata
	 */
	int len;
	char *fd;
	
	strcpy(dir, path);
	len= strlen(dir);
	if (len<7) return 0;
	if ( dir[len-1] != '/' && dir[len-1] != '\\') return 0;
	
	group[0]= 0;
	dir[len-1]= 0;

	/* Find the last slash */
	fd= BLI_last_slash(dir);

	if (fd==NULL) return 0;
	*fd= 0;
	if (BLO_has_bfile_extension(fd+1)) {
		/* the last part of the dir is a .blend file, no group follows */
		*fd= '/'; /* put back the removed slash separating the dir and the .blend file name */
	}
	else {		
		char *gp = fd+1; // in case we have a .blend file, gp points to the group

		/* Find the last slash */
		fd= BLI_last_slash(dir);
		if (!fd || !BLO_has_bfile_extension(fd+1)) return 0;

		/* now we know that we are in a blend file and it is safe to 
		   assume that gp actually points to a group */
		if (strcmp("Screen", gp)!=0)
			BLI_strncpy(group, gp, GROUP_MAX);
	}
	return 1;
}

/* ************** OLD POINTERS ******************* */

static void *newdataadr(FileData *fd, void *adr)		/* only direct databocks */
{
	return oldnewmap_lookup_and_inc(fd->datamap, adr);
}

static void *newglobadr(FileData *fd, void *adr)		/* direct datablocks with global linking */
{
	return oldnewmap_lookup_and_inc(fd->globmap, adr);
}

static void *newimaadr(FileData *fd, void *adr)		/* used to restore image data after undo */
{
	if (fd->imamap && adr)
		return oldnewmap_lookup_and_inc(fd->imamap, adr);
	return NULL;
}

static void *newmclipadr(FileData *fd, void *adr)              /* used to restore movie clip data after undo */
{
	if (fd->movieclipmap && adr)
		return oldnewmap_lookup_and_inc(fd->movieclipmap, adr);
	return NULL;
}


static void *newlibadr(FileData *fd, void *lib, void *adr)		/* only lib data */
{
	return oldnewmap_liblookup(fd->libmap, adr, lib);
}

static void *newlibadr_us(FileData *fd, void *lib, void *adr)	/* increases user number */
{
	ID *id= newlibadr(fd, lib, adr);

	if (id)
		id->us++;

	return id;
}

static void change_idid_adr_fd(FileData *fd, void *old, void *new)
{
	int i;
	
	for (i=0; i<fd->libmap->nentries; i++) {
		OldNew *entry= &fd->libmap->entries[i];
		
		if (old==entry->newp && entry->nr==ID_ID) {
			entry->newp= new;
			if (new) entry->nr= GS( ((ID *)new)->name );
			break;
		}
	}
}

static void change_idid_adr(ListBase *mainlist, FileData *basefd, void *old, void *new)
{
	Main *mainptr;
	
	for (mainptr= mainlist->first; mainptr; mainptr= mainptr->next) {
		FileData *fd;
		
		if (mainptr->curlib) fd= mainptr->curlib->filedata;
		else fd= basefd;
		
		if (fd) {
			change_idid_adr_fd(fd, old, new);
		}
	}
}

/* lib linked proxy objects point to our local data, we need
 * to clear that pointer before reading the undo memfile since
 * the object might be removed, it is set again in reading
 * if the local object still exists */
void blo_clear_proxy_pointers_from_lib(Main *oldmain)
{
	Object *ob= oldmain->object.first;
	
	for (;ob; ob= ob->id.next)
		if (ob->id.lib)
			ob->proxy_from= NULL;
}

void blo_make_image_pointer_map(FileData *fd, Main *oldmain)
{
	Image *ima= oldmain->image.first;
	Scene *sce= oldmain->scene.first;
	int a;
	
	fd->imamap= oldnewmap_new();
	
	for (;ima; ima= ima->id.next) {
		Link *ibuf= ima->ibufs.first;
		for (; ibuf; ibuf= ibuf->next)
			oldnewmap_insert(fd->imamap, ibuf, ibuf, 0);
		if (ima->gputexture)
			oldnewmap_insert(fd->imamap, ima->gputexture, ima->gputexture, 0);
		for (a=0; a<IMA_MAX_RENDER_SLOT; a++)
			if (ima->renders[a])
				oldnewmap_insert(fd->imamap, ima->renders[a], ima->renders[a], 0);
	}
	for (; sce; sce= sce->id.next) {
		if (sce->nodetree) {
			bNode *node;
			for (node= sce->nodetree->nodes.first; node; node= node->next)
				oldnewmap_insert(fd->imamap, node->preview, node->preview, 0);
		}
	}
}

/* set old main image ibufs to zero if it has been restored */
/* this works because freeing old main only happens after this call */
void blo_end_image_pointer_map(FileData *fd, Main *oldmain)
{
	OldNew *entry= fd->imamap->entries;
	Image *ima= oldmain->image.first;
	Scene *sce= oldmain->scene.first;
	int i;
	
	/* used entries were restored, so we put them to zero */
	for (i=0; i<fd->imamap->nentries; i++, entry++) {
		if (entry->nr>0)
			entry->newp= NULL;
	}
	
	for (;ima; ima= ima->id.next) {
		Link *ibuf, *next;
		
		/* this mirrors direct_link_image */
		for (ibuf= ima->ibufs.first; ibuf; ibuf= next) {
			next= ibuf->next;
			if (NULL==newimaadr(fd, ibuf)) {	/* so was restored */
				BLI_remlink(&ima->ibufs, ibuf);
				ima->bindcode= 0;
				ima->gputexture= NULL;
			}
		}
		for (i=0; i<IMA_MAX_RENDER_SLOT; i++)
			ima->renders[i]= newimaadr(fd, ima->renders[i]);

		ima->gputexture= newimaadr(fd, ima->gputexture);
	}
	for (; sce; sce= sce->id.next) {
		if (sce->nodetree) {
			bNode *node;
			for (node= sce->nodetree->nodes.first; node; node= node->next)
				node->preview= newimaadr(fd, node->preview);
		}
	}
}

void blo_make_movieclip_pointer_map(FileData *fd, Main *oldmain)
{
	MovieClip *clip= oldmain->movieclip.first;
	Scene *sce= oldmain->scene.first;

	fd->movieclipmap= oldnewmap_new();

	for (;clip; clip= clip->id.next) {
		if (clip->cache)
			oldnewmap_insert(fd->movieclipmap, clip->cache, clip->cache, 0);

		if (clip->tracking.camera.intrinsics)
			oldnewmap_insert(fd->movieclipmap, clip->tracking.camera.intrinsics, clip->tracking.camera.intrinsics, 0);
	}

	for (; sce; sce= sce->id.next) {
		if (sce->nodetree) {
			bNode *node;
			for (node= sce->nodetree->nodes.first; node; node= node->next)
				if (node->type==CMP_NODE_MOVIEDISTORTION)
					oldnewmap_insert(fd->movieclipmap, node->storage, node->storage, 0);
		}
	}
}

/* set old main movie clips caches to zero if it has been restored */
/* this works because freeing old main only happens after this call */
void blo_end_movieclip_pointer_map(FileData *fd, Main *oldmain)
{
	OldNew *entry= fd->movieclipmap->entries;
	MovieClip *clip= oldmain->movieclip.first;
	Scene *sce= oldmain->scene.first;
	int i;

	/* used entries were restored, so we put them to zero */
	for (i=0; i<fd->movieclipmap->nentries; i++, entry++) {
		if (entry->nr>0)
				entry->newp= NULL;
	}

	for (;clip; clip= clip->id.next) {
		clip->cache= newmclipadr(fd, clip->cache);
		clip->tracking.camera.intrinsics= newmclipadr(fd, clip->tracking.camera.intrinsics);
	}

	for (; sce; sce= sce->id.next) {
		if (sce->nodetree) {
			bNode *node;
			for (node= sce->nodetree->nodes.first; node; node= node->next)
				if (node->type==CMP_NODE_MOVIEDISTORTION)
					node->storage= newmclipadr(fd, node->storage);
		}
	}
}


/* undo file support: add all library pointers in lookup */
void blo_add_library_pointer_map(ListBase *mainlist, FileData *fd)
{
	Main *ptr= mainlist->first;
	ListBase *lbarray[MAX_LIBARRAY];
	
	for (ptr= ptr->next; ptr; ptr= ptr->next) {
		int i= set_listbasepointers(ptr, lbarray);
		while (i--) {
			ID *id;
			for (id= lbarray[i]->first; id; id= id->next)
				oldnewmap_insert(fd->libmap, id, id, GS(id->name));
		}
	}
}
		

/* ********** END OLD POINTERS ****************** */
/* ********** READ FILE ****************** */

static void switch_endian_structs(struct SDNA *filesdna, BHead *bhead)
{
	int blocksize, nblocks;
	char *data;

	data= (char *)(bhead+1);
	blocksize= filesdna->typelens[ filesdna->structs[bhead->SDNAnr][0] ];

	nblocks= bhead->nr;
	while (nblocks--) {
		DNA_struct_switch_endian(filesdna, bhead->SDNAnr, data);

		data+= blocksize;
	}
}

static void *read_struct(FileData *fd, BHead *bh, const char *blockname)
{
	void *temp= NULL;

	if (bh->len) {
		/* switch is based on file dna */
		if (bh->SDNAnr && (fd->flags & FD_FLAGS_SWITCH_ENDIAN))
			switch_endian_structs(fd->filesdna, bh);

		if (fd->compflags[bh->SDNAnr]) {	/* flag==0: doesn't exist anymore */
			if (fd->compflags[bh->SDNAnr]==2) {
				temp= DNA_struct_reconstruct(fd->memsdna, fd->filesdna, fd->compflags, bh->SDNAnr, bh->nr, (bh+1));
			}
			else {
				temp= MEM_mallocN(bh->len, blockname);
				memcpy(temp, (bh+1), bh->len);
			}
		}
	}

	return temp;
}

static void link_list(FileData *fd, ListBase *lb)		/* only direct data */
{
	Link *ln, *prev;

	if (lb->first==NULL) return;

	lb->first= newdataadr(fd, lb->first);
	ln= lb->first;
	prev= NULL;
	while (ln) {
		ln->next= newdataadr(fd, ln->next);
		ln->prev= prev;
		prev= ln;
		ln= ln->next;
	}
	lb->last= prev;
}

static void link_glob_list(FileData *fd, ListBase *lb)		/* for glob data */
{
	Link *ln, *prev;
	void *poin;

	if (lb->first==NULL) return;
	poin= newdataadr(fd, lb->first);
	if (lb->first) {
		oldnewmap_insert(fd->globmap, lb->first, poin, 0);
	}
	lb->first= poin;

	ln= lb->first;
	prev= NULL;
	while (ln) {
		poin= newdataadr(fd, ln->next);
		if (ln->next) {
			oldnewmap_insert(fd->globmap, ln->next, poin, 0);
		}
		ln->next= poin;
		ln->prev= prev;
		prev= ln;
		ln= ln->next;
	}
	lb->last= prev;
}

static void test_pointer_array(FileData *fd, void **mat)
{
#if defined(WIN32) && !defined(FREE_WINDOWS)
	__int64 *lpoin, *lmat;
#else
	long long *lpoin, *lmat;
#endif
	int *ipoin, *imat;
	size_t len;

		/* manually convert the pointer array in
		 * the old dna format to a pointer array in
		 * the new dna format.
		 */
	if (*mat) {
		len= MEM_allocN_len(*mat)/fd->filesdna->pointerlen;

		if (fd->filesdna->pointerlen==8 && fd->memsdna->pointerlen==4) {
			ipoin=imat= MEM_mallocN( len*4, "newmatar");
			lpoin= *mat;

			while (len-- > 0) {
				if ((fd->flags & FD_FLAGS_SWITCH_ENDIAN))
					SWITCH_LONGINT(*lpoin);
				*ipoin= (int) ((*lpoin) >> 3);
				ipoin++;
				lpoin++;
			}
			MEM_freeN(*mat);
			*mat= imat;
		}

		if (fd->filesdna->pointerlen==4 && fd->memsdna->pointerlen==8) {
			lpoin=lmat= MEM_mallocN( len*8, "newmatar");
			ipoin= *mat;

			while (len-- > 0) {
				*lpoin= *ipoin;
				ipoin++;
				lpoin++;
			}
			MEM_freeN(*mat);
			*mat= lmat;
		}
	}
}

/* ************ READ ID Properties *************** */

static void IDP_DirectLinkProperty(IDProperty *prop, int switch_endian, FileData *fd);
static void IDP_LibLinkProperty(IDProperty *prop, int switch_endian, FileData *fd);

static void IDP_DirectLinkIDPArray(IDProperty *prop, int switch_endian, FileData *fd)
{
	IDProperty *array;
	int i;

	/*since we didn't save the extra buffer, set totallen to len.*/
	prop->totallen = prop->len;
	prop->data.pointer = newdataadr(fd, prop->data.pointer);

	array= (IDProperty*) prop->data.pointer;
	
	/* note!, idp-arrays didn't exist in 2.4x, so the pointer will be cleared
	 * theres not really anything we can do to correct this, at least don't crash */
	if (array==NULL) {
		prop->len= 0;
		prop->totallen= 0;
	}
	

	for (i=0; i<prop->len; i++)
		IDP_DirectLinkProperty(&array[i], switch_endian, fd);
}

static void IDP_DirectLinkArray(IDProperty *prop, int switch_endian, FileData *fd)
{
	IDProperty **array;
	int i;

	/*since we didn't save the extra buffer, set totallen to len.*/
	prop->totallen = prop->len;
	prop->data.pointer = newdataadr(fd, prop->data.pointer);

	if (prop->subtype == IDP_GROUP) {
		test_pointer_array(fd, prop->data.pointer);
		array= prop->data.pointer;

		for (i=0; i<prop->len; i++)
			IDP_DirectLinkProperty(array[i], switch_endian, fd);
	}
	else if (prop->subtype == IDP_DOUBLE) {
		if (switch_endian) {
			for (i=0; i<prop->len; i++) {
				SWITCH_LONGINT(((double*)prop->data.pointer)[i]);
			}
		}
	}
	else {
		if (switch_endian) {
			for (i=0; i<prop->len; i++) {
				SWITCH_INT(((int*)prop->data.pointer)[i]);
			}
		}
	}
}

static void IDP_DirectLinkString(IDProperty *prop, FileData *fd)
{
	/*since we didn't save the extra string buffer, set totallen to len.*/
	prop->totallen = prop->len;
	prop->data.pointer = newdataadr(fd, prop->data.pointer);
}

static void IDP_DirectLinkGroup(IDProperty *prop, int switch_endian, FileData *fd)
{
	ListBase *lb = &prop->data.group;
	IDProperty *loop;

	link_list(fd, lb);

	/*Link child id properties now*/
	for (loop=prop->data.group.first; loop; loop=loop->next) {
		IDP_DirectLinkProperty(loop, switch_endian, fd);
	}
}

static void IDP_DirectLinkProperty(IDProperty *prop, int switch_endian, FileData *fd)
{
	switch (prop->type) {
		case IDP_GROUP:
			IDP_DirectLinkGroup(prop, switch_endian, fd);
			break;
		case IDP_STRING:
			IDP_DirectLinkString(prop, fd);
			break;
		case IDP_ARRAY:
			IDP_DirectLinkArray(prop, switch_endian, fd);
			break;
		case IDP_IDPARRAY:
			IDP_DirectLinkIDPArray(prop, switch_endian, fd);
			break;
		case IDP_DOUBLE:
			/* erg, stupid doubles.  since I'm storing them
			 * in the same field as int val; val2 in the
			 * IDPropertyData struct, they have to deal with
			 * endianness specifically

			 * in theory, val and val2 would've already been swapped
			 * if switch_endian is true, so we have to first unswap
			 * them then reswap them as a single 64-bit entity.
			 */
			
			if (switch_endian) {
				SWITCH_INT(prop->data.val);
				SWITCH_INT(prop->data.val2);
				SWITCH_LONGINT(prop->data.val);
			}
			
			break;
	}
}

/*stub function*/
static void IDP_LibLinkProperty(IDProperty *UNUSED(prop), int UNUSED(switch_endian), FileData *UNUSED(fd))
{
}

/* ************ READ CurveMapping *************** */

/* cuma itself has been read! */
static void direct_link_curvemapping(FileData *fd, CurveMapping *cumap)
{
	int a;
	
	/* flag seems to be able to hang? Maybe old files... not bad to clear anyway */
	cumap->flag &= ~CUMA_PREMULLED;
	
	for (a=0; a<CM_TOT; a++) {
		cumap->cm[a].curve= newdataadr(fd, cumap->cm[a].curve);
		cumap->cm[a].table= NULL;
		cumap->cm[a].premultable= NULL;
	}
}

/* ************ READ Brush *************** */
/* library brush linking after fileread */
static void lib_link_brush(FileData *fd, Main *main)
{
	Brush *brush;
	
	/* only link ID pointers */
	for (brush= main->brush.first; brush; brush= brush->id.next) {
		if (brush->id.flag & LIB_NEEDLINK) {
			brush->id.flag -= LIB_NEEDLINK;

			brush->mtex.tex= newlibadr_us(fd, brush->id.lib, brush->mtex.tex);
			brush->clone.image= newlibadr_us(fd, brush->id.lib, brush->clone.image);
		}
	}
}

static void direct_link_brush(FileData *fd, Brush *brush)
{
	/* brush itself has been read */

	/* fallof curve */
	brush->curve= newdataadr(fd, brush->curve);
	if (brush->curve)
		direct_link_curvemapping(fd, brush->curve);
	else
		brush_curve_preset(brush, CURVE_PRESET_SHARP);

	brush->preview= NULL;
	brush->icon_imbuf= NULL;
}

static void direct_link_script(FileData *UNUSED(fd), Script *script)
{
	script->id.us = 1;
	SCRIPT_SET_NULL(script)
}


/* ************ READ PACKEDFILE *************** */

static PackedFile *direct_link_packedfile(FileData *fd, PackedFile *oldpf)
{
	PackedFile *pf= newdataadr(fd, oldpf);

	if (pf) {
		pf->data= newdataadr(fd, pf->data);
	}

	return pf;
}

/* ************ READ IMAGE PREVIEW *************** */

static PreviewImage *direct_link_preview_image(FileData *fd, PreviewImage *old_prv)
{
	PreviewImage *prv= newdataadr(fd, old_prv);

	if (prv) {
		int i;
		for (i=0; i < NUM_ICON_SIZES; ++i) {
			if (prv->rect[i]) {
				prv->rect[i] = newdataadr(fd, prv->rect[i]);
			}
		}
	}

	return prv;
}

/* ************ READ ANIMATION STUFF ***************** */

/* Legacy Data Support (for Version Patching) ----------------------------- */

// XXX depreceated - old animation system
static void lib_link_ipo(FileData *fd, Main *main)
{
	Ipo *ipo;

	ipo= main->ipo.first;
	while (ipo) {
		if (ipo->id.flag & LIB_NEEDLINK) {
			IpoCurve *icu;
			for (icu= ipo->curve.first; icu; icu= icu->next) {
				if (icu->driver)
					icu->driver->ob= newlibadr(fd, ipo->id.lib, icu->driver->ob);
			}
			ipo->id.flag -= LIB_NEEDLINK;
		}
		ipo= ipo->id.next;
	}
}

// XXX depreceated - old animation system
static void direct_link_ipo(FileData *fd, Ipo *ipo)
{
	IpoCurve *icu;

	link_list(fd, &(ipo->curve));
	icu= ipo->curve.first;
	while (icu) {
		icu->bezt= newdataadr(fd, icu->bezt);
		icu->bp= newdataadr(fd, icu->bp);
		icu->driver= newdataadr(fd, icu->driver);
		icu= icu->next;
	}
}

// XXX depreceated - old animation system
static void lib_link_nlastrips(FileData *fd, ID *id, ListBase *striplist)
{
	bActionStrip *strip;
	bActionModifier *amod;
	
	for (strip=striplist->first; strip; strip=strip->next) {
		strip->object = newlibadr(fd, id->lib, strip->object);
		strip->act = newlibadr_us(fd, id->lib, strip->act);
		strip->ipo = newlibadr(fd, id->lib, strip->ipo);
		for (amod= strip->modifiers.first; amod; amod= amod->next)
			amod->ob= newlibadr(fd, id->lib, amod->ob);
	}
}

// XXX depreceated - old animation system
static void direct_link_nlastrips(FileData *fd, ListBase *strips)
{
	bActionStrip *strip;
	
	link_list(fd, strips);
	
	for (strip= strips->first; strip; strip= strip->next)
		link_list(fd, &strip->modifiers);
}

// XXX depreceated - old animation system
static void lib_link_constraint_channels(FileData *fd, ID *id, ListBase *chanbase)
{
	bConstraintChannel *chan;

	for (chan=chanbase->first; chan; chan=chan->next) {
		chan->ipo = newlibadr_us(fd, id->lib, chan->ipo);
	}
}

/* Data Linking ----------------------------- */

static void lib_link_fmodifiers(FileData *fd, ID *id, ListBase *list)
{
	FModifier *fcm;
	
	for (fcm= list->first; fcm; fcm= fcm->next) {
		/* data for specific modifiers */
		switch (fcm->type) {
			case FMODIFIER_TYPE_PYTHON:
			{
				FMod_Python *data= (FMod_Python *)fcm->data;
				data->script = newlibadr(fd, id->lib, data->script);
			}
				break;
		}
	}
}

static void lib_link_fcurves(FileData *fd, ID *id, ListBase *list) 
{
	FCurve *fcu;
	
	if (list == NULL)
		return;
	
	/* relink ID-block references... */
	for (fcu= list->first; fcu; fcu= fcu->next) {
		/* driver data */
		if (fcu->driver) {
			ChannelDriver *driver= fcu->driver;
			DriverVar *dvar;
			
			for (dvar= driver->variables.first; dvar; dvar= dvar->next) {
				DRIVER_TARGETS_LOOPER(dvar)
				{	
					/* only relink if still used */
					if (tarIndex < dvar->num_targets)
						dtar->id= newlibadr(fd, id->lib, dtar->id); 
					else
						dtar->id= NULL;
				}
				DRIVER_TARGETS_LOOPER_END
			}
		}
		
		/* modifiers */
		lib_link_fmodifiers(fd, id, &fcu->modifiers);
	}
}


/* NOTE: this assumes that link_list has already been called on the list */
static void direct_link_fmodifiers(FileData *fd, ListBase *list)
{
	FModifier *fcm;
	
	for (fcm= list->first; fcm; fcm= fcm->next) {
		/* relink general data */
		fcm->data = newdataadr(fd, fcm->data);
		fcm->edata= NULL;
		
		/* do relinking of data for specific types */
		switch (fcm->type) {
			case FMODIFIER_TYPE_GENERATOR:
			{
				FMod_Generator *data= (FMod_Generator *)fcm->data;
				
				data->coefficients= newdataadr(fd, data->coefficients);

				if (fd->flags & FD_FLAGS_SWITCH_ENDIAN) {
					unsigned int a;
					for (a = 0; a < data->arraysize; a++)
						SWITCH_INT(data->coefficients[a]);
				}
			}
				break;
			case FMODIFIER_TYPE_ENVELOPE:
			{
				FMod_Envelope *data= (FMod_Envelope *)fcm->data;
				
				data->data= newdataadr(fd, data->data);
			}
				break;
			case FMODIFIER_TYPE_PYTHON:
			{
				FMod_Python *data= (FMod_Python *)fcm->data;
				
				data->prop = newdataadr(fd, data->prop);
				IDP_DirectLinkProperty(data->prop, (fd->flags & FD_FLAGS_SWITCH_ENDIAN), fd);
			}
				break;
		}
	}
}

/* NOTE: this assumes that link_list has already been called on the list */
static void direct_link_fcurves(FileData *fd, ListBase *list)
{
	FCurve *fcu;
	
	/* link F-Curve data to F-Curve again (non ID-libs) */
	for (fcu= list->first; fcu; fcu= fcu->next) {
		/* curve data */
		fcu->bezt= newdataadr(fd, fcu->bezt);
		fcu->fpt= newdataadr(fd, fcu->fpt);
		
		/* rna path */
		fcu->rna_path= newdataadr(fd, fcu->rna_path);
		
		/* group */
		fcu->grp= newdataadr(fd, fcu->grp);
		
		/* driver */
		fcu->driver= newdataadr(fd, fcu->driver);
		if (fcu->driver) {
			ChannelDriver *driver= fcu->driver;
			DriverVar *dvar;

			driver->expr_comp= NULL;
			
			/* relink variables, targets and their paths */
			link_list(fd, &driver->variables);
			for (dvar= driver->variables.first; dvar; dvar= dvar->next) {
				DRIVER_TARGETS_LOOPER(dvar)
				{
					/* only relink the targets being used */
					if (tarIndex < dvar->num_targets)
						dtar->rna_path= newdataadr(fd, dtar->rna_path);
					else
						dtar->rna_path= NULL;
				}
				DRIVER_TARGETS_LOOPER_END
			}
		}
		
		/* modifiers */
		link_list(fd, &fcu->modifiers);
		direct_link_fmodifiers(fd, &fcu->modifiers);
	}
}


static void lib_link_action(FileData *fd, Main *main)
{
	bAction *act;
	bActionChannel *chan;

	for (act= main->action.first; act; act= act->id.next) {
		if (act->id.flag & LIB_NEEDLINK) {
			act->id.flag -= LIB_NEEDLINK;
			
// XXX depreceated - old animation system <<<
			for (chan=act->chanbase.first; chan; chan=chan->next) {
				chan->ipo= newlibadr_us(fd, act->id.lib, chan->ipo);
				lib_link_constraint_channels(fd, &act->id, &chan->constraintChannels);
			}
// >>> XXX depreceated - old animation system
			
			lib_link_fcurves(fd, &act->id, &act->curves);
		}
	}
}

static void direct_link_action(FileData *fd, bAction *act)
{
	bActionChannel *achan; // XXX depreceated - old animation system
	bActionGroup *agrp;

	link_list(fd, &act->curves);
	link_list(fd, &act->chanbase); // XXX depreceated - old animation system
	link_list(fd, &act->groups);
	link_list(fd, &act->markers);

// XXX depreceated - old animation system <<<
	for (achan = act->chanbase.first; achan; achan=achan->next) {
		achan->grp= newdataadr(fd, achan->grp);
		
		link_list(fd, &achan->constraintChannels);
	}
// >>> XXX depreceated - old animation system

	direct_link_fcurves(fd, &act->curves);
	
	for (agrp = act->groups.first; agrp; agrp= agrp->next) {
		agrp->channels.first= newdataadr(fd, agrp->channels.first);
		agrp->channels.last= newdataadr(fd, agrp->channels.last);
	}
}

static void lib_link_nladata_strips(FileData *fd, ID *id, ListBase *list)
{
	NlaStrip *strip;
	
	for (strip= list->first; strip; strip= strip->next) {
		/* check strip's children */
		lib_link_nladata_strips(fd, id, &strip->strips);
		
		/* check strip's F-Curves */
		lib_link_fcurves(fd, id, &strip->fcurves);
		
		/* reassign the counted-reference to action */
		strip->act = newlibadr_us(fd, id->lib, strip->act);
		
		/* fix action id-root (i.e. if it comes from a pre 2.57 .blend file) */
		if ((strip->act) && (strip->act->idroot == 0))
			strip->act->idroot = GS(id->name);
	}
}

static void lib_link_nladata(FileData *fd, ID *id, ListBase *list)
{
	NlaTrack *nlt;
	
	/* we only care about the NLA strips inside the tracks */
	for (nlt= list->first; nlt; nlt= nlt->next) {
		lib_link_nladata_strips(fd, id, &nlt->strips);
	}
}

/* This handles Animato NLA-Strips linking 
 * NOTE: this assumes that link_list has already been called on the list 
 */
static void direct_link_nladata_strips(FileData *fd, ListBase *list)
{
	NlaStrip *strip;
	
	for (strip= list->first; strip; strip= strip->next) {
		/* strip's child strips */
		link_list(fd, &strip->strips);
		direct_link_nladata_strips(fd, &strip->strips);
		
		/* strip's F-Curves */
		link_list(fd, &strip->fcurves);
		direct_link_fcurves(fd, &strip->fcurves);
		
		/* strip's F-Modifiers */
		link_list(fd, &strip->modifiers);
		direct_link_fmodifiers(fd, &strip->modifiers);
	}
}

/* NOTE: this assumes that link_list has already been called on the list */
static void direct_link_nladata(FileData *fd, ListBase *list)
{
	NlaTrack *nlt;
	
	for (nlt= list->first; nlt; nlt= nlt->next) {
		/* relink list of strips */
		link_list(fd, &nlt->strips);
		
		/* relink strip data */
		direct_link_nladata_strips(fd, &nlt->strips);
	}
}

/* ------- */

static void lib_link_keyingsets(FileData *fd, ID *id, ListBase *list)
{
	KeyingSet *ks;
	KS_Path *ksp;
	
	/* here, we're only interested in the ID pointer stored in some of the paths */
	for (ks= list->first; ks; ks= ks->next) {
		for (ksp= ks->paths.first; ksp; ksp= ksp->next) {
			ksp->id= newlibadr(fd, id->lib, ksp->id); 
		}
	}
}

/* NOTE: this assumes that link_list has already been called on the list */
static void direct_link_keyingsets(FileData *fd, ListBase *list)
{
	KeyingSet *ks;
	KS_Path *ksp;
	
	/* link KeyingSet data to KeyingSet again (non ID-libs) */
	for (ks= list->first; ks; ks= ks->next) {
		/* paths */
		link_list(fd, &ks->paths);
		
		for (ksp= ks->paths.first; ksp; ksp= ksp->next) {
			/* rna path */
			ksp->rna_path= newdataadr(fd, ksp->rna_path);
		}
	}
}

/* ------- */

static void lib_link_animdata(FileData *fd, ID *id, AnimData *adt)
{
	if (adt == NULL)
		return;
	
	/* link action data */
	adt->action= newlibadr_us(fd, id->lib, adt->action);
	adt->tmpact= newlibadr_us(fd, id->lib, adt->tmpact);
	
	/* fix action id-roots (i.e. if they come from a pre 2.57 .blend file) */
	if ((adt->action) && (adt->action->idroot == 0))
		adt->action->idroot = GS(id->name);
	if ((adt->tmpact) && (adt->tmpact->idroot == 0))
		adt->tmpact->idroot = GS(id->name);
	
	/* link drivers */
	lib_link_fcurves(fd, id, &adt->drivers);
	
	/* overrides don't have lib-link for now, so no need to do anything */
	
	/* link NLA-data */
	lib_link_nladata(fd, id, &adt->nla_tracks);
}

static void direct_link_animdata(FileData *fd, AnimData *adt)
{
	/* NOTE: must have called newdataadr already before doing this... */
	if (adt == NULL)
		return;
	
	/* link drivers */
	link_list(fd, &adt->drivers);
	direct_link_fcurves(fd, &adt->drivers);
	
	/* link overrides */
	// TODO...
	
	/* link NLA-data */
	link_list(fd, &adt->nla_tracks);
	direct_link_nladata(fd, &adt->nla_tracks);
	
	/* relink active strip - even though strictly speaking this should only be used
	 * if we're in 'tweaking mode', we need to be able to have this loaded back for
	 * undo, but also since users may not exit tweakmode before saving (#24535)
	 */
	// TODO: it's not really nice that anyone should be able to save the file in this
	//		state, but it's going to be too hard to enforce this single case...
	adt->actstrip= newdataadr(fd, adt->actstrip);
}	

/* ************ READ MOTION PATHS *************** */

/* direct data for cache */
static void direct_link_motionpath(FileData *fd, bMotionPath *mpath)
{
	/* sanity check */
	if (mpath == NULL)
		return;
	
	/* relink points cache */
	mpath->points= newdataadr(fd, mpath->points);
}

/* ************ READ NODE TREE *************** */

/* singe node tree (also used for material/scene trees), ntree is not NULL */
static void lib_link_ntree(FileData *fd, ID *id, bNodeTree *ntree)
{
	bNode *node;
	
	if (ntree->adt) lib_link_animdata(fd, &ntree->id, ntree->adt);
	
	ntree->gpd= newlibadr_us(fd, id->lib, ntree->gpd);
	
	for (node= ntree->nodes.first; node; node= node->next)
		node->id= newlibadr_us(fd, id->lib, node->id);
}

/* library ntree linking after fileread */
static void lib_link_nodetree(FileData *fd, Main *main)
{
	bNodeTree *ntree;
	
	/* only link ID pointers */
	for (ntree= main->nodetree.first; ntree; ntree= ntree->id.next) {
		if (ntree->id.flag & LIB_NEEDLINK) {
			ntree->id.flag -= LIB_NEEDLINK;
			lib_link_ntree(fd, &ntree->id, ntree);
		}
	}
}

static void do_versions_socket_default_value(bNodeSocket *sock)
{
	bNodeSocketValueFloat *valfloat;
	bNodeSocketValueVector *valvector;
	bNodeSocketValueRGBA *valrgba;
	
	if (sock->default_value)
		return;
	
	switch (sock->type) {
	case SOCK_FLOAT:
		valfloat = sock->default_value = MEM_callocN(sizeof(bNodeSocketValueFloat), "default socket value");
		valfloat->value = sock->ns.vec[0];
		valfloat->min = sock->ns.min;
		valfloat->max = sock->ns.max;
		valfloat->subtype = PROP_NONE;
		break;
	case SOCK_VECTOR:
		valvector = sock->default_value = MEM_callocN(sizeof(bNodeSocketValueVector), "default socket value");
		copy_v3_v3(valvector->value, sock->ns.vec);
		valvector->min = sock->ns.min;
		valvector->max = sock->ns.max;
		valvector->subtype = PROP_NONE;
		break;
	case SOCK_RGBA:
		valrgba = sock->default_value = MEM_callocN(sizeof(bNodeSocketValueRGBA), "default socket value");
		copy_v4_v4(valrgba->value, sock->ns.vec);
		break;
	}
}

static void do_versions_nodetree_default_value(bNodeTree *ntree)
{
	bNode *node;
	bNodeSocket *sock;
	for (node=ntree->nodes.first; node; node=node->next) {
		for (sock=node->inputs.first; sock; sock=sock->next)
			do_versions_socket_default_value(sock);
		for (sock=node->outputs.first; sock; sock=sock->next)
			do_versions_socket_default_value(sock);
	}
	for (sock=ntree->inputs.first; sock; sock=sock->next)
		do_versions_socket_default_value(sock);
	for (sock=ntree->outputs.first; sock; sock=sock->next)
		do_versions_socket_default_value(sock);
}

static void lib_nodetree_init_types_cb(void *UNUSED(data), ID *UNUSED(id), bNodeTree *ntree)
{
	bNode *node;
	
	ntreeInitTypes(ntree);

	/* need to do this here instead of in do_versions, otherwise next function can crash */
	do_versions_nodetree_default_value(ntree);
	
	/* XXX could be replaced by do_versions for new nodes */
	for (node=ntree->nodes.first; node; node=node->next)
		node_verify_socket_templates(ntree, node);
}

/* updates group node socket own_index so that
 * external links to/from the group node are preserved.
 */
static void lib_node_do_versions_group_indices(bNode *gnode)
{
	bNodeTree *ngroup= (bNodeTree*)gnode->id;
	bNode *intnode;
	bNodeSocket *sock, *gsock, *intsock;
	int found;
	
	for (sock=gnode->outputs.first; sock; sock=sock->next) {
		int old_index = sock->to_index;
		for (gsock=ngroup->outputs.first; gsock; gsock=gsock->next) {
			if (gsock->link && gsock->link->fromsock->own_index == old_index) {
				sock->own_index = gsock->own_index;
				break;
			}
		}
	}
	for (sock=gnode->inputs.first; sock; sock=sock->next) {
		int old_index = sock->to_index;
		/* can't use break in double loop */
		found = 0;
		for (intnode=ngroup->nodes.first; intnode && !found; intnode=intnode->next) {
			for (intsock=intnode->inputs.first; intsock; intsock=intsock->next) {
				if (intsock->own_index == old_index && intsock->link) {
					sock->own_index = intsock->link->fromsock->own_index;
					found = 1;
					break;
				}
			}
		}
	}
}

/* updates external links for all group nodes in a tree */
static void lib_nodetree_do_versions_group_indices_cb(void *UNUSED(data), ID *UNUSED(id), bNodeTree *ntree)
{
	bNode *node;
	
	for (node=ntree->nodes.first; node; node=node->next) {
		if (node->type==NODE_GROUP) {
			bNodeTree *ngroup= (bNodeTree*)node->id;
			if (ngroup && (ngroup->flag & NTREE_DO_VERSIONS_GROUP_EXPOSE))
				lib_node_do_versions_group_indices(node);
		}
	}
}

/* make an update call for the tree */
static void lib_nodetree_do_versions_update_cb(void *UNUSED(data), ID *UNUSED(id), bNodeTree *ntree)
{
	if (ntree->update)
		ntreeUpdateTree(ntree);
}

/* verify types for nodes and groups, all data has to be read */
/* open = 0: appending/linking, open = 1: open new file (need to clean out dynamic
* typedefs*/
static void lib_verify_nodetree(Main *main, int UNUSED(open))
{
	bNodeTree *ntree;
	int i;
	bNodeTreeType *ntreetype;

	/* this crashes blender on undo/redo
		if (open==1) {
			reinit_nodesystem();
		}*/
	
	/* set node->typeinfo pointers */
	for (i=0; i < NUM_NTREE_TYPES; ++i) {
		ntreetype= ntreeGetType(i);
		if (ntreetype && ntreetype->foreach_nodetree)
			ntreetype->foreach_nodetree(main, NULL, lib_nodetree_init_types_cb);
	}
	for (ntree= main->nodetree.first; ntree; ntree= ntree->id.next)
		lib_nodetree_init_types_cb(NULL, NULL, ntree);
	
	{
		int has_old_groups=0;
		/* XXX this should actually be part of do_versions, but since we need
		 * finished library linking, it is not possible there. Instead in do_versions
		 * we have set the NTREE_DO_VERSIONS flag, so at this point we can do the
		 * actual group node updates.
		 */
		for (ntree= main->nodetree.first; ntree; ntree= ntree->id.next) {
			if (ntree->flag & NTREE_DO_VERSIONS_GROUP_EXPOSE) {
				/* this adds copies and links from all unlinked internal sockets to group inputs/outputs. */
				node_group_expose_all_sockets(ntree);
				has_old_groups = 1;
			}
		}
		
		if (has_old_groups) {
			for (i=0; i < NUM_NTREE_TYPES; ++i) {
				ntreetype= ntreeGetType(i);
				if (ntreetype && ntreetype->foreach_nodetree)
					ntreetype->foreach_nodetree(main, NULL, lib_nodetree_do_versions_group_indices_cb);
			}
		}
		
		for (ntree= main->nodetree.first; ntree; ntree= ntree->id.next)
			ntree->flag &= ~NTREE_DO_VERSIONS_GROUP_EXPOSE;
	}
	
	/* verify all group user nodes */
	for (ntree= main->nodetree.first; ntree; ntree= ntree->id.next) {
		ntreeVerifyNodes(main, &ntree->id);
	}
	
	/* make update calls where necessary */
	{
		for (ntree= main->nodetree.first; ntree; ntree= ntree->id.next)
			if (ntree->update)
				ntreeUpdateTree(ntree);

		for (i=0; i < NUM_NTREE_TYPES; ++i) {
			ntreetype= ntreeGetType(i);
			if (ntreetype && ntreetype->foreach_nodetree)
				ntreetype->foreach_nodetree(main, NULL, lib_nodetree_do_versions_update_cb);
		}
	}
}

static void direct_link_node_socket(FileData *fd, bNodeSocket *sock)
{
	sock->link= newdataadr(fd, sock->link);
	sock->storage= newdataadr(fd, sock->storage);
	sock->default_value= newdataadr(fd, sock->default_value);
	sock->cache= NULL;
}

/* ntree itself has been read! */
static void direct_link_nodetree(FileData *fd, bNodeTree *ntree)
{
	/* note: writing and reading goes in sync, for speed */
	bNode *node;
	bNodeSocket *sock;
	bNodeLink *link;
	
	ntree->init= 0;		/* to set callbacks and force setting types */
	ntree->progress= NULL;
	ntree->execdata= NULL;
	
	ntree->adt= newdataadr(fd, ntree->adt);
	direct_link_animdata(fd, ntree->adt);
	
	link_list(fd, &ntree->nodes);
	for (node= ntree->nodes.first; node; node= node->next) {
		if (node->type == NODE_DYNAMIC) {
			node->custom1= 0;
			node->custom1= BSET(node->custom1, NODE_DYNAMIC_LOADED);
		}

		node->typeinfo= NULL;
		
		link_list(fd, &node->inputs);
		link_list(fd, &node->outputs);
		
		if (node->type == CMP_NODE_MOVIEDISTORTION) {
			node->storage= newmclipadr(fd, node->storage);
		}
		else
			node->storage= newdataadr(fd, node->storage);

		if (node->storage) {
			/* could be handlerized at some point */
			if (ntree->type==NTREE_SHADER && (node->type==SH_NODE_CURVE_VEC || node->type==SH_NODE_CURVE_RGB))
				direct_link_curvemapping(fd, node->storage);
			else if (ntree->type==NTREE_COMPOSIT) {
				if ( ELEM4(node->type, CMP_NODE_TIME, CMP_NODE_CURVE_VEC, CMP_NODE_CURVE_RGB, CMP_NODE_HUECORRECT))
					direct_link_curvemapping(fd, node->storage);
				else if (ELEM3(node->type, CMP_NODE_IMAGE, CMP_NODE_VIEWER, CMP_NODE_SPLITVIEWER))
					((ImageUser *)node->storage)->ok= 1;
			}
			else if ( ntree->type==NTREE_TEXTURE) {
				if (node->type==TEX_NODE_CURVE_RGB || node->type==TEX_NODE_CURVE_TIME)
					direct_link_curvemapping(fd, node->storage);
				else if (node->type==TEX_NODE_IMAGE)
					((ImageUser *)node->storage)->ok= 1;
			}
		}
	}
	link_list(fd, &ntree->links);
	
	/* external sockets */
	link_list(fd, &ntree->inputs);
	link_list(fd, &ntree->outputs);
	
	/* and we connect the rest */
	for (node= ntree->nodes.first; node; node= node->next) {
		node->parent = newdataadr(fd, node->parent);
		node->preview= newimaadr(fd, node->preview);
		node->lasty= 0;
		
		for (sock= node->inputs.first; sock; sock= sock->next)
			direct_link_node_socket(fd, sock);
		for (sock= node->outputs.first; sock; sock= sock->next)
			direct_link_node_socket(fd, sock);
	}
	for (sock= ntree->inputs.first; sock; sock= sock->next)
		direct_link_node_socket(fd, sock);
	for (sock= ntree->outputs.first; sock; sock= sock->next)
		direct_link_node_socket(fd, sock);
	
	for (link= ntree->links.first; link; link= link->next) {
		link->fromnode= newdataadr(fd, link->fromnode);
		link->tonode= newdataadr(fd, link->tonode);
		link->fromsock= newdataadr(fd, link->fromsock);
		link->tosock= newdataadr(fd, link->tosock);
	}
	
	/* type verification is in lib-link */
}

/* ************ READ ARMATURE ***************** */

/* temp struct used to transport needed info to lib_link_constraint_cb() */
typedef struct tConstraintLinkData {
	FileData *fd;
	ID *id;
} tConstraintLinkData;
/* callback function used to relink constraint ID-links */
static void lib_link_constraint_cb(bConstraint *UNUSED(con), ID **idpoin, void *userdata)
{
	tConstraintLinkData *cld= (tConstraintLinkData *)userdata;
	*idpoin = newlibadr(cld->fd, cld->id->lib, *idpoin);
}

static void lib_link_constraints(FileData *fd, ID *id, ListBase *conlist)
{
	tConstraintLinkData cld;
	bConstraint *con;
	
	/* legacy fixes */
	for (con = conlist->first; con; con=con->next) {
		/* patch for error introduced by changing constraints (dunno how) */
		/* if con->data type changes, dna cannot resolve the pointer! (ton) */
		if (con->data==NULL) {
			con->type= CONSTRAINT_TYPE_NULL;
		}
		/* own ipo, all constraints have it */
		con->ipo= newlibadr_us(fd, id->lib, con->ipo); // XXX depreceated - old animation system
	}
	
	/* relink all ID-blocks used by the constraints */
	cld.fd= fd;
	cld.id= id;
	
	id_loop_constraints(conlist, lib_link_constraint_cb, &cld);
}

static void direct_link_constraints(FileData *fd, ListBase *lb)
{
	bConstraint *con;

	link_list(fd, lb);
	for (con=lb->first; con; con=con->next) {
		con->data = newdataadr(fd, con->data);
		
		switch (con->type) {
			case CONSTRAINT_TYPE_PYTHON:
			{
				bPythonConstraint *data= con->data;
				
				link_list(fd, &data->targets);
				
				data->prop = newdataadr(fd, data->prop);
				if (data->prop)
					IDP_DirectLinkProperty(data->prop, (fd->flags & FD_FLAGS_SWITCH_ENDIAN), fd);
			}
				break;
			case CONSTRAINT_TYPE_SPLINEIK:
			{
				bSplineIKConstraint *data= con->data;
				
				data->points= newdataadr(fd, data->points);
			}
				break;
			case CONSTRAINT_TYPE_KINEMATIC:
			{
				con->lin_error = 0.f;
				con->rot_error = 0.f;
			}
			case CONSTRAINT_TYPE_CHILDOF:
			{
				/* XXX version patch, in older code this flag wasn't always set, and is inherent to type */
				if (con->ownspace == CONSTRAINT_SPACE_POSE)
					con->flag |= CONSTRAINT_SPACEONCE;
			}
				break;
		}
	}
}

static void lib_link_pose(FileData *fd, Object *ob, bPose *pose)
{
	bPoseChannel *pchan;
	bArmature *arm= ob->data;
	int rebuild;
	
	if (!pose || !arm)
		return;
	

	/* always rebuild to match proxy or lib changes */
	rebuild= ob->proxy || (ob->id.lib==NULL && arm->id.lib);

	if (ob->proxy) {
		/* sync proxy layer */
		if (pose->proxy_layer)
			arm->layer = pose->proxy_layer;
		
		/* sync proxy active bone */
		if (pose->proxy_act_bone[0]) {
			Bone *bone = get_named_bone(arm, pose->proxy_act_bone);
			if (bone)
				arm->act_bone = bone;
		}
	}

	for (pchan = pose->chanbase.first; pchan; pchan=pchan->next) {
		lib_link_constraints(fd, (ID *)ob, &pchan->constraints);
		
		/* hurms... loop in a loop, but yah... later... (ton) */
		pchan->bone= get_named_bone(arm, pchan->name);
		
		pchan->custom= newlibadr_us(fd, arm->id.lib, pchan->custom);
		if (pchan->bone==NULL)
			rebuild= 1;
		else if (ob->id.lib==NULL && arm->id.lib) {
			/* local pose selection copied to armature, bit hackish */
			pchan->bone->flag &= ~BONE_SELECTED;
			pchan->bone->flag |= pchan->selectflag;
		}
	}
	
	if (rebuild) {
		ob->recalc= OB_RECALC_OB|OB_RECALC_DATA|OB_RECALC_TIME;
		pose->flag |= POSE_RECALC;
	}
}

static void lib_link_armature(FileData *fd, Main *main)
{
	bArmature *arm;

	arm= main->armature.first;

	while (arm) {
		if (arm->id.flag & LIB_NEEDLINK) {
			if (arm->adt) lib_link_animdata(fd, &arm->id, arm->adt);
			arm->id.flag -= LIB_NEEDLINK;
		}
		arm= arm->id.next;
	}
}

static void direct_link_bones(FileData *fd, Bone* bone)
{
	Bone	*child;

	bone->parent= newdataadr(fd, bone->parent);
	bone->prop= newdataadr(fd, bone->prop);
	if (bone->prop)
		IDP_DirectLinkProperty(bone->prop, (fd->flags & FD_FLAGS_SWITCH_ENDIAN), fd);
		
	bone->flag &= ~BONE_DRAW_ACTIVE;

	link_list(fd, &bone->childbase);

	for (child=bone->childbase.first; child; child=child->next)
		direct_link_bones(fd, child);
}

static void direct_link_armature(FileData *fd, bArmature *arm)
{
	Bone	*bone;

	link_list(fd, &arm->bonebase);
	arm->edbo= NULL;
	arm->sketch = NULL;
	
	arm->adt= newdataadr(fd, arm->adt);
	direct_link_animdata(fd, arm->adt);
	
	bone=arm->bonebase.first;
	while (bone) {
		direct_link_bones(fd, bone);
		bone=bone->next;
	}

	arm->act_bone= newdataadr(fd, arm->act_bone);
	arm->act_edbone= NULL;
}

/* ************ READ CAMERA ***************** */

static void lib_link_camera(FileData *fd, Main *main)
{
	Camera *ca;

	ca= main->camera.first;
	while (ca) {
		if (ca->id.flag & LIB_NEEDLINK) {
			if (ca->adt) lib_link_animdata(fd, &ca->id, ca->adt);
			
			ca->ipo= newlibadr_us(fd, ca->id.lib, ca->ipo); // XXX depreceated - old animation system
			
			ca->dof_ob= newlibadr_us(fd, ca->id.lib, ca->dof_ob);
			
			ca->id.flag -= LIB_NEEDLINK;
		}
		ca= ca->id.next;
	}
}

static void direct_link_camera(FileData *fd, Camera *ca)
{
	ca->adt= newdataadr(fd, ca->adt);
	direct_link_animdata(fd, ca->adt);
}


/* ************ READ LAMP ***************** */

static void lib_link_lamp(FileData *fd, Main *main)
{
	Lamp *la;
	MTex *mtex;
	int a;

	la= main->lamp.first;
	while (la) {
		if (la->id.flag & LIB_NEEDLINK) {
			if (la->adt) lib_link_animdata(fd, &la->id, la->adt);
			
			for (a=0; a<MAX_MTEX; a++) {
				mtex= la->mtex[a];
				if (mtex) {
					mtex->tex= newlibadr_us(fd, la->id.lib, mtex->tex);
					mtex->object= newlibadr(fd, la->id.lib, mtex->object);
				}
			}
			
			la->ipo= newlibadr_us(fd, la->id.lib, la->ipo); // XXX depreceated - old animation system

			if (la->nodetree)
				lib_link_ntree(fd, &la->id, la->nodetree);
			
			la->id.flag -= LIB_NEEDLINK;
		}
		la= la->id.next;
	}
}

static void direct_link_lamp(FileData *fd, Lamp *la)
{
	int a;
	
	la->adt= newdataadr(fd, la->adt);
	direct_link_animdata(fd, la->adt);

	for (a=0; a<MAX_MTEX; a++) {
		la->mtex[a]= newdataadr(fd, la->mtex[a]);
	}
	
	la->curfalloff= newdataadr(fd, la->curfalloff);
	if (la->curfalloff)
		direct_link_curvemapping(fd, la->curfalloff);

	la->nodetree= newdataadr(fd, la->nodetree);
	if (la->nodetree)
		direct_link_nodetree(fd, la->nodetree);
	
	la->preview = direct_link_preview_image(fd, la->preview);
}

/* ************ READ keys ***************** */

static void lib_link_key(FileData *fd, Main *main)
{
	Key *key;

	key= main->key.first;
	while (key) {
		/*check if we need to generate unique ids for the shapekeys*/
		if (!key->uidgen) {
			KeyBlock *block;

			key->uidgen = 1;
			for (block=key->block.first; block; block=block->next) {
				block->uid = key->uidgen++;
			}
		}

		if (key->id.flag & LIB_NEEDLINK) {
			if (key->adt) lib_link_animdata(fd, &key->id, key->adt);
			
			key->ipo= newlibadr_us(fd, key->id.lib, key->ipo); // XXX depreceated - old animation system
			key->from= newlibadr(fd, key->id.lib, key->from);

			key->id.flag -= LIB_NEEDLINK;
		}
		key= key->id.next;
	}
}

static void switch_endian_keyblock(Key *key, KeyBlock *kb)
{
	int elemsize, a, b;
	char *data, *poin, *cp;

	elemsize= key->elemsize;
	data= kb->data;

	for (a=0; a<kb->totelem; a++) {

		cp= key->elemstr;
		poin= data;

		while ( cp[0] ) {	/* cp[0]==amount */

			switch(cp[1]) {		/* cp[1]= type */
			case IPO_FLOAT:
			case IPO_BPOINT:
			case IPO_BEZTRIPLE:
				b= cp[0];
				while (b--) {
					SWITCH_INT((*poin));
					poin+= 4;
				}
				break;
			}

			cp+= 2;

		}
		data+= elemsize;
	}
}

static void direct_link_key(FileData *fd, Key *key)
{
	KeyBlock *kb;

	link_list(fd, &(key->block));

	key->adt= newdataadr(fd, key->adt);
	direct_link_animdata(fd, key->adt);
	
	key->refkey= newdataadr(fd, key->refkey);

	kb= key->block.first;
	while (kb) {

		kb->data= newdataadr(fd, kb->data);
		
		if (fd->flags & FD_FLAGS_SWITCH_ENDIAN)
			switch_endian_keyblock(key, kb);

		kb= kb->next;
	}
}

/* ************ READ mball ***************** */

static void lib_link_mball(FileData *fd, Main *main)
{
	MetaBall *mb;
	int a;

	mb= main->mball.first;
	while (mb) {
		if (mb->id.flag & LIB_NEEDLINK) {
			if (mb->adt) lib_link_animdata(fd, &mb->id, mb->adt);
			
			for (a=0; a<mb->totcol; a++) mb->mat[a]= newlibadr_us(fd, mb->id.lib, mb->mat[a]);

			mb->ipo= newlibadr_us(fd, mb->id.lib, mb->ipo); // XXX depreceated - old animation system

			mb->id.flag -= LIB_NEEDLINK;
		}
		mb= mb->id.next;
	}
}

static void direct_link_mball(FileData *fd, MetaBall *mb)
{
	mb->adt= newdataadr(fd, mb->adt);
	direct_link_animdata(fd, mb->adt);
	
	mb->mat= newdataadr(fd, mb->mat);
	test_pointer_array(fd, (void **)&mb->mat);

	link_list(fd, &(mb->elems));

	mb->disp.first= mb->disp.last= NULL;
	mb->editelems= NULL;
	mb->bb= NULL;
/*	mb->edit_elems.first= mb->edit_elems.last= NULL;*/
	mb->lastelem= NULL;
}

/* ************ READ WORLD ***************** */

static void lib_link_world(FileData *fd, Main *main)
{
	World *wrld;
	MTex *mtex;
	int a;

	wrld= main->world.first;
	while (wrld) {
		if (wrld->id.flag & LIB_NEEDLINK) {
			if (wrld->adt) lib_link_animdata(fd, &wrld->id, wrld->adt);
			
			wrld->ipo= newlibadr_us(fd, wrld->id.lib, wrld->ipo); // XXX depreceated - old animation system
			
			for (a=0; a<MAX_MTEX; a++) {
				mtex= wrld->mtex[a];
				if (mtex) {
					mtex->tex= newlibadr_us(fd, wrld->id.lib, mtex->tex);
					mtex->object= newlibadr(fd, wrld->id.lib, mtex->object);
				}
			}

			if (wrld->nodetree)
				lib_link_ntree(fd, &wrld->id, wrld->nodetree);
			
			wrld->id.flag -= LIB_NEEDLINK;
		}
		wrld= wrld->id.next;
	}
}

static void direct_link_world(FileData *fd, World *wrld)
{
	int a;

	wrld->adt= newdataadr(fd, wrld->adt);
	direct_link_animdata(fd, wrld->adt);

	for (a=0; a<MAX_MTEX; a++) {
		wrld->mtex[a]= newdataadr(fd, wrld->mtex[a]);
	}

	wrld->nodetree= newdataadr(fd, wrld->nodetree);
	if (wrld->nodetree)
		direct_link_nodetree(fd, wrld->nodetree);

	wrld->preview = direct_link_preview_image(fd, wrld->preview);
}


/* ************ READ VFONT ***************** */

static void lib_link_vfont(FileData *UNUSED(fd), Main *main)
{
	VFont *vf;

	vf= main->vfont.first;
	while (vf) {
		if (vf->id.flag & LIB_NEEDLINK) {
			vf->id.flag -= LIB_NEEDLINK;
		}
		vf= vf->id.next;
	}
}

static void direct_link_vfont(FileData *fd, VFont *vf)
{
	vf->data= NULL;
	vf->packedfile= direct_link_packedfile(fd, vf->packedfile);
}

/* ************ READ TEXT ****************** */

static void lib_link_text(FileData *UNUSED(fd), Main *main)
{
	Text *text;

	text= main->text.first;
	while (text) {
		if (text->id.flag & LIB_NEEDLINK) {
			text->id.flag -= LIB_NEEDLINK;
		}
		text= text->id.next;
	}
}

static void direct_link_text(FileData *fd, Text *text)
{
	TextLine *ln;

	text->name= newdataadr(fd, text->name);

	text->undo_pos= -1;
	text->undo_len= TXT_INIT_UNDO;
	text->undo_buf= MEM_mallocN(text->undo_len, "undo buf");

	text->compiled= NULL;

/*
	if (text->flags & TXT_ISEXT) {
		reopen_text(text);
		}
		else {
*/

	link_list(fd, &text->lines);
	link_list(fd, &text->markers);

	text->curl= newdataadr(fd, text->curl);
	text->sell= newdataadr(fd, text->sell);

	ln= text->lines.first;
	while (ln) {
		ln->line= newdataadr(fd, ln->line);
		ln->format= NULL;
		
		if (ln->len != (int) strlen(ln->line)) {
			printf("Error loading text, line lengths differ\n");
			ln->len = strlen(ln->line);
		}

		ln= ln->next;
	}

	text->flags = (text->flags) & ~TXT_ISEXT;

	text->id.us= 1;
}

/* ************ READ IMAGE ***************** */

static void lib_link_image(FileData *fd, Main *main)
{
	Image *ima;

	ima= main->image.first;
	while (ima) {
		if (ima->id.flag & LIB_NEEDLINK) {
			if (ima->id.properties) IDP_LibLinkProperty(ima->id.properties, (fd->flags & FD_FLAGS_SWITCH_ENDIAN), fd);

			ima->id.flag -= LIB_NEEDLINK;
		}
		ima= ima->id.next;
	}
}

static void link_ibuf_list(FileData *fd, ListBase *lb)
{
	Link *ln, *prev;
	
	if (lb->first==NULL) return;
	
	lb->first= newimaadr(fd, lb->first);
	ln= lb->first;
	prev= NULL;
	while (ln) {
		ln->next= newimaadr(fd, ln->next);
		ln->prev= prev;
		prev= ln;
		ln= ln->next;
	}
	lb->last= prev;
}

static void direct_link_image(FileData *fd, Image *ima)
{
	/* for undo system, pointers could be restored */
	if (fd->imamap)
		link_ibuf_list(fd, &ima->ibufs);
	else
		ima->ibufs.first= ima->ibufs.last= NULL;
	
	/* if not restored, we keep the binded opengl index */
	if (ima->ibufs.first==NULL) {
		ima->bindcode= 0;
		ima->gputexture= NULL;
	}
	
	ima->anim= NULL;
	ima->rr= NULL;
	ima->repbind= NULL;
	
	/* undo system, try to restore render buffers */
	if (fd->imamap) {
		int a;
		
		for (a=0; a<IMA_MAX_RENDER_SLOT; a++)
			ima->renders[a]= newimaadr(fd, ima->renders[a]);
	}
	else {
		memset(ima->renders, 0, sizeof(ima->renders));
		ima->last_render_slot= ima->render_slot;
	}
	
	ima->packedfile = direct_link_packedfile(fd, ima->packedfile);
	ima->preview = direct_link_preview_image(fd, ima->preview);
	ima->ok= 1;
}


/* ************ READ CURVE ***************** */

static void lib_link_curve(FileData *fd, Main *main)
{
	Curve *cu;
	int a;

	cu= main->curve.first;
	while (cu) {
		if (cu->id.flag & LIB_NEEDLINK) {
			if (cu->adt) lib_link_animdata(fd, &cu->id, cu->adt);

			for (a=0; a<cu->totcol; a++) cu->mat[a]= newlibadr_us(fd, cu->id.lib, cu->mat[a]);

			cu->bevobj= newlibadr(fd, cu->id.lib, cu->bevobj);
			cu->taperobj= newlibadr(fd, cu->id.lib, cu->taperobj);
			cu->textoncurve= newlibadr(fd, cu->id.lib, cu->textoncurve);
			cu->vfont= newlibadr_us(fd, cu->id.lib, cu->vfont);
			cu->vfontb= newlibadr_us(fd, cu->id.lib, cu->vfontb);			
			cu->vfonti= newlibadr_us(fd, cu->id.lib, cu->vfonti);
			cu->vfontbi= newlibadr_us(fd, cu->id.lib, cu->vfontbi);

			cu->ipo= newlibadr_us(fd, cu->id.lib, cu->ipo); // XXX depreceated - old animation system
			cu->key= newlibadr_us(fd, cu->id.lib, cu->key);

			cu->id.flag -= LIB_NEEDLINK;
		}
		cu= cu->id.next;
	}
}


static void switch_endian_knots(Nurb *nu)
{
	int len;

	if (nu->knotsu) {
		len= KNOTSU(nu);
		while (len--) {
			SWITCH_INT(nu->knotsu[len]);
		}
	}
	if (nu->knotsv) {
		len= KNOTSV(nu);
		while (len--) {
			SWITCH_INT(nu->knotsv[len]);
		}
	}
}

static void direct_link_curve(FileData *fd, Curve *cu)
{
	Nurb *nu;
	TextBox *tb;
	
	cu->adt= newdataadr(fd, cu->adt);
	direct_link_animdata(fd, cu->adt);
	
	cu->mat= newdataadr(fd, cu->mat);
	test_pointer_array(fd, (void **)&cu->mat);
	cu->str= newdataadr(fd, cu->str);
	cu->strinfo= newdataadr(fd, cu->strinfo);	
	cu->tb= newdataadr(fd, cu->tb);

	if (cu->vfont == NULL) link_list(fd, &(cu->nurb));
	else {
		cu->nurb.first=cu->nurb.last= NULL;

		tb= MEM_callocN(MAXTEXTBOX*sizeof(TextBox), "TextBoxread");
		if (cu->tb) {
			memcpy(tb, cu->tb, cu->totbox*sizeof(TextBox));
			MEM_freeN(cu->tb);
			cu->tb= tb;			
		}
		else {
			cu->totbox = 1;
			cu->actbox = 1;
			cu->tb = tb;
			cu->tb[0].w = cu->linewidth;
		}		
		if (cu->wordspace == 0.0f) cu->wordspace = 1.0f;
	}

	cu->bev.first=cu->bev.last= NULL;
	cu->disp.first=cu->disp.last= NULL;
	cu->editnurb= NULL;
	cu->lastsel= NULL;
	cu->path= NULL;
	cu->editfont= NULL;
	
	nu= cu->nurb.first;
	while (nu) {
		nu->bezt= newdataadr(fd, nu->bezt);
		nu->bp= newdataadr(fd, nu->bp);
		nu->knotsu= newdataadr(fd, nu->knotsu);
		nu->knotsv= newdataadr(fd, nu->knotsv);
		if (cu->vfont == NULL) nu->charidx= nu->mat_nr;

		if (fd->flags & FD_FLAGS_SWITCH_ENDIAN) {
			switch_endian_knots(nu);
		}

		nu= nu->next;
	}
	cu->bb= NULL;
}

/* ************ READ TEX ***************** */

static void lib_link_texture(FileData *fd, Main *main)
{
	Tex *tex;

	tex= main->tex.first;
	while (tex) {
		if (tex->id.flag & LIB_NEEDLINK) {
			if (tex->adt) lib_link_animdata(fd, &tex->id, tex->adt);

			tex->ima= newlibadr_us(fd, tex->id.lib, tex->ima);
			tex->ipo= newlibadr_us(fd, tex->id.lib, tex->ipo);
			if (tex->env) tex->env->object= newlibadr(fd, tex->id.lib, tex->env->object);
			if (tex->pd)
				tex->pd->object= newlibadr(fd, tex->id.lib, tex->pd->object);
			if (tex->vd) tex->vd->object= newlibadr(fd, tex->id.lib, tex->vd->object);
			if (tex->ot) tex->ot->object= newlibadr(fd, tex->id.lib, tex->ot->object);
				

			if (tex->nodetree)
				lib_link_ntree(fd, &tex->id, tex->nodetree);
			
			tex->id.flag -= LIB_NEEDLINK;
		}
		tex= tex->id.next;
	}
}

static void direct_link_texture(FileData *fd, Tex *tex)
{
	tex->adt= newdataadr(fd, tex->adt);
	direct_link_animdata(fd, tex->adt);
	
	tex->plugin= newdataadr(fd, tex->plugin);
	if (tex->plugin) {
		tex->plugin->handle= NULL;
		open_plugin_tex(tex->plugin);
		/* initialize data for this instance, if an initialization
		 * function exists.
		 */
		if (tex->plugin->instance_init)
			tex->plugin->instance_init((void *) tex->plugin->data);
	}
	tex->coba= newdataadr(fd, tex->coba);
	tex->env= newdataadr(fd, tex->env);
	if (tex->env) {
		tex->env->ima= NULL;
		memset(tex->env->cube, 0, 6*sizeof(void *));
		tex->env->ok= 0;
	}
	tex->pd= newdataadr(fd, tex->pd);
	if (tex->pd) {
		tex->pd->point_tree = NULL;
		tex->pd->coba= newdataadr(fd, tex->pd->coba);
		tex->pd->falloff_curve= newdataadr(fd, tex->pd->falloff_curve);
		if (tex->pd->falloff_curve) {
			direct_link_curvemapping(fd, tex->pd->falloff_curve);
		}
	}
	
	tex->vd= newdataadr(fd, tex->vd);
	if (tex->vd) {
		tex->vd->dataset = NULL;
		tex->vd->ok = 0;
	}
	else {
		if (tex->type == TEX_VOXELDATA)
			tex->vd= MEM_callocN(sizeof(VoxelData), "direct_link_texture VoxelData");
	}
	
	tex->ot= newdataadr(fd, tex->ot);
	
	tex->nodetree= newdataadr(fd, tex->nodetree);
	if (tex->nodetree)
		direct_link_nodetree(fd, tex->nodetree);
	
	tex->preview = direct_link_preview_image(fd, tex->preview);

	tex->iuser.ok= 1;
}



/* ************ READ MATERIAL ***************** */

static void lib_link_material(FileData *fd, Main *main)
{
	Material *ma;
	MTex *mtex;
	int a;

	ma= main->mat.first;
	while (ma) {
		if (ma->id.flag & LIB_NEEDLINK) {
			if (ma->adt) lib_link_animdata(fd, &ma->id, ma->adt);

			/*Link ID Properties -- and copy this comment EXACTLY for easy finding
			of library blocks that implement this.*/
			if (ma->id.properties) IDP_LibLinkProperty(ma->id.properties, (fd->flags & FD_FLAGS_SWITCH_ENDIAN), fd);

			ma->ipo= newlibadr_us(fd, ma->id.lib, ma->ipo);
			ma->group= newlibadr_us(fd, ma->id.lib, ma->group);
			
			for (a=0; a<MAX_MTEX; a++) {
				mtex= ma->mtex[a];
				if (mtex) {
					mtex->tex= newlibadr_us(fd, ma->id.lib, mtex->tex);
					mtex->object= newlibadr(fd, ma->id.lib, mtex->object);
				}
			}
			
			if (ma->nodetree)
				lib_link_ntree(fd, &ma->id, ma->nodetree);
			
			ma->id.flag -= LIB_NEEDLINK;
		}
		ma= ma->id.next;
	}
}

static void direct_link_material(FileData *fd, Material *ma)
{
	int a;

	ma->adt= newdataadr(fd, ma->adt);
	direct_link_animdata(fd, ma->adt);
	
	for (a=0; a<MAX_MTEX; a++) {
		ma->mtex[a]= newdataadr(fd, ma->mtex[a]);
	}

	ma->ramp_col= newdataadr(fd, ma->ramp_col);
	ma->ramp_spec= newdataadr(fd, ma->ramp_spec);
	
	ma->nodetree= newdataadr(fd, ma->nodetree);
	if (ma->nodetree)
		direct_link_nodetree(fd, ma->nodetree);

	ma->preview = direct_link_preview_image(fd, ma->preview);
	ma->gpumaterial.first = ma->gpumaterial.last = NULL;
}

/* ************ READ PARTICLE SETTINGS ***************** */
/* update this also to writefile.c */
static const char *ptcache_data_struct[] = {
	"", // BPHYS_DATA_INDEX
	"", // BPHYS_DATA_LOCATION
	"", // BPHYS_DATA_VELOCITY
	"", // BPHYS_DATA_ROTATION
	"", // BPHYS_DATA_AVELOCITY / BPHYS_DATA_XCONST */
	"", // BPHYS_DATA_SIZE:
	"", // BPHYS_DATA_TIMES:	
	"BoidData" // case BPHYS_DATA_BOIDS:
};
static void direct_link_pointcache(FileData *fd, PointCache *cache)
{
	if ((cache->flag & PTCACHE_DISK_CACHE)==0) {
		PTCacheMem *pm;
		PTCacheExtra *extra;
		int i;

		link_list(fd, &cache->mem_cache);

		pm = cache->mem_cache.first;

		for (; pm; pm=pm->next) {
			for (i=0; i<BPHYS_TOT_DATA; i++) {
				pm->data[i] = newdataadr(fd, pm->data[i]);
				
				/* the cache saves non-struct data without DNA */
				if (pm->data[i] && ptcache_data_struct[i][0]=='\0' && (fd->flags & FD_FLAGS_SWITCH_ENDIAN)) {
					int j, tot= (BKE_ptcache_data_size (i) * pm->totpoint)/4; /* data_size returns bytes */
					int *poin= pm->data[i];
					
					for (j= 0; j<tot; j++)
						SWITCH_INT(poin[j]);
				}
			}
			
			link_list(fd, &pm->extradata);

			for (extra=pm->extradata.first; extra; extra=extra->next)
				extra->data = newdataadr(fd, extra->data);
		}
	}
	else
		cache->mem_cache.first = cache->mem_cache.last = NULL;

	cache->flag &= ~PTCACHE_SIMULATION_VALID;
	cache->simframe= 0;
	cache->edit= NULL;
	cache->free_edit= NULL;
	cache->cached_frames= NULL;
}

static void direct_link_pointcache_list(FileData *fd, ListBase *ptcaches, PointCache **ocache, int force_disk)
{
	if (ptcaches->first) {
		PointCache *cache= NULL;
		link_list(fd, ptcaches);
		for (cache=ptcaches->first; cache; cache=cache->next) {
			direct_link_pointcache(fd, cache);
			if (force_disk) {
				cache->flag |= PTCACHE_DISK_CACHE;
				cache->step = 1;
			}
		}

		*ocache = newdataadr(fd, *ocache);
	}
	else if (*ocache) {
		/* old "single" caches need to be linked too */
		*ocache = newdataadr(fd, *ocache);
		direct_link_pointcache(fd, *ocache);
		if (force_disk) {
			(*ocache)->flag |= PTCACHE_DISK_CACHE;
			(*ocache)->step = 1;
		}

		ptcaches->first = ptcaches->last = *ocache;
	}
}

static void lib_link_partdeflect(FileData *fd, ID *id, PartDeflect *pd)
{
	if (pd && pd->tex)
		pd->tex=newlibadr_us(fd, id->lib, pd->tex);
}

static void lib_link_particlesettings(FileData *fd, Main *main)
{
	ParticleSettings *part;
	ParticleDupliWeight *dw;
	MTex *mtex;
	int a;

	part= main->particle.first;
	while (part) {
		if (part->id.flag & LIB_NEEDLINK) {
			if (part->adt) lib_link_animdata(fd, &part->id, part->adt);
			part->ipo= newlibadr_us(fd, part->id.lib, part->ipo); // XXX depreceated - old animation system
			
			part->dup_ob = newlibadr(fd, part->id.lib, part->dup_ob);
			part->dup_group = newlibadr(fd, part->id.lib, part->dup_group);
			part->eff_group = newlibadr(fd, part->id.lib, part->eff_group);
			part->bb_ob = newlibadr(fd, part->id.lib, part->bb_ob);

			lib_link_partdeflect(fd, &part->id, part->pd);
			lib_link_partdeflect(fd, &part->id, part->pd2);

			if (part->effector_weights)
				part->effector_weights->group = newlibadr(fd, part->id.lib, part->effector_weights->group);

			if (part->dupliweights.first && part->dup_group) {
				int index_ok = 0;
				/* check for old files without indices (all indexes 0) */
				dw = part->dupliweights.first;
				if (part->dupliweights.first == part->dupliweights.last) {
					/* special case for only one object in the group */
					index_ok = 1;
				}
				else { 
					for (; dw; dw=dw->next) {
						if (dw->index > 0) {
							index_ok = 1;
							break;
						}
					}
				}

				if (index_ok) {
					/* if we have indexes, let's use them */
					dw = part->dupliweights.first;
					for (; dw; dw=dw->next) {
						GroupObject *go = (GroupObject *)BLI_findlink(&part->dup_group->gobject, dw->index);
						dw->ob = go ? go->ob : NULL;
					}
				}
				else {
					/* otherwise try to get objects from own library (won't work on library linked groups) */
					for (; dw; dw=dw->next)
						dw->ob = newlibadr(fd, part->id.lib, dw->ob);
				}
			}
			else {
				part->dupliweights.first = part->dupliweights.last = NULL;
			}

			if (part->boids) {
				BoidState *state = part->boids->states.first;
				BoidRule *rule;
				for (; state; state=state->next) {
					rule = state->rules.first;
				for (; rule; rule=rule->next)
					switch(rule->type) {
						case eBoidRuleType_Goal:
						case eBoidRuleType_Avoid:
						{
							BoidRuleGoalAvoid *brga = (BoidRuleGoalAvoid*)rule;
							brga->ob = newlibadr(fd, part->id.lib, brga->ob);
							break;
						}
						case eBoidRuleType_FollowLeader:
						{
							BoidRuleFollowLeader *brfl = (BoidRuleFollowLeader*)rule;
							brfl->ob = newlibadr(fd, part->id.lib, brfl->ob);
							break;
						}
					}
				}
			}
			
			for (a=0; a<MAX_MTEX; a++) {
				mtex= part->mtex[a];
				if (mtex) {
					mtex->tex = newlibadr_us(fd, part->id.lib, mtex->tex);
					mtex->object = newlibadr(fd, part->id.lib, mtex->object);
				}
			}

			part->id.flag -= LIB_NEEDLINK;
		}
		part= part->id.next;
	}
}

static void direct_link_partdeflect(PartDeflect *pd)
{
	if (pd) pd->rng=NULL;
}

static void direct_link_particlesettings(FileData *fd, ParticleSettings *part)
{
	int a;
	part->adt= newdataadr(fd, part->adt);
	part->pd= newdataadr(fd, part->pd);
	part->pd2= newdataadr(fd, part->pd2);

	direct_link_animdata(fd, part->adt);
	direct_link_partdeflect(part->pd);
	direct_link_partdeflect(part->pd2);

	part->effector_weights = newdataadr(fd, part->effector_weights);
	if (!part->effector_weights)
		part->effector_weights = BKE_add_effector_weights(part->eff_group);

	link_list(fd, &part->dupliweights);

	part->boids= newdataadr(fd, part->boids);
	part->fluid= newdataadr(fd, part->fluid);

	if (part->boids) {
		BoidState *state;
		link_list(fd, &part->boids->states);
		
		for (state=part->boids->states.first; state; state=state->next) {
			link_list(fd, &state->rules);
			link_list(fd, &state->conditions);
			link_list(fd, &state->actions);
		}
	}
	for (a=0; a<MAX_MTEX; a++) {
		part->mtex[a]= newdataadr(fd, part->mtex[a]);
	}
}

static void lib_link_particlesystems(FileData *fd, Object *ob, ID *id, ListBase *particles)
{
	ParticleSystem *psys, *psysnext;

	for (psys=particles->first; psys; psys=psysnext) {
		psysnext= psys->next;
		
		psys->part = newlibadr_us(fd, id->lib, psys->part);
		if (psys->part) {
			ParticleTarget *pt = psys->targets.first;

			for (; pt; pt=pt->next)
				pt->ob=newlibadr(fd, id->lib, pt->ob);

			psys->parent= newlibadr_us(fd, id->lib, psys->parent);
			psys->target_ob = newlibadr(fd, id->lib, psys->target_ob);

			if (psys->clmd) {
				/* XXX - from reading existing code this seems correct but intended usage of
				 * pointcache should /w cloth should be added in 'ParticleSystem' - campbell */
				psys->clmd->point_cache= psys->pointcache;
				psys->clmd->ptcaches.first= psys->clmd->ptcaches.last= NULL;
				psys->clmd->coll_parms->group= newlibadr(fd, id->lib, psys->clmd->coll_parms->group);
			}
		}
		else {
			/* particle modifier must be removed before particle system */
			ParticleSystemModifierData *psmd= psys_get_modifier(ob,psys);
			BLI_remlink(&ob->modifiers, psmd);
			modifier_free((ModifierData *)psmd);

			BLI_remlink(particles, psys);
			MEM_freeN(psys);
		}
	}
}
static void direct_link_particlesystems(FileData *fd, ListBase *particles)
{
	ParticleSystem *psys;
	ParticleData *pa;
	int a;

	for (psys=particles->first; psys; psys=psys->next) {
		psys->particles=newdataadr(fd,psys->particles);
		
		if (psys->particles && psys->particles->hair) {
			for (a=0,pa=psys->particles; a<psys->totpart; a++, pa++)
				pa->hair=newdataadr(fd,pa->hair);
		}
		
		if (psys->particles && psys->particles->keys) {
			for (a=0,pa=psys->particles; a<psys->totpart; a++, pa++) {
				pa->keys= NULL;
				pa->totkey= 0;
			}

			psys->flag &= ~PSYS_KEYED;
		}

		if (psys->particles && psys->particles->boid) {
			pa = psys->particles;
			pa->boid = newdataadr(fd, pa->boid);
			for (a=1,pa++; a<psys->totpart; a++, pa++)
				pa->boid = (pa-1)->boid + 1;
		}
		else if (psys->particles) {
			for (a=0,pa=psys->particles; a<psys->totpart; a++, pa++)
				pa->boid = NULL;
		}

		psys->fluid_springs = newdataadr(fd, psys->fluid_springs);

		psys->child = newdataadr(fd,psys->child);
		psys->effectors = NULL;

		link_list(fd, &psys->targets);

		psys->edit = NULL;
		psys->free_edit = NULL;
		psys->pathcache = NULL;
		psys->childcache = NULL;
		psys->pathcachebufs.first = psys->pathcachebufs.last = NULL;
		psys->childcachebufs.first = psys->childcachebufs.last = NULL;
		psys->frand = NULL;
		psys->pdd = NULL;
		psys->renderdata = NULL;
		
		direct_link_pointcache_list(fd, &psys->ptcaches, &psys->pointcache, 0);

		if (psys->clmd) {
			psys->clmd = newdataadr(fd, psys->clmd);
			psys->clmd->clothObject = NULL;
			
			psys->clmd->sim_parms= newdataadr(fd, psys->clmd->sim_parms);
			psys->clmd->sim_parms->effector_weights = NULL;
			psys->clmd->coll_parms= newdataadr(fd, psys->clmd->coll_parms);
			
			if (psys->clmd->sim_parms) {
				if (psys->clmd->sim_parms->presets > 10)
					psys->clmd->sim_parms->presets = 0;
			}

			psys->hair_in_dm = psys->hair_out_dm = NULL;

			psys->clmd->point_cache = psys->pointcache;
		}

		psys->tree = NULL;
		psys->bvhtree = NULL;
	}
	return;
}

/* ************ READ MESH ***************** */

static void lib_link_mtface(FileData *fd, Mesh *me, MTFace *mtface, int totface)
{
	MTFace *tf= mtface;
	int i;

	/* Add pseudo-references (not fake users!) to images used by texface. A
	 * little bogus; it would be better if each mesh consistently added one ref
	 * to each image it used. - z0r */
	for (i=0; i<totface; i++, tf++) {
		tf->tpage= newlibadr(fd, me->id.lib, tf->tpage);
		if (tf->tpage && tf->tpage->id.us==0)
			tf->tpage->id.us= 1;
	}
}

static void lib_link_customdata_mtface(FileData *fd, Mesh *me, CustomData *fdata, int totface)
{
	int i;	
	for (i=0; i<fdata->totlayer; i++) {
		CustomDataLayer *layer = &fdata->layers[i];
		
		if (layer->type == CD_MTFACE)
			lib_link_mtface(fd, me, layer->data, totface);
	}

}

static void lib_link_customdata_mtpoly(FileData *fd, Mesh *me, CustomData *pdata, int totface)
{
	int i;

	for (i=0; i<pdata->totlayer; i++) {
		CustomDataLayer *layer = &pdata->layers[i];
		
		if (layer->type == CD_MTEXPOLY) {
			MTexPoly *tf= layer->data;
			int i;

			for (i=0; i<totface; i++, tf++) {
				tf->tpage= newlibadr(fd, me->id.lib, tf->tpage);
				if (tf->tpage && tf->tpage->id.us==0)
					tf->tpage->id.us= 1;
			}
		}
	}
}

static void lib_link_mesh(FileData *fd, Main *main)
{
	Mesh *me;

	me= main->mesh.first;
	while (me) {
		if (me->id.flag & LIB_NEEDLINK) {
			int i;

			/*Link ID Properties -- and copy this comment EXACTLY for easy finding
			of library blocks that implement this.*/
			if (me->id.properties) IDP_LibLinkProperty(me->id.properties, (fd->flags & FD_FLAGS_SWITCH_ENDIAN), fd);
			if (me->adt) lib_link_animdata(fd, &me->id, me->adt);

			/* this check added for python created meshes */
			if (me->mat) {
				for (i=0; i<me->totcol; i++) {
					me->mat[i]= newlibadr_us(fd, me->id.lib, me->mat[i]);
				}
			}
			else me->totcol= 0;

			me->ipo= newlibadr_us(fd, me->id.lib, me->ipo);
			me->key= newlibadr_us(fd, me->id.lib, me->key);
			me->texcomesh= newlibadr_us(fd, me->id.lib, me->texcomesh);

			lib_link_customdata_mtface(fd, me, &me->fdata, me->totface);
			lib_link_customdata_mtpoly(fd, me, &me->pdata, me->totpoly);
			if (me->mr && me->mr->levels.first)
				lib_link_customdata_mtface(fd, me, &me->mr->fdata,
							   ((MultiresLevel*)me->mr->levels.first)->totface);

			/*check if we need to convert mfaces to mpolys*/
			if (me->totface && !me->totpoly) {
				convert_mfaces_to_mpolys(me);
			}
			
			/*
			 * Re-tessellate, even if the polys were just created from tessfaces, this
			 * is important because it:
			 *  - fill the CD_POLYINDEX layer
			 *  - gives consistency of tessface between loading from a file and
			 *    converting an edited BMesh back into a mesh (i.e. it replaces
			 *    quad tessfaces in a loaded mesh immediately, instead of lazily
			 *    waiting until edit mode has been entered/exited, making it easier
			 *    to recognize problems that would otherwise only show up after edits).
			 */
#ifdef USE_TESSFACE_DEFAULT
			BKE_mesh_tessface_calc(me);
#else
			BKE_mesh_tessface_clear(me);
#endif

			me->id.flag -= LIB_NEEDLINK;
		}
		me= me->id.next;
	}

	/* convert texface options to material */
	convert_tface_mt(fd, main);
}

static void direct_link_dverts(FileData *fd, int count, MDeformVert *mdverts)
{
	int i;

	if (mdverts == NULL) {
		return;
	}

	for (i= count; i > 0; i--, mdverts++) {
		/*convert to vgroup allocation system*/
		MDeformWeight *dw;
		if (mdverts->dw && (dw= newdataadr(fd, mdverts->dw))) {
			const ssize_t dw_len= mdverts->totweight * sizeof(MDeformWeight);
			void *dw_tmp= MEM_mallocN(dw_len, "direct_link_dverts");
			memcpy(dw_tmp, dw, dw_len);
			mdverts->dw= dw_tmp;
			MEM_freeN(dw);
		}
		else {
			mdverts->dw= NULL;
			mdverts->totweight= 0;
		}
	}
}

static void direct_link_mdisps(FileData *fd, int count, MDisps *mdisps, int external)
{
	if (mdisps) {
		int i;

		for (i = 0; i < count; ++i) {
			mdisps[i].disps = newdataadr(fd, mdisps[i].disps);
			mdisps[i].hidden = newdataadr(fd, mdisps[i].hidden);

			if (mdisps[i].totdisp && !mdisps[i].level) {
				/* this calculation is only correct for loop mdisps;
				   if loading pre-BMesh face mdisps this will be
				   overwritten with the correct value in
				   bm_corners_to_loops() */
				float gridsize = sqrtf(mdisps[i].totdisp);
				mdisps[i].level = (int)(logf(gridsize - 1.0f) / M_LN2) + 1;
			}

			if ( (fd->flags & FD_FLAGS_SWITCH_ENDIAN) && (mdisps[i].disps) ) {
				/* DNA_struct_switch_endian doesn't do endian swap for (*disps)[] */
				/* this does swap for data written at write_mdisps() - readfile.c */
				int x;
				float *tmpdisps= *mdisps[i].disps;
				for (x=0;x<mdisps[i].totdisp*3;x++) {
					SWITCH_INT(*tmpdisps);
					tmpdisps++;
				}
			}
			if (!external && !mdisps[i].disps)
				mdisps[i].totdisp = 0;
		}
	}
}

/*this isn't really a public api function, so prototyped here*/
static void direct_link_customdata(FileData *fd, CustomData *data, int count)
{
	int i = 0;

	data->layers= newdataadr(fd, data->layers);
	data->external= newdataadr(fd, data->external);

	while (i < data->totlayer) {
		CustomDataLayer *layer = &data->layers[i];

		if (layer->flag & CD_FLAG_EXTERNAL)
			layer->flag &= ~CD_FLAG_IN_MEMORY;

		if (CustomData_verify_versions(data, i)) {
			layer->data = newdataadr(fd, layer->data);
			if (layer->type == CD_MDISPS)
				direct_link_mdisps(fd, count, layer->data, layer->flag & CD_FLAG_EXTERNAL);
			i++;
		}
	}

	CustomData_update_typemap(data);
}

static void direct_link_mesh(FileData *fd, Mesh *mesh)
{
	mesh->mat= newdataadr(fd, mesh->mat);
	test_pointer_array(fd, (void **)&mesh->mat);

	mesh->mvert= newdataadr(fd, mesh->mvert);
	mesh->medge= newdataadr(fd, mesh->medge);
	mesh->mface= newdataadr(fd, mesh->mface);
	mesh->mloop= newdataadr(fd, mesh->mloop);
	mesh->mpoly= newdataadr(fd, mesh->mpoly);
	mesh->tface= newdataadr(fd, mesh->tface);
	mesh->mtface= newdataadr(fd, mesh->mtface);
	mesh->mcol= newdataadr(fd, mesh->mcol);
	mesh->msticky= newdataadr(fd, mesh->msticky);
	mesh->dvert= newdataadr(fd, mesh->dvert);
	mesh->mloopcol= newdataadr(fd, mesh->mloopcol);
	mesh->mloopuv= newdataadr(fd, mesh->mloopuv);
	mesh->mtpoly= newdataadr(fd, mesh->mtpoly);

	/* animdata */
	mesh->adt= newdataadr(fd, mesh->adt);
	direct_link_animdata(fd, mesh->adt);

	/* normally direct_link_dverts should be called in direct_link_customdata,
	   but for backwards compat in do_versions to work we do it here */
	direct_link_dverts(fd, mesh->totvert, mesh->dvert);

	direct_link_customdata(fd, &mesh->vdata, mesh->totvert);
	direct_link_customdata(fd, &mesh->edata, mesh->totedge);
	direct_link_customdata(fd, &mesh->fdata, mesh->totface);
	direct_link_customdata(fd, &mesh->ldata, mesh->totloop);
	direct_link_customdata(fd, &mesh->pdata, mesh->totpoly);
	

#ifdef USE_BMESH_FORWARD_COMPAT
	/* NEVER ENABLE THIS CODE INTO BMESH!
	 * THIS IS FOR LOADING BMESH INTO OLDER FILES ONLY */
	mesh->mpoly= newdataadr(fd, mesh->mpoly);
	mesh->mloop= newdataadr(fd, mesh->mloop);

	direct_link_customdata(fd, &mesh->pdata, mesh->totpoly);
	direct_link_customdata(fd, &mesh->ldata, mesh->totloop);

	if (mesh->mpoly) {
		/* be clever and load polygons as mfaces */

		mesh->totface= mesh_mpoly_to_mface(&mesh->fdata, &mesh->ldata, &mesh->pdata,
		                                   mesh->totface, mesh->totloop, mesh->totpoly);

		CustomData_free(&mesh->pdata, mesh->totpoly);
		memset(&mesh->pdata, 0, sizeof(CustomData));
		mesh->totpoly = 0;

		CustomData_free(&mesh->ldata, mesh->totloop);
		memset(&mesh->ldata, 0, sizeof(CustomData));
		mesh->totloop = 0;

		mesh_update_customdata_pointers(mesh);
	}

#endif


	mesh->bb= NULL;
	mesh->mselect = NULL;
	mesh->edit_btmesh= NULL;
	
	/* Multires data */
	mesh->mr= newdataadr(fd, mesh->mr);
	if (mesh->mr) {
		MultiresLevel *lvl;
		
		link_list(fd, &mesh->mr->levels);
		lvl= mesh->mr->levels.first;
		
		direct_link_customdata(fd, &mesh->mr->vdata, lvl->totvert);
		direct_link_dverts(fd, lvl->totvert, CustomData_get(&mesh->mr->vdata, 0, CD_MDEFORMVERT));
		direct_link_customdata(fd, &mesh->mr->fdata, lvl->totface);
		
		mesh->mr->edge_flags= newdataadr(fd, mesh->mr->edge_flags);
		mesh->mr->edge_creases= newdataadr(fd, mesh->mr->edge_creases);

		mesh->mr->verts = newdataadr(fd, mesh->mr->verts);
		
		/* If mesh has the same number of vertices as the
		   highest multires level, load the current mesh verts
		   into multires and discard the old data. Needed
		   because some saved files either do not have a verts
		   array, or the verts array contains out-of-date
		   data. */
		if (mesh->totvert == ((MultiresLevel*)mesh->mr->levels.last)->totvert) {
			if (mesh->mr->verts)
				MEM_freeN(mesh->mr->verts);
			mesh->mr->verts = MEM_dupallocN(mesh->mvert);
		}
			
		for (; lvl; lvl= lvl->next) {
			lvl->verts= newdataadr(fd, lvl->verts);
			lvl->faces= newdataadr(fd, lvl->faces);
			lvl->edges= newdataadr(fd, lvl->edges);
			lvl->colfaces= newdataadr(fd, lvl->colfaces);
		}
	}

	/* if multires is present but has no valid vertex data,
	 * there's no way to recover it; silently remove multires */
	if (mesh->mr && !mesh->mr->verts) {
		multires_free(mesh->mr);
		mesh->mr = NULL;
	}
	
	if ((fd->flags & FD_FLAGS_SWITCH_ENDIAN) && mesh->tface) {
		TFace *tf= mesh->tface;
		int i;

		for (i=0; i< (mesh->totface); i++, tf++) {
			SWITCH_INT(tf->col[0]);
			SWITCH_INT(tf->col[1]);
			SWITCH_INT(tf->col[2]);
			SWITCH_INT(tf->col[3]);
		}
	}
}

/* ************ READ LATTICE ***************** */

static void lib_link_latt(FileData *fd, Main *main)
{
	Lattice *lt;
	
	lt= main->latt.first;
	while (lt) {
		if (lt->id.flag & LIB_NEEDLINK) {
			if (lt->adt) lib_link_animdata(fd, &lt->id, lt->adt);
			
			lt->ipo= newlibadr_us(fd, lt->id.lib, lt->ipo); // XXX depreceated - old animation system
			lt->key= newlibadr_us(fd, lt->id.lib, lt->key);
			
			lt->id.flag -= LIB_NEEDLINK;
		}
		lt= lt->id.next;
	}
}

static void direct_link_latt(FileData *fd, Lattice *lt)
{
	lt->def= newdataadr(fd, lt->def);
	
	lt->dvert= newdataadr(fd, lt->dvert);
	direct_link_dverts(fd, lt->pntsu*lt->pntsv*lt->pntsw, lt->dvert);
	
	lt->editlatt= NULL;
	
	lt->adt = newdataadr(fd, lt->adt);
	direct_link_animdata(fd, lt->adt);
}


/* ************ READ OBJECT ***************** */

static void lib_link_modifiers__linkModifiers(void *userData, Object *ob,
											  ID **idpoin)
{
	FileData *fd = userData;

	*idpoin = newlibadr(fd, ob->id.lib, *idpoin);
	/* hardcoded bad exception; non-object modifier data gets user count (texture, displace) */
	if (*idpoin && GS((*idpoin)->name)!=ID_OB)
		(*idpoin)->us++;
}
static void lib_link_modifiers(FileData *fd, Object *ob)
{
	modifiers_foreachIDLink(ob, lib_link_modifiers__linkModifiers, fd);
}

static void lib_link_object(FileData *fd, Main *main)
{
	Object *ob;
	PartEff *paf;
	bSensor *sens;
	bController *cont;
	bActuator *act;
	void *poin;
	int warn=0, a;

	ob= main->object.first;
	while (ob) {
		if (ob->id.flag & LIB_NEEDLINK) {
			if (ob->id.properties) IDP_LibLinkProperty(ob->id.properties, (fd->flags & FD_FLAGS_SWITCH_ENDIAN), fd);
			if (ob->adt) lib_link_animdata(fd, &ob->id, ob->adt);
			
// XXX depreceated - old animation system <<<			
			ob->ipo= newlibadr_us(fd, ob->id.lib, ob->ipo);
			ob->action = newlibadr_us(fd, ob->id.lib, ob->action);
// >>> XXX depreceated - old animation system

			ob->parent= newlibadr(fd, ob->id.lib, ob->parent);
			ob->track= newlibadr(fd, ob->id.lib, ob->track);
			ob->poselib= newlibadr_us(fd, ob->id.lib, ob->poselib);
			ob->dup_group= newlibadr_us(fd, ob->id.lib, ob->dup_group);
			
			ob->proxy= newlibadr_us(fd, ob->id.lib, ob->proxy);
			if (ob->proxy) {
				/* paranoia check, actually a proxy_from pointer should never be written... */
				if (ob->proxy->id.lib==NULL) {
					ob->proxy->proxy_from= NULL;
					ob->proxy= NULL;
					
					if (ob->id.lib)
						printf("Proxy lost from  object %s lib %s\n", ob->id.name+2, ob->id.lib->name);
					else
						printf("Proxy lost from  object %s lib <NONE>\n", ob->id.name+2);
				}
				else {
					/* this triggers object_update to always use a copy */
					ob->proxy->proxy_from= ob;
					/* force proxy updates after load/undo, a bit weak */
					ob->recalc= ob->proxy->recalc= OB_RECALC_OB|OB_RECALC_DATA|OB_RECALC_TIME;
				}
			}
			ob->proxy_group= newlibadr(fd, ob->id.lib, ob->proxy_group);
			
			poin= ob->data;
			ob->data= newlibadr_us(fd, ob->id.lib, ob->data);

			if (ob->data==NULL && poin!=NULL) {
				if (ob->id.lib)
					printf("Can't find obdata of %s lib %s\n", ob->id.name+2, ob->id.lib->name);
				else
					printf("Object %s lost data.\n", ob->id.name+2);

				ob->type= OB_EMPTY;
				warn= 1;

				if (ob->pose) {
					free_pose(ob->pose);
					ob->pose= NULL;
					ob->mode &= ~OB_MODE_POSE;
				}
			}
			for (a=0; a<ob->totcol; a++) ob->mat[a]= newlibadr_us(fd, ob->id.lib, ob->mat[a]);
			
			/* When the object is local and the data is library its possible
			 * the material list size gets out of sync. [#22663] */
			if (ob->data && ob->id.lib != ((ID *)ob->data)->lib) {
				short *totcol_data= give_totcolp(ob);
				/* Only expand so as not to loose any object materials that might be set. */
				if (totcol_data && *totcol_data > ob->totcol) {
					/* printf("'%s' %d -> %d\n", ob->id.name, ob->totcol, *totcol_data); */
					resize_object_material(ob, *totcol_data);
				}
			}

			ob->gpd= newlibadr_us(fd, ob->id.lib, ob->gpd);
			ob->duplilist= NULL;

			ob->id.flag -= LIB_NEEDLINK;
			/* if id.us==0 a new base will be created later on */
			
			/* WARNING! Also check expand_object(), should reflect the stuff below. */
			lib_link_pose(fd, ob, ob->pose);
			lib_link_constraints(fd, &ob->id, &ob->constraints);
			
// XXX depreceated - old animation system <<<	
			lib_link_constraint_channels(fd, &ob->id, &ob->constraintChannels);
			lib_link_nlastrips(fd, &ob->id, &ob->nlastrips);
// >>> XXX depreceated - old animation system

			for (paf= ob->effect.first; paf; paf= paf->next) {
				if (paf->type==EFF_PARTICLE) {
					paf->group= newlibadr_us(fd, ob->id.lib, paf->group);
				}
			}				

			sens= ob->sensors.first;
			while (sens) {
				for (a=0; a<sens->totlinks; a++)
					sens->links[a]= newglobadr(fd, sens->links[a]);

				if (sens->type==SENS_TOUCH) {
					bTouchSensor *ts= sens->data;
					ts->ma= newlibadr(fd, ob->id.lib, ts->ma);
				}
				else if (sens->type==SENS_MESSAGE) {
					bMessageSensor *ms= sens->data;
					ms->fromObject=
						newlibadr(fd, ob->id.lib, ms->fromObject);
				}
				sens= sens->next;
			}

			cont= ob->controllers.first;
			while (cont) {
				for (a=0; a<cont->totlinks; a++)
					cont->links[a]= newglobadr(fd, cont->links[a]);

				if (cont->type==CONT_PYTHON) {
					bPythonCont *pc= cont->data;
					pc->text= newlibadr(fd, ob->id.lib, pc->text);
				}
				cont->slinks= NULL;
				cont->totslinks= 0;

				cont= cont->next;
			}

			act= ob->actuators.first;
			while (act) {
				if (act->type==ACT_SOUND) {
					bSoundActuator *sa= act->data;
					sa->sound= newlibadr_us(fd, ob->id.lib, sa->sound);
				}
				else if (act->type==ACT_GAME) {
					/* bGameActuator *ga= act->data; */
				}
				else if (act->type==ACT_CAMERA) {
					bCameraActuator *ca= act->data;
					ca->ob= newlibadr(fd, ob->id.lib, ca->ob);
				}
					/* leave this one, it's obsolete but necessary to read for conversion */
				else if (act->type==ACT_ADD_OBJECT) {
					bAddObjectActuator *eoa= act->data;
					if (eoa) eoa->ob= newlibadr(fd, ob->id.lib, eoa->ob);
				}
				else if (act->type==ACT_OBJECT) {
					bObjectActuator *oa= act->data;
					if (oa==NULL) {
						init_actuator(act);
					}
					else {
						oa->reference= newlibadr(fd, ob->id.lib, oa->reference);
					}
				}
				else if (act->type==ACT_EDIT_OBJECT) {
					bEditObjectActuator *eoa= act->data;
					if (eoa==NULL) {
						init_actuator(act);
					}
					else {
						eoa->ob= newlibadr(fd, ob->id.lib, eoa->ob);
						eoa->me= newlibadr(fd, ob->id.lib, eoa->me);
					}
				}
				else if (act->type==ACT_SCENE) {
					bSceneActuator *sa= act->data;
					sa->camera= newlibadr(fd, ob->id.lib, sa->camera);
					sa->scene= newlibadr(fd, ob->id.lib, sa->scene);
				}
				else if (act->type==ACT_ACTION) {
					bActionActuator *aa= act->data;
					aa->act= newlibadr(fd, ob->id.lib, aa->act);
				}
				else if (act->type==ACT_SHAPEACTION) {
					bActionActuator *aa= act->data;
					aa->act= newlibadr(fd, ob->id.lib, aa->act);
				}
				else if (act->type==ACT_PROPERTY) {
					bPropertyActuator *pa= act->data;
					pa->ob= newlibadr(fd, ob->id.lib, pa->ob);
				}
				else if (act->type==ACT_MESSAGE) {
					bMessageActuator *ma= act->data;
					ma->toObject= newlibadr(fd, ob->id.lib, ma->toObject);
				}
				else if (act->type==ACT_2DFILTER) {
					bTwoDFilterActuator *_2dfa = act->data; 
					_2dfa->text= newlibadr(fd, ob->id.lib, _2dfa->text);
				}
				else if (act->type==ACT_PARENT) {
					bParentActuator *parenta = act->data; 
					parenta->ob = newlibadr(fd, ob->id.lib, parenta->ob);
				}
				else if (act->type==ACT_STATE) {
					/* bStateActuator *statea = act->data; */
				}
				else if (act->type==ACT_ARMATURE) {
					bArmatureActuator *arma= act->data;
					arma->target= newlibadr(fd, ob->id.lib, arma->target);
					arma->subtarget= newlibadr(fd, ob->id.lib, arma->subtarget);
				}
				else if (act->type==ACT_STEERING) {
					bSteeringActuator *steeringa = act->data; 
					steeringa->target = newlibadr(fd, ob->id.lib, steeringa->target);
					steeringa->navmesh = newlibadr(fd, ob->id.lib, steeringa->navmesh);
				}
				act= act->next;
			}
			
			{
				FluidsimModifierData *fluidmd = (FluidsimModifierData *)modifiers_findByType(ob, eModifierType_Fluidsim);
				
				if (fluidmd && fluidmd->fss)
					fluidmd->fss->ipo = newlibadr_us(fd, ob->id.lib, fluidmd->fss->ipo);
			}

			{
				SmokeModifierData *smd = (SmokeModifierData *)modifiers_findByType(ob, eModifierType_Smoke);
				
				if (smd && smd->type == MOD_SMOKE_TYPE_DOMAIN && smd->domain)
				{
					smd->domain->flags |= MOD_SMOKE_FILE_LOAD; /* flag for refreshing the simulation after loading */
				}
			}

			/* texture field */
			if (ob->pd)
				lib_link_partdeflect(fd, &ob->id, ob->pd);

			if (ob->soft)
				ob->soft->effector_weights->group = newlibadr(fd, ob->id.lib, ob->soft->effector_weights->group);

			lib_link_particlesystems(fd, ob, &ob->id, &ob->particlesystem);
			lib_link_modifiers(fd, ob);
		}
		ob= ob->id.next;
	}

	if (warn) {
		BKE_report(fd->reports, RPT_WARNING, "Warning in console");
	}
}


static void direct_link_pose(FileData *fd, bPose *pose)
{
	bPoseChannel *pchan;

	if (!pose)
		return;

	link_list(fd, &pose->chanbase);
	link_list(fd, &pose->agroups);

	pose->chanhash= NULL;

	for (pchan = pose->chanbase.first; pchan; pchan=pchan->next) {
		pchan->bone= NULL;
		pchan->parent= newdataadr(fd, pchan->parent);
		pchan->child= newdataadr(fd, pchan->child);
		pchan->custom_tx= newdataadr(fd, pchan->custom_tx);
		
		direct_link_constraints(fd, &pchan->constraints);
		
		pchan->prop = newdataadr(fd, pchan->prop);
		if (pchan->prop)
			IDP_DirectLinkProperty(pchan->prop, (fd->flags & FD_FLAGS_SWITCH_ENDIAN), fd);
		
		pchan->mpath= newdataadr(fd, pchan->mpath);
		if (pchan->mpath)
			direct_link_motionpath(fd, pchan->mpath);
		
		pchan->iktree.first= pchan->iktree.last= NULL;
		pchan->siktree.first= pchan->siktree.last= NULL;
		
		/* in case this value changes in future, clamp else we get undefined behavior */
		CLAMP(pchan->rotmode, ROT_MODE_MIN, ROT_MODE_MAX);
	}
	pose->ikdata = NULL;
	if (pose->ikparam != NULL) {
		pose->ikparam= newdataadr(fd, pose->ikparam);
	}
}

static void direct_link_modifiers(FileData *fd, ListBase *lb)
{
	ModifierData *md;

	link_list(fd, lb);

	for (md=lb->first; md; md=md->next) {
		md->error = NULL;
		md->scene = NULL;
		
		/* if modifiers disappear, or for upward compatibility */
		if (NULL==modifierType_getInfo(md->type))
			md->type= eModifierType_None;
			
		if (md->type==eModifierType_Subsurf) {
			SubsurfModifierData *smd = (SubsurfModifierData*) md;

			smd->emCache = smd->mCache = NULL;
		}
		else if (md->type==eModifierType_Armature) {
			ArmatureModifierData *amd = (ArmatureModifierData*) md;
			
			amd->prevCos= NULL;
		}
		else if (md->type==eModifierType_Cloth) {
			ClothModifierData *clmd = (ClothModifierData*) md;
			
			clmd->clothObject = NULL;
			
			clmd->sim_parms= newdataadr(fd, clmd->sim_parms);
			clmd->coll_parms= newdataadr(fd, clmd->coll_parms);

			direct_link_pointcache_list(fd, &clmd->ptcaches, &clmd->point_cache, 0);
			
			if (clmd->sim_parms) {
				if (clmd->sim_parms->presets > 10)
					clmd->sim_parms->presets = 0;

				clmd->sim_parms->reset = 0;

				clmd->sim_parms->effector_weights = newdataadr(fd, clmd->sim_parms->effector_weights);

				if (!clmd->sim_parms->effector_weights) {
					clmd->sim_parms->effector_weights = BKE_add_effector_weights(NULL);
				}
			}
		}
		else if (md->type==eModifierType_Fluidsim) {
			FluidsimModifierData *fluidmd = (FluidsimModifierData*) md;
			
			fluidmd->fss= newdataadr(fd, fluidmd->fss);
			if (fluidmd->fss) {
				fluidmd->fss->fmd= fluidmd;
				fluidmd->fss->meshVelocities = NULL;
			}
		}
		else if (md->type==eModifierType_Smoke) {
			SmokeModifierData *smd = (SmokeModifierData*) md;

			if (smd->type==MOD_SMOKE_TYPE_DOMAIN)
			{
				smd->flow = NULL;
				smd->coll = NULL;
				smd->domain = newdataadr(fd, smd->domain);
				smd->domain->smd = smd;

				smd->domain->fluid = NULL;
				smd->domain->wt = NULL;
				smd->domain->shadow = NULL;
				smd->domain->tex = NULL;
				smd->domain->tex_shadow = NULL;
				smd->domain->tex_wt = NULL;

				smd->domain->effector_weights = newdataadr(fd, smd->domain->effector_weights);
				if (!smd->domain->effector_weights)
					smd->domain->effector_weights = BKE_add_effector_weights(NULL);

				direct_link_pointcache_list(fd, &(smd->domain->ptcaches[0]), &(smd->domain->point_cache[0]), 1);

				/* Smoke uses only one cache from now on, so store pointer convert */
				if (smd->domain->ptcaches[1].first || smd->domain->point_cache[1]) {
					if (smd->domain->point_cache[1]) {
						PointCache *cache = newdataadr(fd, smd->domain->point_cache[1]);
						if (cache->flag & PTCACHE_FAKE_SMOKE)
							; /* Smoke was already saved in "new format" and this cache is a fake one. */
						else
							printf("High resolution smoke cache not available due to pointcache update. Please reset the simulation.\n");
						BKE_ptcache_free(cache);
					}
					smd->domain->ptcaches[1].first = NULL;
					smd->domain->ptcaches[1].last = NULL;
					smd->domain->point_cache[1] = NULL;
				}
			}
			else if (smd->type==MOD_SMOKE_TYPE_FLOW) {
				smd->domain = NULL;
				smd->coll = NULL;
				smd->flow = newdataadr(fd, smd->flow);
				smd->flow->smd = smd;
				smd->flow->psys = newdataadr(fd, smd->flow->psys);
			}
			else if (smd->type==MOD_SMOKE_TYPE_COLL) {
				smd->flow = NULL;
				smd->domain = NULL;
				smd->coll = newdataadr(fd, smd->coll);
				if (smd->coll)
				{
					smd->coll->points = NULL;
					smd->coll->numpoints = 0;
				}
				else
					smd->type = 0;

			}
		}
		else if (md->type==eModifierType_DynamicPaint) {
			DynamicPaintModifierData *pmd = (DynamicPaintModifierData*) md;

			if (pmd->canvas)
			{
				pmd->canvas = newdataadr(fd, pmd->canvas);
				pmd->canvas->pmd = pmd;
				pmd->canvas->dm = NULL;
				pmd->canvas->flags &= ~MOD_DPAINT_BAKING; /* just in case */

				if (pmd->canvas->surfaces.first) {
					DynamicPaintSurface *surface;
					link_list(fd, &pmd->canvas->surfaces);

					for (surface=pmd->canvas->surfaces.first; surface; surface=surface->next) {
						surface->canvas = pmd->canvas;
						surface->data = NULL;
						direct_link_pointcache_list(fd, &(surface->ptcaches), &(surface->pointcache), 1);

						if (!(surface->effector_weights = newdataadr(fd, surface->effector_weights)))
							surface->effector_weights = BKE_add_effector_weights(NULL);
					}
				}
			}
			if (pmd->brush)
			{
				pmd->brush = newdataadr(fd, pmd->brush);
				pmd->brush->pmd = pmd;
				pmd->brush->psys = newdataadr(fd, pmd->brush->psys);
				pmd->brush->paint_ramp = newdataadr(fd, pmd->brush->paint_ramp);
				pmd->brush->vel_ramp = newdataadr(fd, pmd->brush->vel_ramp);
				pmd->brush->dm = NULL;
			}
		}
		else if (md->type==eModifierType_Collision) {
			
			CollisionModifierData *collmd = (CollisionModifierData*) md;
			/*
			// TODO: CollisionModifier should use pointcache 
			// + have proper reset events before enabling this
			collmd->x = newdataadr(fd, collmd->x);
			collmd->xnew = newdataadr(fd, collmd->xnew);
			collmd->mfaces = newdataadr(fd, collmd->mfaces);
			
			collmd->current_x = MEM_callocN(sizeof(MVert)*collmd->numverts,"current_x");
			collmd->current_xnew = MEM_callocN(sizeof(MVert)*collmd->numverts,"current_xnew");
			collmd->current_v = MEM_callocN(sizeof(MVert)*collmd->numverts,"current_v");
			*/
			
			collmd->x = NULL;
			collmd->xnew = NULL;
			collmd->current_x = NULL;
			collmd->current_xnew = NULL;
			collmd->current_v = NULL;
			collmd->time_x = collmd->time_xnew = -1000;
			collmd->numverts = 0;
			collmd->bvhtree = NULL;
			collmd->mfaces = NULL;
			
		}
		else if (md->type==eModifierType_Surface) {
			SurfaceModifierData *surmd = (SurfaceModifierData*) md;

			surmd->dm = NULL;
			surmd->bvhtree = NULL;
			surmd->x = NULL;
			surmd->v = NULL;
			surmd->numverts = 0;
		}
		else if (md->type==eModifierType_Hook) {
			HookModifierData *hmd = (HookModifierData*) md;

			hmd->indexar= newdataadr(fd, hmd->indexar);
			if (fd->flags & FD_FLAGS_SWITCH_ENDIAN) {
				int a;
				for (a=0; a<hmd->totindex; a++) {
					SWITCH_INT(hmd->indexar[a]);
				}
			}
		}
		else if (md->type==eModifierType_ParticleSystem) {
			ParticleSystemModifierData *psmd = (ParticleSystemModifierData*) md;

			psmd->dm= NULL;
			psmd->psys= newdataadr(fd, psmd->psys);
			psmd->flag &= ~eParticleSystemFlag_psys_updated;
			psmd->flag |= eParticleSystemFlag_file_loaded;
		}
		else if (md->type==eModifierType_Explode) {
			ExplodeModifierData *psmd = (ExplodeModifierData*) md;

			psmd->facepa=NULL;
		}
		else if (md->type==eModifierType_MeshDeform) {
			MeshDeformModifierData *mmd = (MeshDeformModifierData*) md;

			mmd->bindinfluences= newdataadr(fd, mmd->bindinfluences);
			mmd->bindoffsets= newdataadr(fd, mmd->bindoffsets);
			mmd->bindcagecos= newdataadr(fd, mmd->bindcagecos);
			mmd->dyngrid= newdataadr(fd, mmd->dyngrid);
			mmd->dyninfluences= newdataadr(fd, mmd->dyninfluences);
			mmd->dynverts= newdataadr(fd, mmd->dynverts);

			mmd->bindweights= newdataadr(fd, mmd->bindweights);
			mmd->bindcos= newdataadr(fd, mmd->bindcos);

			if (fd->flags & FD_FLAGS_SWITCH_ENDIAN) {
				int a;

				if (mmd->bindoffsets)
					for (a=0; a<mmd->totvert+1; a++)
						SWITCH_INT(mmd->bindoffsets[a]);
				if (mmd->bindcagecos)
					for (a=0; a<mmd->totcagevert*3; a++)
						SWITCH_INT(mmd->bindcagecos[a]);
				if (mmd->dynverts)
					for (a=0; a<mmd->totvert; a++)
						SWITCH_INT(mmd->dynverts[a]);

				if (mmd->bindweights)
					for (a=0; a<mmd->totcagevert*mmd->totvert; a++)
						SWITCH_INT(mmd->bindweights[a]);
				if (mmd->bindcos)
					for (a=0; a<mmd->totcagevert*3; a++)
						SWITCH_INT(mmd->bindcos[a]);
			}
		}
		else if (md->type==eModifierType_Ocean) {
			OceanModifierData *omd = (OceanModifierData*) md;
			omd->oceancache = NULL;
			omd->ocean = NULL;
			omd->refresh = (MOD_OCEAN_REFRESH_ADD|MOD_OCEAN_REFRESH_RESET|MOD_OCEAN_REFRESH_SIM);
		}
		else if (md->type==eModifierType_Warp) {
			WarpModifierData *tmd = (WarpModifierData *) md;

			tmd->curfalloff= newdataadr(fd, tmd->curfalloff);
			if (tmd->curfalloff)
				direct_link_curvemapping(fd, tmd->curfalloff);
		}
		else if (md->type==eModifierType_WeightVGEdit) {
			WeightVGEditModifierData *wmd = (WeightVGEditModifierData*) md;

			wmd->cmap_curve = newdataadr(fd, wmd->cmap_curve);
			if (wmd->cmap_curve)
				direct_link_curvemapping(fd, wmd->cmap_curve);
		}
	}
}

static void direct_link_object(FileData *fd, Object *ob)
{
	PartEff *paf;
	bProperty *prop;
	bSensor *sens;
	bController *cont;
	bActuator *act;
	
	/* weak weak... this was only meant as draw flag, now is used in give_base_to_objects too */
	ob->flag &= ~OB_FROMGROUP;

	/* loading saved files with editmode enabled works, but for undo we like
	   to stay in object mode during undo presses so keep editmode disabled */
	if (fd->memfile)
		ob->mode &= ~(OB_MODE_EDIT|OB_MODE_PARTICLE_EDIT);
	
	ob->disp.first=ob->disp.last= NULL;
	
	ob->adt= newdataadr(fd, ob->adt);
	direct_link_animdata(fd, ob->adt);
	
	ob->pose= newdataadr(fd, ob->pose);
	direct_link_pose(fd, ob->pose);
	
	ob->mpath= newdataadr(fd, ob->mpath);
	if (ob->mpath)
		direct_link_motionpath(fd, ob->mpath);

	link_list(fd, &ob->defbase);
// XXX depreceated - old animation system <<<
	direct_link_nlastrips(fd, &ob->nlastrips);
	link_list(fd, &ob->constraintChannels);
// >>> XXX depreceated - old animation system 

	ob->mat= newdataadr(fd, ob->mat);
	test_pointer_array(fd, (void **)&ob->mat);
	ob->matbits= newdataadr(fd, ob->matbits);
	
	/* do it here, below old data gets converted */
	direct_link_modifiers(fd, &ob->modifiers);
	
	link_list(fd, &ob->effect);
	paf= ob->effect.first;
	while (paf) {
		if (paf->type==EFF_PARTICLE) {
			paf->keys= NULL;
		}
		if (paf->type==EFF_WAVE) {
			WaveEff *wav = (WaveEff*) paf;
			PartEff *next = paf->next;
			WaveModifierData *wmd = (WaveModifierData*) modifier_new(eModifierType_Wave);

			wmd->damp = wav->damp;
			wmd->flag = wav->flag;
			wmd->height = wav->height;
			wmd->lifetime = wav->lifetime;
			wmd->narrow = wav->narrow;
			wmd->speed = wav->speed;
			wmd->startx = wav->startx;
			wmd->starty = wav->startx;
			wmd->timeoffs = wav->timeoffs;
			wmd->width = wav->width;

			BLI_addtail(&ob->modifiers, wmd);

			BLI_remlink(&ob->effect, paf);
			MEM_freeN(paf);

			paf = next;
			continue;
		}
		if (paf->type==EFF_BUILD) {
			BuildEff *baf = (BuildEff*) paf;
			PartEff *next = paf->next;
			BuildModifierData *bmd = (BuildModifierData*) modifier_new(eModifierType_Build);

			bmd->start = baf->sfra;
			bmd->length = baf->len;
			bmd->randomize = 0;
			bmd->seed = 1;

			BLI_addtail(&ob->modifiers, bmd);

			BLI_remlink(&ob->effect, paf);
			MEM_freeN(paf);

			paf = next;
			continue;
		}
		paf= paf->next;
	}

	ob->pd= newdataadr(fd, ob->pd);
	direct_link_partdeflect(ob->pd);
	ob->soft= newdataadr(fd, ob->soft);
	if (ob->soft) {
		SoftBody *sb= ob->soft;		
		
		sb->bpoint= NULL;	// init pointers so it gets rebuilt nicely
		sb->bspring= NULL;
		sb->scratch= NULL;
		/* although not used anymore */
		/* still have to be loaded to be compatible with old files */
		sb->keys= newdataadr(fd, sb->keys);
		test_pointer_array(fd, (void **)&sb->keys);
		if (sb->keys) {
			int a;
			for (a=0; a<sb->totkey; a++) {
				sb->keys[a]= newdataadr(fd, sb->keys[a]);
			}
		}

		sb->effector_weights = newdataadr(fd, sb->effector_weights);
		if (!sb->effector_weights)
			sb->effector_weights = BKE_add_effector_weights(NULL);

		direct_link_pointcache_list(fd, &sb->ptcaches, &sb->pointcache, 0);
	}
	ob->bsoft= newdataadr(fd, ob->bsoft);
	ob->fluidsimSettings= newdataadr(fd, ob->fluidsimSettings); /* NT */

	link_list(fd, &ob->particlesystem);
	direct_link_particlesystems(fd,&ob->particlesystem);
	
	link_list(fd, &ob->prop);
	prop= ob->prop.first;
	while (prop) {
		prop->poin= newdataadr(fd, prop->poin);
		if (prop->poin==NULL) prop->poin= &prop->data;
		prop= prop->next;
	}

	link_list(fd, &ob->sensors);
	sens= ob->sensors.first;
	while (sens) {
		sens->data= newdataadr(fd, sens->data);
		sens->links= newdataadr(fd, sens->links);
		test_pointer_array(fd, (void **)&sens->links);
		sens= sens->next;
	}

	direct_link_constraints(fd, &ob->constraints);

	link_glob_list(fd, &ob->controllers);
	if (ob->init_state) {
		/* if a known first state is specified, set it so that the game will start ok */
		ob->state = ob->init_state;
	}
	else if (!ob->state) {
		ob->state = 1;
	}
	cont= ob->controllers.first;
	while (cont) {
		cont->data= newdataadr(fd, cont->data);
		cont->links= newdataadr(fd, cont->links);
		test_pointer_array(fd, (void **)&cont->links);
		if (cont->state_mask == 0)
			cont->state_mask = 1;
		cont= cont->next;
	}

	link_glob_list(fd, &ob->actuators);
	act= ob->actuators.first;
	while (act) {
		act->data= newdataadr(fd, act->data);
		act= act->next;
	}

	link_list(fd, &ob->hooks);
	while (ob->hooks.first) {
		ObHook *hook = ob->hooks.first;
		HookModifierData *hmd = (HookModifierData*) modifier_new(eModifierType_Hook);

		hook->indexar= newdataadr(fd, hook->indexar);
		if (fd->flags & FD_FLAGS_SWITCH_ENDIAN) {
			int a;
			for (a=0; a<hook->totindex; a++) {
				SWITCH_INT(hook->indexar[a]);
			}
		}

			/* Do conversion here because if we have loaded
			 * a hook we need to make sure it gets converted
			 * and freed, regardless of version.
			 */
		copy_v3_v3(hmd->cent, hook->cent);
		hmd->falloff = hook->falloff;
		hmd->force = hook->force;
		hmd->indexar = hook->indexar;
		hmd->object = hook->parent;
		memcpy(hmd->parentinv, hook->parentinv, sizeof(hmd->parentinv));
		hmd->totindex = hook->totindex;

		BLI_addhead(&ob->modifiers, hmd);
		BLI_remlink(&ob->hooks, hook);
		
		modifier_unique_name(&ob->modifiers, (ModifierData*)hmd);

		MEM_freeN(hook);
	}
	
	ob->customdata_mask= 0;
	ob->bb= NULL;
	ob->derivedDeform= NULL;
	ob->derivedFinal= NULL;
	ob->gpulamp.first= ob->gpulamp.last= NULL;
	link_list(fd, &ob->pc_ids);

	/* in case this value changes in future, clamp else we get undefined behavior */
	CLAMP(ob->rotmode, ROT_MODE_MIN, ROT_MODE_MAX);

	if (ob->sculpt) {
		ob->sculpt= MEM_callocN(sizeof(SculptSession), "reload sculpt session");
	}
}

/* ************ READ SCENE ***************** */

/* patch for missing scene IDs, can't be in do-versions */
static void composite_patch(bNodeTree *ntree, Scene *scene)
{
	bNode *node;
	
	for (node= ntree->nodes.first; node; node= node->next)
		if (node->id==NULL && ELEM4(node->type, CMP_NODE_R_LAYERS, CMP_NODE_COMPOSITE, CMP_NODE_DEFOCUS, CMP_NODE_OUTPUT_FILE))
			node->id= &scene->id;
}

static void link_paint(FileData *fd, Scene *sce, Paint *p)
{
	if (p) {
		p->brush= newlibadr_us(fd, sce->id.lib, p->brush);
		p->paint_cursor= NULL;
	}
}

static void lib_link_scene(FileData *fd, Main *main)
{
	Scene *sce;
	Base *base, *next;
	Sequence *seq;
	SceneRenderLayer *srl;
	FreestyleLineSet *fls;
	TimeMarker *marker;
	
	sce= main->scene.first;
	while (sce) {
		if (sce->id.flag & LIB_NEEDLINK) {
			/*Link ID Properties -- and copy this comment EXACTLY for easy finding
			of library blocks that implement this.*/
			if (sce->id.properties) IDP_LibLinkProperty(sce->id.properties, (fd->flags & FD_FLAGS_SWITCH_ENDIAN), fd);
			if (sce->adt) lib_link_animdata(fd, &sce->id, sce->adt);
			
			lib_link_keyingsets(fd, &sce->id, &sce->keyingsets);
			
			sce->camera= newlibadr(fd, sce->id.lib, sce->camera);
			sce->world= newlibadr_us(fd, sce->id.lib, sce->world);
			sce->set= newlibadr(fd, sce->id.lib, sce->set);
			sce->gpd= newlibadr_us(fd, sce->id.lib, sce->gpd);
			
			link_paint(fd, sce, &sce->toolsettings->sculpt->paint);
			link_paint(fd, sce, &sce->toolsettings->vpaint->paint);
			link_paint(fd, sce, &sce->toolsettings->wpaint->paint);
			link_paint(fd, sce, &sce->toolsettings->imapaint.paint);
			link_paint(fd, sce, &sce->toolsettings->uvsculpt->paint);
			sce->toolsettings->skgen_template = newlibadr(fd, sce->id.lib, sce->toolsettings->skgen_template);

			for (base= sce->base.first; base; base= next) {
				next= base->next;

				/* base->object= newlibadr_us(fd, sce->id.lib, base->object); */
				base->object= newlibadr_us(fd, sce->id.lib, base->object);
				
				if (base->object==NULL) {
					BKE_reportf_wrap(fd->reports, RPT_ERROR,
					                 "LIB ERROR: Object lost from scene:'%s\'\n",
					                 sce->id.name+2);
					BLI_remlink(&sce->base, base);
					if (base==sce->basact) sce->basact= NULL;
					MEM_freeN(base);
				}
			}

			SEQ_BEGIN(sce->ed, seq) {
				if (seq->ipo) seq->ipo= newlibadr_us(fd, sce->id.lib, seq->ipo);
				seq->scene_sound = NULL;
				if (seq->scene) {
					seq->scene= newlibadr(fd, sce->id.lib, seq->scene);
					if (seq->scene) {
						seq->scene_sound = sound_scene_add_scene_sound_defaults(sce, seq);
					}
				}
				if (seq->clip) {
					seq->clip = newlibadr(fd, sce->id.lib, seq->clip);
				}
				if (seq->scene_camera) seq->scene_camera= newlibadr(fd, sce->id.lib, seq->scene_camera);
				if (seq->sound) {
					seq->scene_sound = NULL;
					if (seq->type == SEQ_HD_SOUND)
						seq->type = SEQ_SOUND;
					else
						seq->sound= newlibadr(fd, sce->id.lib, seq->sound);
					if (seq->sound) {
						seq->sound->id.us++;
						seq->scene_sound = sound_add_scene_sound_defaults(sce, seq);
					}
				}
				seq->anim= NULL;
			}
			SEQ_END

#ifdef DURIAN_CAMERA_SWITCH
			for (marker= sce->markers.first; marker; marker= marker->next) {
				if (marker->camera) {
					marker->camera= newlibadr(fd, sce->id.lib, marker->camera);
				}
			}
#else
			(void)marker;
#endif

			seq_update_muting(sce->ed);
			seq_update_sound_bounds_all(sce);
			
			if (sce->nodetree) {
				lib_link_ntree(fd, &sce->id, sce->nodetree);
				composite_patch(sce->nodetree, sce);
			}
			
			for (srl= sce->r.layers.first; srl; srl= srl->next) {
				srl->mat_override= newlibadr_us(fd, sce->id.lib, srl->mat_override);
				srl->light_override= newlibadr_us(fd, sce->id.lib, srl->light_override);
				for(fls=srl->freestyleConfig.linesets.first; fls; fls= fls->next) {
					fls->linestyle= newlibadr_us(fd, sce->id.lib, fls->linestyle);
					fls->group= newlibadr_us(fd, sce->id.lib, fls->group);
				}
			}
			/*Game Settings: Dome Warp Text*/
			sce->gm.dome.warptext= newlibadr(fd, sce->id.lib, sce->gm.dome.warptext);

			/* Motion Tracking */
			sce->clip= newlibadr_us(fd, sce->id.lib, sce->clip);

			sce->id.flag -= LIB_NEEDLINK;
		}

		sce= sce->id.next;
	}
}

static void link_recurs_seq(FileData *fd, ListBase *lb)
{
	Sequence *seq;

	link_list(fd, lb);

	for (seq=lb->first; seq; seq=seq->next)
		if (seq->seqbase.first)
			link_recurs_seq(fd, &seq->seqbase);
}

static void direct_link_paint(FileData *fd, Paint **paint)
{
/* TODO. is this needed */
	(*paint)= newdataadr(fd, (*paint));
}

static void direct_link_scene(FileData *fd, Scene *sce)
{
	Editing *ed;
	Sequence *seq;
	MetaStack *ms;
	SceneRenderLayer *srl;

	sce->theDag = NULL;
	sce->dagisvalid = 0;
	sce->obedit= NULL;
	sce->stats= NULL;
	sce->fps_info= NULL;
	sce->customdata_mask_modal= 0;
	sce->lay_updated = 0;

	sound_create_scene(sce);

	/* set users to one by default, not in lib-link, this will increase it for compo nodes */
	sce->id.us= 1;

	link_list(fd, &(sce->base));
	
	sce->adt= newdataadr(fd, sce->adt);
	direct_link_animdata(fd, sce->adt);
	
	link_list(fd, &sce->keyingsets);
	direct_link_keyingsets(fd, &sce->keyingsets);
	
	sce->basact= newdataadr(fd, sce->basact);
	
	sce->toolsettings= newdataadr(fd, sce->toolsettings);
	if (sce->toolsettings) {
		direct_link_paint(fd, (Paint**)&sce->toolsettings->sculpt);
		direct_link_paint(fd, (Paint**)&sce->toolsettings->vpaint);
		direct_link_paint(fd, (Paint**)&sce->toolsettings->wpaint);
		direct_link_paint(fd, (Paint**)&sce->toolsettings->uvsculpt);

		sce->toolsettings->imapaint.paintcursor= NULL;
		sce->toolsettings->particle.paintcursor= NULL;
	}

	if (sce->ed) {
		ListBase *old_seqbasep= &((Editing *)sce->ed)->seqbase;
		
		ed= sce->ed= newdataadr(fd, sce->ed);

		ed->act_seq= newdataadr(fd, ed->act_seq);

		/* recursive link sequences, lb will be correctly initialized */
		link_recurs_seq(fd, &ed->seqbase);

		SEQ_BEGIN(ed, seq) {
			seq->seq1= newdataadr(fd, seq->seq1);
			seq->seq2= newdataadr(fd, seq->seq2);
			seq->seq3= newdataadr(fd, seq->seq3);
			/* a patch: after introduction of effects with 3 input strips */
			if (seq->seq3==NULL) seq->seq3= seq->seq2;

			seq->plugin= newdataadr(fd, seq->plugin);
			seq->effectdata= newdataadr(fd, seq->effectdata);
			
			if (seq->type & SEQ_EFFECT)
				seq->flag |= SEQ_EFFECT_NOT_LOADED;

			if (seq->type == SEQ_SPEED) {
				SpeedControlVars *s= seq->effectdata;
				s->frameMap= NULL;
			}

			seq->strip= newdataadr(fd, seq->strip);
			if (seq->strip && seq->strip->done==0) {
				seq->strip->done= 1;

				if (seq->type == SEQ_IMAGE ||
				   seq->type == SEQ_MOVIE ||
				   seq->type == SEQ_RAM_SOUND ||
				   seq->type == SEQ_HD_SOUND) {
					seq->strip->stripdata = newdataadr(
						fd, seq->strip->stripdata);
				}
				else {
					seq->strip->stripdata = NULL;
				}
				if (seq->flag & SEQ_USE_CROP) {
					seq->strip->crop = newdataadr(
						fd, seq->strip->crop);
				}
				else {
					seq->strip->crop = NULL;
				}
				if (seq->flag & SEQ_USE_TRANSFORM) {
					seq->strip->transform = newdataadr(
						fd, seq->strip->transform);
				}
				else {
					seq->strip->transform = NULL;
				}
				if (seq->flag & SEQ_USE_PROXY) {
					seq->strip->proxy = newdataadr(
						fd, seq->strip->proxy);
					seq->strip->proxy->anim = NULL;
				}
				else {
					seq->strip->proxy = NULL;
				}
				if (seq->flag & SEQ_USE_COLOR_BALANCE) {
					seq->strip->color_balance = newdataadr(
						fd, seq->strip->color_balance);
				}
				else {
					seq->strip->color_balance = NULL;
				}
				if (seq->strip->color_balance) {
					// seq->strip->color_balance->gui = 0; // XXX - peter, is this relevant in 2.5?
				}
			}
		}
		SEQ_END
		
		/* link metastack, slight abuse of structs here, have to restore pointer to internal part in struct */
		{
			Sequence temp;
			char *poin;
			intptr_t offset;
			
			offset= ((intptr_t)&(temp.seqbase)) - ((intptr_t)&temp);
			
			/* root pointer */
			if (ed->seqbasep == old_seqbasep) {
				ed->seqbasep= &ed->seqbase;
			}
			else {
				
				poin= (char *)ed->seqbasep;
				poin -= offset;
				
				poin= newdataadr(fd, poin);
				if (poin) ed->seqbasep= (ListBase *)(poin+offset);
				else ed->seqbasep= &ed->seqbase;
			}			
			/* stack */
			link_list(fd, &(ed->metastack));
			
			for (ms= ed->metastack.first; ms; ms= ms->next) {
				ms->parseq= newdataadr(fd, ms->parseq);
				
				if (ms->oldbasep == old_seqbasep)
					ms->oldbasep= &ed->seqbase;
				else {
					poin= (char *)ms->oldbasep;
					poin -= offset;
					poin= newdataadr(fd, poin);
					if (poin) ms->oldbasep= (ListBase *)(poin+offset);
					else ms->oldbasep= &ed->seqbase;
				}
			}
		}
	}
	
	sce->r.avicodecdata = newdataadr(fd, sce->r.avicodecdata);
	if (sce->r.avicodecdata) {
		sce->r.avicodecdata->lpFormat = newdataadr(fd, sce->r.avicodecdata->lpFormat);
		sce->r.avicodecdata->lpParms = newdataadr(fd, sce->r.avicodecdata->lpParms);
	}
	
	sce->r.qtcodecdata = newdataadr(fd, sce->r.qtcodecdata);
	if (sce->r.qtcodecdata) {
		sce->r.qtcodecdata->cdParms = newdataadr(fd, sce->r.qtcodecdata->cdParms);
	}
	if (sce->r.ffcodecdata.properties) {
		sce->r.ffcodecdata.properties = newdataadr(
			fd, sce->r.ffcodecdata.properties);
		if (sce->r.ffcodecdata.properties) { 
			IDP_DirectLinkProperty(
				sce->r.ffcodecdata.properties, 
				(fd->flags & FD_FLAGS_SWITCH_ENDIAN), fd);
		}
	}

	link_list(fd, &(sce->markers));
	link_list(fd, &(sce->transform_spaces));
	link_list(fd, &(sce->r.layers));

	for(srl= sce->r.layers.first; srl; srl= srl->next) {
		link_list(fd, &(srl->freestyleConfig.modules));
	}
	for(srl= sce->r.layers.first; srl; srl= srl->next) {
		link_list(fd, &(srl->freestyleConfig.linesets));
	}
	
	sce->nodetree= newdataadr(fd, sce->nodetree);
	if (sce->nodetree)
		direct_link_nodetree(fd, sce->nodetree);
}

/* ************ READ WM ***************** */

static void direct_link_windowmanager(FileData *fd, wmWindowManager *wm)
{
	wmWindow *win;
	
	wm->id.us= 1;
	link_list(fd, &(wm->windows));
	
	for (win= wm->windows.first; win; win= win->next) {
		win->ghostwin= NULL;
		win->eventstate= NULL;
		win->curswin= NULL;
		win->tweak= NULL;

		win->queue.first= win->queue.last= NULL;
		win->handlers.first= win->handlers.last= NULL;
		win->modalhandlers.first= win->modalhandlers.last= NULL;
		win->subwindows.first= win->subwindows.last= NULL;
		win->gesture.first= win->gesture.last= NULL;

		win->drawdata= NULL;
		win->drawmethod= -1;
		win->drawfail= 0;
	}
	
	wm->timers.first= wm->timers.last= NULL;
	wm->operators.first= wm->operators.last= NULL;
	wm->paintcursors.first= wm->paintcursors.last= NULL;
	wm->queue.first= wm->queue.last= NULL;
	BKE_reports_init(&wm->reports, RPT_STORE);

	wm->keyconfigs.first= wm->keyconfigs.last= NULL;
	wm->defaultconf= NULL;
	wm->addonconf= NULL;
	wm->userconf= NULL;

	wm->jobs.first= wm->jobs.last= NULL;
	wm->drags.first= wm->drags.last= NULL;
	
	wm->windrawable= NULL;
	wm->winactive= NULL;
	wm->initialized= 0;
	wm->op_undo_depth= 0;
}

static void lib_link_windowmanager(FileData *fd, Main *main)
{
	wmWindowManager *wm;
	wmWindow *win;
	
	for (wm= main->wm.first; wm; wm= wm->id.next) {
		if (wm->id.flag & LIB_NEEDLINK) {
			for (win= wm->windows.first; win; win= win->next)
				win->screen= newlibadr(fd, NULL, win->screen);

			wm->id.flag -= LIB_NEEDLINK;
		}
	}
}

/* ****************** READ GREASE PENCIL ***************** */

/* relinks grease-pencil data - used for direct_link and old file linkage */
static void direct_link_gpencil(FileData *fd, bGPdata *gpd)
{
	bGPDlayer *gpl;
	bGPDframe *gpf;
	bGPDstroke *gps;
	
	/* we must firstly have some grease-pencil data to link! */
	if (gpd == NULL)
		return;
	
	/* relink layers */
	link_list(fd, &gpd->layers);
	
	for (gpl= gpd->layers.first; gpl; gpl= gpl->next) {
		/* relink frames */
		link_list(fd, &gpl->frames);
		gpl->actframe= newdataadr(fd, gpl->actframe);
		
		for (gpf= gpl->frames.first; gpf; gpf= gpf->next) {
			/* relink strokes (and their points) */
			link_list(fd, &gpf->strokes);
			
			for (gps= gpf->strokes.first; gps; gps= gps->next) {
				gps->points= newdataadr(fd, gps->points);
			}
		}
	}
}

/* ****************** READ SCREEN ***************** */

static void butspace_version_132(SpaceButs *buts)
{
	buts->v2d.tot.xmin = 0.0f;
	buts->v2d.tot.ymin = 0.0f;
	buts->v2d.tot.xmax = 1279.0f;
	buts->v2d.tot.ymax = 228.0f;

	buts->v2d.min[0]= 256.0f;
	buts->v2d.min[1]= 42.0f;

	buts->v2d.max[0]= 2048.0f;
	buts->v2d.max[1]= 450.0f;

	buts->v2d.minzoom= 0.5f;
	buts->v2d.maxzoom= 1.21f;

	buts->v2d.scroll= 0;
	buts->v2d.keepzoom= 1;
	buts->v2d.keeptot= 1;
}

/* note: file read without screens option G_FILE_NO_UI; 
   check lib pointers in call below */
static void lib_link_screen(FileData *fd, Main *main)
{
	bScreen *sc;
	ScrArea *sa;

	for (sc= main->screen.first; sc; sc= sc->id.next) {
		if (sc->id.flag & LIB_NEEDLINK) {
			sc->id.us= 1;
			sc->scene= newlibadr(fd, sc->id.lib, sc->scene);
			sc->animtimer= NULL; /* saved in rare cases */
			
			sa= sc->areabase.first;
			while (sa) {
				SpaceLink *sl;
				
				sa->full= newlibadr(fd, sc->id.lib, sa->full);
				
				for (sl= sa->spacedata.first; sl; sl= sl->next) {
					if (sl->spacetype==SPACE_VIEW3D) {
						View3D *v3d= (View3D*) sl;
						BGpic *bgpic = NULL;
						
						v3d->camera= newlibadr(fd, sc->id.lib, v3d->camera);
						v3d->ob_centre= newlibadr(fd, sc->id.lib, v3d->ob_centre);
						
						/* should be do_versions but not easy adding into the listbase */
						if (v3d->bgpic) {
							v3d->bgpic= newlibadr(fd, sc->id.lib, v3d->bgpic);
							BLI_addtail(&v3d->bgpicbase, bgpic);
							v3d->bgpic= NULL;
						}

						for (bgpic= v3d->bgpicbase.first; bgpic; bgpic= bgpic->next) {
							bgpic->ima= newlibadr_us(fd, sc->id.lib, bgpic->ima);
							bgpic->clip= newlibadr_us(fd, sc->id.lib, bgpic->clip);
						}
						if (v3d->localvd) {
							v3d->localvd->camera= newlibadr(fd, sc->id.lib, v3d->localvd->camera);
						}
					}
					else if (sl->spacetype==SPACE_IPO) {
						SpaceIpo *sipo= (SpaceIpo *)sl;
						bDopeSheet *ads= sipo->ads;
						
						if (ads) {
							ads->source= newlibadr(fd, sc->id.lib, ads->source);
							ads->filter_grp= newlibadr(fd, sc->id.lib, ads->filter_grp);
						}
					}
					else if (sl->spacetype==SPACE_BUTS) {
						SpaceButs *sbuts= (SpaceButs *)sl;
						sbuts->pinid= newlibadr(fd, sc->id.lib, sbuts->pinid);
						sbuts->mainbo= sbuts->mainb;
						sbuts->mainbuser= sbuts->mainb;
						if (main->versionfile<132)
							butspace_version_132(sbuts);
					}
					else if (sl->spacetype==SPACE_FILE) {
						SpaceFile *sfile= (SpaceFile *)sl;
						sfile->files= NULL;
						sfile->op= NULL;
						sfile->layout= NULL;
						sfile->folders_prev= NULL;
						sfile->folders_next= NULL;
					}
					else if (sl->spacetype==SPACE_ACTION) {
						SpaceAction *saction= (SpaceAction *)sl;
						bDopeSheet *ads= &saction->ads;
						
						if (ads) {
							ads->source= newlibadr(fd, sc->id.lib, ads->source);
							ads->filter_grp= newlibadr(fd, sc->id.lib, ads->filter_grp);
						}
						
						saction->action = newlibadr(fd, sc->id.lib, saction->action);
					}
					else if (sl->spacetype==SPACE_IMAGE) {
						SpaceImage *sima= (SpaceImage *)sl;

						sima->image= newlibadr_us(fd, sc->id.lib, sima->image);
						
						/* NOTE: pre-2.5, this was local data not lib data, but now we need this as lib data
						 * so fingers crossed this works fine!
						 */
						sima->gpd= newlibadr_us(fd, sc->id.lib, sima->gpd);
					}
					else if (sl->spacetype==SPACE_NLA) {
						SpaceNla *snla= (SpaceNla *)sl;
						bDopeSheet *ads= snla->ads;
						
						if (ads) {
							ads->source= newlibadr(fd, sc->id.lib, ads->source);
							ads->filter_grp= newlibadr(fd, sc->id.lib, ads->filter_grp);
						}
					}
					else if (sl->spacetype==SPACE_TEXT) {
						SpaceText *st= (SpaceText *)sl;

						st->text= newlibadr(fd, sc->id.lib, st->text);
						st->drawcache= NULL;

					}
					else if (sl->spacetype==SPACE_SCRIPT) {

						SpaceScript *scpt= (SpaceScript *)sl;
						/*scpt->script = NULL; - 2.45 set to null, better re-run the script */
						if (scpt->script) {
							scpt->script= newlibadr(fd, sc->id.lib, scpt->script);
							if (scpt->script) {
								SCRIPT_SET_NULL(scpt->script)
							}
						}
					}
					else if (sl->spacetype==SPACE_OUTLINER) {
						SpaceOops *so= (SpaceOops *)sl;
						TreeStoreElem *tselem;
						int a;

						so->tree.first= so->tree.last= NULL;
						so->search_tse.id= newlibadr(fd, NULL, so->search_tse.id);
						
						if (so->treestore) {
							tselem= so->treestore->data;
							for (a=0; a<so->treestore->usedelem; a++, tselem++) {
								tselem->id= newlibadr(fd, NULL, tselem->id);
							}
						}
					}
					else if (sl->spacetype==SPACE_NODE) {
						SpaceNode *snode= (SpaceNode *)sl;
						
						snode->id= newlibadr(fd, sc->id.lib, snode->id);
						snode->edittree= NULL;
						
						if (ELEM3(snode->treetype, NTREE_COMPOSIT, NTREE_SHADER, NTREE_TEXTURE)) {
							/* internal data, a bit patchy */
							snode->nodetree= NULL;
							if (snode->id) {
								if (GS(snode->id->name)==ID_MA)
									snode->nodetree= ((Material *)snode->id)->nodetree;
								else if (GS(snode->id->name)==ID_WO)
									snode->nodetree= ((World *)snode->id)->nodetree;
								else if (GS(snode->id->name)==ID_LA)
									snode->nodetree= ((Lamp *)snode->id)->nodetree;
								else if (GS(snode->id->name)==ID_SCE)
									snode->nodetree= ((Scene *)snode->id)->nodetree;
								else if (GS(snode->id->name)==ID_TE)
									snode->nodetree= ((Tex *)snode->id)->nodetree;
							}
						}
						else {
							snode->nodetree= newlibadr_us(fd, sc->id.lib, snode->nodetree);
						}
						
						snode->linkdrag.first = snode->linkdrag.last = NULL;
					}
					else if (sl->spacetype==SPACE_CLIP) {
						SpaceClip *sclip= (SpaceClip *)sl;

						sclip->clip= newlibadr_us(fd, sc->id.lib, sclip->clip);

						sclip->scopes.track_preview = NULL;
						sclip->scopes.ok = 0;
					}
				}
				sa= sa->next;
			}
			sc->id.flag -= LIB_NEEDLINK;
		}
	}
}

/* Only for undo files, or to restore a screen after reading without UI... */
static void *restore_pointer_by_name(Main *mainp, ID *id, int user)
{
		
	if (id) {
		ListBase *lb= which_libbase(mainp, GS(id->name));
		
		if (lb) {	// there's still risk of checking corrupt mem (freed Ids in oops)
			ID *idn= lb->first;
			char *name= id->name+2;
			
			while (idn) {
				if (idn->name[2]==name[0] && strcmp(idn->name+2, name)==0) {
					if (idn->lib==id->lib) {
						if (user && idn->us==0) idn->us++;
						break;
					}
				}
				idn= idn->next;
			}
			return idn;
		}
	}
	return NULL;
}

static int lib_link_seq_clipboard_cb(Sequence *seq, void *arg_pt)
{
	Main *newmain = (Main *)arg_pt;

	if (seq->sound) {
		seq->sound = restore_pointer_by_name(newmain, (ID *)seq->sound, 0);
		seq->sound->id.us++;
	}

	if (seq->scene)
		seq->scene = restore_pointer_by_name(newmain, (ID *)seq->scene, 1);

	if (seq->scene_camera)
		seq->scene_camera = restore_pointer_by_name(newmain, (ID *)seq->scene_camera, 1);

	return 1;
}

static void lib_link_clipboard_restore(Main *newmain)
{
	/* update IDs stored in sequencer clipboard */
	seqbase_recursive_apply(&seqbase_clipboard, lib_link_seq_clipboard_cb, newmain);
}

/* called from kernel/blender.c */
/* used to link a file (without UI) to the current UI */
/* note that it assumes the old pointers in UI are still valid, so old Main is not freed */
void lib_link_screen_restore(Main *newmain, bScreen *curscreen, Scene *curscene)
{
	wmWindow *win;
	wmWindowManager *wm;
	bScreen *sc;
	ScrArea *sa;

	/* first windowmanager */
	for (wm= newmain->wm.first; wm; wm= wm->id.next) {
		for (win= wm->windows.first; win; win= win->next) {
			win->screen= restore_pointer_by_name(newmain, (ID *)win->screen, 1);
			
			if (win->screen==NULL)
				win->screen= curscreen;

			win->screen->winid= win->winid;
		}
	}
	
	
	for (sc= newmain->screen.first; sc; sc= sc->id.next) {
		Scene *oldscene= sc->scene;

		sc->scene= restore_pointer_by_name(newmain, (ID *)sc->scene, 1);
		if (sc->scene==NULL)
			sc->scene= curscene;

		/* keep cursor location through undo */
		copy_v3_v3(sc->scene->cursor, oldscene->cursor);

		sa= sc->areabase.first;
		while (sa) {
			SpaceLink *sl;

			for (sl= sa->spacedata.first; sl; sl= sl->next) {
				if (sl->spacetype==SPACE_VIEW3D) {
					View3D *v3d= (View3D*) sl;
					BGpic *bgpic;
					ARegion *ar;
					
					if (v3d->scenelock)
						v3d->camera= NULL; /* always get from scene */
					else
						v3d->camera= restore_pointer_by_name(newmain, (ID *)v3d->camera, 1);
					if (v3d->camera==NULL)
						v3d->camera= sc->scene->camera;
					v3d->ob_centre= restore_pointer_by_name(newmain, (ID *)v3d->ob_centre, 1);
					
					for (bgpic= v3d->bgpicbase.first; bgpic; bgpic= bgpic->next) {
						bgpic->ima= restore_pointer_by_name(newmain, (ID *)bgpic->ima, 1);
						bgpic->clip= restore_pointer_by_name(newmain, (ID *)bgpic->clip, 1);
					}
					if (v3d->localvd) {
						/*Base *base;*/

						v3d->localvd->camera= sc->scene->camera;
						
						/* localview can become invalid during undo/redo steps, so we exit it when no could be found */
						/* XXX  regionlocalview ?
						for (base= sc->scene->base.first; base; base= base->next) {
							if (base->lay & v3d->lay) break;
						}
						if (base==NULL) {
							v3d->lay= v3d->localvd->lay;
							v3d->layact= v3d->localvd->layact;
							MEM_freeN(v3d->localvd); 
							v3d->localvd= NULL;
						}
						*/
					}
					else if (v3d->scenelock) v3d->lay= sc->scene->lay;

					/* not very nice, but could help */
					if ((v3d->layact & v3d->lay)==0) v3d->layact= v3d->lay;
					
					/* free render engines for now */
					for (ar= sa->regionbase.first; ar; ar= ar->next) {
						RegionView3D *rv3d= ar->regiondata;

						if (rv3d && rv3d->render_engine) {
							RE_engine_free(rv3d->render_engine);
							rv3d->render_engine= NULL;
						}
					}
				}
				else if (sl->spacetype==SPACE_IPO) {
					SpaceIpo *sipo= (SpaceIpo *)sl;
					bDopeSheet *ads= sipo->ads;
					
					if (ads) {
						ads->source= restore_pointer_by_name(newmain, (ID *)ads->source, 1);
						
						if (ads->filter_grp)
							ads->filter_grp= restore_pointer_by_name(newmain, (ID *)ads->filter_grp, 0);
					}
				}
				else if (sl->spacetype==SPACE_BUTS) {
					SpaceButs *sbuts= (SpaceButs *)sl;
					sbuts->pinid = restore_pointer_by_name(newmain, sbuts->pinid, 0);
					//XXX if (sbuts->ri) sbuts->ri->curtile = 0;
				}
				else if (sl->spacetype==SPACE_FILE) {
					
					SpaceFile *sfile= (SpaceFile *)sl;
					sfile->op= NULL;
				}
				else if (sl->spacetype==SPACE_ACTION) {
					SpaceAction *saction= (SpaceAction *)sl;
					
					saction->action = restore_pointer_by_name(newmain, (ID *)saction->action, 1);
					saction->ads.source= restore_pointer_by_name(newmain, (ID *)saction->ads.source, 1);

					if (saction->ads.filter_grp)
						saction->ads.filter_grp= restore_pointer_by_name(newmain, (ID *)saction->ads.filter_grp, 0);
				}
				else if (sl->spacetype==SPACE_IMAGE) {
					SpaceImage *sima= (SpaceImage *)sl;

					sima->image= restore_pointer_by_name(newmain, (ID *)sima->image, 1);

					sima->scopes.waveform_1 = NULL;
					sima->scopes.waveform_2 = NULL;
					sima->scopes.waveform_3 = NULL;
					sima->scopes.vecscope = NULL;
					sima->scopes.ok = 0;
					
					/* NOTE: pre-2.5, this was local data not lib data, but now we need this as lib data
					 * so assume that here we're doing for undo only...
					 */
					sima->gpd= restore_pointer_by_name(newmain, (ID *)sima->gpd, 1);
				}
				else if (sl->spacetype==SPACE_NLA) {
					SpaceNla *snla= (SpaceNla *)sl;
					bDopeSheet *ads= snla->ads;
					
					if (ads) {
						ads->source= restore_pointer_by_name(newmain, (ID *)ads->source, 1);
						
						if (ads->filter_grp)
							ads->filter_grp= restore_pointer_by_name(newmain, (ID *)ads->filter_grp, 0);
					}
				}
				else if (sl->spacetype==SPACE_TEXT) {
					SpaceText *st= (SpaceText *)sl;

					st->text= restore_pointer_by_name(newmain, (ID *)st->text, 1);
					if (st->text==NULL) st->text= newmain->text.first;
				}
				else if (sl->spacetype==SPACE_SCRIPT) {
					SpaceScript *scpt= (SpaceScript *)sl;
					
					scpt->script= restore_pointer_by_name(newmain, (ID *)scpt->script, 1);
					
					/*sc->script = NULL; - 2.45 set to null, better re-run the script */
					if (scpt->script) {
						SCRIPT_SET_NULL(scpt->script)
					}
				}
				else if (sl->spacetype==SPACE_OUTLINER) {
					SpaceOops *so= (SpaceOops *)sl;
					int a;
					
					so->search_tse.id= restore_pointer_by_name(newmain, so->search_tse.id, 0);
					
					if (so->treestore) {
						TreeStore *ts= so->treestore;
						TreeStoreElem *tselem=ts->data;
						for (a=0; a<ts->usedelem; a++, tselem++) {
							tselem->id= restore_pointer_by_name(newmain, tselem->id, 0);
						}
					}
				}
				else if (sl->spacetype==SPACE_NODE) {
					SpaceNode *snode= (SpaceNode *)sl;
					
					snode->id= restore_pointer_by_name(newmain, snode->id, 1);
					snode->edittree= NULL;
					
					if (ELEM3(snode->treetype, NTREE_COMPOSIT, NTREE_SHADER, NTREE_TEXTURE)) {
						snode->nodetree= NULL;
						if (snode->id) {
							if (GS(snode->id->name)==ID_MA)
								snode->nodetree= ((Material *)snode->id)->nodetree;
							else if (GS(snode->id->name)==ID_SCE)
								snode->nodetree= ((Scene *)snode->id)->nodetree;
							else if (GS(snode->id->name)==ID_TE)
								snode->nodetree= ((Tex *)snode->id)->nodetree;
						}
					}
					else {
						snode->nodetree= restore_pointer_by_name(newmain, &snode->nodetree->id, 1);
					}
				}
				else if (sl->spacetype==SPACE_CLIP) {
					SpaceClip *sclip= (SpaceClip *)sl;

					sclip->clip= restore_pointer_by_name(newmain, (ID *)sclip->clip, 1);

					sclip->scopes.ok = 0;
				}
			}
			sa= sa->next;
		}
	}

	/* update IDs stored in all possible clipboards */
	lib_link_clipboard_restore(newmain);
}

static void direct_link_region(FileData *fd, ARegion *ar, int spacetype)
{
	Panel *pa;

	link_list(fd, &(ar->panels));

	for (pa= ar->panels.first; pa; pa=pa->next) {
		pa->paneltab= newdataadr(fd, pa->paneltab);
		pa->runtime_flag= 0;
		pa->activedata= NULL;
		pa->type= NULL;
	}
	
	ar->regiondata= newdataadr(fd, ar->regiondata);
	if (ar->regiondata) {
		if (spacetype==SPACE_VIEW3D) {
			RegionView3D *rv3d= ar->regiondata;
			
			rv3d->localvd= newdataadr(fd, rv3d->localvd);
			rv3d->clipbb= newdataadr(fd, rv3d->clipbb);
			
			rv3d->depths= NULL;
			rv3d->ri= NULL;
			rv3d->render_engine= NULL;
			rv3d->sms= NULL;
			rv3d->smooth_timer= NULL;
		}
	}
	
	ar->v2d.tab_offset= NULL;
	ar->v2d.tab_num= 0;
	ar->v2d.tab_cur= 0;
	ar->handlers.first= ar->handlers.last= NULL;
	ar->uiblocks.first= ar->uiblocks.last= NULL;
	ar->headerstr= NULL;
	ar->swinid= 0;
	ar->type= NULL;
	ar->swap= 0;
	ar->do_draw= 0;
	memset(&ar->drawrct, 0, sizeof(ar->drawrct));
}

/* for the saved 2.50 files without regiondata */
/* and as patch for 2.48 and older */
static void view3d_split_250(View3D *v3d, ListBase *regions)
{
	ARegion *ar;
	
	for (ar= regions->first; ar; ar= ar->next) {
		if (ar->regiontype==RGN_TYPE_WINDOW && ar->regiondata==NULL) {
			RegionView3D *rv3d;
			
			rv3d= ar->regiondata= MEM_callocN(sizeof(RegionView3D), "region v3d patch");
			rv3d->persp= v3d->persp;
			rv3d->view= v3d->view;
			rv3d->dist= v3d->dist;
			copy_v3_v3(rv3d->ofs, v3d->ofs);
			copy_qt_qt(rv3d->viewquat, v3d->viewquat);
		}
	}

	/* this was not initialized correct always */
	if (v3d->twtype == 0)
		v3d->twtype= V3D_MANIP_TRANSLATE;
}

static void direct_link_screen(FileData *fd, bScreen *sc)
{
	ScrArea *sa;
	ScrVert *sv;
	ScrEdge *se;
	int a;
	
	link_list(fd, &(sc->vertbase));
	link_list(fd, &(sc->edgebase));
	link_list(fd, &(sc->areabase));
	sc->regionbase.first= sc->regionbase.last= NULL;
	sc->context= NULL;

	sc->mainwin= sc->subwinactive= 0;	/* indices */
	sc->swap= 0;
	
	/* hacky patch... but people have been saving files with the verse-blender,
	   causing the handler to keep running for ever, with no means to disable it */
	for (a=0; a<SCREEN_MAXHANDLER; a+=2) {
		if ( sc->handler[a]==SCREEN_HANDLER_VERSE) {
			sc->handler[a]= 0;
			break;
		}
	}
	
	/* edges */
	for (se= sc->edgebase.first; se; se= se->next) {
		se->v1= newdataadr(fd, se->v1);
		se->v2= newdataadr(fd, se->v2);
		if ( (intptr_t)se->v1 > (intptr_t)se->v2) {
			sv= se->v1;
			se->v1= se->v2;
			se->v2= sv;
		}

		if (se->v1==NULL) {
			printf("error reading screen... file corrupt\n");
			se->v1= se->v2;
		}
	}

	/* areas */
	for (sa= sc->areabase.first; sa; sa= sa->next) {
		SpaceLink *sl;
		ARegion *ar;

		link_list(fd, &(sa->spacedata));
		link_list(fd, &(sa->regionbase));

		sa->handlers.first= sa->handlers.last= NULL;
		sa->type= NULL;	/* spacetype callbacks */
		
		for (ar= sa->regionbase.first; ar; ar= ar->next)
			direct_link_region(fd, ar, sa->spacetype);
		
		/* accident can happen when read/save new file with older version */
		/* 2.50: we now always add spacedata for info */
		if (sa->spacedata.first==NULL) {
			SpaceInfo *sinfo= MEM_callocN(sizeof(SpaceInfo), "spaceinfo");
			sa->spacetype= sinfo->spacetype= SPACE_INFO;
			BLI_addtail(&sa->spacedata, sinfo);
		}
		/* add local view3d too */
		else if (sa->spacetype==SPACE_VIEW3D)
			view3d_split_250(sa->spacedata.first, &sa->regionbase);
		
		for (sl= sa->spacedata.first; sl; sl= sl->next) {
			link_list(fd, &(sl->regionbase));

			for (ar= sl->regionbase.first; ar; ar= ar->next)
				direct_link_region(fd, ar, sl->spacetype);

			if (sl->spacetype==SPACE_VIEW3D) {
				View3D *v3d= (View3D*) sl;
				BGpic *bgpic;

				v3d->flag |= V3D_INVALID_BACKBUF;

				link_list(fd, &(v3d->bgpicbase));

				/* should be do_versions except this doesnt fit well there */
				if (v3d->bgpic) {
					bgpic= newdataadr(fd, v3d->bgpic);
					BLI_addtail(&v3d->bgpicbase, bgpic);
					v3d->bgpic= NULL;
				}

				for (bgpic= v3d->bgpicbase.first; bgpic; bgpic= bgpic->next)
					bgpic->iuser.ok= 1;

				if (v3d->gpd) {
					v3d->gpd= newdataadr(fd, v3d->gpd);
					direct_link_gpencil(fd, v3d->gpd);
				}
				v3d->localvd= newdataadr(fd, v3d->localvd);
				v3d->afterdraw_transp.first= v3d->afterdraw_transp.last= NULL;
				v3d->afterdraw_xray.first= v3d->afterdraw_xray.last= NULL;
				v3d->afterdraw_xraytransp.first= v3d->afterdraw_xraytransp.last= NULL;
				v3d->properties_storage= NULL;

				/* render can be quite heavy, set to wire on load */
				if (v3d->drawtype == OB_RENDER)
					v3d->drawtype = OB_WIRE;
				
				view3d_split_250(v3d, &sl->regionbase);
			}
			else if (sl->spacetype==SPACE_IPO) {
				SpaceIpo *sipo= (SpaceIpo*)sl;
				
				sipo->ads= newdataadr(fd, sipo->ads);
				sipo->ghostCurves.first= sipo->ghostCurves.last= NULL;
			}
			else if (sl->spacetype==SPACE_NLA) {
				SpaceNla *snla= (SpaceNla*)sl;
				
				snla->ads= newdataadr(fd, snla->ads);
			}
			else if (sl->spacetype==SPACE_OUTLINER) {
				SpaceOops *soops= (SpaceOops*) sl;
				
				soops->treestore= newdataadr(fd, soops->treestore);
				if (soops->treestore) {
					soops->treestore->data= newdataadr(fd, soops->treestore->data);
					/* we only saved what was used */
					soops->treestore->totelem= soops->treestore->usedelem;
					soops->storeflag |= SO_TREESTORE_CLEANUP;	// at first draw
				}
			}
			else if (sl->spacetype==SPACE_IMAGE) {
				SpaceImage *sima= (SpaceImage *)sl;
				
				sima->cumap= newdataadr(fd, sima->cumap);
				if (sima->cumap)
					direct_link_curvemapping(fd, sima->cumap);
				
				sima->iuser.scene= NULL;
				sima->iuser.ok= 1;
				sima->scopes.waveform_1 = NULL;
				sima->scopes.waveform_2 = NULL;
				sima->scopes.waveform_3 = NULL;
				sima->scopes.vecscope = NULL;
				sima->scopes.ok = 0;
				
				/* WARNING: gpencil data is no longer stored directly in sima after 2.5 
				 * so sacrifice a few old files for now to avoid crashes with new files!
				 * committed: r28002 */
#if 0
				sima->gpd= newdataadr(fd, sima->gpd);
				if (sima->gpd)
					direct_link_gpencil(fd, sima->gpd);
#endif
			}
			else if (sl->spacetype==SPACE_NODE) {
				SpaceNode *snode= (SpaceNode *)sl;
				
				if (snode->gpd) {
					snode->gpd= newdataadr(fd, snode->gpd);
					direct_link_gpencil(fd, snode->gpd);
				}
			}
			else if (sl->spacetype==SPACE_TIME) {
				SpaceTime *stime= (SpaceTime *)sl;
				stime->caches.first= stime->caches.last= NULL;
			}
			else if (sl->spacetype==SPACE_LOGIC) {
				SpaceLogic *slogic= (SpaceLogic *)sl;
					
				if (slogic->gpd) {
					slogic->gpd= newdataadr(fd, slogic->gpd);
					direct_link_gpencil(fd, slogic->gpd);
				}
			}
			else if (sl->spacetype==SPACE_SEQ) {
				SpaceSeq *sseq= (SpaceSeq *)sl;
				if (sseq->gpd) {
					sseq->gpd= newdataadr(fd, sseq->gpd);
					direct_link_gpencil(fd, sseq->gpd);
				}
			}
			else if (sl->spacetype==SPACE_BUTS) {
				SpaceButs *sbuts= (SpaceButs *)sl;
				sbuts->path= NULL;
				sbuts->texuser= NULL;
			}
			else if (sl->spacetype==SPACE_CONSOLE) {
				SpaceConsole *sconsole= (SpaceConsole *)sl;
				ConsoleLine *cl, *cl_next;
				
				link_list(fd, &sconsole->scrollback);
				link_list(fd, &sconsole->history);
				
				//for (cl= sconsole->scrollback.first; cl; cl= cl->next)
				//	cl->line= newdataadr(fd, cl->line);
				
				/*comma expressions, (e.g. expr1, expr2, expr3) evalutate each expression,
				  from left to right.  the right-most expression sets the result of the comma
				  expression as a whole*/
				for (cl= sconsole->history.first; cl; cl= cl_next) {
					cl_next= cl->next;
					cl->line= newdataadr(fd, cl->line);
					if (cl->line) {
						/* the allocted length is not written, so reset here */
						cl->len_alloc= cl->len + 1;
					}
					else {
						BLI_remlink(&sconsole->history, cl);
						MEM_freeN(cl);
					}
				}
			}
			else if (sl->spacetype==SPACE_FILE) {
				SpaceFile *sfile= (SpaceFile *)sl;
				
				/* this sort of info is probably irrelevant for reloading...
				 * plus, it isn't saved to files yet!
				 */
				sfile->folders_prev= sfile->folders_next= NULL;
				sfile->files= NULL;
				sfile->layout= NULL;
				sfile->op= NULL;
				sfile->params= newdataadr(fd, sfile->params);
			}
		}
		
		sa->actionzones.first= sa->actionzones.last= NULL;

		sa->v1= newdataadr(fd, sa->v1);
		sa->v2= newdataadr(fd, sa->v2);
		sa->v3= newdataadr(fd, sa->v3);
		sa->v4= newdataadr(fd, sa->v4);
	}
}

/* ********** READ LIBRARY *************** */


static void direct_link_library(FileData *fd, Library *lib, Main *main)
{
	Main *newmain;
	
	for (newmain= fd->mainlist.first; newmain; newmain= newmain->next) {
		if (newmain->curlib) {
			if (BLI_path_cmp(newmain->curlib->filepath, lib->filepath) == 0) {
				BKE_reportf_wrap(fd->reports, RPT_WARNING,
				                 "Library '%s', '%s' had multiple instances, save and reload!",
				                 lib->name, lib->filepath);

				change_idid_adr(&fd->mainlist, fd, lib, newmain->curlib);
//				change_idid_adr_fd(fd, lib, newmain->curlib);
				
				BLI_remlink(&main->library, lib);
				MEM_freeN(lib);


				return;
			}
		}
	}
	/* make sure we have full path in lib->filename */
	BLI_strncpy(lib->filepath, lib->name, sizeof(lib->name));
	cleanup_path(fd->relabase, lib->filepath);
	
//	printf("direct_link_library: name %s\n", lib->name);
//	printf("direct_link_library: filename %s\n", lib->filename);
	
	/* new main */
	newmain= MEM_callocN(sizeof(Main), "directlink");
	BLI_addtail(&fd->mainlist, newmain);
	newmain->curlib= lib;

	lib->parent= NULL;
}

static void lib_link_library(FileData *UNUSED(fd), Main *main)
{
	Library *lib;
	for (lib= main->library.first; lib; lib= lib->id.next) {
		lib->id.us= 1;
	}
}

/* Always call this once you have loaded new library data to set the relative paths correctly in relation to the blend file */
static void fix_relpaths_library(const char *basepath, Main *main)
{
	Library *lib;
	/* BLO_read_from_memory uses a blank filename */
	if (basepath==NULL || basepath[0] == '\0') {
		for (lib= main->library.first; lib; lib= lib->id.next) {
			/* when loading a linked lib into a file which has not been saved,
			 * there is nothing we can be relative to, so instead we need to make
			 * it absolute. This can happen when appending an object with a relative
			 * link into an unsaved blend file. See [#27405].
			 * The remap relative option will make it relative again on save - campbell */
			if (strncmp(lib->name, "//", 2)==0) {
				BLI_strncpy(lib->name, lib->filepath, sizeof(lib->name));
			}
		}
	}
	else {
		for (lib= main->library.first; lib; lib= lib->id.next) {
			/* Libraries store both relative and abs paths, recreate relative paths,
			 * relative to the blend file since indirectly linked libs will be relative to their direct linked library */
			if (strncmp(lib->name, "//", 2)==0) { /* if this is relative to begin with? */
				BLI_strncpy(lib->name, lib->filepath, sizeof(lib->name));
				BLI_path_rel(lib->name, basepath);
			}
		}
	}
}

/* ************ READ SPEAKER ***************** */

static void lib_link_speaker(FileData *fd, Main *main)
{
	Speaker *spk;

	spk= main->speaker.first;
	while (spk) {
		if (spk->id.flag & LIB_NEEDLINK) {
			if (spk->adt) lib_link_animdata(fd, &spk->id, spk->adt);

			spk->sound= newlibadr(fd, spk->id.lib, spk->sound);
			if (spk->sound) {
				spk->sound->id.us++;
			}

			spk->id.flag -= LIB_NEEDLINK;
		}
		spk= spk->id.next;
	}
}

static void direct_link_speaker(FileData *fd, Speaker *spk)
{
	spk->adt= newdataadr(fd, spk->adt);
	direct_link_animdata(fd, spk->adt);

	/*spk->sound= newdataadr(fd, spk->sound);
	direct_link_sound(fd, spk->sound);*/
}

/* ************** READ SOUND ******************* */

static void direct_link_sound(FileData *fd, bSound *sound)
{
	sound->handle = NULL;
	sound->playback_handle = NULL;
	sound->waveform = NULL;

	// versioning stuff, if there was a cache, then we enable caching:
	if (sound->cache)
	{
		sound->flags |= SOUND_FLAGS_CACHING;
		sound->cache = NULL;
	}

	sound->packedfile = direct_link_packedfile(fd, sound->packedfile);
	sound->newpackedfile = direct_link_packedfile(fd, sound->newpackedfile);
}

static void lib_link_sound(FileData *fd, Main *main)
{
	bSound *sound;

	sound= main->sound.first;
	while (sound) {
		if (sound->id.flag & LIB_NEEDLINK) {
			sound->id.flag -= LIB_NEEDLINK;
			sound->ipo= newlibadr_us(fd, sound->id.lib, sound->ipo); // XXX depreceated - old animation system
			
			sound_load(main, sound);
		}
		sound= sound->id.next;
	}
}
/* ***************** READ GROUP *************** */

static void direct_link_group(FileData *fd, Group *group)
{
	link_list(fd, &group->gobject);
}

static void lib_link_group(FileData *fd, Main *main)
{
	Group *group= main->group.first;
	GroupObject *go;
	int add_us;
	
	while (group) {
		if (group->id.flag & LIB_NEEDLINK) {
			group->id.flag -= LIB_NEEDLINK;
			
			add_us= 0;
			
			go= group->gobject.first;
			while (go) {
				go->ob= newlibadr(fd, group->id.lib, go->ob);
				if (go->ob) {
					go->ob->flag |= OB_FROMGROUP;
					/* if group has an object, it increments user... */
					add_us= 1;
					if (go->ob->id.us==0)
						go->ob->id.us= 1;
				}
				go= go->next;
			}
			if (add_us) group->id.us++;
			rem_from_group(group, NULL, NULL, NULL);	/* removes NULL entries */
		}
		group= group->id.next;
	}
}

/* ***************** READ MOVIECLIP *************** */

static void direct_link_movieReconstruction(FileData *fd, MovieTrackingReconstruction *reconstruction)
{
	reconstruction->cameras= newdataadr(fd, reconstruction->cameras);
}

static void direct_link_movieTracks(FileData *fd, ListBase *tracksbase)
{
	MovieTrackingTrack *track;

	link_list(fd, tracksbase);

	track= tracksbase->first;
	while (track) {
		track->markers= newdataadr(fd, track->markers);

		track= track->next;
	}
}

static void direct_link_movieclip(FileData *fd, MovieClip *clip)
{
	MovieTracking *tracking= &clip->tracking;
	MovieTrackingObject *object;

	clip->adt= newdataadr(fd, clip->adt);

	if (fd->movieclipmap) clip->cache= newmclipadr(fd, clip->cache);
	else clip->cache= NULL;

	if (fd->movieclipmap) clip->tracking.camera.intrinsics= newmclipadr(fd, clip->tracking.camera.intrinsics);
	else clip->tracking.camera.intrinsics= NULL;

	direct_link_movieTracks(fd, &tracking->tracks);
	direct_link_movieReconstruction(fd, &tracking->reconstruction);

	clip->tracking.act_track= newdataadr(fd, clip->tracking.act_track);

	clip->anim= NULL;
	clip->tracking_context= NULL;
	clip->tracking.stats= NULL;

	clip->tracking.stabilization.ok= 0;
	clip->tracking.stabilization.scaleibuf= NULL;
	clip->tracking.stabilization.rot_track= newdataadr(fd, clip->tracking.stabilization.rot_track);

	link_list(fd, &tracking->objects);

	object= tracking->objects.first;
	while (object) {
		direct_link_movieTracks(fd, &object->tracks);
		direct_link_movieReconstruction(fd, &object->reconstruction);

		object= object->next;
	}
}

static void lib_link_movieclip(FileData *fd, Main *main)
{
	MovieClip *clip;

	clip= main->movieclip.first;
	while (clip) {
		if (clip->id.flag & LIB_NEEDLINK) {
			if (clip->adt)
				lib_link_animdata(fd, &clip->id, clip->adt);

			clip->gpd= newlibadr_us(fd, clip->id.lib, clip->gpd);

			clip->id.flag -= LIB_NEEDLINK;
		}
		clip= clip->id.next;
	}
}

/* ************ READ LINE STYLE ***************** */

static void lib_link_linestyle(FileData *fd, Main *main)
{
	FreestyleLineStyle *linestyle;
	LineStyleModifier *m;

	linestyle = main->linestyle.first;
	while (linestyle) {
		if (linestyle->id.flag & LIB_NEEDLINK) {
			linestyle->id.flag -= LIB_NEEDLINK;

			if (linestyle->id.properties) IDP_LibLinkProperty(linestyle->id.properties, (fd->flags & FD_FLAGS_SWITCH_ENDIAN), fd);
			if (linestyle->adt) lib_link_animdata(fd, &linestyle->id, linestyle->adt);
			for (m = linestyle->color_modifiers.first; m; m = m->next) {
				switch (m->type) {
				case LS_MODIFIER_DISTANCE_FROM_OBJECT:
					{
						LineStyleColorModifier_DistanceFromObject *cm = (LineStyleColorModifier_DistanceFromObject *)m;
						cm->target = newlibadr(fd, linestyle->id.lib, cm->target);
					}
					break;
				}
			}
			for (m = linestyle->alpha_modifiers.first; m; m = m->next){
				switch (m->type) {
				case LS_MODIFIER_DISTANCE_FROM_OBJECT:
					{
						LineStyleAlphaModifier_DistanceFromObject *am = (LineStyleAlphaModifier_DistanceFromObject *)m;
						am->target = newlibadr(fd, linestyle->id.lib, am->target);
					}
					break;
				}
			}
			for (m = linestyle->thickness_modifiers.first; m; m = m->next){
				switch (m->type) {
				case LS_MODIFIER_DISTANCE_FROM_OBJECT:
					{
						LineStyleThicknessModifier_DistanceFromObject *tm = (LineStyleThicknessModifier_DistanceFromObject *)m;
						tm->target = newlibadr(fd, linestyle->id.lib, tm->target);
					}
					break;
				}
			}
		}
		linestyle = linestyle->id.next;
	}
}

static void direct_link_linestyle_color_modifier(FileData *fd, LineStyleModifier *modifier)
{
	switch (modifier->type) {
	case LS_MODIFIER_ALONG_STROKE:
		{
			LineStyleColorModifier_AlongStroke *m = (LineStyleColorModifier_AlongStroke *)modifier;
			m->color_ramp = newdataadr(fd, m->color_ramp);
		}
		break;
	case LS_MODIFIER_DISTANCE_FROM_CAMERA:
		{
			LineStyleColorModifier_DistanceFromCamera *m = (LineStyleColorModifier_DistanceFromCamera *)modifier;
			m->color_ramp = newdataadr(fd, m->color_ramp);
		}
		break;
	case LS_MODIFIER_DISTANCE_FROM_OBJECT:
		{
			LineStyleColorModifier_DistanceFromObject *m = (LineStyleColorModifier_DistanceFromObject *)modifier;
			m->color_ramp = newdataadr(fd, m->color_ramp);
		}
		break;
	case LS_MODIFIER_MATERIAL:
		{
			LineStyleColorModifier_Material *m = (LineStyleColorModifier_Material *)modifier;
			m->color_ramp = newdataadr(fd, m->color_ramp);
		}
		break;
	}
}

static void direct_link_linestyle_alpha_modifier(FileData *fd, LineStyleModifier *modifier)
{
	switch (modifier->type) {
	case LS_MODIFIER_ALONG_STROKE:
		{
			LineStyleAlphaModifier_AlongStroke *m = (LineStyleAlphaModifier_AlongStroke *)modifier;
			m->curve = newdataadr(fd, m->curve);
			direct_link_curvemapping(fd, m->curve);
		}
		break;
	case LS_MODIFIER_DISTANCE_FROM_CAMERA:
		{
			LineStyleAlphaModifier_DistanceFromCamera *m = (LineStyleAlphaModifier_DistanceFromCamera *)modifier;
			m->curve = newdataadr(fd, m->curve);
			direct_link_curvemapping(fd, m->curve);
		}
		break;
	case LS_MODIFIER_DISTANCE_FROM_OBJECT:
		{
			LineStyleAlphaModifier_DistanceFromObject *m = (LineStyleAlphaModifier_DistanceFromObject *)modifier;
			m->curve = newdataadr(fd, m->curve);
			direct_link_curvemapping(fd, m->curve);
		}
		break;
	case LS_MODIFIER_MATERIAL:
		{
			LineStyleAlphaModifier_Material *m = (LineStyleAlphaModifier_Material *)modifier;
			m->curve = newdataadr(fd, m->curve);
			direct_link_curvemapping(fd, m->curve);
		}
		break;
	}
}

static void direct_link_linestyle_thickness_modifier(FileData *fd, LineStyleModifier *modifier)
{
	switch (modifier->type) {
	case LS_MODIFIER_ALONG_STROKE:
		{
			LineStyleThicknessModifier_AlongStroke *m = (LineStyleThicknessModifier_AlongStroke *)modifier;
			m->curve = newdataadr(fd, m->curve);
			direct_link_curvemapping(fd, m->curve);
		}
		break;
	case LS_MODIFIER_DISTANCE_FROM_CAMERA:
		{
			LineStyleThicknessModifier_DistanceFromCamera *m = (LineStyleThicknessModifier_DistanceFromCamera *)modifier;
			m->curve = newdataadr(fd, m->curve);
			direct_link_curvemapping(fd, m->curve);
		}
		break;
	case LS_MODIFIER_DISTANCE_FROM_OBJECT:
		{
			LineStyleThicknessModifier_DistanceFromObject *m = (LineStyleThicknessModifier_DistanceFromObject *)modifier;
			m->curve = newdataadr(fd, m->curve);
			direct_link_curvemapping(fd, m->curve);
		}
		break;
	case LS_MODIFIER_MATERIAL:
		{
			LineStyleThicknessModifier_Material *m = (LineStyleThicknessModifier_Material *)modifier;
			m->curve = newdataadr(fd, m->curve);
			direct_link_curvemapping(fd, m->curve);
		}
		break;
	}
}

static void direct_link_linestyle_geometry_modifier(FileData *fd, LineStyleModifier *modifier)
{
}

static void direct_link_linestyle(FileData *fd, FreestyleLineStyle *linestyle)
{
	LineStyleModifier *modifier;

	linestyle->adt= newdataadr(fd, linestyle->adt);
	direct_link_animdata(fd, linestyle->adt);
	link_list(fd, &linestyle->color_modifiers);
	for(modifier=linestyle->color_modifiers.first; modifier; modifier= modifier->next)
		direct_link_linestyle_color_modifier(fd, modifier);
	link_list(fd, &linestyle->alpha_modifiers);
	for(modifier=linestyle->alpha_modifiers.first; modifier; modifier= modifier->next)
		direct_link_linestyle_alpha_modifier(fd, modifier);
	link_list(fd, &linestyle->thickness_modifiers);
	for(modifier=linestyle->thickness_modifiers.first; modifier; modifier= modifier->next)
		direct_link_linestyle_thickness_modifier(fd, modifier);
	link_list(fd, &linestyle->geometry_modifiers);
	for(modifier=linestyle->geometry_modifiers.first; modifier; modifier= modifier->next)
		direct_link_linestyle_geometry_modifier(fd, modifier);
}

/* ************** GENERAL & MAIN ******************** */


static const char *dataname(short id_code)
{
	
	switch( id_code ) {
		case ID_OB: return "Data from OB";
		case ID_ME: return "Data from ME";
		case ID_IP: return "Data from IP";
		case ID_SCE: return "Data from SCE";
		case ID_MA: return "Data from MA";
		case ID_TE: return "Data from TE";
		case ID_CU: return "Data from CU";
		case ID_GR: return "Data from GR";
		case ID_AR: return "Data from AR";
		case ID_AC: return "Data from AC";
		case ID_LI: return "Data from LI";
		case ID_MB: return "Data from MB";
		case ID_IM: return "Data from IM";
		case ID_LT: return "Data from LT";
		case ID_LA: return "Data from LA";
		case ID_CA: return "Data from CA";
		case ID_KE: return "Data from KE";
		case ID_WO: return "Data from WO";
		case ID_SCR: return "Data from SCR";
		case ID_VF: return "Data from VF";
		case ID_TXT	: return "Data from TXT";
		case ID_SPK: return "Data from SPK";
		case ID_SO: return "Data from SO";
		case ID_NT: return "Data from NT";
		case ID_BR: return "Data from BR";
		case ID_PA: return "Data from PA";
		case ID_GD: return "Data from GD";
		case ID_MC: return "Data from MC";
		case ID_LS: return "Data from LS";
	}
	return "Data from Lib Block";
	
}

static BHead *read_data_into_oldnewmap(FileData *fd, BHead *bhead, const char *allocname)
{
	bhead = blo_nextbhead(fd, bhead);

	while (bhead && bhead->code==DATA) {
		void *data;
#if 0
		/* XXX DUMB DEBUGGING OPTION TO GIVE NAMES for guarded malloc errors */
		short *sp= fd->filesdna->structs[bhead->SDNAnr];
		char *tmp= malloc(100);
		allocname = fd->filesdna->types[ sp[0] ];
		strcpy(tmp, allocname);
		data= read_struct(fd, bhead, tmp);
#else
		data= read_struct(fd, bhead, allocname);
#endif
		
		if (data) {
			oldnewmap_insert(fd->datamap, bhead->old, data, 0);
		}

		bhead = blo_nextbhead(fd, bhead);
	}

	return bhead;
}

static BHead *read_libblock(FileData *fd, Main *main, BHead *bhead, int flag, ID **id_r)
{
	/* this routine reads a libblock and its direct data. Use link functions
	 * to connect it all
	 */

	ID *id;
	ListBase *lb;
	const char *allocname;
	
	/* read libblock */
	id = read_struct(fd, bhead, "lib block");
	if (id_r)
		*id_r= id;
	if (!id)
		return blo_nextbhead(fd, bhead);
	
	oldnewmap_insert(fd->libmap, bhead->old, id, bhead->code);	/* for ID_ID check */
	
	/* do after read_struct, for dna reconstruct */
	if (bhead->code==ID_ID) {
		lb= which_libbase(main, GS(id->name));
	}
	else {
		lb= which_libbase(main, bhead->code);
	}
	
	BLI_addtail(lb, id);

	/* clear first 8 bits */
	id->flag= (id->flag & 0xFF00) | flag | LIB_NEEDLINK;
	id->lib= main->curlib;
	if (id->flag & LIB_FAKEUSER) id->us= 1;
	else id->us= 0;
	id->icon_id = 0;
	id->flag &= ~(LIB_ID_RECALC|LIB_ID_RECALC_DATA);

	/* this case cannot be direct_linked: it's just the ID part */
	if (bhead->code==ID_ID) {
		return blo_nextbhead(fd, bhead);
	}

	/* need a name for the mallocN, just for debugging and sane prints on leaks */
	allocname= dataname(GS(id->name));
	
	/* read all data into fd->datamap */
	bhead= read_data_into_oldnewmap(fd, bhead, allocname);

	/* init pointers direct data */
	switch( GS(id->name) ) {
		case ID_WM:
			direct_link_windowmanager(fd, (wmWindowManager *)id);
			break;
		case ID_SCR:
			direct_link_screen(fd, (bScreen *)id);
			break;
		case ID_SCE:
			direct_link_scene(fd, (Scene *)id);
			break;
		case ID_OB:
			direct_link_object(fd, (Object *)id);
			break;
		case ID_ME:
			direct_link_mesh(fd, (Mesh *)id);
			break;
		case ID_CU:
			direct_link_curve(fd, (Curve *)id);
			break;
		case ID_MB:
			direct_link_mball(fd, (MetaBall *)id);
			break;
		case ID_MA:
			direct_link_material(fd, (Material *)id);
			break;
		case ID_TE:
			direct_link_texture(fd, (Tex *)id);
			break;
		case ID_IM:
			direct_link_image(fd, (Image *)id);
			break;
		case ID_LA:
			direct_link_lamp(fd, (Lamp *)id);
			break;
		case ID_VF:
			direct_link_vfont(fd, (VFont *)id);
			break;
		case ID_TXT:
			direct_link_text(fd, (Text *)id);
			break;
		case ID_IP:
			direct_link_ipo(fd, (Ipo *)id);
			break;
		case ID_KE:
			direct_link_key(fd, (Key *)id);
			break;
		case ID_LT:
			direct_link_latt(fd, (Lattice *)id);
			break;
		case ID_WO:
			direct_link_world(fd, (World *)id);
			break;
		case ID_LI:
			direct_link_library(fd, (Library *)id, main);
			break;
		case ID_CA:
			direct_link_camera(fd, (Camera *)id);
			break;
		case ID_SPK:
			direct_link_speaker(fd, (Speaker *)id);
			break;
		case ID_SO:
			direct_link_sound(fd, (bSound *)id);
			break;
		case ID_GR:
			direct_link_group(fd, (Group *)id);
			break;
		case ID_AR:
			direct_link_armature(fd, (bArmature*)id);
			break;
		case ID_AC:
			direct_link_action(fd, (bAction*)id);
			break;
		case ID_NT:
			direct_link_nodetree(fd, (bNodeTree*)id);
			break;
		case ID_BR:
			direct_link_brush(fd, (Brush*)id);
			break;
		case ID_PA:
			direct_link_particlesettings(fd, (ParticleSettings*)id);
			break;
		case ID_SCRIPT:
			direct_link_script(fd, (Script*)id);
			break;
		case ID_GD:
			direct_link_gpencil(fd, (bGPdata *)id);
			break;
		case ID_MC:
			direct_link_movieclip(fd, (MovieClip *)id);
			break;
		case ID_LS:
			direct_link_linestyle(fd, (FreestyleLineStyle *)id);
			break;
	}
	
	/*link direct data of ID properties*/
	if (id->properties) {
		id->properties = newdataadr(fd, id->properties);
		if (id->properties) { /* this case means the data was written incorrectly, it should not happen */
			IDP_DirectLinkProperty(id->properties, (fd->flags & FD_FLAGS_SWITCH_ENDIAN), fd);
		}
	}

	oldnewmap_free_unused(fd->datamap);
	oldnewmap_clear(fd->datamap);

	return (bhead);
}

/* note, this has to be kept for reading older files... */
/* also version info is written here */
static BHead *read_global(BlendFileData *bfd, FileData *fd, BHead *bhead)
{
	FileGlobal *fg= read_struct(fd, bhead, "Global");
	
	/* copy to bfd handle */
	bfd->main->subversionfile= fg->subversion;
	bfd->main->minversionfile= fg->minversion;
	bfd->main->minsubversionfile= fg->minsubversion;
	bfd->main->revision= fg->revision;
	
	bfd->winpos= fg->winpos;
	bfd->fileflags= fg->fileflags;
	bfd->displaymode= fg->displaymode;
	bfd->globalf= fg->globalf;
	BLI_strncpy(bfd->filename, fg->filename, sizeof(bfd->filename));
	
	if (G.fileflags & G_FILE_RECOVER)
		BLI_strncpy(fd->relabase, fg->filename, sizeof(fd->relabase));
	
	bfd->curscreen= fg->curscreen;
	bfd->curscene= fg->curscene;
	
	MEM_freeN(fg);

	fd->globalf= bfd->globalf;
	fd->fileflags= bfd->fileflags;
	
	return blo_nextbhead(fd, bhead);
}

/* note, this has to be kept for reading older files... */
static void link_global(FileData *fd, BlendFileData *bfd)
{
	
	bfd->curscreen= newlibadr(fd, NULL, bfd->curscreen);
	bfd->curscene= newlibadr(fd, NULL, bfd->curscene);
	// this happens in files older than 2.35
	if (bfd->curscene==NULL) {
		if (bfd->curscreen) bfd->curscene= bfd->curscreen->scene;
	}
}

static void vcol_to_fcol(Mesh *me)
{
	MFace *mface;
	unsigned int *mcol, *mcoln, *mcolmain;
	int a;

	if (me->totface==0 || me->mcol==NULL) return;

	mcoln= mcolmain= MEM_mallocN(4*sizeof(int)*me->totface, "mcoln");
	mcol = (unsigned int *)me->mcol;
	mface= me->mface;
	for (a=me->totface; a>0; a--, mface++) {
		mcoln[0]= mcol[mface->v1];
		mcoln[1]= mcol[mface->v2];
		mcoln[2]= mcol[mface->v3];
		mcoln[3]= mcol[mface->v4];
		mcoln+= 4;
	}

	MEM_freeN(me->mcol);
	me->mcol= (MCol *)mcolmain;
}

static int map_223_keybd_code_to_224_keybd_code(int code)
{
	switch (code) {
		case 312:	return 311; /* F12KEY */
		case 159:	return 161; /* PADSLASHKEY */
		case 161:	return 150; /* PAD0 */
		case 154:	return 151; /* PAD1 */
		case 150:	return 152; /* PAD2 */
		case 155:	return 153; /* PAD3 */
		case 151:	return 154; /* PAD4 */
		case 156:	return 155; /* PAD5 */
		case 152:	return 156; /* PAD6 */
		case 157:	return 157; /* PAD7 */
		case 153:	return 158; /* PAD8 */
		case 158:	return 159; /* PAD9 */
		default: return code;
	}
}

static void do_version_bone_head_tail_237(Bone *bone)
{
	Bone *child;
	float vec[3];

	/* head */
	copy_v3_v3(bone->arm_head, bone->arm_mat[3]);

	/* tail is in current local coord system */
	copy_v3_v3(vec, bone->arm_mat[1]);
	mul_v3_fl(vec, bone->length);
	add_v3_v3v3(bone->arm_tail, bone->arm_head, vec);

	for (child= bone->childbase.first; child; child= child->next)
		do_version_bone_head_tail_237(child);
}

static void bone_version_238(ListBase *lb)
{
	Bone *bone;
	
	for (bone= lb->first; bone; bone= bone->next) {
		if (bone->rad_tail==0.0f && bone->rad_head==0.0f) {
			bone->rad_head= 0.25f*bone->length;
			bone->rad_tail= 0.1f*bone->length;
			
			bone->dist-= bone->rad_head;
			if (bone->dist<=0.0f) bone->dist= 0.0f;
		}
		bone_version_238(&bone->childbase);
	}
}

static void bone_version_239(ListBase *lb)
{
	Bone *bone;
	
	for (bone= lb->first; bone; bone= bone->next) {
		if (bone->layer==0)
			bone->layer= 1;
		bone_version_239(&bone->childbase);
	}
}

static void ntree_version_241(bNodeTree *ntree)
{
	bNode *node;
	
	if (ntree->type==NTREE_COMPOSIT) {
		for (node= ntree->nodes.first; node; node= node->next) {
			if (node->type==CMP_NODE_BLUR) {
				if (node->storage==NULL) {
					NodeBlurData *nbd= MEM_callocN(sizeof(NodeBlurData), "node blur patch");
					nbd->sizex= node->custom1;
					nbd->sizey= node->custom2;
					nbd->filtertype= R_FILTER_QUAD;
					node->storage= nbd;
				}
			}
			else if (node->type==CMP_NODE_VECBLUR) {
				if (node->storage==NULL) {
					NodeBlurData *nbd= MEM_callocN(sizeof(NodeBlurData), "node blur patch");
					nbd->samples= node->custom1;
					nbd->maxspeed= node->custom2;
					nbd->fac= 1.0f;
					node->storage= nbd;
				}
			}
		}
	}
}

static void ntree_version_242(bNodeTree *ntree)
{
	bNode *node;
	
	if (ntree->type==NTREE_COMPOSIT) {
		for (node= ntree->nodes.first; node; node= node->next) {
			if (node->type==CMP_NODE_HUE_SAT) {
				if (node->storage) {
					NodeHueSat *nhs= node->storage;
					if (nhs->val==0.0f) nhs->val= 1.0f;
				}
			}
		}
	}
	else if (ntree->type==NTREE_SHADER) {
		for (node= ntree->nodes.first; node; node= node->next)
			if (node->type == SH_NODE_GEOMETRY && node->storage == NULL)
				node->storage= MEM_callocN(sizeof(NodeGeometry), "NodeGeometry");
	}
	
}


/* somehow, probably importing via python, keyblock adrcodes are not in order */
static void sort_shape_fix(Main *main)
{
	Key *key;
	KeyBlock *kb;
	int sorted= 0;
	
	while (sorted==0) {
		sorted= 1;
		for (key= main->key.first; key; key= key->id.next) {
			for (kb= key->block.first; kb; kb= kb->next) {
				if (kb->next && kb->adrcode>kb->next->adrcode) {
					KeyBlock *next= kb->next;
					BLI_remlink(&key->block, kb);
					BLI_insertlink(&key->block, next, kb);
					kb= next;
					sorted= 0;
				}
			}
		}
		if (sorted==0) printf("warning, shape keys were sorted incorrect, fixed it!\n");
	}
}

static void customdata_version_242(Mesh *me)
{
	CustomDataLayer *layer;
	MTFace *mtf;
	MCol *mcol;
	TFace *tf;
	int a, mtfacen, mcoln;

	if (!me->vdata.totlayer) {
		CustomData_add_layer(&me->vdata, CD_MVERT, CD_ASSIGN, me->mvert, me->totvert);

		if (me->msticky)
			CustomData_add_layer(&me->vdata, CD_MSTICKY, CD_ASSIGN, me->msticky, me->totvert);
		if (me->dvert)
			CustomData_add_layer(&me->vdata, CD_MDEFORMVERT, CD_ASSIGN, me->dvert, me->totvert);
	}

	if (!me->edata.totlayer)
		CustomData_add_layer(&me->edata, CD_MEDGE, CD_ASSIGN, me->medge, me->totedge);
	
	if (!me->fdata.totlayer) {
		CustomData_add_layer(&me->fdata, CD_MFACE, CD_ASSIGN, me->mface, me->totface);

		if (me->tface) {
			if (me->mcol)
				MEM_freeN(me->mcol);

			me->mcol= CustomData_add_layer(&me->fdata, CD_MCOL, CD_CALLOC, NULL, me->totface);
			me->mtface= CustomData_add_layer(&me->fdata, CD_MTFACE, CD_CALLOC, NULL, me->totface);

			mtf= me->mtface;
			mcol= me->mcol;
			tf= me->tface;

			for (a=0; a < me->totface; a++, mtf++, tf++, mcol+=4) {
				memcpy(mcol, tf->col, sizeof(tf->col));
				memcpy(mtf->uv, tf->uv, sizeof(tf->uv));

				mtf->flag= tf->flag;
				mtf->unwrap= tf->unwrap;
				mtf->mode= tf->mode;
				mtf->tile= tf->tile;
				mtf->tpage= tf->tpage;
				mtf->transp= tf->transp;
			}

			MEM_freeN(me->tface);
			me->tface= NULL;
		}
		else if (me->mcol) {
			me->mcol= CustomData_add_layer(&me->fdata, CD_MCOL, CD_ASSIGN, me->mcol, me->totface);
		}
	}

	if (me->tface) {
		MEM_freeN(me->tface);
		me->tface= NULL;
	}

	for (a=0, mtfacen=0, mcoln=0; a < me->fdata.totlayer; a++) {
		layer= &me->fdata.layers[a];

		if (layer->type == CD_MTFACE) {
			if (layer->name[0] == 0) {
				if (mtfacen == 0) strcpy(layer->name, "UVMap");
				else BLI_snprintf(layer->name, sizeof(layer->name), "UVMap.%.3d", mtfacen);
			}
			mtfacen++;
		}
		else if (layer->type == CD_MCOL) {
			if (layer->name[0] == 0) {
				if (mcoln == 0) strcpy(layer->name, "Col");
				else BLI_snprintf(layer->name, sizeof(layer->name), "Col.%.3d", mcoln);
			}
			mcoln++;
		}
	}

	mesh_update_customdata_pointers(me, TRUE);
}

/*only copy render texface layer from active*/
static void customdata_version_243(Mesh *me)
{
	CustomDataLayer *layer;
	int a;

	for (a=0; a < me->fdata.totlayer; a++) {
		layer= &me->fdata.layers[a];
		layer->active_rnd = layer->active;
	}
}

/* struct NodeImageAnim moved to ImageUser, and we make it default available */
static void do_version_ntree_242_2(bNodeTree *ntree)
{
	bNode *node;
	
	if (ntree->type==NTREE_COMPOSIT) {
		for (node= ntree->nodes.first; node; node= node->next) {
			if (ELEM3(node->type, CMP_NODE_IMAGE, CMP_NODE_VIEWER, CMP_NODE_SPLITVIEWER)) {
				/* only image had storage */
				if (node->storage) {
					NodeImageAnim *nia= node->storage;
					ImageUser *iuser= MEM_callocN(sizeof(ImageUser), "ima user node");

					iuser->frames= nia->frames;
					iuser->sfra= nia->sfra;
					iuser->offset= nia->nr-1;
					iuser->cycl= nia->cyclic;
					iuser->fie_ima= 2;
					iuser->ok= 1;
					
					node->storage= iuser;
					MEM_freeN(nia);
				}
				else {
					ImageUser *iuser= node->storage= MEM_callocN(sizeof(ImageUser), "node image user");
					iuser->sfra= 1;
					iuser->fie_ima= 2;
					iuser->ok= 1;
				}
			}
		}
	}
}

static void ntree_version_245(FileData *fd, Library *lib, bNodeTree *ntree)
{
	bNode *node;
	NodeTwoFloats *ntf;
	ID *nodeid;
	Image *image;
	ImageUser *iuser;

	if (ntree->type==NTREE_COMPOSIT) {
		for (node= ntree->nodes.first; node; node= node->next) {
			if (node->type == CMP_NODE_ALPHAOVER) {
				if (!node->storage) {
					ntf= MEM_callocN(sizeof(NodeTwoFloats), "NodeTwoFloats");
					node->storage= ntf;
					if (node->custom1)
						ntf->x= 1.0f;
				}
			}
			
			/* fix for temporary flag changes during 245 cycle */
			nodeid= newlibadr(fd, lib, node->id);
			if (node->storage && nodeid && GS(nodeid->name) == ID_IM) {
				image= (Image*)nodeid;
				iuser= node->storage;
				if (iuser->flag & IMA_OLD_PREMUL) {
					iuser->flag &= ~IMA_OLD_PREMUL;
					iuser->flag |= IMA_DO_PREMUL;
				}
				if (iuser->flag & IMA_DO_PREMUL) {
					image->flag &= ~IMA_OLD_PREMUL;
					image->flag |= IMA_DO_PREMUL;
				}
			}
		}
	}
}

static void idproperties_fix_groups_lengths_recurse(IDProperty *prop)
{
	IDProperty *loop;
	int i;
	
	for (loop=prop->data.group.first, i=0; loop; loop=loop->next, i++) {
		if (loop->type == IDP_GROUP) idproperties_fix_groups_lengths_recurse(loop);
	}
	
	if (prop->len != i) {
		printf("Found and fixed bad id property group length.\n");
		prop->len = i;
	}
}

static void idproperties_fix_group_lengths(ListBase idlist)
{
	ID *id;
	
	for (id=idlist.first; id; id=id->next) {
		if (id->properties) {
			idproperties_fix_groups_lengths_recurse(id->properties);
		}
	}
}

static void alphasort_version_246(FileData *fd, Library *lib, Mesh *me)
{
	Material *ma;
	MFace *mf;
	MTFace *tf;
	int a, b, texalpha;

	/* verify we have a tface layer */
	for (b=0; b<me->fdata.totlayer; b++)
		if (me->fdata.layers[b].type == CD_MTFACE)
			break;
	
	if (b == me->fdata.totlayer)
		return;

	/* if we do, set alpha sort if the game engine did it before */
	for (a=0, mf=me->mface; a<me->totface; a++, mf++) {
		if (mf->mat_nr < me->totcol) {
			ma= newlibadr(fd, lib, me->mat[mf->mat_nr]);
			texalpha = 0;

			/* we can't read from this if it comes from a library,
			 * because direct_link might not have happened on it,
			 * so ma->mtex is not pointing to valid memory yet */
			if (ma && ma->id.lib)
				ma= NULL;

			for (b=0; ma && b<MAX_MTEX; b++)
				if (ma->mtex && ma->mtex[b] && ma->mtex[b]->mapto & MAP_ALPHA)
					texalpha = 1;
		}
		else {
			ma= NULL;
			texalpha = 0;
		}

		for (b=0; b<me->fdata.totlayer; b++) {
			if (me->fdata.layers[b].type == CD_MTFACE) {
				tf = ((MTFace*)me->fdata.layers[b].data) + a;

				tf->mode &= ~TF_ALPHASORT;
				if (ma && (ma->mode & MA_ZTRANSP))
					if (ELEM(tf->transp, TF_ALPHA, TF_ADD) || (texalpha && (tf->transp != TF_CLIP)))
						tf->mode |= TF_ALPHASORT;
			}
		}
	}
}

/* 2.50 patch */
static void area_add_header_region(ScrArea *sa, ListBase *lb)
{
	ARegion *ar= MEM_callocN(sizeof(ARegion), "area region from do_versions");
	
	BLI_addtail(lb, ar);
	ar->regiontype= RGN_TYPE_HEADER;
	if (sa->headertype==HEADERDOWN)
		ar->alignment= RGN_ALIGN_BOTTOM;
	else
		ar->alignment= RGN_ALIGN_TOP;
	
	/* initialize view2d data for header region, to allow panning */
	/* is copy from ui_view2d.c */
	ar->v2d.keepzoom = (V2D_LOCKZOOM_X|V2D_LOCKZOOM_Y|V2D_LIMITZOOM|V2D_KEEPASPECT);
	ar->v2d.keepofs = V2D_LOCKOFS_Y;
	ar->v2d.keeptot = V2D_KEEPTOT_STRICT; 
	ar->v2d.align = V2D_ALIGN_NO_NEG_X|V2D_ALIGN_NO_NEG_Y;
	ar->v2d.flag = (V2D_PIXELOFS_X|V2D_PIXELOFS_Y);
}

static void sequencer_init_preview_region(ARegion* ar)
{
	// XXX a bit ugly still, copied from space_sequencer
	/* NOTE: if you change values here, also change them in space_sequencer.c, sequencer_new */
	ar->regiontype= RGN_TYPE_PREVIEW;
	ar->alignment= RGN_ALIGN_TOP;
	ar->flag |= RGN_FLAG_HIDDEN;
	ar->v2d.keepzoom= V2D_KEEPASPECT | V2D_KEEPZOOM;
	ar->v2d.minzoom= 0.00001f;
	ar->v2d.maxzoom= 100000.0f;
	ar->v2d.tot.xmin = -960.0f; /* 1920 width centered */
	ar->v2d.tot.ymin = -540.0f; /* 1080 height centered */
	ar->v2d.tot.xmax = 960.0f;
	ar->v2d.tot.ymax = 540.0f;
	ar->v2d.min[0]= 0.0f;
	ar->v2d.min[1]= 0.0f;
	ar->v2d.max[0]= 12000.0f;
	ar->v2d.max[1]= 12000.0f;
	ar->v2d.cur= ar->v2d.tot;
	ar->v2d.align= V2D_ALIGN_FREE; // (V2D_ALIGN_NO_NEG_X|V2D_ALIGN_NO_NEG_Y);
	ar->v2d.keeptot= V2D_KEEPTOT_FREE;
}

/* 2.50 patch */
static void area_add_window_regions(ScrArea *sa, SpaceLink *sl, ListBase *lb)
{
	ARegion *ar;
	ARegion *ar_main;

	if (sl) {
		/* first channels for ipo action nla... */
		switch(sl->spacetype) {
			case SPACE_IPO:
				ar= MEM_callocN(sizeof(ARegion), "area region from do_versions");
				BLI_addtail(lb, ar);
				ar->regiontype= RGN_TYPE_CHANNELS;
				ar->alignment= RGN_ALIGN_LEFT; 
				ar->v2d.scroll= (V2D_SCROLL_RIGHT|V2D_SCROLL_BOTTOM);
				
					// for some reason, this doesn't seem to go auto like for NLA...
				ar= MEM_callocN(sizeof(ARegion), "area region from do_versions");
				BLI_addtail(lb, ar);
				ar->regiontype= RGN_TYPE_UI;
				ar->alignment= RGN_ALIGN_RIGHT;
				ar->v2d.scroll= V2D_SCROLL_RIGHT;
				ar->v2d.flag = RGN_FLAG_HIDDEN;
				break;
				
			case SPACE_ACTION:
				ar= MEM_callocN(sizeof(ARegion), "area region from do_versions");
				BLI_addtail(lb, ar);
				ar->regiontype= RGN_TYPE_CHANNELS;
				ar->alignment= RGN_ALIGN_LEFT;
				ar->v2d.scroll= V2D_SCROLL_BOTTOM;
				ar->v2d.flag = V2D_VIEWSYNC_AREA_VERTICAL;
				break;
				
			case SPACE_NLA:
				ar= MEM_callocN(sizeof(ARegion), "area region from do_versions");
				BLI_addtail(lb, ar);
				ar->regiontype= RGN_TYPE_CHANNELS;
				ar->alignment= RGN_ALIGN_LEFT;
				ar->v2d.scroll= V2D_SCROLL_BOTTOM;
				ar->v2d.flag = V2D_VIEWSYNC_AREA_VERTICAL;
				
					// for some reason, some files still don't get this auto
				ar= MEM_callocN(sizeof(ARegion), "area region from do_versions");
				BLI_addtail(lb, ar);
				ar->regiontype= RGN_TYPE_UI;
				ar->alignment= RGN_ALIGN_RIGHT;
				ar->v2d.scroll= V2D_SCROLL_RIGHT;
				ar->v2d.flag = RGN_FLAG_HIDDEN;
				break;
				
			case SPACE_NODE:
				ar= MEM_callocN(sizeof(ARegion), "nodetree area for node");
				BLI_addtail(lb, ar);
				ar->regiontype= RGN_TYPE_UI;
				ar->alignment= RGN_ALIGN_LEFT;
				ar->v2d.scroll = (V2D_SCROLL_RIGHT|V2D_SCROLL_BOTTOM);
				ar->v2d.flag = V2D_VIEWSYNC_AREA_VERTICAL;
				/* temporarily hide it */
				ar->flag = RGN_FLAG_HIDDEN;
				break;
			case SPACE_FILE:
				ar= MEM_callocN(sizeof(ARegion), "nodetree area for node");
				BLI_addtail(lb, ar);
				ar->regiontype= RGN_TYPE_CHANNELS;
				ar->alignment= RGN_ALIGN_LEFT;

				ar= MEM_callocN(sizeof(ARegion), "ui area for file");
				BLI_addtail(lb, ar);
				ar->regiontype= RGN_TYPE_UI;
				ar->alignment= RGN_ALIGN_TOP;
				break;
			case SPACE_SEQ:
				ar_main = (ARegion*)lb->first;
				for (; ar_main; ar_main = ar_main->next) {
					if (ar_main->regiontype == RGN_TYPE_WINDOW)
						break;
				}
				ar= MEM_callocN(sizeof(ARegion), "preview area for sequencer");
				BLI_insertlinkbefore(lb, ar_main, ar);
				sequencer_init_preview_region(ar);
				break;
			case SPACE_VIEW3D:
				/* toolbar */
				ar= MEM_callocN(sizeof(ARegion), "toolbar for view3d");
				
				BLI_addtail(lb, ar);
				ar->regiontype= RGN_TYPE_TOOLS;
				ar->alignment= RGN_ALIGN_LEFT;
				ar->flag = RGN_FLAG_HIDDEN;
				
				/* tool properties */
				ar= MEM_callocN(sizeof(ARegion), "tool properties for view3d");
				
				BLI_addtail(lb, ar);
				ar->regiontype= RGN_TYPE_TOOL_PROPS;
				ar->alignment= RGN_ALIGN_BOTTOM|RGN_SPLIT_PREV;
				ar->flag = RGN_FLAG_HIDDEN;
				
				/* buttons/list view */
				ar= MEM_callocN(sizeof(ARegion), "buttons for view3d");
				
				BLI_addtail(lb, ar);
				ar->regiontype= RGN_TYPE_UI;
				ar->alignment= RGN_ALIGN_RIGHT;
				ar->flag = RGN_FLAG_HIDDEN;
#if 0
			case SPACE_BUTS:
				/* context UI region */
				ar= MEM_callocN(sizeof(ARegion), "area region from do_versions");
				BLI_addtail(lb, ar);
				ar->regiontype= RGN_TYPE_UI;
				ar->alignment= RGN_ALIGN_RIGHT;
				
				break;
#endif
		}
	}

	/* main region */
	ar= MEM_callocN(sizeof(ARegion), "area region from do_versions");
	
	BLI_addtail(lb, ar);
	ar->winrct= sa->totrct;
	
	ar->regiontype= RGN_TYPE_WINDOW;
	
	if (sl) {
		/* if active spacetype has view2d data, copy that over to main region */
		/* and we split view3d */
		switch(sl->spacetype) {
			case SPACE_VIEW3D:
				view3d_split_250((View3D *)sl, lb);
				break;		
						
			case SPACE_OUTLINER:
			{
				SpaceOops *soops= (SpaceOops *)sl;
				
				memcpy(&ar->v2d, &soops->v2d, sizeof(View2D));
				
				ar->v2d.scroll &= ~V2D_SCROLL_LEFT;
				ar->v2d.scroll |= (V2D_SCROLL_RIGHT|V2D_SCROLL_BOTTOM_O);
				ar->v2d.align = (V2D_ALIGN_NO_NEG_X|V2D_ALIGN_NO_POS_Y);
				ar->v2d.keepzoom |= (V2D_LOCKZOOM_X|V2D_LOCKZOOM_Y|V2D_KEEPASPECT);
				ar->v2d.keeptot = V2D_KEEPTOT_STRICT;
				ar->v2d.minzoom= ar->v2d.maxzoom= 1.0f;
				//ar->v2d.flag |= V2D_IS_INITIALISED;
			}
				break;
			case SPACE_TIME:
			{
				SpaceTime *stime= (SpaceTime *)sl;
				memcpy(&ar->v2d, &stime->v2d, sizeof(View2D));
				
				ar->v2d.scroll |= (V2D_SCROLL_BOTTOM|V2D_SCROLL_SCALE_HORIZONTAL);
				ar->v2d.align |= V2D_ALIGN_NO_NEG_Y;
				ar->v2d.keepofs |= V2D_LOCKOFS_Y;
				ar->v2d.keepzoom |= V2D_LOCKZOOM_Y;
				ar->v2d.tot.ymin = ar->v2d.cur.ymin = -10.0;
				ar->v2d.min[1]= ar->v2d.max[1]= 20.0;
			}
				break;
			case SPACE_IPO:
			{
				SpaceIpo *sipo= (SpaceIpo *)sl;
				memcpy(&ar->v2d, &sipo->v2d, sizeof(View2D));
				
				/* init mainarea view2d */
				ar->v2d.scroll |= (V2D_SCROLL_BOTTOM|V2D_SCROLL_SCALE_HORIZONTAL);
				ar->v2d.scroll |= (V2D_SCROLL_LEFT|V2D_SCROLL_SCALE_VERTICAL);
				
				ar->v2d.min[0]= FLT_MIN;
				ar->v2d.min[1]= FLT_MIN;
				
				ar->v2d.max[0]= MAXFRAMEF;
				ar->v2d.max[1]= FLT_MAX;
				
				//ar->v2d.flag |= V2D_IS_INITIALISED;
				break;
			}
			case SPACE_NLA:
			{
				SpaceNla *snla= (SpaceNla *)sl;
				memcpy(&ar->v2d, &snla->v2d, sizeof(View2D));
				
				ar->v2d.tot.ymin = (float)(-sa->winy)/3.0f;
				ar->v2d.tot.ymax = 0.0f;
				
				ar->v2d.scroll |= (V2D_SCROLL_BOTTOM|V2D_SCROLL_SCALE_HORIZONTAL);
				ar->v2d.scroll |= (V2D_SCROLL_RIGHT);
				ar->v2d.align = V2D_ALIGN_NO_POS_Y;
				ar->v2d.flag |= V2D_VIEWSYNC_AREA_VERTICAL;
				break;
			}
			case SPACE_ACTION:
			{
				SpaceAction *saction= (SpaceAction *)sl;
				
				/* we totally reinit the view for the Action Editor, as some old instances had some weird cruft set */
				ar->v2d.tot.xmin = -20.0f;
				ar->v2d.tot.ymin = (float)(-sa->winy)/3.0f;
				ar->v2d.tot.xmax = (float)((sa->winx > 120)? (sa->winx) : 120);
				ar->v2d.tot.ymax = 0.0f;
				
				ar->v2d.cur= ar->v2d.tot;
				
				ar->v2d.min[0]= 0.0f;
				ar->v2d.min[1]= 0.0f;
				
				ar->v2d.max[0]= MAXFRAMEF;
				ar->v2d.max[1]= FLT_MAX;

				ar->v2d.minzoom= 0.01f;
				ar->v2d.maxzoom= 50;
				ar->v2d.scroll = (V2D_SCROLL_BOTTOM|V2D_SCROLL_SCALE_HORIZONTAL);
				ar->v2d.scroll |= (V2D_SCROLL_RIGHT);
				ar->v2d.keepzoom= V2D_LOCKZOOM_Y;
				ar->v2d.align= V2D_ALIGN_NO_POS_Y;
				ar->v2d.flag = V2D_VIEWSYNC_AREA_VERTICAL;
				
				/* for old files with ShapeKey editors open + an action set, clear the action as 
				 * it doesn't make sense in the new system (i.e. violates concept that ShapeKey edit
				 * only shows ShapeKey-rooted actions only)
				 */
				if (saction->mode == SACTCONT_SHAPEKEY)
					saction->action = NULL;
				break;
			}
			case SPACE_SEQ:
			{
				SpaceSeq *sseq= (SpaceSeq *)sl;
				memcpy(&ar->v2d, &sseq->v2d, sizeof(View2D));
				
				ar->v2d.scroll |= (V2D_SCROLL_BOTTOM|V2D_SCROLL_SCALE_HORIZONTAL);
				ar->v2d.scroll |= (V2D_SCROLL_LEFT|V2D_SCROLL_SCALE_VERTICAL);
				ar->v2d.align= V2D_ALIGN_NO_NEG_Y;
				ar->v2d.flag |= V2D_IS_INITIALISED;
				break;
			}
			case SPACE_NODE:
			{
				SpaceNode *snode= (SpaceNode *)sl;
				memcpy(&ar->v2d, &snode->v2d, sizeof(View2D));
				
				ar->v2d.scroll= (V2D_SCROLL_RIGHT|V2D_SCROLL_BOTTOM);
				ar->v2d.keepzoom= V2D_LIMITZOOM|V2D_KEEPASPECT;
				break;
			}
			case SPACE_BUTS:
			{
				SpaceButs *sbuts= (SpaceButs *)sl;
				memcpy(&ar->v2d, &sbuts->v2d, sizeof(View2D));
				
				ar->v2d.scroll |= (V2D_SCROLL_RIGHT|V2D_SCROLL_BOTTOM); 
				break;
			}
			case SPACE_FILE:
			 {
				// SpaceFile *sfile= (SpaceFile *)sl;
				ar->v2d.tot.xmin = ar->v2d.tot.ymin = 0;
				ar->v2d.tot.xmax = ar->winx;
				ar->v2d.tot.ymax = ar->winy;
				ar->v2d.cur = ar->v2d.tot;
				ar->regiontype= RGN_TYPE_WINDOW;
				ar->v2d.scroll = (V2D_SCROLL_RIGHT|V2D_SCROLL_BOTTOM_O);
				ar->v2d.align = (V2D_ALIGN_NO_NEG_X|V2D_ALIGN_NO_POS_Y);
				ar->v2d.keepzoom = (V2D_LOCKZOOM_X|V2D_LOCKZOOM_Y|V2D_LIMITZOOM|V2D_KEEPASPECT);
				break;
			}
			case SPACE_TEXT:
			{
				SpaceText *st= (SpaceText *)sl;
				st->flags |= ST_FIND_WRAP;
			}
				//case SPACE_XXX: // FIXME... add other ones
				//	memcpy(&ar->v2d, &((SpaceXxx *)sl)->v2d, sizeof(View2D));
				//	break;
		}
	}
}

static void do_versions_windowmanager_2_50(bScreen *screen)
{
	ScrArea *sa;
	SpaceLink *sl;
	
	/* add regions */
	for (sa= screen->areabase.first; sa; sa= sa->next) {
		
		/* we keep headertype variable to convert old files only */
		if (sa->headertype)
			area_add_header_region(sa, &sa->regionbase);
		
		area_add_window_regions(sa, sa->spacedata.first, &sa->regionbase);
		
		/* space imageselect is deprecated */
		for (sl= sa->spacedata.first; sl; sl= sl->next) {
			if (sl->spacetype==SPACE_IMASEL)
				sl->spacetype= SPACE_EMPTY;	/* spacedata then matches */
		}
		
		/* space sound is deprecated */
		for (sl= sa->spacedata.first; sl; sl= sl->next) {
			if (sl->spacetype==SPACE_SOUND)
				sl->spacetype= SPACE_EMPTY;	/* spacedata then matches */
		}
		
		/* it seems to be possible in 2.5 to have this saved, filewindow probably */
		sa->butspacetype= sa->spacetype;
		
		/* pushed back spaces also need regions! */
		if (sa->spacedata.first) {
			sl= sa->spacedata.first;
			for (sl= sl->next; sl; sl= sl->next) {
				if (sa->headertype)
					area_add_header_region(sa, &sl->regionbase);
				area_add_window_regions(sa, sl, &sl->regionbase);
			}
		}
	}
}

static void versions_gpencil_add_main(ListBase *lb, ID *id, const char *name)
{
	
	BLI_addtail(lb, id);
	id->us= 1;
	id->flag= LIB_FAKEUSER;
	*( (short *)id->name )= ID_GD;
	
	new_id(lb, id, name);
	/* alphabetic insterion: is in new_id */
	
	if (G.f & G_DEBUG)
		printf("Converted GPencil to ID: %s\n", id->name+2);
}

static void do_versions_gpencil_2_50(Main *main, bScreen *screen)
{
	ScrArea *sa;
	SpaceLink *sl;
	
	/* add regions */
	for (sa= screen->areabase.first; sa; sa= sa->next) {
		for (sl= sa->spacedata.first; sl; sl= sl->next) {
			if (sl->spacetype==SPACE_VIEW3D) {
				View3D *v3d= (View3D*) sl;
				if (v3d->gpd) {
					versions_gpencil_add_main(&main->gpencil, (ID *)v3d->gpd, "GPencil View3D");
					v3d->gpd= NULL;
				}
			}
			else if (sl->spacetype==SPACE_NODE) {
				SpaceNode *snode= (SpaceNode *)sl;
				if (snode->gpd) {
					versions_gpencil_add_main(&main->gpencil, (ID *)snode->gpd, "GPencil Node");
					snode->gpd= NULL;
				}
			}
			else if (sl->spacetype==SPACE_SEQ) {
				SpaceSeq *sseq= (SpaceSeq *)sl;
				if (sseq->gpd) {
					versions_gpencil_add_main(&main->gpencil, (ID *)sseq->gpd, "GPencil Node");
					sseq->gpd= NULL;
				}
			}
			else if (sl->spacetype==SPACE_IMAGE) {
				SpaceImage *sima= (SpaceImage *)sl;
#if 0			/* see comment on r28002 */
				if (sima->gpd) {
					versions_gpencil_add_main(&main->gpencil, (ID *)sima->gpd, "GPencil Image");
					sima->gpd= NULL;
				}
#else
				sima->gpd= NULL;
#endif
			}
		}
	}		
}

/* deprecated, only keep this for readfile.c */
static PartEff *do_version_give_parteff_245(Object *ob)
{
	PartEff *paf;

	paf= ob->effect.first;
	while (paf) {
		if (paf->type==EFF_PARTICLE) return paf;
		paf= paf->next;
	}
	return NULL;
}
static void do_version_free_effect_245(Effect *eff)
{
	PartEff *paf;

	if (eff->type==EFF_PARTICLE) {
		paf= (PartEff *)eff;
		if (paf->keys) MEM_freeN(paf->keys);
	}
	MEM_freeN(eff);
}
static void do_version_free_effects_245(ListBase *lb)
{
	Effect *eff;

	eff= lb->first;
	while (eff) {
		BLI_remlink(lb, eff);
		do_version_free_effect_245(eff);
		eff= lb->first;
	}
}

static void do_version_mtex_factor_2_50(MTex **mtex_array, short idtype)
{
	MTex *mtex;
	float varfac, colfac;
	int a, neg;

	if (!mtex_array)
		return;

	for (a=0; a<MAX_MTEX; a++) {
		if (mtex_array[a]) {
			mtex= mtex_array[a];

			neg= mtex->maptoneg;
			varfac= mtex->varfac;
			colfac= mtex->colfac;

			if (neg & MAP_DISP) mtex->dispfac= -mtex->dispfac;
			if (neg & MAP_NORM) mtex->norfac= -mtex->norfac;
			if (neg & MAP_WARP) mtex->warpfac= -mtex->warpfac;

			mtex->colspecfac= (neg & MAP_COLSPEC)? -colfac: colfac;
			mtex->mirrfac= (neg & MAP_COLMIR)? -colfac: colfac;
			mtex->alphafac= (neg & MAP_ALPHA)? -varfac: varfac;
			mtex->difffac= (neg & MAP_REF)? -varfac: varfac;
			mtex->specfac= (neg & MAP_SPEC)? -varfac: varfac;
			mtex->emitfac= (neg & MAP_EMIT)? -varfac: varfac;
			mtex->hardfac= (neg & MAP_HAR)? -varfac: varfac;
			mtex->raymirrfac= (neg & MAP_RAYMIRR)? -varfac: varfac;
			mtex->translfac= (neg & MAP_TRANSLU)? -varfac: varfac;
			mtex->ambfac= (neg & MAP_AMB)? -varfac: varfac;
			mtex->colemitfac= (neg & MAP_EMISSION_COL)? -colfac: colfac;
			mtex->colreflfac= (neg & MAP_REFLECTION_COL)? -colfac: colfac;
			mtex->coltransfac= (neg & MAP_TRANSMISSION_COL)? -colfac: colfac;
			mtex->densfac= (neg & MAP_DENSITY)? -varfac: varfac;
			mtex->scatterfac= (neg & MAP_SCATTERING)? -varfac: varfac;
			mtex->reflfac= (neg & MAP_REFLECTION)? -varfac: varfac;

			mtex->timefac= (neg & MAP_PA_TIME)? -varfac: varfac;
			mtex->lengthfac= (neg & MAP_PA_LENGTH)? -varfac: varfac;
			mtex->clumpfac= (neg & MAP_PA_CLUMP)? -varfac: varfac;
			mtex->kinkfac= (neg & MAP_PA_KINK)? -varfac: varfac;
			mtex->roughfac= (neg & MAP_PA_ROUGH)? -varfac: varfac;
			mtex->padensfac= (neg & MAP_PA_DENS)? -varfac: varfac;
			mtex->lifefac= (neg & MAP_PA_LIFE)? -varfac: varfac;
			mtex->sizefac= (neg & MAP_PA_SIZE)? -varfac: varfac;
			mtex->ivelfac= (neg & MAP_PA_IVEL)? -varfac: varfac;

			mtex->shadowfac= (neg & LAMAP_SHAD)? -colfac: colfac;

			mtex->zenupfac= (neg & WOMAP_ZENUP)? -colfac: colfac;
			mtex->zendownfac= (neg & WOMAP_ZENDOWN)? -colfac: colfac;
			mtex->blendfac= (neg & WOMAP_BLEND)? -varfac: varfac;

			if (idtype == ID_MA)
				mtex->colfac= (neg & MAP_COL)? -colfac: colfac;
			else if (idtype == ID_LA)
				mtex->colfac= (neg & LAMAP_COL)? -colfac: colfac;
			else if (idtype == ID_WO)
				mtex->colfac= (neg & WOMAP_HORIZ)? -colfac: colfac;
		}
	}
}

static void do_version_mdef_250(Main *main)
{
	Object *ob;
	ModifierData *md;
	MeshDeformModifierData *mmd;

	for (ob= main->object.first; ob; ob=ob->id.next) {
		for (md=ob->modifiers.first; md; md=md->next) {
			if (md->type == eModifierType_MeshDeform) {
				mmd= (MeshDeformModifierData*)md;

				if (mmd->bindcos) {
					/* make bindcos NULL in order to trick older versions
					   into thinking that the mesh was not bound yet */
					mmd->bindcagecos= mmd->bindcos;
					mmd->bindcos= NULL;

					modifier_mdef_compact_influences(md);
				}
			}
		}
	}
}

static void do_version_constraints_radians_degrees_250(ListBase *lb)
{
	bConstraint *con;

	for	(con=lb->first; con; con=con->next) {
		if (con->type==CONSTRAINT_TYPE_RIGIDBODYJOINT) {
			bRigidBodyJointConstraint *data = con->data;
			data->axX *= (float)(M_PI/180.0);
			data->axY *= (float)(M_PI/180.0);
			data->axZ *= (float)(M_PI/180.0);
		}
		else if (con->type==CONSTRAINT_TYPE_KINEMATIC) {
			bKinematicConstraint *data = con->data;
			data->poleangle *= (float)(M_PI/180.0);
		}
		else if (con->type==CONSTRAINT_TYPE_ROTLIMIT) {
			bRotLimitConstraint *data = con->data;

			data->xmin *= (float)(M_PI/180.0);
			data->xmax *= (float)(M_PI/180.0);
			data->ymin *= (float)(M_PI/180.0);
			data->ymax *= (float)(M_PI/180.0);
			data->zmin *= (float)(M_PI/180.0);
			data->zmax *= (float)(M_PI/180.0);
		}
	}
}

/* NOTE: this version patch is intended for versions < 2.52.2, but was initially introduced in 2.27 already */
static void do_version_old_trackto_to_constraints(Object *ob)
{
	/* create new trackto constraint from the relationship */
	if (ob->track)
	{
		bConstraint *con= add_ob_constraint(ob, "AutoTrack", CONSTRAINT_TYPE_TRACKTO);
		bTrackToConstraint *data = con->data;
		
		/* copy tracking settings from the object */
		data->tar = ob->track;
		data->reserved1 = ob->trackflag;
		data->reserved2 = ob->upflag;
	}
	
	/* clear old track setting */
	ob->track = NULL;
}

static void do_versions_seq_unique_name_all_strips(
	Scene * sce, ListBase *seqbasep)
{
	Sequence * seq = seqbasep->first;

	while (seq) {
		seqbase_unique_name_recursive(&sce->ed->seqbase, seq);
		if (seq->seqbase.first) {
			do_versions_seq_unique_name_all_strips(
				sce, &seq->seqbase);
		}
		seq=seq->next;
	}
}


static void do_version_bone_roll_256(Bone *bone)
{
	Bone *child;
	float submat[3][3];
	
	copy_m3_m4(submat, bone->arm_mat);
	mat3_to_vec_roll(submat, NULL, &bone->arm_roll);
	
	for (child = bone->childbase.first; child; child = child->next)
		do_version_bone_roll_256(child);
}

static void do_versions_nodetree_dynamic_sockets(bNodeTree *ntree)
{
	bNodeSocket *sock;
	for (sock=ntree->inputs.first; sock; sock=sock->next)
		sock->flag |= SOCK_DYNAMIC;
	for (sock=ntree->outputs.first; sock; sock=sock->next)
		sock->flag |= SOCK_DYNAMIC;
}

void convert_tface_mt(FileData *fd, Main *main)
{
	Main *gmain;

	/* this is a delayed do_version (so it can create new materials) */
	if (main->versionfile < 259 || (main->versionfile == 259 && main->subversionfile < 3)) {

		//XXX hack, material.c uses G.main all over the place, instead of main
		// temporarily set G.main to the current main
		gmain = G.main;
		G.main = main;

		if (!(do_version_tface(main, 1))) {
			BKE_report(fd->reports, RPT_WARNING, "Texface conversion problem. Error in console");
		}

		//XXX hack, material.c uses G.main allover the place, instead of main
		G.main = gmain;
	}
}

static void do_versions_nodetree_image_default_alpha_output(bNodeTree *ntree)
{
	bNode *node;
	bNodeSocket *sock;
	for (node=ntree->nodes.first; node; node=node->next) {
		if (ELEM(node->type, CMP_NODE_IMAGE, CMP_NODE_R_LAYERS)) {
			/* default Image output value should have 0 alpha */
			sock = node->outputs.first;
			((bNodeSocketValueRGBA*)sock->default_value)->value[3] = 0.0f;
		}
	}
}

static void do_version_ntree_tex_mapping_260(void *UNUSED(data), ID *UNUSED(id), bNodeTree *ntree)
{
	bNode *node;

	for (node=ntree->nodes.first; node; node=node->next) {
		if (node->type == SH_NODE_MAPPING) {
			TexMapping *tex_mapping;

			tex_mapping= node->storage;
			tex_mapping->projx= PROJ_X;
			tex_mapping->projy= PROJ_Y;
			tex_mapping->projz= PROJ_Z;
		}
	}
}

static void do_versions_nodetree_convert_angle(bNodeTree *ntree)
{
	bNode *node;
	for (node=ntree->nodes.first; node; node=node->next) {
		if (node->type == CMP_NODE_ROTATE) {
			/* Convert degrees to radians. */
			bNodeSocket *sock = ((bNodeSocket*)node->inputs.first)->next;
			((bNodeSocketValueFloat*)sock->default_value)->value = DEG2RADF(((bNodeSocketValueFloat*)sock->default_value)->value);
		}
		else if (node->type == CMP_NODE_DBLUR) {
			/* Convert degrees to radians. */
			NodeDBlurData *ndbd= node->storage;
			ndbd->angle = DEG2RADF(ndbd->angle);
			ndbd->spin = DEG2RADF(ndbd->spin);
		}
		else if (node->type == CMP_NODE_DEFOCUS) {
			/* Convert degrees to radians. */
			NodeDefocus *nqd = node->storage;
			/* XXX DNA char to float conversion seems to map the char value into the [0.0f, 1.0f] range... */
			nqd->rotation = DEG2RADF(nqd->rotation*255.0f);
		}
		else if (node->type == CMP_NODE_CHROMA_MATTE) {
			/* Convert degrees to radians. */
			NodeChroma *ndc = node->storage;
			ndc->t1 = DEG2RADF(ndc->t1);
			ndc->t2 = DEG2RADF(ndc->t2);
		}
		else if (node->type == CMP_NODE_GLARE) {
			/* Convert degrees to radians. */
			NodeGlare* ndg = node->storage;
			/* XXX DNA char to float conversion seems to map the char value into the [0.0f, 1.0f] range... */
			ndg->angle_ofs = DEG2RADF(ndg->angle_ofs*255.0f);
		}
		/* XXX TexMapping struct is used by other nodes too (at least node_composite_mapValue),
		 *     but not the rot part...
		 */
		else if (node->type == SH_NODE_MAPPING) {
			/* Convert degrees to radians. */
			TexMapping* tmap = node->storage;
			tmap->rot[0] = DEG2RADF(tmap->rot[0]);
			tmap->rot[1] = DEG2RADF(tmap->rot[1]);
			tmap->rot[2] = DEG2RADF(tmap->rot[2]);
		}
	}
}

void do_versions_image_settings_2_60(Scene *sce)
{
	/* note: rd->subimtype is moved into individual settings now and no longer
	 * exists */
	RenderData *rd= &sce->r;
	ImageFormatData *imf= &sce->r.im_format;

	/* we know no data loss happens here, the old values were in char range */
	imf->imtype=   (char)rd->imtype;
	imf->planes=   (char)rd->planes;
	imf->compress= (char)rd->quality;
	imf->quality=  (char)rd->quality;

	/* default, was stored in multiple places, may override later */
	imf->depth= R_IMF_CHAN_DEPTH_8;

	/* openexr */
	imf->exr_codec = rd->quality & 7; /* strange but true! 0-4 are valid values, OPENEXR_COMPRESS */

	switch (imf->imtype) {
	case R_IMF_IMTYPE_OPENEXR:
		imf->depth=  (rd->subimtype & R_OPENEXR_HALF) ? R_IMF_CHAN_DEPTH_16 : R_IMF_CHAN_DEPTH_32;
		if (rd->subimtype & R_PREVIEW_JPG) {
			imf->flag |= R_IMF_FLAG_PREVIEW_JPG;
		}
		if (rd->subimtype & R_OPENEXR_ZBUF) {
			imf->flag |= R_IMF_FLAG_ZBUF;
		}
		break;
	case R_IMF_IMTYPE_TIFF:
		if (rd->subimtype & R_TIFF_16BIT) {
			imf->depth= R_IMF_CHAN_DEPTH_16;
		}
		break;
	case R_IMF_IMTYPE_JP2:
		if (rd->subimtype & R_JPEG2K_16BIT) {
			imf->depth= R_IMF_CHAN_DEPTH_16;
		}
		else if (rd->subimtype & R_JPEG2K_12BIT) {
			imf->depth= R_IMF_CHAN_DEPTH_12;
		}

		if (rd->subimtype & R_JPEG2K_YCC) {
			imf->jp2_flag |= R_IMF_JP2_FLAG_YCC;
		}
		if (rd->subimtype & R_JPEG2K_CINE_PRESET) {
			imf->jp2_flag |= R_IMF_JP2_FLAG_CINE_PRESET;
		}
		if (rd->subimtype & R_JPEG2K_CINE_48FPS) {
			imf->jp2_flag |= R_IMF_JP2_FLAG_CINE_48;
		}
		break;
	case R_IMF_IMTYPE_CINEON:
	case R_IMF_IMTYPE_DPX:
		if (rd->subimtype & R_CINEON_LOG) {
			imf->cineon_flag |= R_IMF_CINEON_FLAG_LOG;
		}
		break;
	}

}

/* socket use flags were only temporary before */
static void do_versions_nodetree_socket_use_flags_2_62(bNodeTree *ntree)
{
	bNode *node;
	bNodeSocket *sock;
	bNodeLink *link;
	
	for (node=ntree->nodes.first; node; node=node->next) {
		for (sock=node->inputs.first; sock; sock=sock->next)
			sock->flag &= ~SOCK_IN_USE;
		for (sock=node->outputs.first; sock; sock=sock->next)
			sock->flag &= ~SOCK_IN_USE;
	}
	for (sock=ntree->inputs.first; sock; sock=sock->next)
		sock->flag &= ~SOCK_IN_USE;
	for (sock=ntree->outputs.first; sock; sock=sock->next)
		sock->flag &= ~SOCK_IN_USE;
	
	for (link=ntree->links.first; link; link=link->next) {
		link->fromsock->flag |= SOCK_IN_USE;
		link->tosock->flag |= SOCK_IN_USE;
	}
}

/* set the SOCK_AUTO_HIDDEN flag on collapsed nodes */
static void do_versions_nodetree_socket_auto_hidden_flags_2_62(bNodeTree *ntree)
{
	bNode *node;
	bNodeSocket *sock;
	
	for (node=ntree->nodes.first; node; node=node->next) {
		if (node->flag & NODE_HIDDEN) {
			for (sock=node->inputs.first; sock; sock=sock->next) {
				if (sock->link==NULL)
					sock->flag |= SOCK_AUTO_HIDDEN;
			}
			for (sock=node->outputs.first; sock; sock= sock->next) {
				if (nodeCountSocketLinks(ntree, sock)==0)
					sock->flag |= SOCK_AUTO_HIDDEN;
			}
		}
		else {
			for (sock=node->inputs.first; sock; sock= sock->next)
				sock->flag &= ~SOCK_AUTO_HIDDEN;
			for (sock=node->outputs.first; sock; sock= sock->next)
				sock->flag &= ~SOCK_AUTO_HIDDEN;
		}
	}
}

static void do_versions_nodetree_multi_file_output_format_2_62_1(Scene *sce, bNodeTree *ntree)
{
	bNode *node;
	bNodeSocket *sock;
	
	for (node=ntree->nodes.first; node; node=node->next) {
		if (node->type==CMP_NODE_OUTPUT_FILE) {
			/* previous CMP_NODE_OUTPUT_FILE nodes get converted to multi-file outputs */
			NodeImageFile *old_data = node->storage;
			NodeImageMultiFile *nimf= MEM_callocN(sizeof(NodeImageMultiFile), "node image multi file");
			bNodeSocket *old_image = BLI_findlink(&node->inputs, 0);
			bNodeSocket *old_z = BLI_findlink(&node->inputs, 1);
			bNodeSocket *sock;
			
			node->storage= nimf;
			
			BLI_strncpy(nimf->base_path, old_data->name, sizeof(nimf->base_path));
			nimf->format = old_data->im_format;
			
			/* if z buffer is saved, change the image type to multilayer exr.
			 * XXX this is slightly messy, Z buffer was ignored before for anything but EXR and IRIS ...
			 * i'm just assuming here that IRIZ means IRIS with z buffer ...
			 */
			if (ELEM(old_data->im_format.imtype, R_IMF_IMTYPE_IRIZ, R_IMF_IMTYPE_OPENEXR)) {
				nimf->format.imtype = R_IMF_IMTYPE_MULTILAYER;
				sock = ntreeCompositOutputFileAddSocket(ntree, node, old_image->name, &nimf->format);
				if (old_image->link) {
					old_image->link->tosock = sock;
					sock->link = old_image->link;
				}
				sock = ntreeCompositOutputFileAddSocket(ntree, node, old_z->name, &nimf->format);
				if (old_z->link) {
					old_z->link->tosock = sock;
					sock->link = old_z->link;
				}
			}
			else {
				/* saves directly to base path, which is the old image output path */
				sock = ntreeCompositOutputFileAddSocket(ntree, node, "", &nimf->format);
				if (old_image->link) {
					old_image->link->tosock = sock;
					sock->link = old_image->link;
				}
			}
			
			nodeRemoveSocket(ntree, node, old_image);
			nodeRemoveSocket(ntree, node, old_z);
			MEM_freeN(old_data);
		}
		else if (node->type==CMP_NODE_OUTPUT_MULTI_FILE__DEPRECATED) {
			NodeImageMultiFile *nimf = node->storage;
			
			/* CMP_NODE_OUTPUT_MULTI_FILE has been redeclared as CMP_NODE_OUTPUT_FILE */
			node->type = CMP_NODE_OUTPUT_FILE;
			
			/* initialize the node-wide image format from render data, if available */
			if (sce)
				nimf->format = sce->r.im_format;
			
			/* transfer render format toggle to node format toggle */
			for (sock=node->inputs.first; sock; sock=sock->next) {
				NodeImageMultiFileSocket *simf = sock->storage;
				simf->use_node_format = simf->use_render_format;
			}
			
			/* we do have preview now */
			node->flag |= NODE_PREVIEW;
		}
	}
}

/* blue and red are swapped pre 2.62.1, be sane (red == red) now! */
static void do_versions_mesh_mloopcol_swap_2_62_1(Mesh *me)
{
	CustomDataLayer *layer;
	MLoopCol *mloopcol;
	int a;
	int i;

	for (a = 0; a < me->ldata.totlayer; a++) {
		layer = &me->ldata.layers[a];

		if (layer->type == CD_MLOOPCOL) {
			mloopcol = (MLoopCol *)layer->data;
			for (i = 0; i < me->totloop; i++, mloopcol++) {
				SWAP(char, mloopcol->r, mloopcol->b);
			}
		}
	}
}

static void do_versions(FileData *fd, Library *lib, Main *main)
{
	/* WATCH IT!!!: pointers from libdata have not been converted */

	if (G.f & G_DEBUG)
		printf("read file %s\n  Version %d sub %d svn r%d\n", fd->relabase, main->versionfile, main->subversionfile, main->revision);
	
	if (main->versionfile == 100) {
		/* tex->extend and tex->imageflag have changed: */
		Tex *tex = main->tex.first;
		while (tex) {
			if (tex->id.flag & LIB_NEEDLINK) {

				if (tex->extend==0) {
					if (tex->xrepeat || tex->yrepeat) tex->extend= TEX_REPEAT;
					else {
						tex->extend= TEX_EXTEND;
						tex->xrepeat= tex->yrepeat= 1;
					}
				}

			}
			tex= tex->id.next;
		}
	}
	if (main->versionfile <= 101) {
		/* frame mapping */
		Scene *sce = main->scene.first;
		while (sce) {
			sce->r.framapto= 100;
			sce->r.images= 100;
			sce->r.framelen= 1.0;
			sce= sce->id.next;
		}
	}
	if (main->versionfile <= 102) {
		/* init halo's at 1.0 */
		Material *ma = main->mat.first;
		while (ma) {
			ma->add= 1.0;
			ma= ma->id.next;
		}
	}
	if (main->versionfile <= 103) {
		/* new variable in object: colbits */
		Object *ob = main->object.first;
		int a;
		while (ob) {
			ob->colbits= 0;
			if (ob->totcol) {
				for (a=0; a<ob->totcol; a++) {
					if (ob->mat[a]) ob->colbits |= (1<<a);
				}
			}
			ob= ob->id.next;
		}
	}
	if (main->versionfile <= 104) {
		/* timeoffs moved */
		Object *ob = main->object.first;
		while (ob) {
			if (ob->transflag & 1) {
				ob->transflag -= 1;
				//ob->ipoflag |= OB_OFFS_OB;
			}
			ob= ob->id.next;
		}
	}
	if (main->versionfile <= 105) {
		Object *ob = main->object.first;
		while (ob) {
			ob->dupon= 1; ob->dupoff= 0;
			ob->dupsta= 1; ob->dupend= 100;
			ob= ob->id.next;
		}
	}
	if (main->versionfile <= 106) {
		/* mcol changed */
		Mesh *me = main->mesh.first;
		while (me) {
			if (me->mcol) vcol_to_fcol(me);
			me= me->id.next;
		}

	}
	if (main->versionfile <= 107) {
		Object *ob;
		Scene *sce = main->scene.first;
		while (sce) {
			sce->r.mode |= R_GAMMA;
			sce= sce->id.next;
		}
		ob= main->object.first;
		while (ob) {
			//ob->ipoflag |= OB_OFFS_PARENT;
			if (ob->dt==0) ob->dt= OB_SOLID;
			ob= ob->id.next;
		}

	}
	if (main->versionfile <= 109) {
		/* new variable: gridlines */
		bScreen *sc = main->screen.first;
		while (sc) {
			ScrArea *sa= sc->areabase.first;
			while (sa) {
				SpaceLink *sl= sa->spacedata.first;
				while (sl) {
					if (sl->spacetype==SPACE_VIEW3D) {
						View3D *v3d= (View3D*) sl;

						if (v3d->gridlines==0) v3d->gridlines= 20;
					}
					sl= sl->next;
				}
				sa= sa->next;
			}
			sc= sc->id.next;
		}
	}
	if (main->versionfile <= 113) {
		Material *ma = main->mat.first;
		while (ma) {
			if (ma->flaresize==0.0f) ma->flaresize= 1.0f;
			ma->subsize= 1.0f;
			ma->flareboost= 1.0f;
			ma= ma->id.next;
		}
	}

	if (main->versionfile <= 134) {
		Tex *tex = main->tex.first;
		while (tex) {
			if ((tex->rfac == 0.0f) &&
				(tex->gfac == 0.0f) &&
				(tex->bfac == 0.0f)) {
				tex->rfac = 1.0f;
				tex->gfac = 1.0f;
				tex->bfac = 1.0f;
				tex->filtersize = 1.0f;
			}
			tex = tex->id.next;
		}
	}
	if (main->versionfile <= 140) {
		/* r-g-b-fac in texture */
		Tex *tex = main->tex.first;
		while (tex) {
			if ((tex->rfac == 0.0f) &&
				(tex->gfac == 0.0f) &&
				(tex->bfac == 0.0f)) {
				tex->rfac = 1.0f;
				tex->gfac = 1.0f;
				tex->bfac = 1.0f;
				tex->filtersize = 1.0f;
			}
			tex = tex->id.next;
		}
	}
	if (main->versionfile <= 153) {
		Scene *sce = main->scene.first;
		while (sce) {
			if (sce->r.blurfac==0.0f) sce->r.blurfac= 1.0f;
			sce= sce->id.next;
		}
	}
	if (main->versionfile <= 163) {
		Scene *sce = main->scene.first;
		while (sce) {
			if (sce->r.frs_sec==0) sce->r.frs_sec= 25;
			sce= sce->id.next;
		}
	}
	if (main->versionfile <= 164) {
		Mesh *me= main->mesh.first;
		while (me) {
			me->smoothresh= 30;
			me= me->id.next;
		}
	}
	if (main->versionfile <= 165) {
		Mesh *me= main->mesh.first;
		TFace *tface;
		int nr;
		char *cp;

		while (me) {
			if (me->tface) {
				nr= me->totface;
				tface= me->tface;
				while (nr--) {
					cp= (char *)&tface->col[0];
					if (cp[1]>126) cp[1]= 255; else cp[1]*=2;
					if (cp[2]>126) cp[2]= 255; else cp[2]*=2;
					if (cp[3]>126) cp[3]= 255; else cp[3]*=2;
					cp= (char *)&tface->col[1];
					if (cp[1]>126) cp[1]= 255; else cp[1]*=2;
					if (cp[2]>126) cp[2]= 255; else cp[2]*=2;
					if (cp[3]>126) cp[3]= 255; else cp[3]*=2;
					cp= (char *)&tface->col[2];
					if (cp[1]>126) cp[1]= 255; else cp[1]*=2;
					if (cp[2]>126) cp[2]= 255; else cp[2]*=2;
					if (cp[3]>126) cp[3]= 255; else cp[3]*=2;
					cp= (char *)&tface->col[3];
					if (cp[1]>126) cp[1]= 255; else cp[1]*=2;
					if (cp[2]>126) cp[2]= 255; else cp[2]*=2;
					if (cp[3]>126) cp[3]= 255; else cp[3]*=2;

					tface++;
				}
			}
			me= me->id.next;
		}
	}

	if (main->versionfile <= 169) {
		Mesh *me= main->mesh.first;
		while (me) {
			if (me->subdiv==0) me->subdiv= 1;
			me= me->id.next;
		}
	}

	if (main->versionfile <= 169) {
		bScreen *sc= main->screen.first;
		while (sc) {
			ScrArea *sa= sc->areabase.first;
			while (sa) {
				SpaceLink *sl= sa->spacedata.first;
				while (sl) {
					if (sl->spacetype==SPACE_IPO) {
						SpaceIpo *sipo= (SpaceIpo*) sl;
						sipo->v2d.max[0]= 15000.0;
					}
					sl= sl->next;
				}
				sa= sa->next;
			}
			sc= sc->id.next;
		}
	}

	if (main->versionfile <= 170) {
		Object *ob = main->object.first;
		PartEff *paf;
		while (ob) {
			paf = do_version_give_parteff_245(ob);
			if (paf) {
				if (paf->staticstep == 0) {
					paf->staticstep= 5;
				}
			}
			ob = ob->id.next;
		}
	}

	if (main->versionfile <= 171) {
		bScreen *sc= main->screen.first;
		while (sc) {
			ScrArea *sa= sc->areabase.first;
			while (sa) {
				SpaceLink *sl= sa->spacedata.first;
				while (sl) {
					if (sl->spacetype==SPACE_TEXT) {
						SpaceText *st= (SpaceText*) sl;
						st->lheight= 12;
					}
					sl= sl->next;
				}
				sa= sa->next;
			}
			sc= sc->id.next;
		}
	}

	if (main->versionfile <= 173) {
		int a, b;
		Mesh *me= main->mesh.first;
		while (me) {
			if (me->tface) {
				TFace *tface= me->tface;
				for (a=0; a<me->totface; a++, tface++) {
					for (b=0; b<4; b++) {
						tface->uv[b][0]/= 32767.0f;
						tface->uv[b][1]/= 32767.0f;
					}
				}
			}
			me= me->id.next;
		}
	}

	if (main->versionfile <= 191) {
		Object *ob= main->object.first;
		Material *ma = main->mat.first;

		/* let faces have default add factor of 0.0 */
		while (ma) {
		  if (!(ma->mode & MA_HALO)) ma->add = 0.0;
		  ma = ma->id.next;
		}

		while (ob) {
			ob->mass= 1.0f;
			ob->damping= 0.1f;
			/*ob->quat[1]= 1.0f;*/ /* quats arnt used yet */
			ob= ob->id.next;
		}
	}

	if (main->versionfile <= 193) {
		Object *ob= main->object.first;
		while (ob) {
			ob->inertia= 1.0f;
			ob->rdamping= 0.1f;
			ob= ob->id.next;
		}
	}

	if (main->versionfile <= 196) {
		Mesh *me= main->mesh.first;
		int a, b;
		while (me) {
			if (me->tface) {
				TFace *tface= me->tface;
				for (a=0; a<me->totface; a++, tface++) {
					for (b=0; b<4; b++) {
						tface->mode |= TF_DYNAMIC;
						tface->mode &= ~TF_INVISIBLE;
					}
				}
			}
			me= me->id.next;
		}
	}

	if (main->versionfile <= 200) {
		Object *ob= main->object.first;
		while (ob) {
			ob->scaflag = ob->gameflag & (OB_DO_FH|OB_ROT_FH|OB_ANISOTROPIC_FRICTION|OB_GHOST|OB_RIGID_BODY|OB_BOUNDS);
				/* 64 is do_fh */
			ob->gameflag &= ~(OB_ROT_FH|OB_ANISOTROPIC_FRICTION|OB_GHOST|OB_RIGID_BODY|OB_BOUNDS);
			ob = ob->id.next;
		}
	}

	if (main->versionfile <= 201) {
		/* add-object + end-object are joined to edit-object actuator */
		Object *ob = main->object.first;
		bProperty *prop;
		bActuator *act;
		bIpoActuator *ia;
		bEditObjectActuator *eoa;
		bAddObjectActuator *aoa;
		while (ob) {
			act = ob->actuators.first;
			while (act) {
				if (act->type==ACT_IPO) {
					ia= act->data;
					prop= get_ob_property(ob, ia->name);
					if (prop) {
						ia->type= ACT_IPO_FROM_PROP;
					}
				}
				else if (act->type==ACT_ADD_OBJECT) {
					aoa= act->data;
					eoa= MEM_callocN(sizeof(bEditObjectActuator), "edit ob act");
					eoa->type= ACT_EDOB_ADD_OBJECT;
					eoa->ob= aoa->ob;
					eoa->time= aoa->time;
					MEM_freeN(aoa);
					act->data= eoa;
					act->type= act->otype= ACT_EDIT_OBJECT;
				}
				else if (act->type==ACT_END_OBJECT) {
					eoa= MEM_callocN(sizeof(bEditObjectActuator), "edit ob act");
					eoa->type= ACT_EDOB_END_OBJECT;
					act->data= eoa;
					act->type= act->otype= ACT_EDIT_OBJECT;
				}
				act= act->next;
			}
			ob = ob->id.next;
		}
	}

	if (main->versionfile <= 202) {
		/* add-object and end-object are joined to edit-object
		 * actuator */
		Object *ob= main->object.first;
		bActuator *act;
		bObjectActuator *oa;
		while (ob) {
			act= ob->actuators.first;
			while (act) {
				if (act->type==ACT_OBJECT) {
					oa= act->data;
					oa->flag &= ~(ACT_TORQUE_LOCAL|ACT_DROT_LOCAL);		/* this actuator didn't do local/glob rot before */
				}
				act= act->next;
			}
			ob= ob->id.next;
		}
	}

	if (main->versionfile <= 204) {
		/* patches for new physics */
		Object *ob= main->object.first;
		bActuator *act;
		bObjectActuator *oa;
		bSound *sound;
		while (ob) {

			/* please check this for demo20 files like
			 * original Egypt levels etc.  converted
			 * rotation factor of 50 is not workable */
			act= ob->actuators.first;
			while (act) {
				if (act->type==ACT_OBJECT) {
					oa= act->data;

					oa->forceloc[0]*= 25.0f;
					oa->forceloc[1]*= 25.0f;
					oa->forceloc[2]*= 25.0f;

					oa->forcerot[0]*= 10.0f;
					oa->forcerot[1]*= 10.0f;
					oa->forcerot[2]*= 10.0f;
				}
				act= act->next;
			}
			ob= ob->id.next;
		}

		sound = main->sound.first;
		while (sound) {
			if (sound->volume < 0.01f) {
				sound->volume = 1.0f;
			}
			sound = sound->id.next;
		}
	}

	if (main->versionfile <= 205) {
		/* patches for new physics */
		Object *ob= main->object.first;
		bActuator *act;
		bSensor *sens;
		bEditObjectActuator *oa;
		bRaySensor *rs;
		bCollisionSensor *cs;
		while (ob) {
			/* Set anisotropic friction off for old objects,
			 * values to 1.0.  */
			ob->gameflag &= ~OB_ANISOTROPIC_FRICTION;
			ob->anisotropicFriction[0] = 1.0;
			ob->anisotropicFriction[1] = 1.0;
			ob->anisotropicFriction[2] = 1.0;

			act= ob->actuators.first;
			while (act) {
				if (act->type==ACT_EDIT_OBJECT) {
					/* Zero initial velocity for newly
					 * added objects */
					oa= act->data;
					oa->linVelocity[0] = 0.0;
					oa->linVelocity[1] = 0.0;
					oa->linVelocity[2] = 0.0;
					oa->localflag = 0;
				}
				act= act->next;
			}

			sens= ob->sensors.first;
			while (sens) {
				/* Extra fields for radar sensors. */
				if (sens->type == SENS_RADAR) {
					bRadarSensor *s = sens->data;
					s->range = 10000.0;
				}

				/* Pulsing: defaults for new sensors. */
				if (sens->type != SENS_ALWAYS) {
					sens->pulse = 0;
					sens->freq = 0;
				}
				else {
					sens->pulse = 1;
				}

				/* Invert: off. */
				sens->invert = 0;

				/* Collision and ray: default = trigger
				 * on property. The material field can
				 * remain empty. */
				if (sens->type == SENS_COLLISION) {
					cs = (bCollisionSensor*) sens->data;
					cs->mode = 0;
				}
				if (sens->type == SENS_RAY) {
					rs = (bRaySensor*) sens->data;
					rs->mode = 0;
				}
				sens = sens->next;
			}
			ob= ob->id.next;
		}
		/* have to check the exact multiplier */
	}

	if (main->versionfile <= 211) {
		/* Render setting: per scene, the applicable gamma value
		 * can be set. Default is 1.0, which means no
		 * correction.  */
		bActuator *act;
		bObjectActuator *oa;
		Object *ob;

		/* added alpha in obcolor */
		ob= main->object.first;
		while (ob) {
			ob->col[3]= 1.0;
			ob= ob->id.next;
		}

		/* added alpha in obcolor */
		ob= main->object.first;
		while (ob) {
			act= ob->actuators.first;
			while (act) {
				if (act->type==ACT_OBJECT) {
					/* multiply velocity with 50 in old files */
					oa= act->data;
					if (fabsf(oa->linearvelocity[0]) >= 0.01f)
						oa->linearvelocity[0] *= 50.0f;
					if (fabsf(oa->linearvelocity[1]) >= 0.01f)
						oa->linearvelocity[1] *= 50.0f;
					if (fabsf(oa->linearvelocity[2]) >= 0.01f)
						oa->linearvelocity[2] *= 50.0f;
					if (fabsf(oa->angularvelocity[0])>=0.01f)
						oa->angularvelocity[0] *= 50.0f;
					if (fabsf(oa->angularvelocity[1])>=0.01f)
						oa->angularvelocity[1] *= 50.0f;
					if (fabsf(oa->angularvelocity[2])>=0.01f)
						oa->angularvelocity[2] *= 50.0f;
				}
				act= act->next;
			}
			ob= ob->id.next;
		}
	}

	if (main->versionfile <= 212) {

		bSound* sound;
		bProperty *prop;
		Object *ob;
		Mesh *me;

		sound = main->sound.first;
		while (sound)
		{
			sound->max_gain = 1.0;
			sound->min_gain = 0.0;
			sound->distance = 1.0;

			if (sound->attenuation > 0.0f)
				sound->flags |= SOUND_FLAGS_3D;
			else
				sound->flags &= ~SOUND_FLAGS_3D;

			sound = sound->id.next;
		}

		ob = main->object.first;

		while (ob) {
			prop= ob->prop.first;
			while (prop) {
				if (prop->type == GPROP_TIME) {
					// convert old GPROP_TIME values from int to float
					*((float *)&prop->data) = (float) prop->data;
				}

				prop= prop->next;
			}
			ob = ob->id.next;
		}

			/* me->subdiv changed to reflect the actual reparametization
			 * better, and smeshes were removed - if it was a smesh make
			 * it a subsurf, and reset the subdiv level because subsurf
			 * takes a lot more work to calculate.
			 */
		for (me= main->mesh.first; me; me= me->id.next) {
			if (me->flag&ME_SMESH) {
				me->flag&= ~ME_SMESH;
				me->flag|= ME_SUBSURF;

				me->subdiv= 1;
			}
			else {
				if (me->subdiv<2)
					me->subdiv= 1;
				else
					me->subdiv--;
			}
		}
	}

	if (main->versionfile <= 220) {
		Object *ob;
		Mesh *me;

		ob = main->object.first;

		/* adapt form factor in order to get the 'old' physics
		 * behavior back...*/

		while (ob) {
			/* in future, distinguish between different
			 * object bounding shapes */
			ob->formfactor = 0.4f;
			/* patch form factor , note that inertia equiv radius
			 * of a rotation symmetrical obj */
			if (ob->inertia != 1.0f) {
				ob->formfactor /= ob->inertia * ob->inertia;
			}
			ob = ob->id.next;
		}

			/* Began using alpha component of vertex colors, but
			 * old file vertex colors are undefined, reset them
			 * to be fully opaque. -zr
			 */
		for (me= main->mesh.first; me; me= me->id.next) {
			if (me->mcol) {
				int i;

				for (i=0; i<me->totface*4; i++) {
					MCol *mcol= &me->mcol[i];
					mcol->a= 255;
				}
			}
			if (me->tface) {
				int i, j;

				for (i=0; i<me->totface; i++) {
					TFace *tf= &((TFace*) me->tface)[i];

					for (j=0; j<4; j++) {
						char *col= (char*) &tf->col[j];

						col[0]= 255;
					}
				}
			}
		}
	}
	if (main->versionfile <= 221) {
		Scene *sce= main->scene.first;

		// new variables for std-alone player and runtime
		while (sce) {

			sce->r.xplay= 640;
			sce->r.yplay= 480;
			sce->r.freqplay= 60;

			sce= sce->id.next;
		}

	}
	if (main->versionfile <= 222) {
		Scene *sce= main->scene.first;

		// new variables for std-alone player and runtime
		while (sce) {

			sce->r.depth= 32;

			sce= sce->id.next;
		}
	}


	if (main->versionfile <= 223) {
		VFont *vf;
		Image *ima;
		Object *ob;

		for (vf= main->vfont.first; vf; vf= vf->id.next) {
			if (strcmp(vf->name+strlen(vf->name)-6, ".Bfont")==0) {
				strcpy(vf->name, FO_BUILTIN_NAME);
			}
		}

		/* Old textures animate at 25 FPS */
		for (ima = main->image.first; ima; ima=ima->id.next) {
			ima->animspeed = 25;
		}

			/* Zr remapped some keyboard codes to be linear (stupid zr) */
		for (ob= main->object.first; ob; ob= ob->id.next) {
			bSensor *sens;

			for (sens= ob->sensors.first; sens; sens= sens->next) {
				if (sens->type==SENS_KEYBOARD) {
					bKeyboardSensor *ks= sens->data;

					ks->key= map_223_keybd_code_to_224_keybd_code(ks->key);
					ks->qual= map_223_keybd_code_to_224_keybd_code(ks->qual);
					ks->qual2= map_223_keybd_code_to_224_keybd_code(ks->qual2);
				}
			}
		}
	}
	if (main->versionfile <= 224) {
		bSound* sound;
		Scene *sce;
		Mesh *me;
		bScreen *sc;

		for (sound=main->sound.first; sound; sound=sound->id.next) {
			if (sound->packedfile) {
				if (sound->newpackedfile == NULL) {
					sound->newpackedfile = sound->packedfile;
				}
				sound->packedfile = NULL;
			}
		}
		/* Make sure that old subsurf meshes don't have zero subdivision level for rendering */
		for (me=main->mesh.first; me; me=me->id.next) {
			if ((me->flag & ME_SUBSURF) && (me->subdivr==0))
				me->subdivr=me->subdiv;
		}

		for (sce= main->scene.first; sce; sce= sce->id.next) {
			sce->r.stereomode = 1;  // no stereo
		}

			/* some oldfile patch, moved from set_func_space */
		for (sc= main->screen.first; sc; sc= sc->id.next) {
			ScrArea *sa;

			for (sa= sc->areabase.first; sa; sa= sa->next) {
				SpaceLink *sl;

				for (sl= sa->spacedata.first; sl; sl= sl->next) {
					if (sl->spacetype==SPACE_IPO) {
						SpaceSeq *sseq= (SpaceSeq*) sl;
						sseq->v2d.keeptot= 0;
					}
				}
			}
		}

	}


	if (main->versionfile <= 225) {
		World *wo;
		/* Use Sumo for old games */
		for (wo = main->world.first; wo; wo= wo->id.next) {
			wo->physicsEngine = 2;
		}
	}

	if (main->versionfile <= 227) {
		Scene *sce;
		Material *ma;
		bScreen *sc;
		Object *ob;

		/*  As of now, this insures that the transition from the old Track system
			to the new full constraint Track is painless for everyone. - theeth
		*/
		ob = main->object.first;

		while (ob) {
			ListBase *list;
			list = &ob->constraints;

			/* check for already existing TrackTo constraint
			   set their track and up flag correctly */

			if (list) {
				bConstraint *curcon;
				for (curcon = list->first; curcon; curcon=curcon->next) {
					if (curcon->type == CONSTRAINT_TYPE_TRACKTO) {
						bTrackToConstraint *data = curcon->data;
						data->reserved1 = ob->trackflag;
						data->reserved2 = ob->upflag;
					}
				}
			}

			if (ob->type == OB_ARMATURE) {
				if (ob->pose) {
					bConstraint *curcon;
					bPoseChannel *pchan;
					for (pchan = ob->pose->chanbase.first;
						 pchan; pchan=pchan->next) {
						for (curcon = pchan->constraints.first;
							 curcon; curcon=curcon->next) {
							if (curcon->type == CONSTRAINT_TYPE_TRACKTO) {
								bTrackToConstraint *data = curcon->data;
								data->reserved1 = ob->trackflag;
								data->reserved2 = ob->upflag;
							}
						}
					}
				}
			}

			/* Change Ob->Track in real TrackTo constraint */
			do_version_old_trackto_to_constraints(ob);
			
			ob = ob->id.next;
		}


		for (sce= main->scene.first; sce; sce= sce->id.next) {
			sce->audio.mixrate = 44100;
			sce->audio.flag |= AUDIO_SCRUB;
			sce->r.mode |= R_ENVMAP;
		}
		// init new shader vars
		for (ma= main->mat.first; ma; ma= ma->id.next) {
			ma->refrac= 4.0f;
			ma->roughness= 0.5f;
			ma->param[0]= 0.5f;
			ma->param[1]= 0.1f;
			ma->param[2]= 0.1f;
			ma->param[3]= 0.05f;
		}
		// patch for old wrong max view2d settings, allows zooming out more
		for (sc= main->screen.first; sc; sc= sc->id.next) {
			ScrArea *sa;

			for (sa= sc->areabase.first; sa; sa= sa->next) {
				SpaceLink *sl;

				for (sl= sa->spacedata.first; sl; sl= sl->next) {
					if (sl->spacetype==SPACE_ACTION) {
						SpaceAction *sac= (SpaceAction *) sl;
						sac->v2d.max[0]= 32000;
					}
					else if (sl->spacetype==SPACE_NLA) {
						SpaceNla *sla= (SpaceNla *) sl;
						sla->v2d.max[0]= 32000;
					}
				}
			}
		}
	}
	if (main->versionfile <= 228) {
		Scene *sce;
		bScreen *sc;
		Object *ob;


		/*  As of now, this insures that the transition from the old Track system
			to the new full constraint Track is painless for everyone.*/
		ob = main->object.first;

		while (ob) {
			ListBase *list;
			list = &ob->constraints;

			/* check for already existing TrackTo constraint
			   set their track and up flag correctly */

			if (list) {
				bConstraint *curcon;
				for (curcon = list->first; curcon; curcon=curcon->next) {
					if (curcon->type == CONSTRAINT_TYPE_TRACKTO) {
						bTrackToConstraint *data = curcon->data;
						data->reserved1 = ob->trackflag;
						data->reserved2 = ob->upflag;
					}
				}
			}

			if (ob->type == OB_ARMATURE) {
				if (ob->pose) {
					bConstraint *curcon;
					bPoseChannel *pchan;
					for (pchan = ob->pose->chanbase.first;
						 pchan; pchan=pchan->next) {
						for (curcon = pchan->constraints.first;
							 curcon; curcon=curcon->next) {
							if (curcon->type == CONSTRAINT_TYPE_TRACKTO) {
								bTrackToConstraint *data = curcon->data;
								data->reserved1 = ob->trackflag;
								data->reserved2 = ob->upflag;
							}
						}
					}
				}
			}

			ob = ob->id.next;
		}

		for (sce= main->scene.first; sce; sce= sce->id.next) {
			sce->r.mode |= R_ENVMAP;
		}

		// convert old mainb values for new button panels
		for (sc= main->screen.first; sc; sc= sc->id.next) {
			ScrArea *sa;

			for (sa= sc->areabase.first; sa; sa= sa->next) {
				SpaceLink *sl;

				for (sl= sa->spacedata.first; sl; sl= sl->next) {
					if (sl->spacetype==SPACE_BUTS) {
						SpaceButs *sbuts= (SpaceButs *) sl;

						sbuts->v2d.maxzoom= 1.2f;
						sbuts->align= 1;	/* horizontal default */
					
						if (sbuts->mainb==BUTS_LAMP) {
							sbuts->mainb= CONTEXT_SHADING;
							//sbuts->tab[CONTEXT_SHADING]= TAB_SHADING_LAMP;
						}
						else if (sbuts->mainb==BUTS_MAT) {
							sbuts->mainb= CONTEXT_SHADING;
							//sbuts->tab[CONTEXT_SHADING]= TAB_SHADING_MAT;
						}
						else if (sbuts->mainb==BUTS_TEX) {
							sbuts->mainb= CONTEXT_SHADING;
							//sbuts->tab[CONTEXT_SHADING]= TAB_SHADING_TEX;
						}
						else if (sbuts->mainb==BUTS_ANIM) {
							sbuts->mainb= CONTEXT_OBJECT;
						}
						else if (sbuts->mainb==BUTS_WORLD) {
							sbuts->mainb= CONTEXT_SCENE;
							//sbuts->tab[CONTEXT_SCENE]= TAB_SCENE_WORLD;
						}
						else if (sbuts->mainb==BUTS_RENDER) {
							sbuts->mainb= CONTEXT_SCENE;
							//sbuts->tab[CONTEXT_SCENE]= TAB_SCENE_RENDER;
						}
						else if (sbuts->mainb==BUTS_GAME) {
							sbuts->mainb= CONTEXT_LOGIC;
						}
						else if (sbuts->mainb==BUTS_FPAINT) {
							sbuts->mainb= CONTEXT_EDITING;
						}
						else if (sbuts->mainb==BUTS_RADIO) {
							sbuts->mainb= CONTEXT_SHADING;
							//sbuts->tab[CONTEXT_SHADING]= TAB_SHADING_RAD;
						}
						else if (sbuts->mainb==BUTS_CONSTRAINT) {
							sbuts->mainb= CONTEXT_OBJECT;
						}
						else if (sbuts->mainb==BUTS_SCRIPT) {
							sbuts->mainb= CONTEXT_OBJECT;
						}
						else if (sbuts->mainb==BUTS_EDIT) {
							sbuts->mainb= CONTEXT_EDITING;
						}
						else sbuts->mainb= CONTEXT_SCENE;
					}
				}
			}
		}
	}
	/* ton: made this 230 instead of 229,
	   to be sure (tuho files) and this is a reliable check anyway
	   nevertheless, we might need to think over a fitness (initialize)
	   check apart from the do_versions() */

	if (main->versionfile <= 230) {
		bScreen *sc;

		// new variable blockscale, for panels in any area
		for (sc= main->screen.first; sc; sc= sc->id.next) {
			ScrArea *sa;

			for (sa= sc->areabase.first; sa; sa= sa->next) {
				SpaceLink *sl;

				for (sl= sa->spacedata.first; sl; sl= sl->next) {
					if (sl->blockscale==0.0f) sl->blockscale= 0.7f;
					/* added: 5x better zoom in for action */
					if (sl->spacetype==SPACE_ACTION) {
						SpaceAction *sac= (SpaceAction *)sl;
						sac->v2d.maxzoom= 50;
					}
				}
			}
		}
	}
	if (main->versionfile <= 231) {
		/* new bit flags for showing/hiding grid floor and axes */
		bScreen *sc = main->screen.first;
		while (sc) {
			ScrArea *sa= sc->areabase.first;
			while (sa) {
				SpaceLink *sl= sa->spacedata.first;
				while (sl) {
					if (sl->spacetype==SPACE_VIEW3D) {
						View3D *v3d= (View3D*) sl;

						if (v3d->gridflag==0) {
							v3d->gridflag |= V3D_SHOW_X;
							v3d->gridflag |= V3D_SHOW_Y;
							v3d->gridflag |= V3D_SHOW_FLOOR;
							v3d->gridflag &= ~V3D_SHOW_Z;
						}
					}
					sl= sl->next;
				}
				sa= sa->next;
			}
			sc= sc->id.next;
		}
	}
	if (main->versionfile <= 231) {
		Material *ma= main->mat.first;
		bScreen *sc = main->screen.first;
		Scene *sce;
		Lamp *la;
		World *wrld;

		/* introduction of raytrace */
		while (ma) {
			if (ma->fresnel_tra_i==0.0f) ma->fresnel_tra_i= 1.25f;
			if (ma->fresnel_mir_i==0.0f) ma->fresnel_mir_i= 1.25f;

			ma->ang= 1.0;
			ma->ray_depth= 2;
			ma->ray_depth_tra= 2;
			ma->fresnel_tra= 0.0;
			ma->fresnel_mir= 0.0;

			ma= ma->id.next;
		}
		sce= main->scene.first;
		while (sce) {
			if (sce->r.gauss==0.0f) sce->r.gauss= 1.0f;
			sce= sce->id.next;
		}
		la= main->lamp.first;
		while (la) {
			if (la->k==0.0f) la->k= 1.0;
			if (la->ray_samp==0) la->ray_samp= 1;
			if (la->ray_sampy==0) la->ray_sampy= 1;
			if (la->ray_sampz==0) la->ray_sampz= 1;
			if (la->area_size==0.0f) la->area_size= 1.0f;
			if (la->area_sizey==0.0f) la->area_sizey= 1.0f;
			if (la->area_sizez==0.0f) la->area_sizez= 1.0f;
			la= la->id.next;
		}
		wrld= main->world.first;
		while (wrld) {
			if (wrld->range==0.0f) {
				wrld->range= 1.0f/wrld->exposure;
			}
			wrld= wrld->id.next;
		}

		/* new bit flags for showing/hiding grid floor and axes */

		while (sc) {
			ScrArea *sa= sc->areabase.first;
			while (sa) {
				SpaceLink *sl= sa->spacedata.first;
				while (sl) {
					if (sl->spacetype==SPACE_VIEW3D) {
						View3D *v3d= (View3D*) sl;

						if (v3d->gridflag==0) {
							v3d->gridflag |= V3D_SHOW_X;
							v3d->gridflag |= V3D_SHOW_Y;
							v3d->gridflag |= V3D_SHOW_FLOOR;
							v3d->gridflag &= ~V3D_SHOW_Z;
						}
					}
					sl= sl->next;
				}
				sa= sa->next;
			}
			sc= sc->id.next;
		}
	}
	if (main->versionfile <= 232) {
		Tex *tex= main->tex.first;
		World *wrld= main->world.first;
		bScreen *sc;
		Scene *sce;

		while (tex) {
			if ((tex->flag & (TEX_CHECKER_ODD+TEX_CHECKER_EVEN))==0) {
				tex->flag |= TEX_CHECKER_ODD;
			}
			/* copied from kernel texture.c */
			if (tex->ns_outscale==0.0f) {
				/* musgrave */
				tex->mg_H = 1.0f;
				tex->mg_lacunarity = 2.0f;
				tex->mg_octaves = 2.0f;
				tex->mg_offset = 1.0f;
				tex->mg_gain = 1.0f;
				tex->ns_outscale = 1.0f;
				/* distnoise */
				tex->dist_amount = 1.0f;
				/* voronoi */
				tex->vn_w1 = 1.0f;
				tex->vn_mexp = 2.5f;
			}
			tex= tex->id.next;
		}

		while (wrld) {
			if (wrld->aodist==0.0f) {
				wrld->aodist= 10.0f;
				wrld->aobias= 0.05f;
			}
			if (wrld->aosamp==0) wrld->aosamp= 5;
			if (wrld->aoenergy==0.0f) wrld->aoenergy= 1.0f;
			wrld= wrld->id.next;
		}


		// new variable blockscale, for panels in any area, do again because new
		// areas didnt initialize it to 0.7 yet
		for (sc= main->screen.first; sc; sc= sc->id.next) {
			ScrArea *sa;
			for (sa= sc->areabase.first; sa; sa= sa->next) {
				SpaceLink *sl;
				for (sl= sa->spacedata.first; sl; sl= sl->next) {
					if (sl->blockscale==0.0f) sl->blockscale= 0.7f;

					/* added: 5x better zoom in for nla */
					if (sl->spacetype==SPACE_NLA) {
						SpaceNla *snla= (SpaceNla *)sl;
						snla->v2d.maxzoom= 50;
					}
				}
			}
		}
		sce= main->scene.first;
		while (sce) {
			if (sce->r.ocres==0) sce->r.ocres= 64;
			sce= sce->id.next;
		}

	}
	if (main->versionfile <= 233) {
		bScreen *sc;
		Material *ma= main->mat.first;
		/* Object *ob= main->object.first; */
		
		while (ma) {
			if (ma->rampfac_col==0.0f) ma->rampfac_col= 1.0;
			if (ma->rampfac_spec==0.0f) ma->rampfac_spec= 1.0;
			if (ma->pr_lamp==0) ma->pr_lamp= 3;
			ma= ma->id.next;
		}
		
		/* this should have been done loooong before! */
#if 0   /* deprecated in 2.5+ */
		while (ob) {
			if (ob->ipowin==0) ob->ipowin= ID_OB;
			ob= ob->id.next;
		}
#endif
		for (sc= main->screen.first; sc; sc= sc->id.next) {
			ScrArea *sa;
			for (sa= sc->areabase.first; sa; sa= sa->next) {
				SpaceLink *sl;
				for (sl= sa->spacedata.first; sl; sl= sl->next) {
					if (sl->spacetype==SPACE_VIEW3D) {
						View3D *v3d= (View3D *)sl;
						v3d->flag |= V3D_SELECT_OUTLINE;
					}
				}
			}
		}
	}


	

	if (main->versionfile <= 234) {
		World *wo;
		bScreen *sc;
		
		// force sumo engine to be active
		for (wo = main->world.first; wo; wo= wo->id.next) {
			if (wo->physicsEngine==0) wo->physicsEngine = 2;
		}
		
		for (sc= main->screen.first; sc; sc= sc->id.next) {
			ScrArea *sa;
			for (sa= sc->areabase.first; sa; sa= sa->next) {
				SpaceLink *sl;
				for (sl= sa->spacedata.first; sl; sl= sl->next) {
					if (sl->spacetype==SPACE_VIEW3D) {
						View3D *v3d= (View3D *)sl;
						v3d->flag |= V3D_ZBUF_SELECT;
					}
					else if (sl->spacetype==SPACE_TEXT) {
						SpaceText *st= (SpaceText *)sl;
						if (st->tabnumber==0) st->tabnumber= 2;
					}
				}
			}
		}
	}
	if (main->versionfile <= 235) {
		Tex *tex= main->tex.first;
		Scene *sce= main->scene.first;
		Sequence *seq;
		Editing *ed;
		
		while (tex) {
			if (tex->nabla==0.0f) tex->nabla= 0.025f;
			tex= tex->id.next;
		}
		while (sce) {
			ed= sce->ed;
			if (ed) {
				SEQ_BEGIN(sce->ed, seq) {
					if (seq->type==SEQ_IMAGE || seq->type==SEQ_MOVIE)
						seq->flag |= SEQ_MAKE_PREMUL;
				}
				SEQ_END
			}
			
			sce= sce->id.next;
		}
	}
	if (main->versionfile <= 236) {
		Object *ob;
		Camera *cam= main->camera.first;
		Material *ma;
		bScreen *sc;

		while (cam) {
			if (cam->ortho_scale==0.0f) {
				cam->ortho_scale= 256.0f/cam->lens;
				if (cam->type==CAM_ORTHO) printf("NOTE: ortho render has changed, tweak new Camera 'scale' value.\n");
			}
			cam= cam->id.next;
		}
		/* set manipulator type */
		/* force oops draw if depgraph was set*/
		/* set time line var */
		for (sc= main->screen.first; sc; sc= sc->id.next) {
			ScrArea *sa;
			for (sa= sc->areabase.first; sa; sa= sa->next) {
				SpaceLink *sl;
				for (sl= sa->spacedata.first; sl; sl= sl->next) {
					if (sl->spacetype==SPACE_VIEW3D) {
						View3D *v3d= (View3D *)sl;
						if (v3d->twtype==0) v3d->twtype= V3D_MANIP_TRANSLATE;
					}
				}
			}
		}
		// init new shader vars
		for (ma= main->mat.first; ma; ma= ma->id.next) {
			if (ma->darkness==0.0f) {
				ma->rms=0.1f;
				ma->darkness=1.0f;
			}
		}
		
		/* softbody init new vars */
		for (ob= main->object.first; ob; ob= ob->id.next) {
			if (ob->soft) {
				if (ob->soft->defgoal==0.0f) ob->soft->defgoal= 0.7f;
				if (ob->soft->physics_speed==0.0f) ob->soft->physics_speed= 1.0f;
				
				if (ob->soft->interval==0) {
					ob->soft->interval= 2;
					ob->soft->sfra= 1;
					ob->soft->efra= 100;
				}
			}
			if (ob->soft && ob->soft->vertgroup==0) {
				bDeformGroup *locGroup = defgroup_find_name(ob, "SOFTGOAL");
				if (locGroup) {
					/* retrieve index for that group */
					ob->soft->vertgroup =  1 + BLI_findindex(&ob->defbase, locGroup);
				}
			}
		}
	}
	if (main->versionfile <= 237) {
		bArmature *arm;
		bConstraint *con;
		Object *ob;
		Bone *bone;
		
		// armature recode checks 
		for (arm= main->armature.first; arm; arm= arm->id.next) {
			where_is_armature(arm);

			for (bone= arm->bonebase.first; bone; bone= bone->next)
				do_version_bone_head_tail_237(bone);
		}
		for (ob= main->object.first; ob; ob= ob->id.next) {
			if (ob->parent) {
				Object *parent= newlibadr(fd, lib, ob->parent);
				if (parent && parent->type==OB_LATTICE)
					ob->partype = PARSKEL;
			}

			// btw. armature_rebuild_pose is further only called on leave editmode
			if (ob->type==OB_ARMATURE) {
				if (ob->pose)
					ob->pose->flag |= POSE_RECALC;
				ob->recalc |= OB_RECALC_OB|OB_RECALC_DATA|OB_RECALC_TIME;	// cannot call stuff now (pointers!), done in setup_app_data

				/* new generic xray option */
				arm= newlibadr(fd, lib, ob->data);
				if (arm->flag & ARM_DRAWXRAY) {
					ob->dtx |= OB_DRAWXRAY;
				}
			}
			else if (ob->type==OB_MESH) {
				Mesh *me = newlibadr(fd, lib, ob->data);
				
				if ((me->flag&ME_SUBSURF)) {
					SubsurfModifierData *smd = (SubsurfModifierData*) modifier_new(eModifierType_Subsurf);
					
					smd->levels = MAX2(1, me->subdiv);
					smd->renderLevels = MAX2(1, me->subdivr);
					smd->subdivType = me->subsurftype;
					
					smd->modifier.mode = 0;
					if (me->subdiv!=0)
						smd->modifier.mode |= 1;
					if (me->subdivr!=0)
						smd->modifier.mode |= 2;
					if (me->flag&ME_OPT_EDGES)
						smd->flags |= eSubsurfModifierFlag_ControlEdges;
					
					BLI_addtail(&ob->modifiers, smd);
					
					modifier_unique_name(&ob->modifiers, (ModifierData*)smd);
				}
			}
			
			// follow path constraint needs to set the 'path' option in curves...
			for (con=ob->constraints.first; con; con= con->next) {
				if (con->type==CONSTRAINT_TYPE_FOLLOWPATH) {
					bFollowPathConstraint *data = con->data;
					Object *obc= newlibadr(fd, lib, data->tar);
					
					if (obc && obc->type==OB_CURVE) {
						Curve *cu= newlibadr(fd, lib, obc->data);
						if (cu) cu->flag |= CU_PATH;
					}
				}
			}
		}
	}
	if (main->versionfile <= 238) {
		Lattice *lt;
		Object *ob;
		bArmature *arm;
		Mesh *me;
		Key *key;
		Scene *sce= main->scene.first;

		while (sce) {
			if (sce->toolsettings == NULL) {
				sce->toolsettings = MEM_callocN(sizeof(struct ToolSettings),"Tool Settings Struct");	
				sce->toolsettings->cornertype=0;
				sce->toolsettings->degr = 90; 
				sce->toolsettings->step = 9;
				sce->toolsettings->turn = 1; 				
				sce->toolsettings->extr_offs = 1; 
				sce->toolsettings->doublimit = 0.001f;
				sce->toolsettings->segments = 32;
				sce->toolsettings->rings = 32;
				sce->toolsettings->vertices = 32;
				sce->toolsettings->editbutflag =1;
			}
			sce= sce->id.next;	
		}

		for (lt=main->latt.first; lt; lt=lt->id.next) {
			if (lt->fu==0.0f && lt->fv==0.0f && lt->fw==0.0f) {
				calc_lat_fudu(lt->flag, lt->pntsu, &lt->fu, &lt->du);
				calc_lat_fudu(lt->flag, lt->pntsv, &lt->fv, &lt->dv);
				calc_lat_fudu(lt->flag, lt->pntsw, &lt->fw, &lt->dw);
			}
		}

		for (ob=main->object.first; ob; ob= ob->id.next) {
			ModifierData *md;
			PartEff *paf;

			for (md=ob->modifiers.first; md; md=md->next) {
				if (md->type==eModifierType_Subsurf) {
					SubsurfModifierData *smd = (SubsurfModifierData*) md;

					smd->flags &= ~(eSubsurfModifierFlag_Incremental|eSubsurfModifierFlag_DebugIncr);
				}
			}

			if ((ob->softflag&OB_SB_ENABLE) && !modifiers_findByType(ob, eModifierType_Softbody)) {
				if (ob->softflag&OB_SB_POSTDEF) {
					md = ob->modifiers.first;

					while (md && modifierType_getInfo(md->type)->type==eModifierTypeType_OnlyDeform) {
						md = md->next;
					}

					BLI_insertlinkbefore(&ob->modifiers, md, modifier_new(eModifierType_Softbody));
				}
				else {
					BLI_addhead(&ob->modifiers, modifier_new(eModifierType_Softbody));
				}

				ob->softflag &= ~OB_SB_ENABLE;
			}
			if (ob->pose) {
				bPoseChannel *pchan;
				bConstraint *con;
				for (pchan= ob->pose->chanbase.first; pchan; pchan= pchan->next) {
					// note, pchan->bone is also lib-link stuff
					if (pchan->limitmin[0] == 0.0f && pchan->limitmax[0] == 0.0f) {
						pchan->limitmin[0]= pchan->limitmin[1]= pchan->limitmin[2]= -180.0f;
						pchan->limitmax[0]= pchan->limitmax[1]= pchan->limitmax[2]= 180.0f;
						
						for (con= pchan->constraints.first; con; con= con->next) {
							if (con->type == CONSTRAINT_TYPE_KINEMATIC) {
								bKinematicConstraint *data = (bKinematicConstraint*)con->data;
								data->weight = 1.0f;
								data->orientweight = 1.0f;
								data->flag &= ~CONSTRAINT_IK_ROT;
								
								/* enforce conversion from old IK_TOPARENT to rootbone index */
								data->rootbone= -1;
								
								/* update_pose_etc handles rootbone==-1 */
								ob->pose->flag |= POSE_RECALC;
							}	
						}
					}
				}
			}

			paf = do_version_give_parteff_245(ob);
			if (paf) {
				if (paf->disp == 0)
					paf->disp = 100;
				if (paf->speedtex == 0)
					paf->speedtex = 8;
				if (paf->omat == 0)
					paf->omat = 1;
			}
		}
		
		for (arm=main->armature.first; arm; arm= arm->id.next) {
			bone_version_238(&arm->bonebase);
			arm->deformflag |= ARM_DEF_VGROUP;
		}

		for (me=main->mesh.first; me; me= me->id.next) {
			if (!me->medge) {
				make_edges(me, 1);	/* 1 = use mface->edcode */
			}
			else {
				mesh_strip_loose_faces(me);
			}
		}
		
		for (key= main->key.first; key; key= key->id.next) {
			KeyBlock *kb;
			int index= 1;
			
			/* trick to find out if we already introduced adrcode */
			for (kb= key->block.first; kb; kb= kb->next)
				if (kb->adrcode) break;
			
			if (kb==NULL) {
				for (kb= key->block.first; kb; kb= kb->next) {
					if (kb==key->refkey) {
						if (kb->name[0]==0)
							strcpy(kb->name, "Basis");
					}
					else {
						if (kb->name[0]==0) {
							BLI_snprintf(kb->name, sizeof(kb->name), "Key %d", index);
						}
						kb->adrcode= index++;
					}
				}
			}
		}
	}
	if (main->versionfile <= 239) {
		bArmature *arm;
		Object *ob;
		Scene *sce= main->scene.first;
		Camera *cam= main->camera.first;
		Material *ma= main->mat.first;
		int set_passepartout= 0;
		
		/* deformflag is local in modifier now */
		for (ob=main->object.first; ob; ob= ob->id.next) {
			ModifierData *md;
			
			for (md=ob->modifiers.first; md; md=md->next) {
				if (md->type==eModifierType_Armature) {
					ArmatureModifierData *amd = (ArmatureModifierData*) md;
					if (amd->object && amd->deformflag==0) {
						Object *oba= newlibadr(fd, lib, amd->object);
						arm= newlibadr(fd, lib, oba->data);
						amd->deformflag= arm->deformflag;
					}
				}
			}
		}
		
		/* updating stepsize for ghost drawing */
		for (arm= main->armature.first; arm; arm= arm->id.next) {
			if (arm->ghostsize==0) arm->ghostsize=1;
			bone_version_239(&arm->bonebase);
			if (arm->layer==0) arm->layer= 1;
		}
		
		for (;sce;sce= sce->id.next) {
			/* make 'innervert' the default subdivide type, for backwards compat */
			sce->toolsettings->cornertype=1;
		
			if (sce->r.scemode & R_PASSEPARTOUT) {
				set_passepartout= 1;
				sce->r.scemode &= ~R_PASSEPARTOUT;
			}
			/* gauss is filter variable now */
			if (sce->r.mode & R_GAUSS) {
				sce->r.filtertype= R_FILTER_GAUSS;
				sce->r.mode &= ~R_GAUSS;
			}
		}
		
		for (;cam; cam= cam->id.next) {
			if (set_passepartout)
				cam->flag |= CAM_SHOWPASSEPARTOUT;
			
			/* make sure old cameras have title safe on */
			if (!(cam->flag & CAM_SHOWTITLESAFE))
				cam->flag |= CAM_SHOWTITLESAFE;
			
			/* set an appropriate camera passepartout alpha */
			if (!(cam->passepartalpha)) cam->passepartalpha = 0.2f;
		}
		
		for (; ma; ma= ma->id.next) {
			if (ma->strand_sta==0.0f) {
				ma->strand_sta= ma->strand_end= 1.0f;
				ma->mode |= MA_TANGENT_STR;
			}
			if (ma->mode & MA_TRACEBLE) ma->mode |= MA_SHADBUF;
		}
	}
	
	if (main->versionfile <= 241) {
		Object *ob;
		Tex *tex;
		Scene *sce;
		World *wo;
		Lamp *la;
		Material *ma;
		bArmature *arm;
		bNodeTree *ntree;
		
		for (wo = main->world.first; wo; wo= wo->id.next) {
			/* Migrate to Bullet for games, except for the NaN versions */
			/* People can still explicitly choose for Sumo (after 2.42 is out) */
			if (main->versionfile > 225)
				wo->physicsEngine = WOPHY_BULLET;
			if (WO_AODIST == wo->aomode)
				wo->aocolor= WO_AOPLAIN;
		}
		
		/* updating layers still */
		for (arm= main->armature.first; arm; arm= arm->id.next) {
			bone_version_239(&arm->bonebase);
			if (arm->layer==0) arm->layer= 1;
		}
		for (sce= main->scene.first; sce; sce= sce->id.next) {
			if (sce->audio.mixrate==0) sce->audio.mixrate= 44100;

			if (sce->r.xparts<2) sce->r.xparts= 4;
			if (sce->r.yparts<2) sce->r.yparts= 4;
			/* adds default layer */
			if (sce->r.layers.first==NULL)
				scene_add_render_layer(sce, NULL);
			else {
				SceneRenderLayer *srl;
				/* new layer flag for sky, was default for solid */
				for (srl= sce->r.layers.first; srl; srl= srl->next) {
					if (srl->layflag & SCE_LAY_SOLID)
						srl->layflag |= SCE_LAY_SKY;
					srl->passflag &= (SCE_PASS_COMBINED|SCE_PASS_Z|SCE_PASS_NORMAL|SCE_PASS_VECTOR);
				}
			}
			
			/* node version changes */
			if (sce->nodetree)
				ntree_version_241(sce->nodetree);

			/* uv calculation options moved to toolsettings */
			if (sce->toolsettings->uvcalc_radius == 0.0f) {
				sce->toolsettings->uvcalc_radius = 1.0f;
				sce->toolsettings->uvcalc_cubesize = 1.0f;
				sce->toolsettings->uvcalc_mapdir = 1;
				sce->toolsettings->uvcalc_mapalign = 1;
				sce->toolsettings->uvcalc_flag = UVCALC_FILLHOLES;
				sce->toolsettings->unwrapper = 1;
			}

			if (sce->r.mode & R_PANORAMA) {
				/* all these checks to ensure saved files with svn version keep working... */
				if (sce->r.xsch < sce->r.ysch) {
					Object *obc= newlibadr(fd, lib, sce->camera);
					if (obc && obc->type==OB_CAMERA) {
						Camera *cam= newlibadr(fd, lib, obc->data);
						if (cam->lens>=10.0f) {
							sce->r.xsch*= sce->r.xparts;
							cam->lens*= (float)sce->r.ysch/(float)sce->r.xsch;
						}
					}
				}
			}
		}
		
		for (ntree= main->nodetree.first; ntree; ntree= ntree->id.next)
			ntree_version_241(ntree);
		
		for (la= main->lamp.first; la; la= la->id.next)
			if (la->buffers==0)
				la->buffers= 1;
		
		for (tex= main->tex.first; tex; tex= tex->id.next) {
			if (tex->env && tex->env->viewscale==0.0f)
				tex->env->viewscale= 1.0f;
//			tex->imaflag |= TEX_GAUSS_MIP;
		}
		
		/* for empty drawsize and drawtype */
		for (ob=main->object.first; ob; ob= ob->id.next) {
			if (ob->empty_drawsize==0.0f) {
				ob->empty_drawtype = OB_ARROWS;
				ob->empty_drawsize = 1.0;
			}
		}
		
		for (ma= main->mat.first; ma; ma= ma->id.next) {
			/* stucci returns intensity from now on */
			int a;
			for (a=0; a<MAX_MTEX; a++) {
				if (ma->mtex[a] && ma->mtex[a]->tex) {
					tex= newlibadr(fd, lib, ma->mtex[a]->tex);
					if (tex && tex->type==TEX_STUCCI)
						ma->mtex[a]->mapto &= ~(MAP_COL|MAP_SPEC|MAP_REF);
				}
			}
			/* transmissivity defaults */
			if (ma->tx_falloff==0.0f) ma->tx_falloff= 1.0f;
		}
		
		/* during 2.41 images with this name were used for viewer node output, lets fix that */
		if (main->versionfile == 241) {
			Image *ima;
			for (ima= main->image.first; ima; ima= ima->id.next)
				if (strcmp(ima->name, "Compositor")==0) {
					strcpy(ima->id.name+2, "Viewer Node");
					strcpy(ima->name, "Viewer Node");
				}
		}
	}
		
	if (main->versionfile <= 242) {
		Scene *sce;
		bScreen *sc;
		Object *ob;
		Curve *cu;
		Material *ma;
		Mesh *me;
		Group *group;
		Nurb *nu;
		BezTriple *bezt;
		BPoint *bp;
		bNodeTree *ntree;
		int a;
		
		for (sc= main->screen.first; sc; sc= sc->id.next) {
			ScrArea *sa;
			sa= sc->areabase.first;
			while (sa) {
				SpaceLink *sl;

				for (sl= sa->spacedata.first; sl; sl= sl->next) {
					if (sl->spacetype==SPACE_VIEW3D) {
						View3D *v3d= (View3D*) sl;
						if (v3d->gridsubdiv == 0)
							v3d->gridsubdiv = 10;
					}
				}
				sa = sa->next;
			}
		}
		
		for (sce= main->scene.first; sce; sce= sce->id.next) {
			if (sce->toolsettings->select_thresh == 0.0f)
				sce->toolsettings->select_thresh= 0.01f;
			if (sce->toolsettings->clean_thresh == 0.0f) 
				sce->toolsettings->clean_thresh = 0.1f;
				
			if (sce->r.threads==0) {
				if (sce->r.mode & R_THREADS)
					sce->r.threads= 2;
				else
					sce->r.threads= 1;
			}
			if (sce->nodetree)
				ntree_version_242(sce->nodetree);
		}
		
		for (ntree= main->nodetree.first; ntree; ntree= ntree->id.next)
			ntree_version_242(ntree);
		
		/* add default radius values to old curve points */
		for (cu= main->curve.first; cu; cu= cu->id.next) {
			for (nu= cu->nurb.first; nu; nu= nu->next) {
				if (nu) {
					if (nu->bezt) {
						for (bezt=nu->bezt, a=0; a<nu->pntsu; a++, bezt++) {
							if (!bezt->radius) bezt->radius= 1.0;
						}
					}
					else if (nu->bp) {
						for (bp=nu->bp, a=0; a<nu->pntsu*nu->pntsv; a++, bp++) {
							if (!bp->radius) bp->radius= 1.0;
						}
					}
				}
			}
		}
		
		for (ob = main->object.first; ob; ob= ob->id.next) {
			ModifierData *md;
			ListBase *list;
			list = &ob->constraints;

			/* check for already existing MinMax (floor) constraint
			   and update the sticky flagging */

			if (list) {
				bConstraint *curcon;
				for (curcon = list->first; curcon; curcon=curcon->next) {
					switch (curcon->type) {
						case CONSTRAINT_TYPE_MINMAX:
						{
							bMinMaxConstraint *data = curcon->data;
							if (data->sticky==1) 
								data->flag |= MINMAX_STICKY;
							else 
								data->flag &= ~MINMAX_STICKY;
						}
							break;
						case CONSTRAINT_TYPE_ROTLIKE:
						{
							bRotateLikeConstraint *data = curcon->data;
							
							/* version patch from buttons_object.c */
							if (data->flag==0)
								data->flag = ROTLIKE_X|ROTLIKE_Y|ROTLIKE_Z;
						}
							break;
					}
				}
			}

			if (ob->type == OB_ARMATURE) {
				if (ob->pose) {
					bConstraint *curcon;
					bPoseChannel *pchan;
					for (pchan = ob->pose->chanbase.first; pchan; pchan=pchan->next) {
						for (curcon = pchan->constraints.first; curcon; curcon=curcon->next) {
							switch (curcon->type) {
								case CONSTRAINT_TYPE_MINMAX:
								{
									bMinMaxConstraint *data = curcon->data;
									if (data->sticky==1) 
										data->flag |= MINMAX_STICKY;
									else 
										data->flag &= ~MINMAX_STICKY;
								}
									break;
								case CONSTRAINT_TYPE_KINEMATIC:
								{
									bKinematicConstraint *data = curcon->data;
									if (!(data->flag & CONSTRAINT_IK_POS)) {
										data->flag |= CONSTRAINT_IK_POS;
										data->flag |= CONSTRAINT_IK_STRETCH;
									}
								}
									break;
								case CONSTRAINT_TYPE_ROTLIKE:
								{
									bRotateLikeConstraint *data = curcon->data;
									
									/* version patch from buttons_object.c */
									if (data->flag==0)
										data->flag = ROTLIKE_X|ROTLIKE_Y|ROTLIKE_Z;
								}
									break;
							}
						}
					}
				}
			}
			
			/* copy old object level track settings to curve modifers */
			for (md=ob->modifiers.first; md; md=md->next) {
				if (md->type==eModifierType_Curve) {
					CurveModifierData *cmd = (CurveModifierData*) md;

					if (cmd->defaxis == 0) cmd->defaxis = ob->trackflag+1;
				}
			}
			
		}
		
		for (ma = main->mat.first; ma; ma= ma->id.next) {
			if (ma->shad_alpha==0.0f)
				ma->shad_alpha= 1.0f;
			if (ma->nodetree)
				ntree_version_242(ma->nodetree);
		}

		for (me=main->mesh.first; me; me=me->id.next)
			customdata_version_242(me);
		
		for (group= main->group.first; group; group= group->id.next)
			if (group->layer==0)
				group->layer= (1<<20)-1;
		
		/* History fix (python?), shape key adrcode numbers have to be sorted */
		sort_shape_fix(main);
				
		/* now, subversion control! */
		if (main->subversionfile < 3) {
			Image *ima;
			Tex *tex;
			
			/* Image refactor initialize */
			for (ima= main->image.first; ima; ima= ima->id.next) {
				ima->source= IMA_SRC_FILE;
				ima->type= IMA_TYPE_IMAGE;
				
				ima->gen_x= 256; ima->gen_y= 256;
				ima->gen_type= 1;
				
				if (0==strncmp(ima->id.name+2, "Viewer Node", sizeof(ima->id.name)-2)) {
					ima->source= IMA_SRC_VIEWER;
					ima->type= IMA_TYPE_COMPOSITE;
				}
				if (0==strncmp(ima->id.name+2, "Render Result", sizeof(ima->id.name)-2)) {
					ima->source= IMA_SRC_VIEWER;
					ima->type= IMA_TYPE_R_RESULT;
				}
				
			}
			for (tex= main->tex.first; tex; tex= tex->id.next) {
				if (tex->type==TEX_IMAGE && tex->ima) {
					ima= newlibadr(fd, lib, tex->ima);
					if (tex->imaflag & TEX_ANIM5_)
						ima->source= IMA_SRC_MOVIE;
					if (tex->imaflag & TEX_FIELDS_)
						ima->flag |= IMA_FIELDS;
					if (tex->imaflag & TEX_STD_FIELD_)
						ima->flag |= IMA_STD_FIELD;
				}
				tex->iuser.frames= tex->frames;
				tex->iuser.fie_ima= (char)tex->fie_ima;
				tex->iuser.offset= tex->offset;
				tex->iuser.sfra= tex->sfra;
				tex->iuser.cycl= (tex->imaflag & TEX_ANIMCYCLIC_)!=0;
			}
			for (sce= main->scene.first; sce; sce= sce->id.next) {
				if (sce->nodetree)
					do_version_ntree_242_2(sce->nodetree);
			}
			for (ntree= main->nodetree.first; ntree; ntree= ntree->id.next)
				do_version_ntree_242_2(ntree);
			for (ma = main->mat.first; ma; ma= ma->id.next)
				if (ma->nodetree)
					do_version_ntree_242_2(ma->nodetree);
			
			for (sc= main->screen.first; sc; sc= sc->id.next) {
				ScrArea *sa;
				for (sa= sc->areabase.first; sa; sa= sa->next) {
					SpaceLink *sl;
					for (sl= sa->spacedata.first; sl; sl= sl->next) {
						if (sl->spacetype==SPACE_IMAGE)
							((SpaceImage *)sl)->iuser.fie_ima= 2;
						else if (sl->spacetype==SPACE_VIEW3D) {
							View3D *v3d= (View3D *)sl;
							BGpic *bgpic;
							for (bgpic= v3d->bgpicbase.first; bgpic; bgpic= bgpic->next)
								bgpic->iuser.fie_ima= 2;
						}
					}
				}
			}
		}
		
		if (main->subversionfile < 4) {
			for (sce= main->scene.first; sce; sce= sce->id.next) {
				sce->r.bake_mode= 1;	/* prevent to include render stuff here */
				sce->r.bake_filter= 2;
				sce->r.bake_osa= 5;
				sce->r.bake_flag= R_BAKE_CLEAR;
			}
		}

		if (main->subversionfile < 5) {
			for (sce= main->scene.first; sce; sce= sce->id.next) {
				/* improved triangle to quad conversion settings */
				if (sce->toolsettings->jointrilimit==0.0f)
					sce->toolsettings->jointrilimit= 0.8f;
			}
		}
	}
	if (main->versionfile <= 243) {
		Object *ob= main->object.first;
		Material *ma;

		for (ma=main->mat.first; ma; ma= ma->id.next) {
			if (ma->sss_scale==0.0f) {
				ma->sss_radius[0]= 1.0f;
				ma->sss_radius[1]= 1.0f;
				ma->sss_radius[2]= 1.0f;
				ma->sss_col[0]= 0.8f;
				ma->sss_col[1]= 0.8f;
				ma->sss_col[2]= 0.8f;
				ma->sss_error= 0.05f;
				ma->sss_scale= 0.1f;
				ma->sss_ior= 1.3f;
				ma->sss_colfac= 1.0f;
				ma->sss_texfac= 0.0f;
			}
			if (ma->sss_front==0 && ma->sss_back==0) {
				ma->sss_front= 1.0f;
				ma->sss_back= 1.0f;
			}
			if (ma->sss_col[0]==0 && ma->sss_col[1]==0 && ma->sss_col[2]==0) {
				ma->sss_col[0]= ma->r;
				ma->sss_col[1]= ma->g;
				ma->sss_col[2]= ma->b;
			}
		}
		
		for (; ob; ob= ob->id.next) {
			bDeformGroup *curdef;
			
			for (curdef= ob->defbase.first; curdef; curdef=curdef->next) {
				/* replace an empty-string name with unique name */
				if (curdef->name[0] == '\0') {
					defgroup_unique_name(curdef, ob);
				}
			}

			if (main->versionfile < 243 || main->subversionfile < 1) {
				ModifierData *md;

				/* translate old mirror modifier axis values to new flags */
				for (md=ob->modifiers.first; md; md=md->next) {
					if (md->type==eModifierType_Mirror) {
						MirrorModifierData *mmd = (MirrorModifierData*) md;

						switch(mmd->axis)
						{
						case 0:
							mmd->flag |= MOD_MIR_AXIS_X;
							break;
						case 1:
							mmd->flag |= MOD_MIR_AXIS_Y;
							break;
						case 2:
							mmd->flag |= MOD_MIR_AXIS_Z;
							break;
						}

						mmd->axis = 0;
					}
				}
			}
		}
		
		/* render layer added, this is not the active layer */
		if (main->versionfile <= 243 || main->subversionfile < 2) {
			Mesh *me;
			for (me=main->mesh.first; me; me=me->id.next)
				customdata_version_243(me);
		}		

	}
	
	if (main->versionfile <= 244) {
		Scene *sce;
		bScreen *sc;
		Lamp *la;
		World *wrld;
		
		if (main->versionfile != 244 || main->subversionfile < 2) {
			for (sce= main->scene.first; sce; sce= sce->id.next)
				sce->r.mode |= R_SSS;

			/* correct older action editors - incorrect scrolling */
			for (sc= main->screen.first; sc; sc= sc->id.next) {
				ScrArea *sa;
				sa= sc->areabase.first;
				while (sa) {
					SpaceLink *sl;

					for (sl= sa->spacedata.first; sl; sl= sl->next) {
						if (sl->spacetype==SPACE_ACTION) {
							SpaceAction *saction= (SpaceAction*) sl;
							
							saction->v2d.tot.ymin = -1000.0;
							saction->v2d.tot.ymax = 0.0;
							
							saction->v2d.cur.ymin = -75.0;
							saction->v2d.cur.ymax = 5.0;
						}
					}
					sa = sa->next;
				}
			}
		}
		if (main->versionfile != 244 || main->subversionfile < 3) {	
			/* constraints recode version patch used to be here. Moved to 245 now... */
			
			
			for (wrld=main->world.first; wrld; wrld= wrld->id.next) {
				if (wrld->mode & WO_AMB_OCC)
					wrld->ao_samp_method = WO_AOSAMP_CONSTANT;
				else
					wrld->ao_samp_method = WO_AOSAMP_HAMMERSLEY;
				
				wrld->ao_adapt_thresh = 0.005f;
			}
			
			for (la=main->lamp.first; la; la= la->id.next) {
				if (la->type == LA_AREA)
					la->ray_samp_method = LA_SAMP_CONSTANT;
				else
					la->ray_samp_method = LA_SAMP_HALTON;
				
				la->adapt_thresh = 0.001f;
			}
		}
	}
	if (main->versionfile <= 245) {
		Scene *sce;
		Object *ob;
		Image *ima;
		Lamp *la;
		Material *ma;
		ParticleSettings *part;
		World *wrld;
		Mesh *me;
		bNodeTree *ntree;
		Tex *tex;
		ModifierData *md;
		ParticleSystem *psys;
		
		/* unless the file was created 2.44.3 but not 2.45, update the constraints */
		if ( !(main->versionfile==244 && main->subversionfile==3) &&
			 ((main->versionfile<245) || (main->versionfile==245 && main->subversionfile==0)) ) 
		{
			for (ob = main->object.first; ob; ob= ob->id.next) {
				ListBase *list;
				list = &ob->constraints;
				
				/* fix up constraints due to constraint recode changes (originally at 2.44.3) */
				if (list) {
					bConstraint *curcon;
					for (curcon = list->first; curcon; curcon=curcon->next) {
						/* old CONSTRAINT_LOCAL check -> convert to CONSTRAINT_SPACE_LOCAL */
						if (curcon->flag & 0x20) {
							curcon->ownspace = CONSTRAINT_SPACE_LOCAL;
							curcon->tarspace = CONSTRAINT_SPACE_LOCAL;
						}
						
						switch (curcon->type) {
							case CONSTRAINT_TYPE_LOCLIMIT:
							{
								bLocLimitConstraint *data= (bLocLimitConstraint *)curcon->data;
								
								/* old limit without parent option for objects */
								if (data->flag2)
									curcon->ownspace = CONSTRAINT_SPACE_LOCAL;
							}
								break;
						}	
					}
				}
				
				/* correctly initialize constinv matrix */
				unit_m4(ob->constinv);
				
				if (ob->type == OB_ARMATURE) {
					if (ob->pose) {
						bConstraint *curcon;
						bPoseChannel *pchan;
						
						for (pchan = ob->pose->chanbase.first; pchan; pchan=pchan->next) {
							/* make sure constraints are all up to date */
							for (curcon = pchan->constraints.first; curcon; curcon=curcon->next) {
								/* old CONSTRAINT_LOCAL check -> convert to CONSTRAINT_SPACE_LOCAL */
								if (curcon->flag & 0x20) {
									curcon->ownspace = CONSTRAINT_SPACE_LOCAL;
									curcon->tarspace = CONSTRAINT_SPACE_LOCAL;
								}
								
								switch (curcon->type) {
									case CONSTRAINT_TYPE_ACTION:
									{
										bActionConstraint *data= (bActionConstraint *)curcon->data;
										
										/* 'data->local' used to mean that target was in local-space */
										if (data->local)
											curcon->tarspace = CONSTRAINT_SPACE_LOCAL;
									}							
										break;
								}
							}
							
							/* correctly initialize constinv matrix */
							unit_m4(pchan->constinv);
						}
					}
				}
			}
		}
		
		/* fix all versions before 2.45 */
		if (main->versionfile != 245) {

			/* repair preview from 242 - 244*/
			for (ima= main->image.first; ima; ima= ima->id.next) {
				ima->preview = NULL;
			}
		}

		/* add point caches */
		for (ob=main->object.first; ob; ob=ob->id.next) {
			if (ob->soft && !ob->soft->pointcache)
				ob->soft->pointcache= BKE_ptcache_add(&ob->soft->ptcaches);

			for (psys=ob->particlesystem.first; psys; psys=psys->next) {
				if (psys->pointcache) {
					if (psys->pointcache->flag & PTCACHE_BAKED && (psys->pointcache->flag & PTCACHE_DISK_CACHE)==0) {
						printf("Old memory cache isn't supported for particles, so re-bake the simulation!\n");
						psys->pointcache->flag &= ~PTCACHE_BAKED;
					}
				}
				else
					psys->pointcache= BKE_ptcache_add(&psys->ptcaches);
			}

			for (md=ob->modifiers.first; md; md=md->next) {
				if (md->type==eModifierType_Cloth) {
					ClothModifierData *clmd = (ClothModifierData*) md;
					if (!clmd->point_cache)
						clmd->point_cache= BKE_ptcache_add(&clmd->ptcaches);
				}
			}
		}

		/* Copy over old per-level multires vertex data
		   into a single vertex array in struct Multires */
		for (me = main->mesh.first; me; me=me->id.next) {
			if (me->mr && !me->mr->verts) {
				MultiresLevel *lvl = me->mr->levels.last;
				if (lvl) {
					me->mr->verts = lvl->verts;
					lvl->verts = NULL;
					/* Don't need the other vert arrays */
					for (lvl = lvl->prev; lvl; lvl = lvl->prev) {
						MEM_freeN(lvl->verts);
						lvl->verts = NULL;
					}
				}
			}
		}
		
		if (main->versionfile != 245 || main->subversionfile < 1) {
			for (la=main->lamp.first; la; la= la->id.next) {
				if (la->mode & LA_QUAD) la->falloff_type = LA_FALLOFF_SLIDERS;
				else la->falloff_type = LA_FALLOFF_INVLINEAR;
				
				if (la->curfalloff == NULL) {
					la->curfalloff = curvemapping_add(1, 0.0f, 1.0f, 1.0f, 0.0f);
					curvemapping_initialize(la->curfalloff);
				}
			}
		}		
		
		for (ma=main->mat.first; ma; ma= ma->id.next) {
			if (ma->samp_gloss_mir == 0) {
				ma->gloss_mir = ma->gloss_tra= 1.0f;
				ma->aniso_gloss_mir = 1.0f;
				ma->samp_gloss_mir = ma->samp_gloss_tra= 18;
				ma->adapt_thresh_mir = ma->adapt_thresh_tra = 0.005f;
				ma->dist_mir = 0.0f;
				ma->fadeto_mir = MA_RAYMIR_FADETOSKY;
			}

			if (ma->strand_min == 0.0f)
				ma->strand_min= 1.0f;
		}

		for (part=main->particle.first; part; part=part->id.next) {
			if (part->ren_child_nbr==0)
				part->ren_child_nbr= part->child_nbr;

			if (part->simplify_refsize==0) {
				part->simplify_refsize= 1920;
				part->simplify_rate= 1.0f;
				part->simplify_transition= 0.1f;
				part->simplify_viewport= 0.8f;
			}
		}

		for (wrld=main->world.first; wrld; wrld= wrld->id.next) {
			if (wrld->ao_approx_error == 0.0f)
				wrld->ao_approx_error= 0.25f;
		}

		for (sce= main->scene.first; sce; sce= sce->id.next) {
			if (sce->nodetree)
				ntree_version_245(fd, lib, sce->nodetree);

			if (sce->r.simplify_shadowsamples == 0) {
				sce->r.simplify_subsurf= 6;
				sce->r.simplify_particles= 1.0f;
				sce->r.simplify_shadowsamples= 16;
				sce->r.simplify_aosss= 1.0f;
			}

			if (sce->r.cineongamma == 0) {
				sce->r.cineonblack= 95;
				sce->r.cineonwhite= 685;
				sce->r.cineongamma= 1.7f;
			}
		}

		for (ntree=main->nodetree.first; ntree; ntree= ntree->id.next)
			ntree_version_245(fd, lib, ntree);

		/* fix for temporary flag changes during 245 cycle */
		for (ima= main->image.first; ima; ima= ima->id.next) {
			if (ima->flag & IMA_OLD_PREMUL) {
				ima->flag &= ~IMA_OLD_PREMUL;
				ima->flag |= IMA_DO_PREMUL;
			}
		}

		for (tex=main->tex.first; tex; tex=tex->id.next) {
			if (tex->iuser.flag & IMA_OLD_PREMUL) {
				tex->iuser.flag &= ~IMA_OLD_PREMUL;
				tex->iuser.flag |= IMA_DO_PREMUL;

			}

			ima= newlibadr(fd, lib, tex->ima);
			if (ima && (tex->iuser.flag & IMA_DO_PREMUL)) {
				ima->flag &= ~IMA_OLD_PREMUL;
				ima->flag |= IMA_DO_PREMUL;
			}
		}
	}
	
	/* sanity check for skgen
	 * */
	{
		Scene *sce;
		for (sce=main->scene.first; sce; sce = sce->id.next)
		{
			if (sce->toolsettings->skgen_subdivisions[0] == sce->toolsettings->skgen_subdivisions[1] ||
				sce->toolsettings->skgen_subdivisions[0] == sce->toolsettings->skgen_subdivisions[2] ||
				sce->toolsettings->skgen_subdivisions[1] == sce->toolsettings->skgen_subdivisions[2])
			{
					sce->toolsettings->skgen_subdivisions[0] = SKGEN_SUB_CORRELATION;
					sce->toolsettings->skgen_subdivisions[1] = SKGEN_SUB_LENGTH;
					sce->toolsettings->skgen_subdivisions[2] = SKGEN_SUB_ANGLE;
			}
		}
	}
	

	if ((main->versionfile < 245) || (main->versionfile == 245 && main->subversionfile < 2)) {
		Image *ima;

		/* initialize 1:1 Aspect */
		for (ima= main->image.first; ima; ima= ima->id.next) {
			ima->aspx = ima->aspy = 1.0f;				
		}

	}

	if ((main->versionfile < 245) || (main->versionfile == 245 && main->subversionfile < 4)) {
		bArmature *arm;
		ModifierData *md;
		Object *ob;
		
		for (arm= main->armature.first; arm; arm= arm->id.next)
			arm->deformflag |= ARM_DEF_B_BONE_REST;
		
		for (ob = main->object.first; ob; ob= ob->id.next) {
			for (md=ob->modifiers.first; md; md=md->next) {
				if (md->type==eModifierType_Armature)
					((ArmatureModifierData*)md)->deformflag |= ARM_DEF_B_BONE_REST;
			}
		}
	}

	if ((main->versionfile < 245) || (main->versionfile == 245 && main->subversionfile < 5)) {
		/* foreground color needs to be something other then black */
		Scene *sce;
		for (sce= main->scene.first; sce; sce=sce->id.next) {
			sce->r.fg_stamp[0] = sce->r.fg_stamp[1] = sce->r.fg_stamp[2] = 0.8f;
			sce->r.fg_stamp[3] = 1.0f; /* don't use text alpha yet */
			sce->r.bg_stamp[3] = 0.25f; /* make sure the background has full alpha */
		}
	}

	
	if ((main->versionfile < 245) || (main->versionfile == 245 && main->subversionfile < 6)) {
		Scene *sce;
		/* fix frs_sec_base */
		for (sce= main->scene.first; sce; sce= sce->id.next) {
			if (sce->r.frs_sec_base == 0) {
				sce->r.frs_sec_base = 1;
			}
		}
	}
	
	if ((main->versionfile < 245) || (main->versionfile == 245 && main->subversionfile < 7)) {
		Object *ob;
		bPoseChannel *pchan;
		bConstraint *con;
		bConstraintTarget *ct;
		
		for (ob = main->object.first; ob; ob= ob->id.next) {
			if (ob->pose) {
				for (pchan=ob->pose->chanbase.first; pchan; pchan=pchan->next) {
					for (con=pchan->constraints.first; con; con=con->next) {
						if (con->type == CONSTRAINT_TYPE_PYTHON) {
							bPythonConstraint *data= (bPythonConstraint *)con->data;
							if (data->tar) {
								/* version patching needs to be done */
								ct= MEM_callocN(sizeof(bConstraintTarget), "PyConTarget");
								
								ct->tar = data->tar;
								BLI_strncpy(ct->subtarget, data->subtarget, sizeof(ct->subtarget));
								ct->space = con->tarspace;
								
								BLI_addtail(&data->targets, ct);
								data->tarnum++;
								
								/* clear old targets to avoid problems */
								data->tar = NULL;
								data->subtarget[0]= '\0';
							}
						}
						else if (con->type == CONSTRAINT_TYPE_LOCLIKE) {
							bLocateLikeConstraint *data= (bLocateLikeConstraint *)con->data;
							
							/* new headtail functionality makes Bone-Tip function obsolete */
							if (data->flag & LOCLIKE_TIP)
								con->headtail = 1.0f;
						}
					}
				}
			}
			
			for (con=ob->constraints.first; con; con=con->next) {
				if (con->type==CONSTRAINT_TYPE_PYTHON) {
					bPythonConstraint *data= (bPythonConstraint *)con->data;
					if (data->tar) {
						/* version patching needs to be done */
						ct= MEM_callocN(sizeof(bConstraintTarget), "PyConTarget");
						
						ct->tar = data->tar;
						BLI_strncpy(ct->subtarget, data->subtarget, sizeof(ct->subtarget));
						ct->space = con->tarspace;
						
						BLI_addtail(&data->targets, ct);
						data->tarnum++;
						
						/* clear old targets to avoid problems */
						data->tar = NULL;
						data->subtarget[0]= '\0';
					}
				}
				else if (con->type == CONSTRAINT_TYPE_LOCLIKE) {
					bLocateLikeConstraint *data= (bLocateLikeConstraint *)con->data;
					
					/* new headtail functionality makes Bone-Tip function obsolete */
					if (data->flag & LOCLIKE_TIP)
						con->headtail = 1.0f;
				}
			}

			if (ob->soft && ob->soft->keys) {
				SoftBody *sb = ob->soft;
				int k;

				for (k=0; k<sb->totkey; k++) {
					if (sb->keys[k])
						MEM_freeN(sb->keys[k]);
				}

				MEM_freeN(sb->keys);

				sb->keys = NULL;
				sb->totkey = 0;
			}
		}
	}

	if ((main->versionfile < 245) || (main->versionfile == 245 && main->subversionfile < 8)) {
		Scene *sce;
		Object *ob;
		PartEff *paf=NULL;

		for (ob = main->object.first; ob; ob= ob->id.next) {
			if (ob->soft && ob->soft->keys) {
				SoftBody *sb = ob->soft;
				int k;

				for (k=0; k<sb->totkey; k++) {
					if (sb->keys[k])
						MEM_freeN(sb->keys[k]);
				}

				MEM_freeN(sb->keys);

				sb->keys = NULL;
				sb->totkey = 0;
			}

			/* convert old particles to new system */
			if ((paf = do_version_give_parteff_245(ob))) {
				ParticleSystem *psys;
				ModifierData *md;
				ParticleSystemModifierData *psmd;
				ParticleSettings *part;

				/* create new particle system */
				psys = MEM_callocN(sizeof(ParticleSystem), "particle_system");
				psys->pointcache = BKE_ptcache_add(&psys->ptcaches);

				part = psys->part = psys_new_settings("ParticleSettings", main);
				
				/* needed for proper libdata lookup */
				oldnewmap_insert(fd->libmap, psys->part, psys->part, 0);
				part->id.lib= ob->id.lib;

				part->id.us--;
				part->id.flag |= (ob->id.flag & LIB_NEEDLINK);
				
				psys->totpart=0;
				psys->flag= PSYS_ENABLED|PSYS_CURRENT;

				BLI_addtail(&ob->particlesystem, psys);

				md= modifier_new(eModifierType_ParticleSystem);
				BLI_snprintf(md->name, sizeof(md->name), "ParticleSystem %i", BLI_countlist(&ob->particlesystem));
				psmd= (ParticleSystemModifierData*) md;
				psmd->psys=psys;
				BLI_addtail(&ob->modifiers, md);

				/* convert settings from old particle system */
				/* general settings */
				part->totpart = MIN2(paf->totpart, 100000);
				part->sta = paf->sta;
				part->end = paf->end;
				part->lifetime = paf->lifetime;
				part->randlife = paf->randlife;
				psys->seed = paf->seed;
				part->disp = paf->disp;
				part->omat = paf->mat[0];
				part->hair_step = paf->totkey;

				part->eff_group = paf->group;

				/* old system didn't interpolate between keypoints at render time */
				part->draw_step = part->ren_step = 0;

				/* physics */
				part->normfac = paf->normfac * 25.0f;
				part->obfac = paf->obfac;
				part->randfac = paf->randfac * 25.0f;
				part->dampfac = paf->damp;
				copy_v3_v3(part->acc, paf->force);

				/* flags */
				if (paf->stype & PAF_VECT) {
					if (paf->flag & PAF_STATIC) {
						/* new hair lifetime is always 100.0f */
						float fac = paf->lifetime / 100.0f;

						part->draw_as = PART_DRAW_PATH;
						part->type = PART_HAIR;
						psys->recalc |= PSYS_RECALC_REDO;

						part->normfac *= fac;
						part->randfac *= fac;
					}
					else {
						part->draw_as = PART_DRAW_LINE;
						part->draw |= PART_DRAW_VEL_LENGTH;
						part->draw_line[1] = 0.04f;
					}
				}

				part->rotmode = PART_ROT_VEL;
				
				part->flag |= (paf->flag & PAF_BSPLINE) ? PART_HAIR_BSPLINE : 0;
				part->flag |= (paf->flag & PAF_TRAND) ? PART_TRAND : 0;
				part->flag |= (paf->flag & PAF_EDISTR) ? PART_EDISTR : 0;
				part->flag |= (paf->flag & PAF_UNBORN) ? PART_UNBORN : 0;
				part->flag |= (paf->flag & PAF_DIED) ? PART_DIED : 0;
				part->from |= (paf->flag & PAF_FACE) ? PART_FROM_FACE : 0;
				part->draw |= (paf->flag & PAF_SHOWE) ? PART_DRAW_EMITTER : 0;

				psys->vgroup[PSYS_VG_DENSITY] = paf->vertgroup;
				psys->vgroup[PSYS_VG_VEL] = paf->vertgroup_v;
				psys->vgroup[PSYS_VG_LENGTH] = paf->vertgroup_v;

				/* dupliobjects */
				if (ob->transflag & OB_DUPLIVERTS) {
					Object *dup = main->object.first;

					for (; dup; dup= dup->id.next) {
						if (ob == newlibadr(fd, lib, dup->parent)) {
							part->dup_ob = dup;
							ob->transflag |= OB_DUPLIPARTS;
							ob->transflag &= ~OB_DUPLIVERTS;

							part->draw_as = PART_DRAW_OB;

							/* needed for proper libdata lookup */
							oldnewmap_insert(fd->libmap, dup, dup, 0);
						}
					}
				}

				
				{
					FluidsimModifierData *fluidmd = (FluidsimModifierData *)modifiers_findByType(ob, eModifierType_Fluidsim);
					if (fluidmd && fluidmd->fss && fluidmd->fss->type == OB_FLUIDSIM_PARTICLE)
						part->type = PART_FLUID;
				}

				do_version_free_effects_245(&ob->effect);

				printf("Old particle system converted to new system.\n");
			}
		}

		for (sce= main->scene.first; sce; sce=sce->id.next) {
			ParticleEditSettings *pset= &sce->toolsettings->particle;
			int a;

			if (pset->brush[0].size == 0) {
				pset->flag= PE_KEEP_LENGTHS|PE_LOCK_FIRST|PE_DEFLECT_EMITTER;
				pset->emitterdist= 0.25f;
				pset->totrekey= 5;
				pset->totaddkey= 5;
				pset->brushtype= PE_BRUSH_NONE;

				for (a=0; a<PE_TOT_BRUSH; a++) {
					pset->brush[a].strength= 50;
					pset->brush[a].size= 50;
					pset->brush[a].step= 10;
				}

				pset->brush[PE_BRUSH_CUT].strength= 100;
			}
		}
	}
	if ((main->versionfile < 245) || (main->versionfile == 245 && main->subversionfile < 9)) {
		Material *ma;
		int a;

		for (ma=main->mat.first; ma; ma= ma->id.next)
			if (ma->mode & MA_NORMAP_TANG)
				for (a=0; a<MAX_MTEX; a++)
					if (ma->mtex[a] && ma->mtex[a]->tex)
						ma->mtex[a]->normapspace = MTEX_NSPACE_TANGENT;
	}
	
	if ((main->versionfile < 245) || (main->versionfile == 245 && main->subversionfile < 10)) {
		Object *ob;
		
		/* dupliface scale */
		for (ob= main->object.first; ob; ob= ob->id.next)
			ob->dupfacesca = 1.0f;
	}
	
	if ((main->versionfile < 245) || (main->versionfile == 245 && main->subversionfile < 11)) {
		Object *ob;
		bActionStrip *strip;
		
		/* nla-strips - scale */		
		for (ob= main->object.first; ob; ob= ob->id.next) {
			for (strip= ob->nlastrips.first; strip; strip= strip->next) {
				float length, actlength, repeat;
				
				if (strip->flag & ACTSTRIP_USESTRIDE)
					repeat= 1.0f;
				else
					repeat= strip->repeat;
				
				length = strip->end-strip->start;
				if (length == 0.0f) length= 1.0f;
				actlength = strip->actend-strip->actstart;
				
				strip->scale = length / (repeat * actlength);
				if (strip->scale == 0.0f) strip->scale= 1.0f;
			}	
			if (ob->soft) {
				ob->soft->inpush =  ob->soft->inspring;
				ob->soft->shearstiff = 1.0f; 
			}
		}
	}

	if ((main->versionfile < 245) || (main->versionfile == 245 && main->subversionfile < 14)) {
		Scene *sce;
		Sequence *seq;
		
		for (sce=main->scene.first; sce; sce=sce->id.next) {
			SEQ_BEGIN(sce->ed, seq) {
				if (seq->blend_mode == 0)
					seq->blend_opacity = 100.0f;
			}
			SEQ_END
		}
	}
	
	/*fix broken group lengths in id properties*/
	if ((main->versionfile < 245) || (main->versionfile == 245 && main->subversionfile < 15)) {
		idproperties_fix_group_lengths(main->scene);
		idproperties_fix_group_lengths(main->library);
		idproperties_fix_group_lengths(main->object);
		idproperties_fix_group_lengths(main->mesh);
		idproperties_fix_group_lengths(main->curve);
		idproperties_fix_group_lengths(main->mball);
		idproperties_fix_group_lengths(main->mat);
		idproperties_fix_group_lengths(main->tex);
		idproperties_fix_group_lengths(main->image);
		idproperties_fix_group_lengths(main->latt);
		idproperties_fix_group_lengths(main->lamp);
		idproperties_fix_group_lengths(main->camera);
		idproperties_fix_group_lengths(main->ipo);
		idproperties_fix_group_lengths(main->key);
		idproperties_fix_group_lengths(main->world);
		idproperties_fix_group_lengths(main->screen);
		idproperties_fix_group_lengths(main->script);
		idproperties_fix_group_lengths(main->vfont);
		idproperties_fix_group_lengths(main->text);
		idproperties_fix_group_lengths(main->sound);
		idproperties_fix_group_lengths(main->group);
		idproperties_fix_group_lengths(main->armature);
		idproperties_fix_group_lengths(main->action);
		idproperties_fix_group_lengths(main->nodetree);
		idproperties_fix_group_lengths(main->brush);
		idproperties_fix_group_lengths(main->particle);		
	}

	/* sun/sky */
	if (main->versionfile < 246) {
		Object *ob;
		bActuator *act;

		/* dRot actuator change direction in 2.46 */
		for (ob = main->object.first; ob; ob= ob->id.next) {
			for (act= ob->actuators.first; act; act= act->next) {
				if (act->type == ACT_OBJECT) {
					bObjectActuator *ba= act->data;

					ba->drot[0] = -ba->drot[0];
					ba->drot[1] = -ba->drot[1];
					ba->drot[2] = -ba->drot[2];
				}
			}
		}
	}
	
	// convert fluids to modifier
	if (main->versionfile < 246 || (main->versionfile == 246 && main->subversionfile < 1))
	{
		Object *ob;
		
		for (ob = main->object.first; ob; ob= ob->id.next) {
			if (ob->fluidsimSettings)
			{
				FluidsimModifierData *fluidmd = (FluidsimModifierData *)modifier_new(eModifierType_Fluidsim);
				BLI_addhead(&ob->modifiers, (ModifierData *)fluidmd);
				
				MEM_freeN(fluidmd->fss);
				fluidmd->fss = MEM_dupallocN(ob->fluidsimSettings);
				fluidmd->fss->ipo = newlibadr_us(fd, ob->id.lib, ob->fluidsimSettings->ipo);
				MEM_freeN(ob->fluidsimSettings);
				
				fluidmd->fss->lastgoodframe = INT_MAX;
				fluidmd->fss->flag = 0;
				fluidmd->fss->meshVelocities = NULL;
			}
		}
	}
	

	if (main->versionfile < 246 || (main->versionfile == 246 && main->subversionfile < 1)) {
		Mesh *me;

		for (me=main->mesh.first; me; me= me->id.next)
			alphasort_version_246(fd, lib, me);
	}
	
	if (main->versionfile < 246 || (main->versionfile == 246 && main->subversionfile < 1)) {
		Object *ob;
		for (ob = main->object.first; ob; ob= ob->id.next) {
			if (ob->pd && (ob->pd->forcefield == PFIELD_WIND))
				ob->pd->f_noise = 0.0f;
		}
	}

	if (main->versionfile < 247 || (main->versionfile == 247 && main->subversionfile < 2)) {
		Object *ob;
		for (ob = main->object.first; ob; ob= ob->id.next) {
			ob->gameflag |= OB_COLLISION;
			ob->margin = 0.06f;
		}
	}

	if (main->versionfile < 247 || (main->versionfile == 247 && main->subversionfile < 3)) {
		Object *ob;
		for (ob = main->object.first; ob; ob= ob->id.next) {
			// Starting from subversion 3, ACTOR is a separate feature.
			// Before it was conditioning all the other dynamic flags
			if (!(ob->gameflag & OB_ACTOR))
				ob->gameflag &= ~(OB_GHOST|OB_DYNAMIC|OB_RIGID_BODY|OB_SOFT_BODY|OB_COLLISION_RESPONSE);
			/* suitable default for older files */
		}
	}

	if (main->versionfile < 247 || (main->versionfile == 247 && main->subversionfile < 5)) {
		Lamp *la= main->lamp.first;
		for (; la; la= la->id.next) {
			la->skyblendtype= MA_RAMP_ADD;
			la->skyblendfac= 1.0f;
		}
	}
	
	/* set the curve radius interpolation to 2.47 default - easy */
	if (main->versionfile < 247 || (main->versionfile == 247 && main->subversionfile < 6)) {
		Curve *cu;
		Nurb *nu;
		
		for (cu= main->curve.first; cu; cu= cu->id.next) {
			for (nu= cu->nurb.first; nu; nu= nu->next) {
				if (nu) {
					nu->radius_interp = 3;
					
					/* resolu and resolv are now used differently for surfaces
					 * rather than using the resolution to define the entire number of divisions,
					 * use it for the number of divisions per segment
					 */
					if (nu->pntsv > 1) {
						nu->resolu = MAX2( 1, (int)(((float)nu->resolu / (float)nu->pntsu)+0.5f) );
						nu->resolv = MAX2( 1, (int)(((float)nu->resolv / (float)nu->pntsv)+0.5f) );
					}
				}
			}
		}
	}
	/* direction constraint actuators were always local in previous version */
	if (main->versionfile < 247 || (main->versionfile == 247 && main->subversionfile < 7)) {
		bActuator *act;
		Object *ob;
		
		for (ob = main->object.first; ob; ob= ob->id.next) {
			for (act= ob->actuators.first; act; act= act->next) {
				if (act->type == ACT_CONSTRAINT) {
					bConstraintActuator *coa = act->data;
					if (coa->type == ACT_CONST_TYPE_DIST) {
						coa->flag |= ACT_CONST_LOCAL;
					}
				}
			}
		}
	}

	if (main->versionfile < 247 || (main->versionfile == 247 && main->subversionfile < 9)) {
		Lamp *la= main->lamp.first;
		for (; la; la= la->id.next) {
			la->sky_exposure= 1.0f;
		}
	}
	
	/* BGE message actuators needed OB prefix, very confusing */
	if (main->versionfile < 247 || (main->versionfile == 247 && main->subversionfile < 10)) {
		bActuator *act;
		Object *ob;
		
		for (ob = main->object.first; ob; ob= ob->id.next) {
			for (act= ob->actuators.first; act; act= act->next) {
				if (act->type == ACT_MESSAGE) {
					bMessageActuator *msgAct = (bMessageActuator *) act->data;
					if (BLI_strnlen(msgAct->toPropName, 3) > 2) {
						/* strip first 2 chars, would have only worked if these were OB anyway */
						memmove(msgAct->toPropName, msgAct->toPropName + 2, sizeof(msgAct->toPropName) - 2);
					}
					else {
						msgAct->toPropName[0] = '\0';
					}
				}
			}
		}
	}

	if (main->versionfile < 248) {
		Lamp *la;

		for (la=main->lamp.first; la; la= la->id.next) {
			if (la->atm_turbidity == 0.0f) {
				la->sun_effect_type = 0;
				la->horizon_brightness = 1.0f;
				la->spread = 1.0f;
				la->sun_brightness = 1.0f;
				la->sun_size = 1.0f;
				la->backscattered_light = 1.0f;
				la->atm_turbidity = 2.0f;
				la->atm_inscattering_factor = 1.0f;
				la->atm_extinction_factor = 1.0f;
				la->atm_distance_factor = 1.0f;
				la->sun_intensity = 1.0f;
			}
		}
	}

	if (main->versionfile < 248 || (main->versionfile == 248 && main->subversionfile < 2)) {
		Scene *sce;
		
		/* Note, these will need to be added for painting */
		for (sce= main->scene.first; sce; sce= sce->id.next) {
			sce->toolsettings->imapaint.seam_bleed = 2;
			sce->toolsettings->imapaint.normal_angle = 80;

			/* initialize skeleton generation toolsettings */
			sce->toolsettings->skgen_resolution = 250;
			sce->toolsettings->skgen_threshold_internal 	= 0.1f;
			sce->toolsettings->skgen_threshold_external 	= 0.1f;
			sce->toolsettings->skgen_angle_limit			= 30.0f;
			sce->toolsettings->skgen_length_ratio			= 1.3f;
			sce->toolsettings->skgen_length_limit			= 1.5f;
			sce->toolsettings->skgen_correlation_limit		= 0.98f;
			sce->toolsettings->skgen_symmetry_limit			= 0.1f;
			sce->toolsettings->skgen_postpro = SKGEN_SMOOTH;
			sce->toolsettings->skgen_postpro_passes = 3;
			sce->toolsettings->skgen_options = SKGEN_FILTER_INTERNAL|SKGEN_FILTER_EXTERNAL|SKGEN_FILTER_SMART|SKGEN_SUB_CORRELATION|SKGEN_HARMONIC;
			sce->toolsettings->skgen_subdivisions[0] = SKGEN_SUB_CORRELATION;
			sce->toolsettings->skgen_subdivisions[1] = SKGEN_SUB_LENGTH;
			sce->toolsettings->skgen_subdivisions[2] = SKGEN_SUB_ANGLE;

			
			sce->toolsettings->skgen_retarget_angle_weight = 1.0f;
			sce->toolsettings->skgen_retarget_length_weight = 1.0f;
			sce->toolsettings->skgen_retarget_distance_weight = 1.0f;
	
			/* Skeleton Sketching */
			sce->toolsettings->bone_sketching = 0;
			sce->toolsettings->skgen_retarget_roll = SK_RETARGET_ROLL_VIEW;
		}
	}
	if (main->versionfile < 248 || (main->versionfile == 248 && main->subversionfile < 3)) {
		bScreen *sc;
		
		/* adjust default settings for Animation Editors */
		for (sc= main->screen.first; sc; sc= sc->id.next) {
			ScrArea *sa;
			
			for (sa= sc->areabase.first; sa; sa= sa->next) { 
				SpaceLink *sl;
				
				for (sl= sa->spacedata.first; sl; sl= sl->next) {
					switch (sl->spacetype) {
						case SPACE_ACTION:
						{
							SpaceAction *sact= (SpaceAction *)sl;
							
							sact->mode= SACTCONT_DOPESHEET;
							sact->autosnap= SACTSNAP_FRAME;
						}
							break;
						case SPACE_IPO:
						{
							SpaceIpo *sipo= (SpaceIpo *)sl;
							sipo->autosnap= SACTSNAP_FRAME;
						}
							break;
						case SPACE_NLA:
						{
							SpaceNla *snla= (SpaceNla *)sl;
							snla->autosnap= SACTSNAP_FRAME;
						}
							break;
					}
				}
			}
		}
	}

	if (main->versionfile < 248 || (main->versionfile == 248 && main->subversionfile < 3)) {
		Object *ob;

		/* Adjustments needed after Bullets update */
		for (ob = main->object.first; ob; ob= ob->id.next) {
			ob->damping *= 0.635f;
			ob->rdamping = 0.1f + (0.8f * ob->rdamping);
		}
	}
	
	if (main->versionfile < 248 || (main->versionfile == 248 && main->subversionfile < 4)) {
		Scene *sce;
		World *wrld;

		/*  Dome (Fisheye) default parameters  */
		for (sce= main->scene.first; sce; sce= sce->id.next) {
			sce->r.domeangle = 180;
			sce->r.domemode = 1;
			sce->r.domeres = 4;
			sce->r.domeresbuf = 1.0f;
			sce->r.dometilt = 0;
		}
		/* DBVT culling by default */
		for (wrld=main->world.first; wrld; wrld= wrld->id.next) {
			wrld->mode |= WO_DBVT_CULLING;
			wrld->occlusionRes = 128;
		}
	}

	if (main->versionfile < 248 || (main->versionfile == 248 && main->subversionfile < 5)) {
		Object *ob;
		World *wrld;
		for (ob = main->object.first; ob; ob= ob->id.next) {
			ob->m_contactProcessingThreshold = 1.; //pad3 is used for m_contactProcessingThreshold
			if (ob->parent) {
				/* check if top parent has compound shape set and if yes, set this object
				   to compound shaper as well (was the behavior before, now it's optional) */
				Object *parent= newlibadr(fd, lib, ob->parent);
				while (parent && parent != ob &&  parent->parent != NULL) {
					parent = newlibadr(fd, lib, parent->parent);
				}
				if (parent) {
					if (parent->gameflag & OB_CHILD)
						ob->gameflag |= OB_CHILD;
				}
			}
		}
		for (wrld=main->world.first; wrld; wrld= wrld->id.next) {
			wrld->ticrate = 60;
			wrld->maxlogicstep = 5;
			wrld->physubstep = 1;
			wrld->maxphystep = 5;
		}
	}
	
	// correct introduce of seed for wind force
	if (main->versionfile < 249 && main->subversionfile < 1) {
		Object *ob;
		for (ob = main->object.first; ob; ob= ob->id.next) {
			if (ob->pd)
				ob->pd->seed = ((unsigned int)(ceil(PIL_check_seconds_timer()))+1) % 128;
		}
	
	}

	if (main->versionfile < 249 && main->subversionfile < 2) {
		Scene *sce= main->scene.first;
		Sequence *seq;
		Editing *ed;
		
		while (sce) {
			ed= sce->ed;
			if (ed) {
				SEQP_BEGIN(ed, seq) {
					if (seq->strip && seq->strip->proxy) {
						seq->strip->proxy->quality =90;
					}
				}
				SEQ_END
			}
			
			sce= sce->id.next;
		}

	}

	if (main->versionfile < 250) {
		bScreen *screen;
		Scene *scene;
		Base *base;
		Material *ma;
		Camera *cam;
		Mesh *me;
		Curve *cu;
		Scene *sce;
		Tex *tx;
		ParticleSettings *part;
		Object *ob;
		//PTCacheID *pid;
		//ListBase pidlist;

		bSound *sound;
		Sequence *seq;
		bActuator *act;
		int a;

		for (sound = main->sound.first; sound; sound = sound->id.next)
		{
			if (sound->newpackedfile)
			{
				sound->packedfile = sound->newpackedfile;
				sound->newpackedfile = NULL;
			}
		}

		for (ob = main->object.first; ob; ob= ob->id.next) {
			for (act= ob->actuators.first; act; act= act->next) {
				if (act->type == ACT_SOUND) {
					bSoundActuator *sAct = (bSoundActuator*) act->data;
					if (sAct->sound)
					{
						sound = newlibadr(fd, lib, sAct->sound);
						sAct->flag = sound->flags & SOUND_FLAGS_3D ? ACT_SND_3D_SOUND : 0;
						sAct->pitch = sound->pitch;
						sAct->volume = sound->volume;
						sAct->sound3D.reference_distance = sound->distance;
						sAct->sound3D.max_gain = sound->max_gain;
						sAct->sound3D.min_gain = sound->min_gain;
						sAct->sound3D.rolloff_factor = sound->attenuation;
					}
					else {
						sAct->sound3D.reference_distance = 1.0f;
						sAct->volume = 1.0f;
						sAct->sound3D.max_gain = 1.0f;
						sAct->sound3D.rolloff_factor = 1.0f;
					}
					sAct->sound3D.cone_inner_angle = 360.0f;
					sAct->sound3D.cone_outer_angle = 360.0f;
					sAct->sound3D.max_distance = FLT_MAX;
				}
			}
		}

		for (scene = main->scene.first; scene; scene = scene->id.next)
		{
			if (scene->ed && scene->ed->seqbasep)
			{
				SEQ_BEGIN(scene->ed, seq) {
					if (seq->type == SEQ_HD_SOUND)
					{
						char str[FILE_MAX];
						BLI_join_dirfile(str, sizeof(str), seq->strip->dir, seq->strip->stripdata->name);
						BLI_path_abs(str, main->name);
						seq->sound = sound_new_file(main, str);
					}
					/* don't know, if anybody used that
					   this way, but just in case, upgrade
					   to new way... */
					if ((seq->flag & SEQ_USE_PROXY_CUSTOM_FILE) &&
					   !(seq->flag & SEQ_USE_PROXY_CUSTOM_DIR))
					{
						
						BLI_snprintf(seq->strip->proxy->dir, 
							 FILE_MAXDIR, "%s/BL_proxy", 
							 seq->strip->dir);
					}
				}
				SEQ_END
			}
		}

		for (screen= main->screen.first; screen; screen= screen->id.next) {
			do_versions_windowmanager_2_50(screen);
			do_versions_gpencil_2_50(main, screen);
		}
		
		/* shader, composite and texture node trees have id.name empty, put something in
		 * to have them show in RNA viewer and accessible otherwise.
		 */
		for (ma= main->mat.first; ma; ma= ma->id.next) {
			if (ma->nodetree && ma->nodetree->id.name[0] == '\0')
				strcpy(ma->nodetree->id.name, "NTShader Nodetree");
			
			/* which_output 0 is now "not specified" */
			for (a=0; a<MAX_MTEX; a++) {
				if (ma->mtex[a]) {
					tx= newlibadr(fd, lib, ma->mtex[a]->tex);
					if (tx && tx->use_nodes)
						ma->mtex[a]->which_output++;
				}
			}
		}
		/* and composite trees */
		for (sce= main->scene.first; sce; sce= sce->id.next) {
			if (sce->nodetree && sce->nodetree->id.name[0] == '\0')
				strcpy(sce->nodetree->id.name, "NTCompositing Nodetree");

			/* move to cameras */
			if (sce->r.mode & R_PANORAMA) {
				for (base=sce->base.first; base; base=base->next) {
					ob= newlibadr(fd, lib, base->object);

					if (ob->type == OB_CAMERA && !ob->id.lib) {
						cam= newlibadr(fd, lib, ob->data);
						cam->flag |= CAM_PANORAMA;
					}
				}

				sce->r.mode &= ~R_PANORAMA;
			}
		}
		/* and texture trees */
		for (tx= main->tex.first; tx; tx= tx->id.next) {
			bNode *node;

			if (tx->nodetree) {
				if (tx->nodetree->id.name[0] == '\0')
					strcpy(tx->nodetree->id.name, "NTTexture Nodetree");

				/* which_output 0 is now "not specified" */
				for (node=tx->nodetree->nodes.first; node; node=node->next)
					if (node->type == TEX_NODE_OUTPUT)
						node->custom1++;
			}
		}
		
		/* copy standard draw flag to meshes(used to be global, is not available here) */
		for (me= main->mesh.first; me; me= me->id.next) {
			me->drawflag= ME_DRAWEDGES|ME_DRAWFACES|ME_DRAWCREASES;
		}

		/* particle draw and render types */
		for (part= main->particle.first; part; part= part->id.next) {
			if (part->draw_as) {
				if (part->draw_as == PART_DRAW_DOT) {
					part->ren_as = PART_DRAW_HALO;
					part->draw_as = PART_DRAW_REND;
				}
				else if (part->draw_as <= PART_DRAW_AXIS) {
					part->ren_as = PART_DRAW_HALO;
				}
				else {
					part->ren_as = part->draw_as;
					part->draw_as = PART_DRAW_REND;
				}
			}
			part->path_end = 1.0f;
			part->clength = 1.0f;
		}
		/* set old pointcaches to have disk cache flag */
		for (ob = main->object.first; ob; ob= ob->id.next) {

			//BKE_ptcache_ids_from_object(&pidlist, ob);

			//for (pid=pidlist.first; pid; pid=pid->next)
			//	pid->cache->flag |= PTCACHE_DISK_CACHE;

			//BLI_freelistN(&pidlist);
		}

		/* type was a mixed flag & enum. move the 2d flag elsewhere */
		for (cu = main->curve.first; cu; cu= cu->id.next) {
			Nurb *nu;

			for (nu= cu->nurb.first; nu; nu= nu->next) {
				nu->flag |= (nu->type & CU_2D);
				nu->type &= CU_TYPE;
			}
		}
	}

	if (main->versionfile < 250 || (main->versionfile == 250 && main->subversionfile < 1)) {
		Object *ob;
		Material *ma;
		Tex *tex;
		Scene *sce;
		ToolSettings *ts;
		//PTCacheID *pid;
		//ListBase pidlist;

		for (ob = main->object.first; ob; ob = ob->id.next) {
			//BKE_ptcache_ids_from_object(&pidlist, ob);

			//for (pid=pidlist.first; pid; pid=pid->next) {
			//	if (pid->ptcaches->first == NULL)
			//		pid->ptcaches->first = pid->ptcaches->last = pid->cache;
			//}

			//BLI_freelistN(&pidlist);

			if (ob->type == OB_MESH) {
				Mesh *me = newlibadr(fd, lib, ob->data);
				void *olddata = ob->data;
				ob->data = me;

				/* XXX - library meshes crash on loading most yoFrankie levels,
				 * the multires pointer gets invalid -  Campbell */
				if (me && me->id.lib==NULL && me->mr && me->mr->level_count > 1) {
					multires_load_old(ob, me);
				}

				ob->data = olddata;
			}

			if (ob->totcol && ob->matbits == NULL) {
				int a;

				ob->matbits= MEM_callocN(sizeof(char)*ob->totcol, "ob->matbits");
				for (a=0; a<ob->totcol; a++)
					ob->matbits[a]= ob->colbits & (1<<a);
			}
		}

		/* texture filter */
		for (tex = main->tex.first; tex; tex = tex->id.next) {
			if (tex->afmax == 0)
				tex->afmax= 8;
		}

		for (ma = main->mat.first; ma; ma = ma->id.next) {
			int a;
			if (ma->mode & MA_WIRE) {
				ma->material_type= MA_TYPE_WIRE;
				ma->mode &= ~MA_WIRE;
			}
			if (ma->mode & MA_HALO) {
				ma->material_type= MA_TYPE_HALO;
				ma->mode &= ~MA_HALO;
			}

			if (ma->mode & (MA_ZTRANSP|MA_RAYTRANSP)) {
				ma->mode |= MA_TRANSP;
			}
			else {
				/* ma->mode |= MA_ZTRANSP; */ /* leave ztransp as is even if its not used [#28113] */
				ma->mode &= ~MA_TRANSP;
			}

			/* set new bump for unused slots */
			for (a=0; a<MAX_MTEX; a++) {
				if (ma->mtex[a]) {
					tex= ma->mtex[a]->tex;
					if (!tex) {
						ma->mtex[a]->texflag |= MTEX_3TAP_BUMP;
						ma->mtex[a]->texflag |= MTEX_BUMP_OBJECTSPACE;
					}
					else {
						tex= (Tex*)newlibadr(fd, ma->id.lib, tex);
						if (tex && tex->type == 0) { /* invalid type */
							ma->mtex[a]->texflag |= MTEX_3TAP_BUMP;
							ma->mtex[a]->texflag |= MTEX_BUMP_OBJECTSPACE;
						}
					}
				}
			}
			
			/* volume rendering settings */
			if (ma->vol.stepsize < 0.0001f) {
				ma->vol.density = 1.0f;
				ma->vol.emission = 0.0f;
				ma->vol.scattering = 1.0f;
				ma->vol.emission_col[0] = ma->vol.emission_col[1] = ma->vol.emission_col[2] = 1.0f;
				ma->vol.density_scale = 1.0f;
				ma->vol.depth_cutoff = 0.01f;
				ma->vol.stepsize_type = MA_VOL_STEP_RANDOMIZED;
				ma->vol.stepsize = 0.2f;
				ma->vol.shade_type = MA_VOL_SHADE_SHADED;
				ma->vol.shadeflag |= MA_VOL_PRECACHESHADING;
				ma->vol.precache_resolution = 50;
			}
		}

		for (sce = main->scene.first; sce; sce = sce->id.next) {
			ts= sce->toolsettings;
			if (ts->normalsize == 0.0f || !ts->uv_selectmode || ts->vgroup_weight == 0.0f) {
				ts->normalsize= 0.1f;
				ts->selectmode= SCE_SELECT_VERTEX;
				
				/* autokeying - setting should be taken from the user-prefs
				 * but the userprefs version may not have correct flags set 
				 * (i.e. will result in blank box when enabled)
				 */
				ts->autokey_mode= U.autokey_mode;
				if (ts->autokey_mode == 0) 
					ts->autokey_mode= 2; /* 'add/replace' but not on */
				ts->uv_selectmode= UV_SELECT_VERTEX;
				ts->vgroup_weight= 1.0f;
			}

			/* Game Settings */
			//Dome
			sce->gm.dome.angle = sce->r.domeangle;
			sce->gm.dome.mode = sce->r.domemode;
			sce->gm.dome.res = sce->r.domeres;
			sce->gm.dome.resbuf = sce->r.domeresbuf;
			sce->gm.dome.tilt = sce->r.dometilt;
			sce->gm.dome.warptext = sce->r.dometext;

			//Stand Alone
			sce->gm.playerflag |= (sce->r.fullscreen?GAME_PLAYER_FULLSCREEN:0);
			sce->gm.xplay = sce->r.xplay;
			sce->gm.yplay = sce->r.yplay;
			sce->gm.freqplay = sce->r.freqplay;
			sce->gm.depth = sce->r.depth;
			sce->gm.attrib = sce->r.attrib;

			//Stereo
			sce->gm.stereomode = sce->r.stereomode;
			/* reassigning stereomode NO_STEREO and DOME to a separeted flag*/
			if (sce->gm.stereomode == 1) { //1 = STEREO_NOSTEREO
				sce->gm.stereoflag = STEREO_NOSTEREO;
				sce->gm.stereomode = STEREO_ANAGLYPH;
			}
			else if (sce->gm.stereomode == 8) { //8 = STEREO_DOME
				sce->gm.stereoflag = STEREO_DOME;
				sce->gm.stereomode = STEREO_ANAGLYPH;
			}
			else
				sce->gm.stereoflag = STEREO_ENABLED;

			//Framing
			sce->gm.framing = sce->framing;
			sce->gm.xplay = sce->r.xplay;
			sce->gm.yplay = sce->r.yplay;
			sce->gm.freqplay= sce->r.freqplay;
			sce->gm.depth= sce->r.depth;

			//Physic (previously stored in world)
			sce->gm.gravity =9.8f;
			sce->gm.physicsEngine= WOPHY_BULLET;// Bullet by default
			sce->gm.mode = WO_DBVT_CULLING;	// DBVT culling by default
			sce->gm.occlusionRes = 128;
			sce->gm.ticrate = 60;
			sce->gm.maxlogicstep = 5;
			sce->gm.physubstep = 1;
			sce->gm.maxphystep = 5;
		}
	}

	if (main->versionfile < 250 || (main->versionfile == 250 && main->subversionfile < 2)) {
		Scene *sce;
		Object *ob;

		for (sce = main->scene.first; sce; sce = sce->id.next) {
			if (fd->fileflags & G_FILE_ENABLE_ALL_FRAMES)
				sce->gm.flag |= GAME_ENABLE_ALL_FRAMES;
			if (fd->fileflags & G_FILE_SHOW_DEBUG_PROPS)
				sce->gm.flag |= GAME_SHOW_DEBUG_PROPS;
			if (fd->fileflags & G_FILE_SHOW_FRAMERATE)
				sce->gm.flag |= GAME_SHOW_FRAMERATE;
			if (fd->fileflags & G_FILE_SHOW_PHYSICS)
				sce->gm.flag |= GAME_SHOW_PHYSICS;
			if (fd->fileflags & G_FILE_GLSL_NO_SHADOWS)
				sce->gm.flag |= GAME_GLSL_NO_SHADOWS;
			if (fd->fileflags & G_FILE_GLSL_NO_SHADERS)
				sce->gm.flag |= GAME_GLSL_NO_SHADERS;
			if (fd->fileflags & G_FILE_GLSL_NO_RAMPS)
				sce->gm.flag |= GAME_GLSL_NO_RAMPS;
			if (fd->fileflags & G_FILE_GLSL_NO_NODES)
				sce->gm.flag |= GAME_GLSL_NO_NODES;
			if (fd->fileflags & G_FILE_GLSL_NO_EXTRA_TEX)
				sce->gm.flag |= GAME_GLSL_NO_EXTRA_TEX;
			if (fd->fileflags & G_FILE_IGNORE_DEPRECATION_WARNINGS)
				sce->gm.flag |= GAME_IGNORE_DEPRECATION_WARNINGS;

			if (fd->fileflags & G_FILE_GAME_MAT_GLSL)
				sce->gm.matmode= GAME_MAT_GLSL;
			else if (fd->fileflags & G_FILE_GAME_MAT)
				sce->gm.matmode= GAME_MAT_MULTITEX;
			else
				sce->gm.matmode= GAME_MAT_TEXFACE;

			sce->gm.flag |= GAME_DISPLAY_LISTS;
		}
		
		for (ob = main->object.first; ob; ob = ob->id.next) {
			if (ob->flag & 8192) // OB_POSEMODE = 8192
				ob->mode |= OB_MODE_POSE;
		}
	}

	if (main->versionfile < 250 || (main->versionfile == 250 && main->subversionfile < 4)) {
		Scene *sce;
		Object *ob;
		Material *ma;
		Lamp *la;
		World *wo;
		Tex *tex;
		ParticleSettings *part;
		int do_gravity = 0;

		for (sce = main->scene.first; sce; sce = sce->id.next)
			if (sce->unit.scale_length == 0.0f)
				sce->unit.scale_length= 1.0f;
		
		for (ob = main->object.first; ob; ob = ob->id.next) {
			/* fluid-sim stuff */
			FluidsimModifierData *fluidmd = (FluidsimModifierData *)modifiers_findByType(ob, eModifierType_Fluidsim);
			if (fluidmd) fluidmd->fss->fmd = fluidmd;
			
			/* rotation modes were added, but old objects would now default to being 'quaternion based' */
			ob->rotmode= ROT_MODE_EUL;
		}
		
		for (ma = main->mat.first; ma; ma=ma->id.next) {
			if (ma->vol.reflection == 0.f) {
				ma->vol.reflection = 1.f;
				ma->vol.transmission_col[0] = ma->vol.transmission_col[1] = ma->vol.transmission_col[2] = 1.0f;
				ma->vol.reflection_col[0] = ma->vol.reflection_col[1] = ma->vol.reflection_col[2] = 1.0f;
			}

			do_version_mtex_factor_2_50(ma->mtex, ID_MA);
		}

		for (la = main->lamp.first; la; la=la->id.next)
			do_version_mtex_factor_2_50(la->mtex, ID_LA);

		for (wo = main->world.first; wo; wo=wo->id.next)
			do_version_mtex_factor_2_50(wo->mtex, ID_WO);

		for (tex = main->tex.first; tex; tex=tex->id.next)
			if (tex->vd)
				if (tex->vd->extend == 0)
					tex->vd->extend = TEX_CLIP;
		
		for (sce= main->scene.first; sce; sce= sce->id.next)
		{
			if (sce->audio.main == 0.0f)
				sce->audio.main = 1.0f;

			sce->r.ffcodecdata.audio_mixrate = sce->audio.mixrate;
			sce->r.ffcodecdata.audio_volume = sce->audio.main;
			sce->audio.distance_model = 2;
			sce->audio.doppler_factor = 1.0f;
			sce->audio.speed_of_sound = 343.3f;
		}

		/* Add default gravity to scenes */
		for (sce= main->scene.first; sce; sce= sce->id.next) {
			if ((sce->physics_settings.flag & PHYS_GLOBAL_GRAVITY) == 0
				&& len_v3(sce->physics_settings.gravity) == 0.0f) {

				sce->physics_settings.gravity[0] = sce->physics_settings.gravity[1] = 0.0f;
				sce->physics_settings.gravity[2] = -9.81f;
				sce->physics_settings.flag = PHYS_GLOBAL_GRAVITY;
				do_gravity = 1;
			}
		}

		/* Assign proper global gravity weights for dynamics (only z-coordinate is taken into account) */
		if (do_gravity) for (part= main->particle.first; part; part= part->id.next)
			part->effector_weights->global_gravity = part->acc[2]/-9.81f;

		for (ob = main->object.first; ob; ob = ob->id.next) {
			ModifierData *md;

			if (do_gravity) {
				for (md= ob->modifiers.first; md; md= md->next) {
					ClothModifierData *clmd = (ClothModifierData *)modifiers_findByType(ob, eModifierType_Cloth);
					if (clmd)
						clmd->sim_parms->effector_weights->global_gravity = clmd->sim_parms->gravity[2]/-9.81f;
				}

				if (ob->soft)
					ob->soft->effector_weights->global_gravity = ob->soft->grav/9.81f;
			}

			/* Normal wind shape is plane */
			if (ob->pd) {
				if (ob->pd->forcefield == PFIELD_WIND)
					ob->pd->shape = PFIELD_SHAPE_PLANE;
				
				if (ob->pd->flag & PFIELD_PLANAR)
					ob->pd->shape = PFIELD_SHAPE_PLANE;
				else if (ob->pd->flag & PFIELD_SURFACE)
					ob->pd->shape = PFIELD_SHAPE_SURFACE;

				ob->pd->flag |= PFIELD_DO_LOCATION;
			}
		}
	}

	if (main->versionfile < 250 || (main->versionfile == 250 && main->subversionfile < 6)) {
		Object *ob;
		Lamp *la;
		
		/* New variables for axis-angle rotations and/or quaternion rotations were added, and need proper initialization */
		for (ob= main->object.first; ob; ob= ob->id.next) {
			/* new variables for all objects */
			ob->quat[0]= 1.0f;
			ob->rotAxis[1]= 1.0f;
			
			/* bones */
			if (ob->pose) {
				bPoseChannel *pchan;
				
				for (pchan= ob->pose->chanbase.first; pchan; pchan= pchan->next) {
					/* just need to initalise rotation axis properly... */
					pchan->rotAxis[1]= 1.0f;
				}
			}
		}

		for (la = main->lamp.first; la; la=la->id.next)
			la->compressthresh= 0.05f;
	}

	if (main->versionfile < 250 || (main->versionfile == 250 && main->subversionfile < 7)) {
		Mesh *me;
		Nurb *nu;
		Lattice *lt;
		Curve *cu;
		Key *key;
		float *data;
		int a, tot;

		/* shape keys are no longer applied to the mesh itself, but rather
		   to the derivedmesh/displist, so here we ensure that the basis
		   shape key is always set in the mesh coordinates. */

		for (me= main->mesh.first; me; me= me->id.next) {
			if ((key = newlibadr(fd, lib, me->key)) && key->refkey) {
				data= key->refkey->data;
				tot= MIN2(me->totvert, key->refkey->totelem);

				for (a=0; a<tot; a++, data+=3)
					copy_v3_v3(me->mvert[a].co, data);
			}
		}

		for (lt= main->latt.first; lt; lt= lt->id.next) {
			if ((key = newlibadr(fd, lib, lt->key)) && key->refkey) {
				data= key->refkey->data;
				tot= MIN2(lt->pntsu*lt->pntsv*lt->pntsw, key->refkey->totelem);

				for (a=0; a<tot; a++, data+=3)
					copy_v3_v3(lt->def[a].vec, data);
			}
		}

		for (cu= main->curve.first; cu; cu= cu->id.next) {
			if ((key = newlibadr(fd, lib, cu->key)) && key->refkey) {
				data= key->refkey->data;

				for (nu=cu->nurb.first; nu; nu=nu->next) {
					if (nu->bezt) {
						BezTriple *bezt = nu->bezt;

						for (a=0; a<nu->pntsu; a++, bezt++) {
							copy_v3_v3(bezt->vec[0], data); data+=3;
							copy_v3_v3(bezt->vec[1], data); data+=3;
							copy_v3_v3(bezt->vec[2], data); data+=3;
							bezt->alfa= *data; data++;
						}
					}
					else if (nu->bp) {
						BPoint *bp = nu->bp;

						for (a=0; a<nu->pntsu*nu->pntsv; a++, bp++) {
							copy_v3_v3(bp->vec, data); data+=3;
							bp->alfa= *data; data++;
						}
					}
				}
			}
		}
	}

	if (main->versionfile < 250 || (main->versionfile == 250 && main->subversionfile < 8))
	{
		{
			Scene *sce= main->scene.first;
			while (sce) {
				if (sce->r.frame_step==0)
					sce->r.frame_step= 1;
				if (sce->r.mblur_samples==0)
					sce->r.mblur_samples = sce->r.osa;
				
				if (sce->ed && sce->ed->seqbase.first) {
					do_versions_seq_unique_name_all_strips(
						sce, &sce->ed->seqbase);
				}
			
				sce= sce->id.next;
			}
		}
		{
			/* ensure all nodes have unique names */
			bNodeTree *ntree= main->nodetree.first;
			while (ntree) {
				bNode *node=ntree->nodes.first;
				
				while (node) {
					nodeUniqueName(ntree, node);
					node= node->next;
				}
				
				ntree= ntree->id.next;
			}
		}
		{
			Object *ob=main->object.first;
			while (ob) {
				/* shaded mode disabled for now */
				if (ob->dt == OB_MATERIAL) ob->dt = OB_TEXTURE;
				ob=ob->id.next;
			}
		}
		
		{
			bScreen *screen;
			ScrArea *sa;
			SpaceLink *sl;
			
			for (screen= main->screen.first; screen; screen= screen->id.next) {
				for (sa= screen->areabase.first; sa; sa= sa->next) {
					for (sl= sa->spacedata.first; sl; sl= sl->next) {
						if (sl->spacetype==SPACE_VIEW3D) {
							View3D *v3d = (View3D *)sl;
							if (v3d->drawtype == OB_MATERIAL) v3d->drawtype = OB_SOLID;
						}
					}
				}
			}
		}
		
		/* only convert old 2.50 files with color management */
		if (main->versionfile == 250) {
			Scene *sce=main->scene.first;
			Material *ma=main->mat.first;
			World *wo=main->world.first;
			Tex *tex=main->tex.first;
			int i, convert=0;
			
			/* convert to new color management system:
			 while previously colors were stored as srgb, 
			 now they are stored as linear internally, 
			 with screen gamma correction in certain places in the UI. */

			/* don't know what scene is active, so we'll convert if any scene has it enabled... */
			while (sce) {
				if (sce->r.color_mgt_flag & R_COLOR_MANAGEMENT)
					convert=1;
				sce=sce->id.next;
			}
			
			if (convert) {
				while (ma) {
					if (ma->ramp_col) {
						ColorBand *band = (ColorBand *)ma->ramp_col;
						for (i=0; i<band->tot; i++) {
							CBData *data = band->data + i;
							srgb_to_linearrgb_v3_v3(&data->r, &data->r);
						}
					}
					if (ma->ramp_spec) {
						ColorBand *band = (ColorBand *)ma->ramp_spec;
						for (i=0; i<band->tot; i++) {
							CBData *data = band->data + i;
							srgb_to_linearrgb_v3_v3(&data->r, &data->r);
						}
					}
					
					srgb_to_linearrgb_v3_v3(&ma->r, &ma->r);
					srgb_to_linearrgb_v3_v3(&ma->specr, &ma->specr);
					srgb_to_linearrgb_v3_v3(&ma->mirr, &ma->mirr);
					srgb_to_linearrgb_v3_v3(ma->sss_col, ma->sss_col);
					ma=ma->id.next;
				}
				
				while (tex) {
					if (tex->coba) {
						ColorBand *band = (ColorBand *)tex->coba;
						for (i=0; i<band->tot; i++) {
							CBData *data = band->data + i;
							srgb_to_linearrgb_v3_v3(&data->r, &data->r);
						}
					}
					tex=tex->id.next;
				}
				
				while (wo) {
					srgb_to_linearrgb_v3_v3(&wo->ambr, &wo->ambr);
					srgb_to_linearrgb_v3_v3(&wo->horr, &wo->horr);
					srgb_to_linearrgb_v3_v3(&wo->zenr, &wo->zenr);
					wo=wo->id.next;
				}
			}
		}
	}
	
	if (main->versionfile < 250 || (main->versionfile == 250 && main->subversionfile < 9))
	{
		Scene *sce;
		Mesh *me;
		Object *ob;

		for (sce=main->scene.first; sce; sce=sce->id.next)
			if (!sce->toolsettings->particle.selectmode)
				sce->toolsettings->particle.selectmode= SCE_SELECT_PATH;

		if (main->versionfile == 250 && main->subversionfile > 1) {
			for (me=main->mesh.first; me; me=me->id.next)
				multires_load_old_250(me);

			for (ob=main->object.first; ob; ob=ob->id.next) {
				MultiresModifierData *mmd = (MultiresModifierData *)modifiers_findByType(ob, eModifierType_Multires);

				if (mmd) {
					mmd->totlvl--;
					mmd->lvl--;
					mmd->sculptlvl= mmd->lvl;
					mmd->renderlvl= mmd->lvl;
				}
			}
		}
	}

	if (main->versionfile < 250 || (main->versionfile == 250 && main->subversionfile < 10))
	{
		Object *ob;

		/* properly initialize hair clothsim data on old files */
		for (ob = main->object.first; ob; ob = ob->id.next) {
			ModifierData *md;
			for (md= ob->modifiers.first; md; md= md->next) {
				if (md->type == eModifierType_Cloth) {
					ClothModifierData *clmd = (ClothModifierData *)md;
					if (clmd->sim_parms->velocity_smooth < 0.01f)
						clmd->sim_parms->velocity_smooth = 0.f;
				}
			}
		}
	}

	/* fix bad area setup in subversion 10 */
	if (main->versionfile == 250 && main->subversionfile == 10)
	{
		/* fix for new view type in sequencer */
		bScreen *screen;
		ScrArea *sa;
		SpaceLink *sl;


		/* remove all preview window in wrong spaces */
		for (screen= main->screen.first; screen; screen= screen->id.next) {
			for (sa= screen->areabase.first; sa; sa= sa->next) {
				for (sl= sa->spacedata.first; sl; sl= sl->next) {
					if (sl->spacetype!=SPACE_SEQ) {
						ARegion *ar;
						ListBase *regionbase;

						if (sl == sa->spacedata.first) {
							regionbase = &sa->regionbase;
						}
						else {
							regionbase = &sl->regionbase;
						}


						for ( ar = regionbase->first; ar; ar = ar->next) {
							if (ar->regiontype == RGN_TYPE_PREVIEW)
								break;
						}

						if (ar && (ar->regiontype == RGN_TYPE_PREVIEW)) {
							SpaceType *st= BKE_spacetype_from_id(SPACE_SEQ);
							BKE_area_region_free(st, ar);
							BLI_freelinkN(regionbase, ar);
						}
					}
				}
			}
		}
	}

	if (main->versionfile < 250 || (main->versionfile == 250 && main->subversionfile < 11))
	{
		{
			/* fix for new view type in sequencer */
			bScreen *screen;
			ScrArea *sa;
			SpaceLink *sl;


			for (screen= main->screen.first; screen; screen= screen->id.next) {
				for (sa= screen->areabase.first; sa; sa= sa->next) {
					for (sl= sa->spacedata.first; sl; sl= sl->next) {
						if (sl->spacetype==SPACE_SEQ) {
							ARegion *ar;
							ARegion *ar_main;
							ListBase *regionbase;
							SpaceSeq *sseq = (SpaceSeq *)sl;

							if (sl == sa->spacedata.first) {
								regionbase = &sa->regionbase;
							}
							else {
								regionbase = &sl->regionbase;
							}

							if (sseq->view == 0) sseq->view = SEQ_VIEW_SEQUENCE;
							if (sseq->mainb == 0) sseq->mainb = SEQ_DRAW_IMG_IMBUF;

							ar_main = (ARegion*)regionbase->first;
							for (; ar_main; ar_main = ar_main->next) {
								if (ar_main->regiontype == RGN_TYPE_WINDOW)
									break;
							}
							ar= MEM_callocN(sizeof(ARegion), "preview area for sequencer");
							BLI_insertlinkbefore(regionbase, ar_main, ar);
							sequencer_init_preview_region(ar);
						}
					}
				}
			}
		}
	}

	if (main->versionfile < 250 || (main->versionfile == 250 && main->subversionfile < 12))
	{
		Scene *sce;
		Object *ob;
		Brush *brush;
		Material *ma;
		
		/* game engine changes */
		for (sce = main->scene.first; sce; sce = sce->id.next) {
			sce->gm.eyeseparation = 0.10f;
		}
		
		/* anim viz changes */
		for (ob= main->object.first; ob; ob= ob->id.next) {
			/* initialize object defaults */
			animviz_settings_init(&ob->avs);
			
			/* if armature, copy settings for pose from armature data 
			 * performing initialization where appropriate
			 */
			if (ob->pose && ob->data) {
				bArmature *arm= newlibadr(fd, lib, ob->data);
				if (arm) { /* XXX - why does this fail in some cases? */
					bAnimVizSettings *avs= &ob->pose->avs;
					
					/* ghosting settings ---------------- */
						/* ranges */
					avs->ghost_bc= avs->ghost_ac= arm->ghostep;
					
					avs->ghost_sf= arm->ghostsf;
					avs->ghost_ef= arm->ghostef;
					if ((avs->ghost_sf == avs->ghost_ef) && (avs->ghost_sf == 0)) {
						avs->ghost_sf= 1;
						avs->ghost_ef= 100;
					}
					
						/* type */
					if (arm->ghostep == 0)
						avs->ghost_type= GHOST_TYPE_NONE;
					else
						avs->ghost_type= arm->ghosttype + 1;
					
						/* stepsize */
					avs->ghost_step= arm->ghostsize;
					if (avs->ghost_step == 0)
						avs->ghost_step= 1;
					
					/* path settings --------------------- */
						/* ranges */
					avs->path_bc= arm->pathbc;
					avs->path_ac= arm->pathac;
					if ((avs->path_bc == avs->path_ac) && (avs->path_bc == 0))
						avs->path_bc= avs->path_ac= 10;
					
					avs->path_sf= arm->pathsf;
					avs->path_ef= arm->pathef;
					if ((avs->path_sf == avs->path_ef) && (avs->path_sf == 0)) {
						avs->path_sf= 1;
						avs->path_ef= 250;
					}
					
						/* flags */
					if (arm->pathflag & ARM_PATH_FNUMS)
						avs->path_viewflag |= MOTIONPATH_VIEW_FNUMS;
					if (arm->pathflag & ARM_PATH_KFRAS)
						avs->path_viewflag |= MOTIONPATH_VIEW_KFRAS;
					if (arm->pathflag & ARM_PATH_KFNOS)
						avs->path_viewflag |= MOTIONPATH_VIEW_KFNOS;
					
						/* bake flags */
					if (arm->pathflag & ARM_PATH_HEADS)
						avs->path_bakeflag |= MOTIONPATH_BAKE_HEADS;
					
						/* type */
					if (arm->pathflag & ARM_PATH_ACFRA)
						avs->path_type = MOTIONPATH_TYPE_ACFRA;
					
						/* stepsize */
					avs->path_step= arm->pathsize;
					if (avs->path_step == 0)
						avs->path_step= 1;
				}
				else
					animviz_settings_init(&ob->pose->avs);
			}
		}
		
		/* brush texture changes */
		for (brush= main->brush.first; brush; brush= brush->id.next) {
			default_mtex(&brush->mtex);
		}

		for (ma= main->mat.first; ma; ma= ma->id.next) {
			if (ma->vol.ms_spread < 0.0001f) {
				ma->vol.ms_spread = 0.2f;
				ma->vol.ms_diff = 1.f;
				ma->vol.ms_intensity = 1.f;	
			}
		}
	}
	
	if (main->versionfile < 250 || (main->versionfile == 250 && main->subversionfile < 13)) {
		/* NOTE: if you do more conversion, be sure to do it outside of this and
		   increase subversion again, otherwise it will not be correct */
		Object *ob;
		
		/* convert degrees to radians for internal use */
		for (ob=main->object.first; ob; ob=ob->id.next) {
			bPoseChannel *pchan;

			do_version_constraints_radians_degrees_250(&ob->constraints);

			if (ob->pose) {
				for (pchan=ob->pose->chanbase.first; pchan; pchan=pchan->next) {
					pchan->limitmin[0] *= (float)(M_PI/180.0);
					pchan->limitmin[1] *= (float)(M_PI/180.0);
					pchan->limitmin[2] *= (float)(M_PI/180.0);
					pchan->limitmax[0] *= (float)(M_PI/180.0);
					pchan->limitmax[1] *= (float)(M_PI/180.0);
					pchan->limitmax[2] *= (float)(M_PI/180.0);

					do_version_constraints_radians_degrees_250(&pchan->constraints);
				}
			}
		}
	}
	
	if (main->versionfile < 250 || (main->versionfile == 250 && main->subversionfile < 14)) {
		/* fix for bad View2D extents for Animation Editors */
		bScreen *screen;
		ScrArea *sa;
		SpaceLink *sl;
		
		for (screen= main->screen.first; screen; screen= screen->id.next) {
			for (sa= screen->areabase.first; sa; sa= sa->next) {
				for (sl= sa->spacedata.first; sl; sl= sl->next) {
					ListBase *regionbase;
					ARegion *ar;
					
					if (sl == sa->spacedata.first)
						regionbase = &sa->regionbase;
					else
						regionbase = &sl->regionbase;
						
					if (ELEM(sl->spacetype, SPACE_ACTION, SPACE_NLA)) {
						for (ar = (ARegion*)regionbase->first; ar; ar = ar->next) {
							if (ar->regiontype == RGN_TYPE_WINDOW) {
								ar->v2d.cur.ymax = ar->v2d.tot.ymax = 0.0f;
								ar->v2d.cur.ymin = ar->v2d.tot.ymin = (float)(-sa->winy) / 3.0f;
							}
						}
					}
				}
			}
		}
	}
	
	if (main->versionfile < 250 || (main->versionfile == 250 && main->subversionfile < 15)) {
		World *wo;
		Material *ma;

		/* ambient default from 0.5f to 1.0f */
		for (ma= main->mat.first; ma; ma=ma->id.next)
			ma->amb *= 2.0f;

		for (wo= main->world.first; wo; wo=wo->id.next) {
			/* ao splitting into ao/env/indirect */
			wo->ao_env_energy= wo->aoenergy;
			wo->aoenergy= 1.0f;

			if (wo->ao_indirect_bounces == 0)
				wo->ao_indirect_bounces= 1;
			else
				wo->mode |= WO_INDIRECT_LIGHT;

			if (wo->aomix == WO_AOSUB)
				wo->ao_env_energy= -wo->ao_env_energy;
			else if (wo->aomix == WO_AOADDSUB)
				wo->mode |= WO_AMB_OCC;

			wo->aomix= WO_AOMUL;

			/* ambient default from 0.5f to 1.0f */
			mul_v3_fl(&wo->ambr, 0.5f);
			wo->ao_env_energy *= 0.5f;
		}
	}
	
	if (main->versionfile < 250 || (main->versionfile == 250 && main->subversionfile < 17)) {
		Scene *sce;
		Sequence *seq;
		Material *ma;

		/* initialize to sane default so toggling on border shows something */
		for (sce = main->scene.first; sce; sce = sce->id.next) {
			if (sce->r.border.xmin == 0.0f && sce->r.border.ymin == 0.0f &&
			   sce->r.border.xmax == 0.0f && sce->r.border.ymax == 0.0f) {
				sce->r.border.xmin = 0.0f;
				sce->r.border.ymin = 0.0f;
				sce->r.border.xmax = 1.0f;
				sce->r.border.ymax = 1.0f;
			}

			if ((sce->r.ffcodecdata.flags & FFMPEG_MULTIPLEX_AUDIO) == 0)
				sce->r.ffcodecdata.audio_codec = 0x0; // CODEC_ID_NONE

			SEQ_BEGIN(sce->ed, seq) {
				seq->volume = 1.0f;
			}
			SEQ_END
		}

		/* particle brush strength factor was changed from int to float */
		for (sce= main->scene.first; sce; sce=sce->id.next) {
			ParticleEditSettings *pset= &sce->toolsettings->particle;
			int a;

			for (a=0; a<PE_TOT_BRUSH; a++)
				pset->brush[a].strength /= 100.0f;
		}

		for (ma = main->mat.first; ma; ma=ma->id.next)
			if (ma->mode & MA_TRACEBLE)
				ma->shade_flag |= MA_APPROX_OCCLUSION;

		/* sequencer changes */
		{
			bScreen *screen;
			ScrArea *sa;
			SpaceLink *sl;

			for (screen= main->screen.first; screen; screen= screen->id.next) {
				for (sa= screen->areabase.first; sa; sa= sa->next) {
					for (sl= sa->spacedata.first; sl; sl= sl->next) {
						if (sl->spacetype==SPACE_SEQ) {
							ARegion *ar_preview;
							ListBase *regionbase;

							if (sl == sa->spacedata.first) {
								regionbase = &sa->regionbase;
							}
							else {
								regionbase = &sl->regionbase;
							}

							ar_preview = (ARegion*)regionbase->first;
							for (; ar_preview; ar_preview = ar_preview->next) {
								if (ar_preview->regiontype == RGN_TYPE_PREVIEW)
									break;
							}
							if (ar_preview && (ar_preview->regiontype == RGN_TYPE_PREVIEW)) {
								sequencer_init_preview_region(ar_preview);
							}
						}
					}
				}
			}
		} /* sequencer changes */
	}
	
	if (main->versionfile <= 251) {	/* 2.5.1 had no subversions */
		bScreen *sc;
		
		/* Blender 2.5.2 - subversion 0 introduced a new setting: V3D_RENDER_OVERRIDE.
		 * This bit was used in the past for V3D_TRANSFORM_SNAP, which is now deprecated. 
		 * Here we clear it for old files so they don't come in with V3D_RENDER_OVERRIDE set,
		 * which would cause cameras, lamps, etc to become invisible */
		for (sc= main->screen.first; sc; sc= sc->id.next) {
			ScrArea *sa;
			for (sa= sc->areabase.first; sa; sa= sa->next) {
				SpaceLink *sl;
				for (sl= sa->spacedata.first; sl; sl= sl->next) {
					if (sl->spacetype==SPACE_VIEW3D) {
						View3D* v3d = (View3D *)sl;
						v3d->flag2 &= ~V3D_RENDER_OVERRIDE;
					}
				}
			}
		}
	}

	if (main->versionfile < 252 || (main->versionfile == 252 && main->subversionfile < 1)) {
		Brush *brush;
		Object *ob;
		Scene *scene;
		bNodeTree *ntree;
		
		for (brush= main->brush.first; brush; brush= brush->id.next) {
			if (brush->curve) brush->curve->preset = CURVE_PRESET_SMOOTH;
		}
		
		/* properly initialize active flag for fluidsim modifiers */
		for (ob = main->object.first; ob; ob = ob->id.next) {
			ModifierData *md;
			for (md= ob->modifiers.first; md; md= md->next) {
				if (md->type == eModifierType_Fluidsim) {
					FluidsimModifierData *fmd = (FluidsimModifierData *)md;
					fmd->fss->flag |= OB_FLUIDSIM_ACTIVE; 
					fmd->fss->flag |= OB_FLUIDSIM_OVERRIDE_TIME;
				}
			}
		}
		
		/* adjustment to color balance node values */
		for (scene= main->scene.first; scene; scene= scene->id.next) {
			if (scene->nodetree) {
				bNode *node=scene->nodetree->nodes.first;
				
				while (node) {
					if (node->type == CMP_NODE_COLORBALANCE) {
						NodeColorBalance *n= (NodeColorBalance *)node->storage;
						n->lift[0] += 1.f;
						n->lift[1] += 1.f;
						n->lift[2] += 1.f;
					}
					node= node->next;
				}
			}
		}
		/* check inside node groups too */
		for (ntree= main->nodetree.first; ntree; ntree=ntree->id.next) {
			bNode *node=ntree->nodes.first;
			
			while (node) {
				if (node->type == CMP_NODE_COLORBALANCE) {
					NodeColorBalance *n= (NodeColorBalance *)node->storage;
					n->lift[0] += 1.f;
					n->lift[1] += 1.f;
					n->lift[2] += 1.f;
				}
				node= node->next;
			}
		}
	}
	
	/* old-track -> constraints (this time we're really doing it!) */
	if (main->versionfile < 252 || (main->versionfile == 252 && main->subversionfile < 2)) {
		Object *ob;
		
		for (ob = main->object.first; ob; ob = ob->id.next)
			do_version_old_trackto_to_constraints(ob);
	}
	
	if (main->versionfile < 252 || (main->versionfile == 252 && main->subversionfile < 5)) {
		bScreen *sc;
		
		/* Image editor scopes */
		for (sc= main->screen.first; sc; sc= sc->id.next) {
			ScrArea *sa;
			for (sa= sc->areabase.first; sa; sa= sa->next) {
				SpaceLink *sl;
				for (sl= sa->spacedata.first; sl; sl= sl->next) {
					if (sl->spacetype==SPACE_IMAGE) {
						SpaceImage *sima = (SpaceImage *)sl;
						scopes_new(&sima->scopes);
					}
				}
			}
		}
	}
	

	if (main->versionfile < 253)
	{
		Object *ob;
		Scene *scene;
		bScreen *sc;
		Tex *tex;
		Brush *brush;

		for (sc= main->screen.first; sc; sc= sc->id.next) {
			ScrArea *sa;
			for (sa= sc->areabase.first; sa; sa= sa->next) {
				SpaceLink *sl;
				for (sl= sa->spacedata.first; sl; sl= sl->next) {
					if (sl->spacetype == SPACE_NODE) {
						SpaceNode *snode= (SpaceNode *)sl;
						ListBase *regionbase;
						ARegion *ar;

						if (sl == sa->spacedata.first)
							regionbase = &sa->regionbase;
						else
							regionbase = &sl->regionbase;

						if (snode->v2d.minzoom > 0.09f)
							snode->v2d.minzoom= 0.09f;
						if (snode->v2d.maxzoom < 2.31f)
							snode->v2d.maxzoom= 2.31f;

						for (ar= regionbase->first; ar; ar= ar->next) {
							if (ar->regiontype == RGN_TYPE_WINDOW) {
								if (ar->v2d.minzoom > 0.09f)
									ar->v2d.minzoom= 0.09f;
								if (ar->v2d.maxzoom < 2.31f)
									ar->v2d.maxzoom= 2.31f;
							}
						}
					}
					else if (sl->spacetype == SPACE_TIME) {
						SpaceTime *stime= (SpaceTime *)sl;
						
						/* enable all cache display */
						stime->cache_display |= TIME_CACHE_DISPLAY;
						stime->cache_display |= (TIME_CACHE_SOFTBODY|TIME_CACHE_PARTICLES);
						stime->cache_display |= (TIME_CACHE_CLOTH|TIME_CACHE_SMOKE|TIME_CACHE_DYNAMICPAINT);
					}
				}
			}
		}

		do_version_mdef_250(main);

		/* parent type to modifier */
		for (ob = main->object.first; ob; ob = ob->id.next) {
			if (ob->parent) {
				Object *parent= (Object *)newlibadr(fd, lib, ob->parent);
				if (parent) { /* parent may not be in group */
					if (parent->type==OB_ARMATURE && ob->partype==PARSKEL) {
						ArmatureModifierData *amd;
						bArmature *arm= (bArmature *)newlibadr(fd, lib, parent->data);

						amd = (ArmatureModifierData*) modifier_new(eModifierType_Armature);
						amd->object = ob->parent;
						BLI_addtail((ListBase*)&ob->modifiers, amd);
						amd->deformflag= arm->deformflag;
						ob->partype = PAROBJECT;
					}
					else if (parent->type==OB_LATTICE && ob->partype==PARSKEL) {
						LatticeModifierData *lmd;

						lmd = (LatticeModifierData*) modifier_new(eModifierType_Lattice);
						lmd->object = ob->parent;
						BLI_addtail((ListBase*)&ob->modifiers, lmd);
						ob->partype = PAROBJECT;
					}
					else if (parent->type==OB_CURVE && ob->partype==PARCURVE) {
						CurveModifierData *cmd;

						cmd = (CurveModifierData*) modifier_new(eModifierType_Curve);
						cmd->object = ob->parent;
						BLI_addtail((ListBase*)&ob->modifiers, cmd);
						ob->partype = PAROBJECT;
					}
				}
			}
		}
		
		/* initialize scene active layer */
		for (scene= main->scene.first; scene; scene=scene->id.next) {
			int i;
			for (i=0; i<20; i++) {
				if (scene->lay & (1<<i)) {
					scene->layact= 1<<i;
					break;
				}
			}
		}

		for (tex= main->tex.first; tex; tex= tex->id.next) {
			/* if youre picky, this isn't correct until we do a version bump
			 * since you could set saturation to be 0.0*/
			if (tex->saturation==0.0f)
				tex->saturation= 1.0f;
		}

		{
			Curve *cu;
			for (cu= main->curve.first; cu; cu= cu->id.next) {
				cu->smallcaps_scale= 0.75f;
			}
		}

		for (scene= main->scene.first; scene; scene=scene->id.next) {
			if (scene) {
				Sequence *seq;
				SEQ_BEGIN(scene->ed, seq) {
					if (seq->sat==0.0f) {
						seq->sat= 1.0f;
					}
				}
				SEQ_END
			}
		}

		/* GSOC 2010 Sculpt - New settings for Brush */

		for (brush= main->brush.first; brush; brush= brush->id.next) {
			/* Sanity Check */

			// infinite number of dabs
			if (brush->spacing == 0)
				brush->spacing = 10;

			// will have no effect
			if (brush->alpha == 0)
				brush->alpha = 0.5f;

			// bad radius
			if (brush->unprojected_radius == 0)
				brush->unprojected_radius = 0.125f;

			// unusable size
			if (brush->size == 0)
				brush->size = 35;

			// can't see overlay
			if (brush->texture_overlay_alpha == 0)
				brush->texture_overlay_alpha = 33;

			// same as draw brush
			if (brush->crease_pinch_factor == 0)
				brush->crease_pinch_factor = 0.5f;

			// will sculpt no vertexes
			if (brush->plane_trim == 0)
				brush->plane_trim = 0.5f;

			// same as smooth stroke off
			if (brush->smooth_stroke_radius == 0)
				brush->smooth_stroke_radius= 75;

			// will keep cursor in one spot
			if (brush->smooth_stroke_radius == 1)
				brush->smooth_stroke_factor= 0.9f;

			// same as dots
			if (brush->rate == 0)
				brush->rate = 0.1f;

			/* New Settings */
			if (main->versionfile < 252 || (main->versionfile == 252 && main->subversionfile < 5)) {
				brush->flag |= BRUSH_SPACE_ATTEN; // explicitly enable adaptive space

				// spacing was originally in pixels, convert it to percentage for new version
				// size should not be zero due to sanity check above
				brush->spacing = (int)(100*((float)brush->spacing) / ((float)brush->size));

				if (brush->add_col[0] == 0 &&
					brush->add_col[1] == 0 &&
					brush->add_col[2] == 0)
				{
					brush->add_col[0] = 1.00f;
					brush->add_col[1] = 0.39f;
					brush->add_col[2] = 0.39f;
				}

				if (brush->sub_col[0] == 0 &&
					brush->sub_col[1] == 0 &&
					brush->sub_col[2] == 0)
				{
					brush->sub_col[0] = 0.39f;
					brush->sub_col[1] = 0.39f;
					brush->sub_col[2] = 1.00f;
				}
			}
		}
	}

	/* GSOC Sculpt 2010 - Sanity check on Sculpt/Paint settings */
	if (main->versionfile < 253) {
		Scene *sce;
		for (sce= main->scene.first; sce; sce= sce->id.next) {
			if (sce->toolsettings->sculpt_paint_unified_alpha == 0)
				sce->toolsettings->sculpt_paint_unified_alpha = 0.5f;

			if (sce->toolsettings->sculpt_paint_unified_unprojected_radius == 0) 
				sce->toolsettings->sculpt_paint_unified_unprojected_radius = 0.125f;

			if (sce->toolsettings->sculpt_paint_unified_size == 0)
				sce->toolsettings->sculpt_paint_unified_size = 35;
		}
	}

	if (main->versionfile < 253 || (main->versionfile == 253 && main->subversionfile < 1))
		{
			Object *ob;

			for (ob = main->object.first; ob; ob = ob->id.next) {
				ModifierData *md;
				for (md= ob->modifiers.first; md; md= md->next) {
					if (md->type == eModifierType_Smoke) {
						SmokeModifierData *smd = (SmokeModifierData *)md;

						if ((smd->type & MOD_SMOKE_TYPE_DOMAIN) && smd->domain)
						{
							smd->domain->vorticity = 2.0f;
							smd->domain->time_scale = 1.0f;

							if (!(smd->domain->flags & (1<<4)))
								continue;

							/* delete old MOD_SMOKE_INITVELOCITY flag */
							smd->domain->flags &= ~(1<<4);

							/* for now just add it to all flow objects in the scene */
							{
								Object *ob2;
								for (ob2 = main->object.first; ob2; ob2 = ob2->id.next) {
									ModifierData *md2;
									for (md2= ob2->modifiers.first; md2; md2= md2->next) {
										if (md2->type == eModifierType_Smoke) {
											SmokeModifierData *smd2 = (SmokeModifierData *)md2;

											if ((smd2->type & MOD_SMOKE_TYPE_FLOW) && smd2->flow)
											{
												smd2->flow->flags |= MOD_SMOKE_FLOW_INITVELOCITY;
											}
										}
									}
								}
							}

						}
						else if ((smd->type & MOD_SMOKE_TYPE_FLOW) && smd->flow) {
							smd->flow->vel_multi = 1.0f;
						}

					}
				}
			}
		}

	if (main->versionfile < 255 || (main->versionfile == 255 && main->subversionfile < 1)) {
		Brush *br;
		ParticleSettings *part;
		bScreen *sc;
		Object *ob;

		for (br= main->brush.first; br; br= br->id.next) {
			if (br->ob_mode==0)
				br->ob_mode= OB_MODE_ALL_PAINT;
		}

		for (part = main->particle.first; part; part = part->id.next) {
			if (part->boids)
				part->boids->pitch = 1.0f;

			part->flag &= ~PART_HAIR_REGROW; /* this was a deprecated flag before */
			part->kink_amp_clump = 1.f; /* keep old files looking similar */
		}

		for (sc= main->screen.first; sc; sc= sc->id.next) {
			ScrArea *sa;
			for (sa= sc->areabase.first; sa; sa= sa->next) {
				SpaceLink *sl;
				for (sl= sa->spacedata.first; sl; sl= sl->next) {
					if (sl->spacetype == SPACE_INFO) {
						SpaceInfo *sinfo= (SpaceInfo *)sl;
						ARegion *ar;

						sinfo->rpt_mask= INFO_RPT_OP;

						for (ar= sa->regionbase.first; ar; ar= ar->next) {
							if (ar->regiontype == RGN_TYPE_WINDOW) {
								ar->v2d.scroll = (V2D_SCROLL_RIGHT);
								ar->v2d.align = V2D_ALIGN_NO_NEG_X|V2D_ALIGN_NO_NEG_Y; /* align bottom left */
								ar->v2d.keepofs = V2D_LOCKOFS_X;
								ar->v2d.keepzoom = (V2D_LOCKZOOM_X|V2D_LOCKZOOM_Y|V2D_LIMITZOOM|V2D_KEEPASPECT);
								ar->v2d.keeptot= V2D_KEEPTOT_BOUNDS;
								ar->v2d.minzoom= ar->v2d.maxzoom= 1.0f;
							}
						}
					}
				}
			}
		}

		/* fix rotation actuators for objects so they use real angles (radians)
		 * since before blender went opensource this strange scalar was used: (1 / 0.02) * 2 * math.pi/360 */
		for (ob= main->object.first; ob; ob= ob->id.next) {
			bActuator *act= ob->actuators.first;
			while (act) {
				if (act->type==ACT_OBJECT) {
					/* multiply velocity with 50 in old files */
					bObjectActuator *oa= act->data;
					mul_v3_fl(oa->drot, 0.8726646259971648f);
				}
				act= act->next;
			}
		}
	}
	
	// init facing axis property of steering actuators
	{					
		Object *ob;
		for (ob = main->object.first; ob; ob = ob->id.next) {
			bActuator *act;
			for (act= ob->actuators.first; act; act= act->next) {
				if (act->type==ACT_STEERING) {
					bSteeringActuator* stact = act->data;
					if (stact->facingaxis==0)
					{
						stact->facingaxis=1;
					}						
				}
			}
		}
	}

	if (main->versionfile < 255 || (main->versionfile == 255 && main->subversionfile < 3)) {
		Object *ob;

		/* ocean res is now squared, reset old ones - will be massive */
		for (ob = main->object.first; ob; ob = ob->id.next) {
			ModifierData *md;
			for (md= ob->modifiers.first; md; md= md->next) {
				if (md->type == eModifierType_Ocean) {
					OceanModifierData *omd = (OceanModifierData *)md;
					omd->resolution = 7;
					omd->oceancache = NULL;
				}
			}
		}		
	}

	if (main->versionfile < 256) {
		bScreen *sc;
		ScrArea *sa;
		Key *key;
		
		/* Fix for sample line scope initializing with no height */
		for (sc= main->screen.first; sc; sc= sc->id.next) {
			sa= sc->areabase.first;
			while (sa) {
				SpaceLink *sl;
				for (sl= sa->spacedata.first; sl; sl= sl->next) {
					if (sl->spacetype==SPACE_IMAGE) {
						SpaceImage *sima= (SpaceImage *)sl;
						if (sima->sample_line_hist.height == 0 )
							sima->sample_line_hist.height = 100;
					}
				}
				sa= sa->next;
			}
		}
		
		/* old files could have been saved with slidermin = slidermax = 0.0, but the UI in
		 * 2.4x would never reveal this to users as a dummy value always ended up getting used
		 * instead
		 */
		for (key = main->key.first; key; key = key->id.next) {
			KeyBlock *kb;
			
			for (kb = key->block.first; kb; kb = kb->next) {
				if (IS_EQF(kb->slidermin, kb->slidermax) && IS_EQ(kb->slidermax, 0))
					kb->slidermax = kb->slidermin + 1.0f;
			}
		}
	}
	
	if (main->versionfile < 256 || (main->versionfile == 256 && main->subversionfile < 1)) {
		/* fix for bones that didn't have arm_roll before */
		bArmature* arm;
		Bone* bone;
		Object *ob;

		for (arm = main->armature.first; arm; arm = arm->id.next)
			for (bone = arm->bonebase.first; bone; bone = bone->next)
				do_version_bone_roll_256(bone);

		/* fix for objects which have zero dquat's
		 * since this is multiplied with the quat rather than added */
		for (ob= main->object.first; ob; ob= ob->id.next) {
			if (is_zero_v4(ob->dquat)) {
				unit_qt(ob->dquat);
			}
			if (is_zero_v3(ob->drotAxis) && ob->drotAngle == 0.0f) {
				unit_axis_angle(ob->drotAxis, &ob->drotAngle);
			}
		}
	}

	if (main->versionfile < 256 || (main->versionfile == 256 && main->subversionfile < 2)) {
		bNodeTree *ntree;
		
		/* node sockets are not exposed automatically any more,
		 * this mimics the old behavior by adding all unlinked sockets to groups.
		 */
		for (ntree=main->nodetree.first; ntree; ntree=ntree->id.next) {
			/* XXX Only setting a flag here. Actual adding of group sockets
			 * is done in lib_verify_nodetree, because at this point the internal
			 * nodes may not be up-to-date! (missing lib-link)
			 */
			ntree->flag |= NTREE_DO_VERSIONS_GROUP_EXPOSE;
		}
	}

	if (main->versionfile < 256 || (main->versionfile == 256 && main->subversionfile <3)) {
		bScreen *sc;
		Brush *brush;
		Object *ob;
		ParticleSettings *part;
		Material *mat;
		int tex_nr, transp_tex;
		
		for (mat = main->mat.first; mat; mat = mat->id.next) {
			if (!(mat->mode & MA_TRANSP) && !(mat->material_type & MA_TYPE_VOLUME)) {
				
				transp_tex= 0;
				
				for (tex_nr=0; tex_nr<MAX_MTEX; tex_nr++) {
					if (!mat->mtex[tex_nr]) continue;
					if (mat->mtex[tex_nr]->mapto & MAP_ALPHA) transp_tex= 1;
				}

				/* weak! material alpha could be animated */
				if (mat->alpha < 1.0f || mat->fresnel_tra > 0.0f || transp_tex) {
					mat->mode |= MA_TRANSP;
					mat->mode &= ~(MA_ZTRANSP|MA_RAYTRANSP);
				}
			}
		}

		/* redraws flag in SpaceTime has been moved to Screen level */
		for (sc = main->screen.first; sc; sc= sc->id.next) {
			if (sc->redraws_flag == 0) {
				/* just initialize to default? */
				// XXX: we could also have iterated through areas, and taken them from the first timeline available...
				sc->redraws_flag = TIME_ALL_3D_WIN|TIME_ALL_ANIM_WIN;
			}
		}

		for (brush= main->brush.first; brush; brush= brush->id.next) {
			if (brush->height == 0)
				brush->height= 0.4f;
		}

		/* replace 'rim material' option for in offset*/
		for (ob = main->object.first; ob; ob = ob->id.next) {
			ModifierData *md;
			for (md= ob->modifiers.first; md; md= md->next) {
				if (md->type == eModifierType_Solidify) {
					SolidifyModifierData *smd = (SolidifyModifierData *)md;
					if (smd->flag & MOD_SOLIDIFY_RIM_MATERIAL) {
						smd->mat_ofs_rim= 1;
						smd->flag &= ~MOD_SOLIDIFY_RIM_MATERIAL;
					}
				}
			}
		}

		/* particle draw color from material */
		for (part = main->particle.first; part; part = part->id.next) {
			if (part->draw & PART_DRAW_MAT_COL)
				part->draw_col = PART_DRAW_COL_MAT;
		}
	}

	if (main->versionfile < 256 || (main->versionfile == 256 && main->subversionfile < 6)) {
		Mesh *me;

		for (me= main->mesh.first; me; me= me->id.next)
			mesh_calc_normals_tessface(me->mvert, me->totvert, me->mface, me->totface, NULL);
	}

	if (main->versionfile < 256 || (main->versionfile == 256 && main->subversionfile < 2)) {
		/* update blur area sizes from 0..1 range to 0..100 percentage */
		Scene *scene;
		bNode *node;
		for (scene=main->scene.first; scene; scene=scene->id.next)
			if (scene->nodetree)
				for (node=scene->nodetree->nodes.first; node; node=node->next)
					if (node->type==CMP_NODE_BLUR) {
						NodeBlurData *nbd= node->storage;
						nbd->percentx *= 100.0f;
						nbd->percenty *= 100.0f;
					}
	}

	if (main->versionfile < 258 || (main->versionfile == 258 && main->subversionfile < 1)) {
		/* screen view2d settings were not properly initialized [#27164]
		 * v2d->scroll caused the bug but best reset other values too which are in old blend files only.
		 * need to make less ugly - possibly an iterator? */
		bScreen *screen;
		for (screen= main->screen.first; screen; screen= screen->id.next) {
			ScrArea *sa;
			/* add regions */
			for (sa= screen->areabase.first; sa; sa= sa->next) {
				SpaceLink *sl= sa->spacedata.first;
				if (sl->spacetype==SPACE_IMAGE) {
					ARegion *ar;
					for (ar=sa->regionbase.first; ar; ar= ar->next) {
						if (ar->regiontype == RGN_TYPE_WINDOW) {
							View2D *v2d= &ar->v2d;
							v2d->minzoom= v2d->maxzoom= v2d->scroll= v2d->keeptot= v2d->keepzoom= v2d->keepofs= v2d->align= 0;
						}
					}
				}
				for (sl= sa->spacedata.first; sl; sl= sl->next) {
					if (sl->spacetype==SPACE_IMAGE) {
						ARegion *ar;
						for (ar=sl->regionbase.first; ar; ar= ar->next) {
							if (ar->regiontype == RGN_TYPE_WINDOW) {
								View2D *v2d= &ar->v2d;
								v2d->minzoom= v2d->maxzoom= v2d->scroll= v2d->keeptot= v2d->keepzoom= v2d->keepofs= v2d->align= 0;
							}
						}
					}
				}
			}
		}

		{
			/* Initialize texture point density curve falloff */
			Tex *tex;
			for (tex= main->tex.first; tex; tex= tex->id.next) {
				if (tex->pd) {
					if (tex->pd->falloff_speed_scale == 0.0f)
						tex->pd->falloff_speed_scale = 100.0f;
					
					if (!tex->pd->falloff_curve) {
						tex->pd->falloff_curve = curvemapping_add(1, 0, 0, 1, 1);
						
						tex->pd->falloff_curve->preset = CURVE_PRESET_LINE;
						tex->pd->falloff_curve->cm->flag &= ~CUMA_EXTEND_EXTRAPOLATE;
						curvemap_reset(tex->pd->falloff_curve->cm, &tex->pd->falloff_curve->clipr, tex->pd->falloff_curve->preset, CURVEMAP_SLOPE_POSITIVE);
						curvemapping_changed(tex->pd->falloff_curve, 0);
					}
				}
			}
		}

		{
			/* add default value for behind strength of camera actuator */
			Object *ob;
			bActuator *act;
			for (ob = main->object.first; ob; ob= ob->id.next) {
				for (act= ob->actuators.first; act; act= act->next) {
					if (act->type == ACT_CAMERA) {
						bCameraActuator *ba= act->data;

						ba->damping = 1.0/32.0;
					}
				}
			}
		}

		{
			ParticleSettings *part;
			for (part = main->particle.first; part; part = part->id.next) {
				/* Initialize particle billboard scale */
				part->bb_size[0] = part->bb_size[1] = 1.0f;
			}
		}
	}

	if (main->versionfile < 259 || (main->versionfile == 259 && main->subversionfile < 1)) {
		{
			Scene *scene;
			Sequence *seq;

			for (scene=main->scene.first; scene; scene=scene->id.next)
			{
				scene->r.ffcodecdata.audio_channels = 2;
				scene->audio.volume = 1.0f;
				SEQ_BEGIN(scene->ed, seq) {
					seq->pitch = 1.0f;
				}
				SEQ_END
			}
		}
		{
			bScreen *screen;
			for (screen= main->screen.first; screen; screen= screen->id.next) {
				ScrArea *sa;
				/* add regions */
				for (sa= screen->areabase.first; sa; sa= sa->next) {
					SpaceLink *sl= sa->spacedata.first;
					if (sl->spacetype==SPACE_SEQ) {
						ARegion *ar;
						for (ar=sa->regionbase.first; ar; ar= ar->next) {
							if (ar->regiontype == RGN_TYPE_WINDOW) {
								if (ar->v2d.min[1] == 4.0f)
									ar->v2d.min[1]= 0.5f;
							}
						}
					}
					for (sl= sa->spacedata.first; sl; sl= sl->next) {
						if (sl->spacetype==SPACE_SEQ) {
							ARegion *ar;
							for (ar=sl->regionbase.first; ar; ar= ar->next) {
								if (ar->regiontype == RGN_TYPE_WINDOW) {
									if (ar->v2d.min[1] == 4.0f)
										ar->v2d.min[1]= 0.5f;
								}
							}
						}
					}
				}
			}
		}
		{
			/* Make "auto-clamped" handles a per-keyframe setting instead of per-FCurve 
			 *
			 * We're only patching F-Curves in Actions here, since it is assumed that most
			 * drivers out there won't be using this (and if they are, they're in the minority).
			 * While we should aim to fix everything ideally, in practice it's far too hard
			 * to get to every animdata block, not to mention the performance hit that'd have
			 */
			bAction *act;
			FCurve *fcu;
			
			for (act = main->action.first; act; act = act->id.next) {
				for (fcu = act->curves.first; fcu; fcu = fcu->next) {
					BezTriple *bezt;
					unsigned int i = 0;
					
					/* only need to touch curves that had this flag set */
					if ((fcu->flag & FCURVE_AUTO_HANDLES) == 0)
						continue;
					if ((fcu->totvert == 0) || (fcu->bezt == NULL))
						continue;
						
					/* only change auto-handles to auto-clamped */
					for (bezt=fcu->bezt; i < fcu->totvert; i++, bezt++) {
						if (bezt->h1 == HD_AUTO) bezt->h1 = HD_AUTO_ANIM;
						if (bezt->h2 == HD_AUTO) bezt->h2 = HD_AUTO_ANIM;
					}
					
					fcu->flag &= ~FCURVE_AUTO_HANDLES;
				}
			}
		}
		{
			/* convert fcurve and shape action actuators to action actuators */
			Object *ob;
			bActuator *act;
			bIpoActuator *ia;
			bActionActuator *aa;

			for (ob= main->object.first; ob; ob= ob->id.next) {
				for (act= ob->actuators.first; act; act= act->next) {
					if (act->type == ACT_IPO) {
						// Create the new actuator
						ia= act->data;
						aa= MEM_callocN(sizeof(bActionActuator), "fcurve -> action actuator do_version");

						// Copy values
						aa->type = ia->type;
						aa->flag = ia->flag;
						aa->sta = ia->sta;
						aa->end = ia->end;
						BLI_strncpy(aa->name, ia->name, sizeof(aa->name));
						BLI_strncpy(aa->frameProp, ia->frameProp, sizeof(aa->frameProp));
						if (ob->adt)
							aa->act = ob->adt->action;

						// Get rid of the old actuator
						MEM_freeN(ia);

						// Assign the new actuator
						act->data = aa;
						act->type= act->otype= ACT_ACTION;
						
					}
					else if (act->type == ACT_SHAPEACTION) {
						act->type = act->otype = ACT_ACTION;
					}
				}
			}
		}
	}

	if (main->versionfile < 259 || (main->versionfile == 259 && main->subversionfile < 2)) {
		{
			/* Convert default socket values from bNodeStack */
			Scene *sce;
			Material *mat;
			Tex *tex;
			bNodeTree *ntree;
			for (ntree=main->nodetree.first; ntree; ntree=ntree->id.next) {
				do_versions_nodetree_default_value(ntree);
				ntree->update |= NTREE_UPDATE;
			}
			for (sce=main->scene.first; sce; sce=sce->id.next)
				if (sce->nodetree) {
				do_versions_nodetree_default_value(sce->nodetree);
				sce->nodetree->update |= NTREE_UPDATE;
			}
			for (mat=main->mat.first; mat; mat=mat->id.next)
				if (mat->nodetree) {
				do_versions_nodetree_default_value(mat->nodetree);
				mat->nodetree->update |= NTREE_UPDATE;
			}
			for (tex=main->tex.first; tex; tex=tex->id.next)
				if (tex->nodetree) {
				do_versions_nodetree_default_value(tex->nodetree);
				tex->nodetree->update |= NTREE_UPDATE;
			}
		}

		/* add SOCK_DYNAMIC flag to existing group sockets */
		{
			bNodeTree *ntree;
			/* only need to do this for trees in main, local trees are not used as groups */
			for (ntree=main->nodetree.first; ntree; ntree=ntree->id.next) {
				do_versions_nodetree_dynamic_sockets(ntree);
				ntree->update |= NTREE_UPDATE;
			}
		}

		{
			/* Initialize group tree nodetypes.
			 * These are used to distinguish tree types and
			 * associate them with specific node types for polling.
			 */
			bNodeTree *ntree;
			/* all node trees in main->nodetree are considered groups */
			for (ntree=main->nodetree.first; ntree; ntree=ntree->id.next)
				ntree->nodetype = NODE_GROUP;
		}
	}

	if (main->versionfile < 259 || (main->versionfile == 259 && main->subversionfile < 4)) {
		{
			/* Adaptive time step for particle systems */
			ParticleSettings *part;
			for (part = main->particle.first; part; part = part->id.next) {
				part->courant_target = 0.2f;
				part->time_flag &= ~PART_TIME_AUTOSF;
			}
		}

		{
			/* set defaults for obstacle avoidance, recast data */
			Scene *sce;
			for (sce = main->scene.first; sce; sce = sce->id.next)
			{
				if (sce->gm.levelHeight == 0.f)
					sce->gm.levelHeight = 2.f;

				if (sce->gm.recastData.cellsize == 0.0f)
					sce->gm.recastData.cellsize = 0.3f;
				if (sce->gm.recastData.cellheight == 0.0f)
					sce->gm.recastData.cellheight = 0.2f;
				if (sce->gm.recastData.agentmaxslope == 0.0f)
					sce->gm.recastData.agentmaxslope = (float)M_PI/4;
				if (sce->gm.recastData.agentmaxclimb == 0.0f)
					sce->gm.recastData.agentmaxclimb = 0.9f;
				if (sce->gm.recastData.agentheight == 0.0f)
					sce->gm.recastData.agentheight = 2.0f;
				if (sce->gm.recastData.agentradius == 0.0f)
					sce->gm.recastData.agentradius = 0.6f;
				if (sce->gm.recastData.edgemaxlen == 0.0f)
					sce->gm.recastData.edgemaxlen = 12.0f;
				if (sce->gm.recastData.edgemaxerror == 0.0f)
					sce->gm.recastData.edgemaxerror = 1.3f;
				if (sce->gm.recastData.regionminsize == 0.0f)
					sce->gm.recastData.regionminsize = 8.f;
				if (sce->gm.recastData.regionmergesize == 0.0f)
					sce->gm.recastData.regionmergesize = 20.f;
				if (sce->gm.recastData.vertsperpoly<3)
					sce->gm.recastData.vertsperpoly = 6;
				if (sce->gm.recastData.detailsampledist == 0.0f)
					sce->gm.recastData.detailsampledist = 6.0f;
				if (sce->gm.recastData.detailsamplemaxerror == 0.0f)
					sce->gm.recastData.detailsamplemaxerror = 1.0f;
			}
		}
	}

	if (main->versionfile < 260) {
		{
			/* set default alpha value of Image outputs in image and render layer nodes to 0 */
			Scene *sce;
			bNodeTree *ntree;
			
			for (sce=main->scene.first; sce; sce=sce->id.next) {
				/* there are files with invalid audio_channels value, the real cause
				   is unknown, but we fix it here anyway to avoid crashes */
				if (sce->r.ffcodecdata.audio_channels == 0)
					sce->r.ffcodecdata.audio_channels = 2;

				if (sce->nodetree)
					do_versions_nodetree_image_default_alpha_output(sce->nodetree);
			}

			for (ntree=main->nodetree.first; ntree; ntree=ntree->id.next)
				do_versions_nodetree_image_default_alpha_output(ntree);
		}

		{
			/* support old particle dupliobject rotation settings */
			ParticleSettings *part;

			for (part=main->particle.first; part; part=part->id.next) {
				if (ELEM(part->ren_as, PART_DRAW_OB, PART_DRAW_GR)) {
					part->draw |= PART_DRAW_ROTATE_OB;

					if (part->rotmode == 0)
						part->rotmode = PART_ROT_VEL;
				}
			}
		}
	}

	if (main->versionfile < 260 || (main->versionfile == 260 && main->subversionfile < 1)) {
		Object *ob;

		for (ob= main->object.first; ob; ob= ob->id.next) {
			ob->collision_boundtype= ob->boundtype;
		}

		{
			Camera *cam;
			for (cam= main->camera.first; cam; cam= cam->id.next) {
				if (cam->sensor_x < 0.01f)
					cam->sensor_x = DEFAULT_SENSOR_WIDTH;

				if (cam->sensor_y < 0.01f)
					cam->sensor_y = DEFAULT_SENSOR_HEIGHT;
			}
		}
	}

	if (main->versionfile < 260 || (main->versionfile == 260 && main->subversionfile < 2)) {
		bNodeTreeType *ntreetype= ntreeGetType(NTREE_SHADER);

		if (ntreetype && ntreetype->foreach_nodetree)
			ntreetype->foreach_nodetree(main, NULL, do_version_ntree_tex_mapping_260);
	}

	if (main->versionfile < 260 || (main->versionfile == 260 && main->subversionfile < 4)) {
		{
			/* Convert node angles to radians! */
			Scene *sce;
			Material *mat;
			bNodeTree *ntree;

			for (sce=main->scene.first; sce; sce=sce->id.next) {
				if (sce->nodetree)
					do_versions_nodetree_convert_angle(sce->nodetree);
			}

			for (mat=main->mat.first; mat; mat=mat->id.next) {
				if (mat->nodetree)
					do_versions_nodetree_convert_angle(mat->nodetree);
			}

			for (ntree=main->nodetree.first; ntree; ntree=ntree->id.next)
				do_versions_nodetree_convert_angle(ntree);
		}

		{
			/* Tomato compatibility code. */
			bScreen *sc;
			MovieClip *clip;

			for (sc= main->screen.first; sc; sc= sc->id.next) {
				ScrArea *sa;
				for (sa= sc->areabase.first; sa; sa= sa->next) {
					SpaceLink *sl;
					for (sl= sa->spacedata.first; sl; sl= sl->next) {
						if (sl->spacetype==SPACE_VIEW3D) {
							View3D *v3d= (View3D *)sl;
							if (v3d->bundle_size==0.0f) {
								v3d->bundle_size= 0.2f;
								v3d->flag2 |= V3D_SHOW_RECONSTRUCTION;
							}
							else if (sl->spacetype==SPACE_CLIP) {
								SpaceClip *sc= (SpaceClip *)sl;
								if (sc->scopes.track_preview_height==0)
									sc->scopes.track_preview_height= 120;
							}

							if (v3d->bundle_drawtype==0)
								v3d->bundle_drawtype= OB_PLAINAXES;
						}
					}
				}
			}

			for (clip= main->movieclip.first; clip; clip= clip->id.next) {
				MovieTrackingTrack *track;

				if (clip->aspx<1.0f) {
					clip->aspx= 1.0f;
					clip->aspy= 1.0f;
				}

				clip->proxy.build_tc_flag= IMB_TC_RECORD_RUN |
				                           IMB_TC_FREE_RUN |
				                           IMB_TC_INTERPOLATED_REC_DATE_FREE_RUN;

				if (clip->proxy.build_size_flag==0)
					clip->proxy.build_size_flag= IMB_PROXY_25;

				if (clip->proxy.quality==0)
					clip->proxy.quality= 90;

				if (clip->tracking.camera.pixel_aspect<0.01f)
					clip->tracking.camera.pixel_aspect= 1.f;

				track= clip->tracking.tracks.first;
				while (track) {
					if (track->pyramid_levels==0)
						track->pyramid_levels= 2;

					if (track->minimum_correlation==0.0f)
						track->minimum_correlation= 0.75f;

					track= track->next;
				}
			}
		}
	}

	if (main->versionfile < 260 || (main->versionfile == 260 && main->subversionfile < 6))
	{
		Scene *sce;
		MovieClip *clip;
		bScreen *sc;

		for (sce = main->scene.first; sce; sce = sce->id.next) {
			do_versions_image_settings_2_60(sce);
		}

		for (clip= main->movieclip.first; clip; clip= clip->id.next) {
			MovieTrackingSettings *settings= &clip->tracking.settings;

			if (settings->default_pyramid_levels==0) {
				settings->default_tracker= TRACKER_KLT;
				settings->default_pyramid_levels= 2;
				settings->default_minimum_correlation= 0.75;
				settings->default_pattern_size= 11;
				settings->default_search_size= 51;
			}
		}

		for (sc= main->screen.first; sc; sc= sc->id.next) {
			ScrArea *sa;
			for (sa= sc->areabase.first; sa; sa= sa->next) {
				SpaceLink *sl;
				for (sl= sa->spacedata.first; sl; sl= sl->next) {
					if (sl->spacetype==SPACE_VIEW3D) {
						View3D *v3d= (View3D *)sl;
						v3d->flag2&= ~V3D_RENDER_SHADOW;
					}
				}
			}
		}

		{
			Object *ob;
			for (ob= main->object.first; ob; ob= ob->id.next) {
				/* convert delta addition into delta scale */
				int i;
				for (i= 0; i < 3; i++) {
					if ( (ob->dsize[i] == 0.0f) || /* simple case, user never touched dsize */
					     (ob->size[i]  == 0.0f))   /* cant scale the dsize to give a non zero result, so fallback to 1.0f */
					{
						ob->dscale[i]= 1.0f;
					}
					else {
						ob->dscale[i]= (ob->size[i] + ob->dsize[i]) / ob->size[i];
					}
				}
			}
		}
	}
	/* sigh, this dscale vs dsize version patching was not done right, fix for fix,
	 * this intentionally checks an exact subversion, also note this was never in a release,
	 * at some point this could be removed. */
	else if (main->versionfile == 260 && main->subversionfile == 6) {
		Object *ob;
		for (ob = main->object.first; ob; ob= ob->id.next) {
			if (is_zero_v3(ob->dscale)) {
				fill_vn_fl(ob->dscale, 3, 1.0f);
			}
		}
	}

	if (main->versionfile < 260 || (main->versionfile == 260 && main->subversionfile < 8))
	{
		Brush *brush;

		for (brush= main->brush.first; brush; brush= brush->id.next) {
			if (brush->sculpt_tool == SCULPT_TOOL_ROTATE)
				brush->alpha= 1.0f;
		}
	}

	if (main->versionfile < 261 || (main->versionfile == 261 && main->subversionfile < 1))
	{
		{
			/* update use flags for node sockets (was only temporary before) */
			Scene *sce;
			Material *mat;
			Tex *tex;
			Lamp *lamp;
			World *world;
			bNodeTree *ntree;

			for (sce=main->scene.first; sce; sce=sce->id.next)
				if (sce->nodetree)
					do_versions_nodetree_socket_use_flags_2_62(sce->nodetree);

			for (mat=main->mat.first; mat; mat=mat->id.next)
				if (mat->nodetree)
					do_versions_nodetree_socket_use_flags_2_62(mat->nodetree);

			for (tex=main->tex.first; tex; tex=tex->id.next)
				if (tex->nodetree)
					do_versions_nodetree_socket_use_flags_2_62(tex->nodetree);

			for (lamp=main->lamp.first; lamp; lamp=lamp->id.next)
				if (lamp->nodetree)
					do_versions_nodetree_socket_use_flags_2_62(lamp->nodetree);

			for (world=main->world.first; world; world=world->id.next)
				if (world->nodetree)
					do_versions_nodetree_socket_use_flags_2_62(world->nodetree);

			for (ntree=main->nodetree.first; ntree; ntree=ntree->id.next)
				do_versions_nodetree_socket_use_flags_2_62(ntree);
		}
		{
			/* Initialize BGE exit key to esc key */
			Scene *scene;
			for (scene= main->scene.first; scene; scene= scene->id.next) {
				if (!scene->gm.exitkey)
					scene->gm.exitkey = 218; // Blender key code for ESC
			}
		}
		{
			MovieClip *clip;
			Object *ob;

			for (clip= main->movieclip.first; clip; clip= clip->id.next) {
				MovieTracking *tracking= &clip->tracking;
				MovieTrackingObject *tracking_object= tracking->objects.first;

				clip->proxy.build_tc_flag|= IMB_TC_RECORD_RUN_NO_GAPS;

				if (!tracking->settings.object_distance)
					tracking->settings.object_distance= 1.0f;

				if (tracking->objects.first == NULL)
					BKE_tracking_new_object(tracking, "Camera");

				while (tracking_object) {
					if (!tracking_object->scale)
						tracking_object->scale= 1.0f;

					tracking_object= tracking_object->next;
				}
			}

			for (ob= main->object.first; ob; ob= ob->id.next) {
				bConstraint *con;
				for (con= ob->constraints.first; con; con=con->next) {
					bConstraintTypeInfo *cti= constraint_get_typeinfo(con);

					if (!cti)
						continue;

					if (cti->type==CONSTRAINT_TYPE_OBJECTSOLVER) {
						bObjectSolverConstraint *data= (bObjectSolverConstraint *)con->data;

						if (data->invmat[3][3]==0.0f)
							unit_m4(data->invmat);
					}
				}
			}
		}
		{
		/* Warn the user if he is using ["Text"] properties for Font objects */
			Object *ob;
			bProperty *prop;

			for (ob= main->object.first; ob; ob= ob->id.next) {
				if (ob->type == OB_FONT) {
					prop = get_ob_property(ob, "Text");
					if (prop) {
						BKE_reportf_wrap(fd->reports, RPT_WARNING,
						                 "Game property name conflict in object: \"%s\".\nText objects reserve the "
						                 "[\"Text\"] game property to change their content through Logic Bricks.\n",
						                 ob->id.name+2);
					}
				}
			}
		}
		{
			/* set the SOCK_AUTO_HIDDEN flag on collapsed nodes */
			Scene *sce;
			Material *mat;
			Tex *tex;
			Lamp *lamp;
			World *world;
			bNodeTree *ntree;

			for (sce=main->scene.first; sce; sce=sce->id.next)
				if (sce->nodetree)
					do_versions_nodetree_socket_auto_hidden_flags_2_62(sce->nodetree);

			for (mat=main->mat.first; mat; mat=mat->id.next)
				if (mat->nodetree)
					do_versions_nodetree_socket_auto_hidden_flags_2_62(mat->nodetree);

			for (tex=main->tex.first; tex; tex=tex->id.next)
				if (tex->nodetree)
					do_versions_nodetree_socket_auto_hidden_flags_2_62(tex->nodetree);

			for (lamp=main->lamp.first; lamp; lamp=lamp->id.next)
				if (lamp->nodetree)
					do_versions_nodetree_socket_auto_hidden_flags_2_62(lamp->nodetree);

			for (world=main->world.first; world; world=world->id.next)
				if (world->nodetree)
					do_versions_nodetree_socket_auto_hidden_flags_2_62(world->nodetree);

			for (ntree=main->nodetree.first; ntree; ntree=ntree->id.next)
				do_versions_nodetree_socket_auto_hidden_flags_2_62(ntree);
		}
	}

	if (main->versionfile < 261 || (main->versionfile == 261 && main->subversionfile < 2))
	{
		{
			/* convert Camera Actuator values to defines */
			Object *ob;
			bActuator *act;
			for (ob = main->object.first; ob; ob= ob->id.next) {
				for (act= ob->actuators.first; act; act= act->next) {
					if (act->type == ACT_CAMERA) {
						bCameraActuator *ba= act->data;

						if (ba->axis==(float) 'x') ba->axis=OB_POSX;
						else if (ba->axis==(float)'y') ba->axis=OB_POSY;
						/* don't do an if/else to avoid imediate subversion bump*/
//					ba->axis=((ba->axis == (float) 'x')?OB_POSX_X:OB_POSY);
					}
				}
			}
		}

		{
			/* convert deprecated sculpt_paint_unified_* fields to
			   UnifiedPaintSettings */
			Scene *scene;
			for (scene= main->scene.first; scene; scene= scene->id.next) {
				ToolSettings *ts= scene->toolsettings;
				UnifiedPaintSettings *ups= &ts->unified_paint_settings;
				ups->size= ts->sculpt_paint_unified_size;
				ups->unprojected_radius= ts->sculpt_paint_unified_unprojected_radius;
				ups->alpha= ts->sculpt_paint_unified_alpha;
				ups->flag= ts->sculpt_paint_settings;
			}
		}
	}

	if (main->versionfile < 261 || (main->versionfile == 261 && main->subversionfile < 3))
	{
		{
			/* convert extended ascii to utf-8 for text editor */
			Text *text;
			for (text= main->text.first; text; text= text->id.next)
				if (!(text->flags & TXT_ISEXT)) {
					TextLine *tl;
					
					for (tl= text->lines.first; tl; tl= tl->next) {
						int added= txt_extended_ascii_as_utf8(&tl->line);
						tl->len+= added;
						
						/* reset cursor position if line was changed */
						if (added && tl == text->curl)
							text->curc = 0;
					}
				}
		}
		{
			/* set new dynamic paint values */
			Object *ob;
			for (ob = main->object.first; ob; ob = ob->id.next) {
				ModifierData *md;
				for (md= ob->modifiers.first; md; md= md->next) {
					if (md->type == eModifierType_DynamicPaint) {
						DynamicPaintModifierData *pmd = (DynamicPaintModifierData *)md;
						if (pmd->canvas)
						{
							DynamicPaintSurface *surface = pmd->canvas->surfaces.first;
							for (; surface; surface=surface->next) {
								surface->color_dry_threshold = 1.0f;
								surface->influence_scale = 1.0f;
								surface->radius_scale = 1.0f;
								surface->flags |= MOD_DPAINT_USE_DRYING;
							}
						}
					}
				}
			}
		}
	}
	
	if (main->versionfile < 262)
	{
		Object *ob;
		for (ob=main->object.first; ob; ob= ob->id.next) {
			ModifierData *md;

			for (md=ob->modifiers.first; md; md=md->next) {
				if (md->type==eModifierType_Cloth) {
					ClothModifierData *clmd = (ClothModifierData*) md;
					if (clmd->sim_parms)
						clmd->sim_parms->vel_damping = 1.0f;
				}
			}
		}
	}

	if (main->versionfile < 263)
	{
		/* set fluidsim rate. the version patch for this in 2.62 was wrong, so
		   try to correct it, if rate is 0.0 that's likely not intentional */
		Object *ob;

		for (ob = main->object.first; ob; ob = ob->id.next) {
			ModifierData *md;
			for (md = ob->modifiers.first; md; md = md->next) {
				if (md->type == eModifierType_Fluidsim) {
					FluidsimModifierData *fmd = (FluidsimModifierData *)md;
					if (fmd->fss->animRate == 0.0f)
						fmd->fss->animRate = 1.0f;
				}
			}
		}
	}

	if (main->versionfile < 262 || (main->versionfile == 262 && main->subversionfile < 1))
	{
		/* update use flags for node sockets (was only temporary before) */
		Scene *sce;
		bNodeTree *ntree;
		
		for (sce=main->scene.first; sce; sce=sce->id.next)
			if (sce->nodetree)
				do_versions_nodetree_multi_file_output_format_2_62_1(sce, sce->nodetree);
		
		/* XXX can't associate with scene for group nodes, image format will stay uninitialized */
		for (ntree=main->nodetree.first; ntree; ntree=ntree->id.next)
			do_versions_nodetree_multi_file_output_format_2_62_1(NULL, ntree);
	}

	/* only swap for pre-release bmesh merge which had MLoopCol red/blue swap */
	if (main->versionfile == 262 && main->subversionfile == 1)
	{
		{
			Mesh *me;
			for (me = main->mesh.first; me; me = me->id.next) {
				do_versions_mesh_mloopcol_swap_2_62_1(me);
			}
		}

	}

	if (main->versionfile < 262 || (main->versionfile == 262 && main->subversionfile < 2))
	{
		{
			/* Set new idname of keyingsets from their now "label-only" name. */
			Scene *scene;
			for (scene = main->scene.first; scene; scene = scene->id.next) {
				KeyingSet *ks;
				for (ks = scene->keyingsets.first; ks; ks = ks->next) {
					if (!ks->idname[0])
						BLI_strncpy(ks->idname, ks->name, sizeof(ks->idname));
				}
			}
		}
	}

<<<<<<< HEAD
	/* default values in Freestyle settings */
	{
		Scene *sce;
		SceneRenderLayer *srl;
		FreestyleLineStyle *linestyle;

		for(sce = main->scene.first; sce; sce = sce->id.next) {
			for(srl= sce->r.layers.first; srl; srl= srl->next) {
				if (srl->freestyleConfig.mode == 0)
					srl->freestyleConfig.mode= FREESTYLE_CONTROL_EDITOR_MODE;
				if (srl->freestyleConfig.raycasting_algorithm == 0)
					srl->freestyleConfig.raycasting_algorithm= FREESTYLE_ALGO_CULLED_ADAPTIVE_CUMULATIVE;
			}
		}
		for(linestyle = main->linestyle.first; linestyle; linestyle = linestyle->id.next) {
			if (linestyle->chaining == 0)
				linestyle->chaining= LS_CHAINING_PLAIN;
			if (linestyle->rounds == 0)
				linestyle->rounds= 3;
		}
	}
	
=======
	{
		/* Default for old files is to save particle rotations to pointcache */
		ParticleSettings *part;
		for (part = main->particle.first; part; part = part->id.next)
			part->flag |= PART_ROTATIONS;
	}

	/* put compatibility code here until next subversion bump */
	{

	}

>>>>>>> e99a23fc
	/* WATCH IT!!!: pointers from libdata have not been converted yet here! */
	/* WATCH IT 2!: Userdef struct init has to be in editors/interface/resources.c! */

	/* don't forget to set version number in blender.c! */
}

#if 0 // XXX: disabled for now... we still don't have this in the right place in the loading code for it to work
static void do_versions_after_linking(FileData *fd, Library *lib, Main *main)
{
	/* old Animation System (using IPO's) needs to be converted to the new Animato system */
	if (main->versionfile < 250)
		do_versions_ipos_to_animato(main);
}
#endif

static void lib_link_all(FileData *fd, Main *main)
{
	oldnewmap_sort(fd);
	
	lib_link_windowmanager(fd, main);
	lib_link_screen(fd, main);
	lib_link_scene(fd, main);
	lib_link_object(fd, main);
	lib_link_curve(fd, main);
	lib_link_mball(fd, main);
	lib_link_material(fd, main);
	lib_link_texture(fd, main);
	lib_link_image(fd, main);
	lib_link_ipo(fd, main);		// XXX depreceated... still needs to be maintained for version patches still
	lib_link_key(fd, main);
	lib_link_world(fd, main);
	lib_link_lamp(fd, main);
	lib_link_latt(fd, main);
	lib_link_text(fd, main);
	lib_link_camera(fd, main);
	lib_link_speaker(fd, main);
	lib_link_sound(fd, main);
	lib_link_group(fd, main);
	lib_link_armature(fd, main);
	lib_link_action(fd, main);
	lib_link_vfont(fd, main);
	lib_link_nodetree(fd, main);	/* has to be done after scene/materials, this will verify group nodes */
	lib_link_brush(fd, main);
	lib_link_particlesettings(fd, main);
	lib_link_movieclip(fd, main);
	lib_link_linestyle(fd, main);

	lib_link_mesh(fd, main);		/* as last: tpage images with users at zero */

	lib_link_library(fd, main);		/* only init users */
}

static void direct_link_keymapitem(FileData *fd, wmKeyMapItem *kmi)
{
	kmi->properties= newdataadr(fd, kmi->properties);
	if (kmi->properties)
		IDP_DirectLinkProperty(kmi->properties, (fd->flags & FD_FLAGS_SWITCH_ENDIAN), fd);
	kmi->ptr= NULL;
	kmi->flag &= ~KMI_UPDATE;
}

static BHead *read_userdef(BlendFileData *bfd, FileData *fd, BHead *bhead)
{
	UserDef *user;
	wmKeyMap *keymap;
	wmKeyMapItem *kmi;
	wmKeyMapDiffItem *kmdi;

	bfd->user= user= read_struct(fd, bhead, "user def");

	/* read all data into fd->datamap */
	bhead= read_data_into_oldnewmap(fd, bhead, "user def");

	if (user->keymaps.first) {
		/* backwards compatibility */
		user->user_keymaps= user->keymaps;
		user->keymaps.first= user->keymaps.last= NULL;
	}

	link_list(fd, &user->themes);
	link_list(fd, &user->user_keymaps);
	link_list(fd, &user->addons);

	for (keymap=user->user_keymaps.first; keymap; keymap=keymap->next) {
		keymap->modal_items= NULL;
		keymap->poll = NULL;
		keymap->flag &= ~KEYMAP_UPDATE;

		link_list(fd, &keymap->diff_items);
		link_list(fd, &keymap->items);
		
		for (kmdi=keymap->diff_items.first; kmdi; kmdi=kmdi->next) {
			kmdi->remove_item= newdataadr(fd, kmdi->remove_item);
			kmdi->add_item= newdataadr(fd, kmdi->add_item);

			if (kmdi->remove_item)
				direct_link_keymapitem(fd, kmdi->remove_item);
			if (kmdi->add_item)
				direct_link_keymapitem(fd, kmdi->add_item);
		}

		for (kmi=keymap->items.first; kmi; kmi=kmi->next)
			direct_link_keymapitem(fd, kmi);
	}

	// XXX
	user->uifonts.first= user->uifonts.last= NULL;
	
	link_list(fd, &user->uistyles);

	/* free fd->datamap again */
	oldnewmap_free_unused(fd->datamap);
	oldnewmap_clear(fd->datamap);

	return bhead;
}

BlendFileData *blo_read_file_internal(FileData *fd, const char *filepath)
{
	BHead *bhead= blo_firstbhead(fd);
	BlendFileData *bfd;

	bfd= MEM_callocN(sizeof(BlendFileData), "blendfiledata");
	bfd->main= MEM_callocN(sizeof(Main), "readfile_Main");
	BLI_addtail(&fd->mainlist, bfd->main);

	bfd->main->versionfile= fd->fileversion;
	
	bfd->type= BLENFILETYPE_BLEND;
	BLI_strncpy(bfd->main->name, filepath, sizeof(bfd->main->name));

	while (bhead) {
		switch(bhead->code) {
		case DATA:
		case DNA1:
		case TEST: /* used as preview since 2.5x */
		case REND:
			bhead = blo_nextbhead(fd, bhead);
			break;
		case GLOB:
			bhead= read_global(bfd, fd, bhead);
			break;
		case USER:
			bhead= read_userdef(bfd, fd, bhead);
			break;
		case ENDB:
			bhead = NULL;
			break;

		case ID_LI:
			/* skip library datablocks in undo, this works together with
			   BLO_read_from_memfile, where the old main->library is restored
			   overwriting  the libraries from the memory file. previously
			   it did not save ID_LI/ID_ID blocks in this case, but they are
			   needed to make quit.blend recover them correctly. */
			if (fd->memfile)
				bhead= blo_nextbhead(fd, bhead);
			else
				bhead= read_libblock(fd, bfd->main, bhead, LIB_LOCAL, NULL);
			break;
		case ID_ID:
			/* same as above */
			if (fd->memfile)
				bhead= blo_nextbhead(fd, bhead);
			else
				/* always adds to the most recently loaded
				 * ID_LI block, see direct_link_library.
				 * this is part of the file format definition. */
				bhead = read_libblock(fd, fd->mainlist.last, bhead, LIB_READ+LIB_EXTERN, NULL);
			break;
			
			/* in 2.50+ files, the file identifier for screens is patched, forward compatibility */
		case ID_SCRN:
			bhead->code= ID_SCR;
			/* deliberate pass on to default */
		default:
			bhead = read_libblock(fd, bfd->main, bhead, LIB_LOCAL, NULL);
		}
	}

	/* do before read_libraries, but skip undo case */
//	if (fd->memfile==NULL) (the mesh shuffle hacks don't work yet? ton)
		do_versions(fd, NULL, bfd->main);

	read_libraries(fd, &fd->mainlist);
	
	blo_join_main(&fd->mainlist);

	lib_link_all(fd, bfd->main);
	//do_versions_after_linking(fd, NULL, bfd->main); // XXX: not here (or even in this function at all)! this causes crashes on many files - Aligorith (July 04, 2010)
	lib_verify_nodetree(bfd->main, TRUE);
	fix_relpaths_library(fd->relabase, bfd->main); /* make all relative paths, relative to the open blend file */
	
	link_global(fd, bfd);	/* as last */
	
	return bfd;
}

/* ************* APPEND LIBRARY ************** */

struct bheadsort {
	BHead *bhead;
	void *old;
};

static int verg_bheadsort(const void *v1, const void *v2)
{
	const struct bheadsort *x1=v1, *x2=v2;
	
	if ( x1->old > x2->old) return 1;
	else if ( x1->old < x2->old) return -1;
	return 0;
}

static void sort_bhead_old_map(FileData *fd)
{
	BHead *bhead;
	struct bheadsort *bhs;
	int tot= 0;
	
	for (bhead= blo_firstbhead(fd); bhead; bhead= blo_nextbhead(fd, bhead))
		tot++;
	
	fd->tot_bheadmap= tot;
	if (tot==0) return;
	
	bhs= fd->bheadmap= MEM_mallocN(tot*sizeof(struct bheadsort), "bheadsort");
	
	for (bhead= blo_firstbhead(fd); bhead; bhead= blo_nextbhead(fd, bhead), bhs++) {
		bhs->bhead= bhead;
		bhs->old= bhead->old;
	}
	
	qsort(fd->bheadmap, tot, sizeof(struct bheadsort), verg_bheadsort);
		
}

static BHead *find_previous_lib(FileData *fd, BHead *bhead)
{
	/* skip library datablocks in undo, see comment in read_libblock */
	if (fd->memfile)
		return NULL;

	for (; bhead; bhead= blo_prevbhead(fd, bhead))
		if (bhead->code==ID_LI)
			break;

	return bhead;
}

static BHead *find_bhead(FileData *fd, void *old)
{
#if 0
	BHead *bhead;
#endif
	struct bheadsort *bhs, bhs_s;
	
	if (!old)
		return NULL;

	if (fd->bheadmap==NULL)
		sort_bhead_old_map(fd);
	
	bhs_s.old= old;
	bhs= bsearch(&bhs_s, fd->bheadmap, fd->tot_bheadmap, sizeof(struct bheadsort), verg_bheadsort);

	if (bhs)
		return bhs->bhead;
	
#if 0
	for (bhead= blo_firstbhead(fd); bhead; bhead= blo_nextbhead(fd, bhead))
		if (bhead->old==old)
			return bhead;
#endif

	return NULL;
}

char *bhead_id_name(FileData *fd, BHead *bhead)
{
	return ((char *)(bhead+1)) + fd->id_name_offs;
}

static ID *is_yet_read(FileData *fd, Main *mainvar, BHead *bhead)
{
	const char *idname= bhead_id_name(fd, bhead);
	/* which_libbase can be NULL, intentionally not using idname+2 */
	return BLI_findstring(which_libbase(mainvar, GS(idname)), idname, offsetof(ID, name));
}

static void expand_doit(FileData *fd, Main *mainvar, void *old)
{
	BHead *bhead;
	ID *id;

	bhead= find_bhead(fd, old);
	if (bhead) {
			/* from another library? */
		if (bhead->code==ID_ID) {
			BHead *bheadlib= find_previous_lib(fd, bhead);

			if (bheadlib) {
				Library *lib= read_struct(fd, bheadlib, "Library");
				Main *ptr= blo_find_main(fd, &fd->mainlist, lib->name, fd->relabase);

				id= is_yet_read(fd, ptr, bhead);

				if (id==NULL) {
					read_libblock(fd, ptr, bhead, LIB_READ+LIB_INDIRECT, NULL);
					// commented because this can print way too much
					// if (G.f & G_DEBUG) printf("expand_doit: other lib %s\n", lib->name);
					
					/* for outliner dependency only */
					ptr->curlib->parent= mainvar->curlib;
				}
				else {
					/* The line below was commented by Ton (I assume), when Hos did the merge from the orange branch. rev 6568
					 * This line is NEEDED, the case is that you have 3 blend files...
					 * user.blend, lib.blend and lib_indirect.blend - if user.blend already references a "tree" from
					 * lib_indirect.blend but lib.blend does too, linking in a Scene or Group from lib.blend can result in an
					 * empty without the dupli group referenced. Once you save and reload the group would appier. - Campbell */
					/* This crashes files, must look further into it */
					
					/* Update: the issue is that in file reading, the oldnewmap is OK, but for existing data, it has to be
					   inserted in the map to be found! */
					if (id->flag & LIB_PRE_EXISTING)
						oldnewmap_insert(fd->libmap, bhead->old, id, 1);
					
					change_idid_adr_fd(fd, bhead->old, id);
					// commented because this can print way too much
					// if (G.f & G_DEBUG) printf("expand_doit: already linked: %s lib: %s\n", id->name, lib->name);
				}
				
				MEM_freeN(lib);
			}
		}
		else {
			id= is_yet_read(fd, mainvar, bhead);
			if (id==NULL) {
				read_libblock(fd, mainvar, bhead, LIB_TESTIND, NULL);
			}
			else {
				/* this is actually only needed on UI call? when ID was already read before, and another append
				   happens which invokes same ID... in that case the lookup table needs this entry */
				oldnewmap_insert(fd->libmap, bhead->old, id, 1);
				// commented because this can print way too much
				// if (G.f & G_DEBUG) printf("expand: already read %s\n", id->name);
			}
		}
	}
}



// XXX depreceated - old animation system
static void expand_ipo(FileData *fd, Main *mainvar, Ipo *ipo)
{
	IpoCurve *icu;
	for (icu= ipo->curve.first; icu; icu= icu->next) {
		if (icu->driver)
			expand_doit(fd, mainvar, icu->driver->ob);
	}
}

// XXX depreceated - old animation system
static void expand_constraint_channels(FileData *fd, Main *mainvar, ListBase *chanbase)
{
	bConstraintChannel *chan;
	for (chan=chanbase->first; chan; chan=chan->next) {
		expand_doit(fd, mainvar, chan->ipo);
	}
}

static void expand_fmodifiers(FileData *fd, Main *mainvar, ListBase *list)
{
	FModifier *fcm;
	
	for (fcm= list->first; fcm; fcm= fcm->next) {
		/* library data for specific F-Modifier types */
		switch (fcm->type) {
			case FMODIFIER_TYPE_PYTHON:
			{
				FMod_Python *data= (FMod_Python *)fcm->data;
				
				expand_doit(fd, mainvar, data->script);
			}
				break;
		}
	}
}

static void expand_fcurves(FileData *fd, Main *mainvar, ListBase *list)
{
	FCurve *fcu;
	
	for (fcu= list->first; fcu; fcu= fcu->next) {
		/* Driver targets if there is a driver */
		if (fcu->driver) {
			ChannelDriver *driver= fcu->driver;
			DriverVar *dvar;
			
			for (dvar= driver->variables.first; dvar; dvar= dvar->next) {
				DRIVER_TARGETS_LOOPER(dvar) 
				{
					// TODO: only expand those that are going to get used?
					expand_doit(fd, mainvar, dtar->id);
				}
				DRIVER_TARGETS_LOOPER_END
			}
		}
		
		/* F-Curve Modifiers */
		expand_fmodifiers(fd, mainvar, &fcu->modifiers);
	}
}

static void expand_action(FileData *fd, Main *mainvar, bAction *act)
{
	bActionChannel *chan;
	
	// XXX depreceated - old animation system --------------
	for (chan=act->chanbase.first; chan; chan=chan->next) {
		expand_doit(fd, mainvar, chan->ipo);
		expand_constraint_channels(fd, mainvar, &chan->constraintChannels);
	}
	// ---------------------------------------------------
	
	/* F-Curves in Action */
	expand_fcurves(fd, mainvar, &act->curves);
}

static void expand_keyingsets(FileData *fd, Main *mainvar, ListBase *list)
{
	KeyingSet *ks;
	KS_Path *ksp;
	
	/* expand the ID-pointers in KeyingSets's paths */
	for (ks= list->first; ks; ks= ks->next) {
		for (ksp= ks->paths.first; ksp; ksp= ksp->next) {
			expand_doit(fd, mainvar, ksp->id);
		}
	}
}

static void expand_animdata_nlastrips(FileData *fd, Main *mainvar, ListBase *list)
{
	NlaStrip *strip;
	
	for (strip= list->first; strip; strip= strip->next) {
		/* check child strips */
		expand_animdata_nlastrips(fd, mainvar, &strip->strips);
		
		/* check F-Curves */
		expand_fcurves(fd, mainvar, &strip->fcurves);
		
		/* check F-Modifiers */
		expand_fmodifiers(fd, mainvar, &strip->modifiers);
		
		/* relink referenced action */
		expand_doit(fd, mainvar, strip->act);
	}
}

static void expand_animdata(FileData *fd, Main *mainvar, AnimData *adt)
{
	NlaTrack *nlt;
	
	/* own action */
	expand_doit(fd, mainvar, adt->action);
	expand_doit(fd, mainvar, adt->tmpact);
	
	/* drivers - assume that these F-Curves have driver data to be in this list... */
	expand_fcurves(fd, mainvar, &adt->drivers);
	
	/* nla-data - referenced actions */
	for (nlt= adt->nla_tracks.first; nlt; nlt= nlt->next) 
		expand_animdata_nlastrips(fd, mainvar, &nlt->strips);
}	

static void expand_particlesettings(FileData *fd, Main *mainvar, ParticleSettings *part)
{
	int a;

	expand_doit(fd, mainvar, part->dup_ob);
	expand_doit(fd, mainvar, part->dup_group);
	expand_doit(fd, mainvar, part->eff_group);
	expand_doit(fd, mainvar, part->bb_ob);
	
	if (part->adt)
		expand_animdata(fd, mainvar, part->adt);

	for (a=0; a<MAX_MTEX; a++) {
		if (part->mtex[a]) {
			expand_doit(fd, mainvar, part->mtex[a]->tex);
			expand_doit(fd, mainvar, part->mtex[a]->object);
		}
	}
}

static void expand_group(FileData *fd, Main *mainvar, Group *group)
{
	GroupObject *go;
	
	for (go= group->gobject.first; go; go= go->next) {
		expand_doit(fd, mainvar, go->ob);
	}
}

static void expand_key(FileData *fd, Main *mainvar, Key *key)
{
	expand_doit(fd, mainvar, key->ipo); // XXX depreceated - old animation system
	
	if (key->adt)
		expand_animdata(fd, mainvar, key->adt);
}

static void expand_nodetree(FileData *fd, Main *mainvar, bNodeTree *ntree)
{
	bNode *node;
	
	if (ntree->adt)
		expand_animdata(fd, mainvar, ntree->adt);
		
	if (ntree->gpd)
		expand_doit(fd, mainvar, ntree->gpd);
	
	for (node= ntree->nodes.first; node; node= node->next)
		if (node->id && node->type!=CMP_NODE_R_LAYERS)
			expand_doit(fd, mainvar, node->id);

}

static void expand_texture(FileData *fd, Main *mainvar, Tex *tex)
{
	expand_doit(fd, mainvar, tex->ima);
	expand_doit(fd, mainvar, tex->ipo); // XXX depreceated - old animation system
	
	if (tex->adt)
		expand_animdata(fd, mainvar, tex->adt);
	
	if (tex->nodetree)
		expand_nodetree(fd, mainvar, tex->nodetree);
}

static void expand_brush(FileData *fd, Main *mainvar, Brush *brush)
{
	expand_doit(fd, mainvar, brush->mtex.tex);
	expand_doit(fd, mainvar, brush->clone.image);
}

static void expand_material(FileData *fd, Main *mainvar, Material *ma)
{
	int a;

	for (a=0; a<MAX_MTEX; a++) {
		if (ma->mtex[a]) {
			expand_doit(fd, mainvar, ma->mtex[a]->tex);
			expand_doit(fd, mainvar, ma->mtex[a]->object);
		}
	}
	
	expand_doit(fd, mainvar, ma->ipo); // XXX depreceated - old animation system
	
	if (ma->adt)
		expand_animdata(fd, mainvar, ma->adt);
	
	if (ma->nodetree)
		expand_nodetree(fd, mainvar, ma->nodetree);
	
	if (ma->group)
		expand_doit(fd, mainvar, ma->group);
}

static void expand_lamp(FileData *fd, Main *mainvar, Lamp *la)
{
	int a;

	for (a=0; a<MAX_MTEX; a++) {
		if (la->mtex[a]) {
			expand_doit(fd, mainvar, la->mtex[a]->tex);
			expand_doit(fd, mainvar, la->mtex[a]->object);
		}
	}
	
	expand_doit(fd, mainvar, la->ipo); // XXX depreceated - old animation system
	
	if (la->adt)
		expand_animdata(fd, mainvar, la->adt);

	if (la->nodetree)
		expand_nodetree(fd, mainvar, la->nodetree);
}

static void expand_lattice(FileData *fd, Main *mainvar, Lattice *lt)
{
	expand_doit(fd, mainvar, lt->ipo); // XXX depreceated - old animation system
	expand_doit(fd, mainvar, lt->key);
	
	if (lt->adt)
		expand_animdata(fd, mainvar, lt->adt);
}


static void expand_world(FileData *fd, Main *mainvar, World *wrld)
{
	int a;

	for (a=0; a<MAX_MTEX; a++) {
		if (wrld->mtex[a]) {
			expand_doit(fd, mainvar, wrld->mtex[a]->tex);
			expand_doit(fd, mainvar, wrld->mtex[a]->object);
		}
	}
	
	expand_doit(fd, mainvar, wrld->ipo); // XXX depreceated - old animation system
	
	if (wrld->adt)
		expand_animdata(fd, mainvar, wrld->adt);

	if (wrld->nodetree)
		expand_nodetree(fd, mainvar, wrld->nodetree);
}


static void expand_mball(FileData *fd, Main *mainvar, MetaBall *mb)
{
	int a;

	for (a=0; a<mb->totcol; a++) {
		expand_doit(fd, mainvar, mb->mat[a]);
	}
	
	if (mb->adt)
		expand_animdata(fd, mainvar, mb->adt);
}

static void expand_curve(FileData *fd, Main *mainvar, Curve *cu)
{
	int a;

	for (a=0; a<cu->totcol; a++) {
		expand_doit(fd, mainvar, cu->mat[a]);
	}
	
	expand_doit(fd, mainvar, cu->vfont);
	expand_doit(fd, mainvar, cu->vfontb);	
	expand_doit(fd, mainvar, cu->vfonti);
	expand_doit(fd, mainvar, cu->vfontbi);
	expand_doit(fd, mainvar, cu->key);
	expand_doit(fd, mainvar, cu->ipo); // XXX depreceated - old animation system
	expand_doit(fd, mainvar, cu->bevobj);
	expand_doit(fd, mainvar, cu->taperobj);
	expand_doit(fd, mainvar, cu->textoncurve);
	
	if (cu->adt)
		expand_animdata(fd, mainvar, cu->adt);
}

static void expand_mesh(FileData *fd, Main *mainvar, Mesh *me)
{
	CustomDataLayer *layer;
	MTFace *mtf;
	TFace *tf;
	int a, i;
	
	if (me->adt)
		expand_animdata(fd, mainvar, me->adt);
		
	for (a=0; a<me->totcol; a++) {
		expand_doit(fd, mainvar, me->mat[a]);
	}

	expand_doit(fd, mainvar, me->key);
	expand_doit(fd, mainvar, me->texcomesh);

	if (me->tface) {
		tf= me->tface;
		for (i=0; i<me->totface; i++, tf++)
			if (tf->tpage)
				expand_doit(fd, mainvar, tf->tpage);
	}

	for (a=0; a<me->fdata.totlayer; a++) {
		layer= &me->fdata.layers[a];

		if (layer->type == CD_MTFACE) {
			mtf= (MTFace*)layer->data;
			for (i=0; i<me->totface; i++, mtf++)
				if (mtf->tpage)
					expand_doit(fd, mainvar, mtf->tpage);
		}
	}
}

/* temp struct used to transport needed info to expand_constraint_cb() */
typedef struct tConstraintExpandData {
	FileData *fd;
	Main *mainvar;
} tConstraintExpandData;
/* callback function used to expand constraint ID-links */
static void expand_constraint_cb(bConstraint *UNUSED(con), ID **idpoin, void *userdata)
{
	tConstraintExpandData *ced= (tConstraintExpandData *)userdata;
	expand_doit(ced->fd, ced->mainvar, *idpoin);
}

static void expand_constraints(FileData *fd, Main *mainvar, ListBase *lb)
{
	tConstraintExpandData ced;
	bConstraint *curcon;
	
	/* relink all ID-blocks used by the constraints */
	ced.fd= fd;
	ced.mainvar= mainvar;
	
	id_loop_constraints(lb, expand_constraint_cb, &ced);
	
	/* depreceated manual expansion stuff */
	for (curcon=lb->first; curcon; curcon=curcon->next) {
		if (curcon->ipo)
			expand_doit(fd, mainvar, curcon->ipo); // XXX depreceated - old animation system
	}
}

static void expand_bones(FileData *fd, Main *mainvar, Bone *bone)
{
	Bone *curBone;

	for (curBone = bone->childbase.first; curBone; curBone=curBone->next) {
		expand_bones(fd, mainvar, curBone);
	}

}

static void expand_pose(FileData *fd, Main *mainvar, bPose *pose)
{
	bPoseChannel *chan;

	if (!pose)
		return;

	for (chan = pose->chanbase.first; chan; chan=chan->next) {
		expand_constraints(fd, mainvar, &chan->constraints);
		expand_doit(fd, mainvar, chan->custom);
	}
}

static void expand_armature(FileData *fd, Main *mainvar, bArmature *arm)
{
	Bone *curBone;

	if (arm->adt)
		expand_animdata(fd, mainvar, arm->adt);

	for (curBone = arm->bonebase.first; curBone; curBone=curBone->next) {
		expand_bones(fd, mainvar, curBone);
	}
}

static void expand_object_expandModifiers(void *userData, Object *UNUSED(ob),
											  ID **idpoin)
{
	struct { FileData *fd; Main *mainvar; } *data= userData;

	FileData *fd= data->fd;
	Main *mainvar= data->mainvar;

	expand_doit(fd, mainvar, *idpoin);
}

static void expand_object(FileData *fd, Main *mainvar, Object *ob)
{
	ParticleSystem *psys;
	bSensor *sens;
	bController *cont;
	bActuator *act;
	bActionStrip *strip;
	PartEff *paf;
	int a;

	expand_doit(fd, mainvar, ob->data);

	/* expand_object_expandModifier() */
	if (ob->modifiers.first) {
		struct { FileData *fd; Main *mainvar; } data;
		data.fd= fd;
		data.mainvar= mainvar;

		modifiers_foreachIDLink(ob, expand_object_expandModifiers, (void *)&data);
	}

	expand_pose(fd, mainvar, ob->pose);
	expand_doit(fd, mainvar, ob->poselib);
	expand_constraints(fd, mainvar, &ob->constraints);
	
	expand_doit(fd, mainvar, ob->gpd);
	
// XXX depreceated - old animation system (for version patching only) 
	expand_doit(fd, mainvar, ob->ipo);
	expand_doit(fd, mainvar, ob->action);
	
	expand_constraint_channels(fd, mainvar, &ob->constraintChannels);

	for (strip=ob->nlastrips.first; strip; strip=strip->next) {
		expand_doit(fd, mainvar, strip->object);
		expand_doit(fd, mainvar, strip->act);
		expand_doit(fd, mainvar, strip->ipo);
	}
// XXX depreceated - old animation system (for version patching only)
	
	if (ob->adt)
		expand_animdata(fd, mainvar, ob->adt);
	
	for (a=0; a<ob->totcol; a++) {
		expand_doit(fd, mainvar, ob->mat[a]);
	}
	
	paf = do_version_give_parteff_245(ob);
	if (paf && paf->group) 
		expand_doit(fd, mainvar, paf->group);

	if (ob->dup_group)
		expand_doit(fd, mainvar, ob->dup_group);
	
	if (ob->proxy)
		expand_doit(fd, mainvar, ob->proxy);
	if (ob->proxy_group)
		expand_doit(fd, mainvar, ob->proxy_group);

	for (psys=ob->particlesystem.first; psys; psys=psys->next)
		expand_doit(fd, mainvar, psys->part);

	sens= ob->sensors.first;
	while (sens) {
		if (sens->type==SENS_TOUCH) {
			bTouchSensor *ts= sens->data;
			expand_doit(fd, mainvar, ts->ma);
		}
		else if (sens->type==SENS_MESSAGE) {
			bMessageSensor *ms= sens->data;
			expand_doit(fd, mainvar, ms->fromObject);
		}
		sens= sens->next;
	}

	cont= ob->controllers.first;
	while (cont) {
		if (cont->type==CONT_PYTHON) {
			bPythonCont *pc= cont->data;
			expand_doit(fd, mainvar, pc->text);
		}
		cont= cont->next;
	}

	act= ob->actuators.first;
	while (act) {
		if (act->type==ACT_SOUND) {
			bSoundActuator *sa= act->data;
			expand_doit(fd, mainvar, sa->sound);
		}
		else if (act->type==ACT_CAMERA) {
			bCameraActuator *ca= act->data;
			expand_doit(fd, mainvar, ca->ob);
		}
		else if (act->type==ACT_EDIT_OBJECT) {
			bEditObjectActuator *eoa= act->data;
			if (eoa) {
				expand_doit(fd, mainvar, eoa->ob);
				expand_doit(fd, mainvar, eoa->me);
			}
		}
		else if (act->type==ACT_OBJECT) {
			bObjectActuator *oa= act->data;
			expand_doit(fd, mainvar, oa->reference);
		}
		else if (act->type==ACT_ADD_OBJECT) {
			bAddObjectActuator *aoa= act->data;
			expand_doit(fd, mainvar, aoa->ob);
		}
		else if (act->type==ACT_SCENE) {
			bSceneActuator *sa= act->data;
			expand_doit(fd, mainvar, sa->camera);
			expand_doit(fd, mainvar, sa->scene);
		}
		else if (act->type==ACT_2DFILTER) {
			bTwoDFilterActuator *tdfa= act->data;
			expand_doit(fd, mainvar, tdfa->text);
		}
		else if (act->type==ACT_ACTION) {
			bActionActuator *aa= act->data;
			expand_doit(fd, mainvar, aa->act);
		}
		else if (act->type==ACT_SHAPEACTION) {
			bActionActuator *aa= act->data;
			expand_doit(fd, mainvar, aa->act);
		}
		else if (act->type==ACT_PROPERTY) {
			bPropertyActuator *pa= act->data;
			expand_doit(fd, mainvar, pa->ob);
		}
		else if (act->type==ACT_MESSAGE) {
			bMessageActuator *ma= act->data;
			expand_doit(fd, mainvar, ma->toObject);
		}
		else if (act->type==ACT_PARENT) {
			bParentActuator *pa= act->data;
			expand_doit(fd, mainvar, pa->ob);
		}
		else if (act->type==ACT_ARMATURE) {
			bArmatureActuator *arma= act->data;
			expand_doit(fd, mainvar, arma->target);
		}
		else if (act->type==ACT_STEERING) {
			bSteeringActuator *sta= act->data;
			expand_doit(fd, mainvar, sta->target);
			expand_doit(fd, mainvar, sta->navmesh);
		}
		act= act->next;
	}

	if (ob->pd && ob->pd->tex)
		expand_doit(fd, mainvar, ob->pd->tex);
	
}

static void expand_scene(FileData *fd, Main *mainvar, Scene *sce)
{
	Base *base;
	SceneRenderLayer *srl;
	FreestyleLineSet *lineset;

	for (base= sce->base.first; base; base= base->next) {
		expand_doit(fd, mainvar, base->object);
	}
	expand_doit(fd, mainvar, sce->camera);
	expand_doit(fd, mainvar, sce->world);
	
	if (sce->adt)
		expand_animdata(fd, mainvar, sce->adt);
	expand_keyingsets(fd, mainvar, &sce->keyingsets);
	
	if (sce->set)
		expand_doit(fd, mainvar, sce->set);
	
	if (sce->nodetree)
		expand_nodetree(fd, mainvar, sce->nodetree);
	
	for (srl= sce->r.layers.first; srl; srl= srl->next) {
		expand_doit(fd, mainvar, srl->mat_override);
		expand_doit(fd, mainvar, srl->light_override);

		for (lineset= srl->freestyleConfig.linesets.first; lineset; lineset= lineset->next) {
			if (lineset->group)
				expand_doit(fd, mainvar, lineset->group);
			expand_doit(fd, mainvar, lineset->linestyle);
		}
	}

	if (sce->r.dometext)
		expand_doit(fd, mainvar, sce->gm.dome.warptext);
		
	if (sce->gpd)
		expand_doit(fd, mainvar, sce->gpd);

	if (sce->ed) {
		Sequence *seq;

		SEQ_BEGIN(sce->ed, seq) {
			if (seq->scene) expand_doit(fd, mainvar, seq->scene);
			if (seq->scene_camera) expand_doit(fd, mainvar, seq->scene_camera);
			if (seq->sound) expand_doit(fd, mainvar, seq->sound);
		}
		SEQ_END
	}

#ifdef DURIAN_CAMERA_SWITCH
	{
		TimeMarker *marker;

		for (marker= sce->markers.first; marker; marker= marker->next) {
			if (marker->camera) {
				expand_doit(fd, mainvar, marker->camera);
			}
		}
	}
#endif
}

static void expand_camera(FileData *fd, Main *mainvar, Camera *ca)
{
	expand_doit(fd, mainvar, ca->ipo); // XXX depreceated - old animation system
	
	if (ca->adt)
		expand_animdata(fd, mainvar, ca->adt);
}

static void expand_speaker(FileData *fd, Main *mainvar, Speaker *spk)
{
	expand_doit(fd, mainvar, spk->sound);

	if (spk->adt)
		expand_animdata(fd, mainvar, spk->adt);
}

static void expand_sound(FileData *fd, Main *mainvar, bSound *snd)
{
	expand_doit(fd, mainvar, snd->ipo); // XXX depreceated - old animation system
}

static void expand_movieclip(FileData *fd, Main *mainvar, MovieClip *clip)
{
	if (clip->adt)
		expand_animdata(fd, mainvar, clip->adt);
}
static void expand_linestyle(FileData *fd, Main *mainvar, FreestyleLineStyle *linestyle)
{
	LineStyleModifier *m;

	if (linestyle->adt)
		expand_animdata(fd, mainvar, linestyle->adt);
	for (m = linestyle->color_modifiers.first; m; m = m->next) {
		if (m->type == LS_MODIFIER_DISTANCE_FROM_OBJECT)
			expand_doit(fd, mainvar, ((LineStyleColorModifier_DistanceFromObject *)m)->target);
	}
	for (m = linestyle->alpha_modifiers.first; m; m = m->next){
		if (m->type == LS_MODIFIER_DISTANCE_FROM_OBJECT)
			expand_doit(fd, mainvar, ((LineStyleAlphaModifier_DistanceFromObject *)m)->target);
	}
	for (m = linestyle->thickness_modifiers.first; m; m = m->next){
		if (m->type == LS_MODIFIER_DISTANCE_FROM_OBJECT)
			expand_doit(fd, mainvar, ((LineStyleThicknessModifier_DistanceFromObject *)m)->target);
	}
}

static void expand_main(FileData *fd, Main *mainvar)
{
	ListBase *lbarray[MAX_LIBARRAY];
	ID *id;
	int a, doit= 1;

	if (fd==NULL) return;

	while (doit) {
		doit= 0;

		a= set_listbasepointers(mainvar, lbarray);
		while (a--) {
			id= lbarray[a]->first;

			while (id) {
				if (id->flag & LIB_TEST) {

					switch(GS(id->name)) {

					case ID_OB:
						expand_object(fd, mainvar, (Object *)id);
						break;
					case ID_ME:
						expand_mesh(fd, mainvar, (Mesh *)id);
						break;
					case ID_CU:
						expand_curve(fd, mainvar, (Curve *)id);
						break;
					case ID_MB:
						expand_mball(fd, mainvar, (MetaBall *)id);
						break;
					case ID_SCE:
						expand_scene(fd, mainvar, (Scene *)id);
						break;
					case ID_MA:
						expand_material(fd, mainvar, (Material *)id);
						break;
					case ID_TE:
						expand_texture(fd, mainvar, (Tex *)id);
						break;
					case ID_WO:
						expand_world(fd, mainvar, (World *)id);
						break;
					case ID_LT:
						expand_lattice(fd, mainvar, (Lattice *)id);
						break;
					case ID_LA:
						expand_lamp(fd, mainvar,(Lamp *)id);
						break;
					case ID_KE:
						expand_key(fd, mainvar, (Key *)id);
						break;
					case ID_CA:
						expand_camera(fd, mainvar, (Camera *)id);
						break;
					case ID_SPK:
						expand_speaker(fd, mainvar,(Speaker *)id);
						break;
					case ID_SO:
						expand_sound(fd, mainvar, (bSound *)id);
						break;
					case ID_AR:
						expand_armature(fd, mainvar, (bArmature *)id);
						break;
					case ID_AC:
						expand_action(fd, mainvar, (bAction *)id); // XXX depreceated - old animation system
						break;
					case ID_GR:
						expand_group(fd, mainvar, (Group *)id);
						break;
					case ID_NT:
						expand_nodetree(fd, mainvar, (bNodeTree *)id);
						break;
					case ID_BR:
						expand_brush(fd, mainvar, (Brush *)id);
						break;
					case ID_IP:
						expand_ipo(fd, mainvar, (Ipo *)id); // XXX depreceated - old animation system
						break;
					case ID_PA:
						expand_particlesettings(fd, mainvar, (ParticleSettings *)id);
						break;
					case ID_MC:
						expand_movieclip(fd, mainvar, (MovieClip *)id);
						break;
					case ID_LS:
						expand_linestyle(fd, mainvar, (FreestyleLineStyle *)id);
						break;
					}

					doit= 1;
					id->flag -= LIB_TEST;

				}
				id= id->next;
			}
		}
	}
}

static int object_in_any_scene(Main *mainvar, Object *ob)
{
	Scene *sce;
	
	for (sce= mainvar->scene.first; sce; sce= sce->id.next)
		if (object_in_scene(ob, sce))
			return 1;
	return 0;
}

static void give_base_to_objects(Main *mainvar, Scene *sce, Library *lib, const short idcode, const short is_link)
{
	Object *ob;
	Base *base;
	const short is_group_append= (is_link==FALSE && idcode==ID_GR);

	/* give all objects which are LIB_INDIRECT a base, or for a group when *lib has been set */
	for (ob= mainvar->object.first; ob; ob= ob->id.next) {
		
		if ( ob->id.flag & LIB_INDIRECT ) {
			
				/* IF below is quite confusing!
				if we are appending, but this object wasnt just added along with a group,
				then this is already used indirectly in the scene somewhere else and we didnt just append it.
				
				(ob->id.flag & LIB_PRE_EXISTING)==0 means that this is a newly appended object - Campbell */
			if (is_group_append==0 || (ob->id.flag & LIB_PRE_EXISTING)==0) {
				
				int do_it= 0;
				
				if (ob->id.us==0) {
					do_it= 1;
				}
				else if (idcode==ID_GR) {
					if (ob->id.us==1 && is_link==FALSE && ob->id.lib==lib) {
						if ((ob->flag & OB_FROMGROUP) && object_in_any_scene(mainvar, ob)==0) {
							do_it= 1;
						}
					}
				}
				else {
					/* when appending, make sure any indirectly loaded objects
					 * get a base else they cant be accessed at all [#27437] */
					if (ob->id.us==1 && is_link==FALSE && ob->id.lib==lib) {

						/* we may be appending from a scene where we already
						 *  have a linked object which is not in any scene [#27616] */
						if ((ob->id.flag & LIB_PRE_EXISTING)==0) {

							if (object_in_any_scene(mainvar, ob)==0) {
								do_it= 1;
							}
						}
					}
				}

				if (do_it) {
					base= MEM_callocN( sizeof(Base), "add_ext_base");
					BLI_addtail(&(sce->base), base);
					base->lay= ob->lay;
					base->object= ob;
					base->flag= ob->flag;
					ob->id.us= 1;
					
					ob->id.flag -= LIB_INDIRECT;
					ob->id.flag |= LIB_EXTERN;
				}
			}
		}
	}
}

static void give_base_to_groups(Main *mainvar, Scene *scene)
{
	Group *group;

	/* give all objects which are LIB_INDIRECT a base, or for a group when *lib has been set */
	for (group= mainvar->group.first; group; group= group->id.next) {
		if (((group->id.flag & LIB_INDIRECT)==0 && (group->id.flag & LIB_PRE_EXISTING)==0)) {
			Base *base;

			/* add_object(...) messes with the selection */
			Object *ob= add_only_object(OB_EMPTY, group->id.name+2);
			ob->type= OB_EMPTY;
			ob->lay= scene->lay;

			/* assign the base */
			base= scene_add_base(scene, ob);
			base->flag |= SELECT;
			base->object->flag= base->flag;
			ob->recalc |= OB_RECALC_OB|OB_RECALC_DATA|OB_RECALC_TIME;
			scene->basact= base;

			/* assign the group */
			ob->dup_group= group;
			ob->transflag |= OB_DUPLIGROUP;
			rename_id(&ob->id, group->id.name+2);
			copy_v3_v3(ob->loc, scene->cursor);
		}
	}
}

/* returns true if the item was found
* but it may already have already been appended/linked */
static ID *append_named_part(Main *mainl, FileData *fd, const char *idname, const short idcode)
{
	BHead *bhead;
	ID *id= NULL;
	int found=0;

	for (bhead= blo_firstbhead(fd); bhead; bhead= blo_nextbhead(fd, bhead)) {
		if (bhead->code==idcode) {
			const char *idname_test= bhead_id_name(fd, bhead);

			if (strcmp(idname_test + 2, idname)==0) {
				found= 1;
				id= is_yet_read(fd, mainl, bhead);
				if (id==NULL) {
					read_libblock(fd, mainl, bhead, LIB_TESTEXT, &id);
				}
				else {
					printf("append: already linked\n");
					oldnewmap_insert(fd->libmap, bhead->old, id, 1);
					if (id->flag & LIB_INDIRECT) {
						id->flag -= LIB_INDIRECT;
						id->flag |= LIB_EXTERN;
					}
				}

				break;
			}
		}
		else if (bhead->code==ENDB) {
			break;
		}
	}

	/* if we found the id but the id is NULL, this is really bad */
	BLI_assert((found != 0) == (id != NULL));

	return found ? id : NULL;
}

static ID *append_named_part_ex(const bContext *C, Main *mainl, FileData *fd, const char *idname, const int idcode, const int flag)
{
	ID *id= append_named_part(mainl, fd, idname, idcode);

	if (id && (GS(id->name) == ID_OB)) {	/* loose object: give a base */
		Scene *scene= CTX_data_scene(C); /* can be NULL */
		if (scene) {
			Base *base;
			Object *ob;

			base= MEM_callocN( sizeof(Base), "app_nam_part");
			BLI_addtail(&scene->base, base);

			ob= (Object *)id;

			/* link at active layer (view3d->lay if in context, else scene->lay */
			if ((flag & FILE_ACTIVELAY)) {
				View3D *v3d = CTX_wm_view3d(C);
				ob->lay = v3d ? v3d->layact : scene->lay;
			}

			ob->mode= 0;
			base->lay= ob->lay;
			base->object= ob;
			ob->id.us++;

			if (flag & FILE_AUTOSELECT) {
				base->flag |= SELECT;
				base->object->flag = base->flag;
				/* do NOT make base active here! screws up GUI stuff, if you want it do it on src/ level */
			}
		}
	}

	return id;
}

ID *BLO_library_append_named_part(Main *mainl, BlendHandle** bh, const char *idname, const int idcode)
{
	FileData *fd= (FileData*)(*bh);
	return append_named_part(mainl, fd, idname, idcode);
}

ID *BLO_library_append_named_part_ex(const bContext *C, Main *mainl, BlendHandle** bh, const char *idname, const int idcode, const short flag)
{
	FileData *fd= (FileData*)(*bh);
	return append_named_part_ex(C, mainl, fd, idname, idcode, flag);
}

static void append_id_part(FileData *fd, Main *mainvar, ID *id, ID **id_r)
{
	BHead *bhead;

	for (bhead= blo_firstbhead(fd); bhead; bhead= blo_nextbhead(fd, bhead)) {
		if (bhead->code == GS(id->name)) {

			if (strcmp(id->name, bhead_id_name(fd, bhead))==0) {
				id->flag &= ~LIB_READ;
				id->flag |= LIB_TEST;
//				printf("read lib block %s\n", id->name);
				read_libblock(fd, mainvar, bhead, id->flag, id_r);

				break;
			}
		}
		else if (bhead->code==ENDB)
			break;
	}
}

/* common routine to append/link something from a library */

static Main* library_append_begin(Main *mainvar, FileData **fd, const char *filepath)
{
	Main *mainl;

	/* make mains */
	blo_split_main(&(*fd)->mainlist, mainvar);

	/* which one do we need? */
	mainl = blo_find_main(*fd, &(*fd)->mainlist, filepath, G.main->name);
	
	/* needed for do_version */
	mainl->versionfile= (*fd)->fileversion;
	read_file_version(*fd, mainl);
	
	return mainl;
}

Main* BLO_library_append_begin(Main *mainvar, BlendHandle** bh, const char *filepath)
{
	FileData *fd= (FileData*)(*bh);
	return library_append_begin(mainvar, &fd, filepath);
}


/* Context == NULL signifies not to do any scene manipulation */
static void library_append_end(const bContext *C, Main *mainl, FileData **fd, int idcode, short flag)
{
	Main *mainvar;
	Library *curlib;

	/* make main consistent */
	expand_main(*fd, mainl);

	/* do this when expand found other libs */
	read_libraries(*fd, &(*fd)->mainlist);
	
	curlib= mainl->curlib;

	/* make the lib path relative if required */
	if (flag & FILE_RELPATH) {

		/* use the full path, this could have been read by other library even */
		BLI_strncpy(curlib->name, curlib->filepath, sizeof(curlib->name));
		
		/* uses current .blend file as reference */
		BLI_path_rel(curlib->name, G.main->name);
	}

	blo_join_main(&(*fd)->mainlist);
	mainvar= (*fd)->mainlist.first;
	mainl= NULL; /* blo_join_main free's mainl, cant use anymore */

	lib_link_all(*fd, mainvar);
	lib_verify_nodetree(mainvar, FALSE);
	fix_relpaths_library(G.main->name, mainvar); /* make all relative paths, relative to the open blend file */

	if (C) {
		Scene *scene= CTX_data_scene(C);

		/* give a base to loose objects. If group append, do it for objects too */
		if (scene) {
			const short is_link= (flag & FILE_LINK) != 0;
			if (idcode==ID_SCE) {
				/* don't instance anything when linking in scenes, assume the scene its self instances the data */
			}
			else {
				give_base_to_objects(mainvar, scene, curlib, idcode, is_link);

				if (flag & FILE_GROUP_INSTANCE) {
					give_base_to_groups(mainvar, scene);
				}
			}
		}
		else {
			printf("library_append_end, scene is NULL (objects wont get bases)\n");
		}
	}
	/* has been removed... erm, why? s..ton) */
	/* 20040907: looks like they are give base already in append_named_part(); -Nathan L */
	/* 20041208: put back. It only linked direct, not indirect objects (ton) */
	
	/* patch to prevent switch_endian happens twice */
	if ((*fd)->flags & FD_FLAGS_SWITCH_ENDIAN) {
		blo_freefiledata( *fd );
		*fd = NULL;
	}	
}

void BLO_library_append_end(const bContext *C, struct Main *mainl, BlendHandle** bh, int idcode, short flag)
{
	FileData *fd= (FileData*)(*bh);
	library_append_end(C, mainl, &fd, idcode, flag);
	*bh= (BlendHandle*)fd;
}

void *BLO_library_read_struct(FileData *fd, BHead *bh, const char *blockname)
{
	return read_struct(fd, bh, blockname);
}

/* ************* READ LIBRARY ************** */

static int mainvar_count_libread_blocks(Main *mainvar)
{
	ListBase *lbarray[MAX_LIBARRAY];
	int a, tot= 0;

	a= set_listbasepointers(mainvar, lbarray);
	while (a--) {
		ID *id;

		for (id= lbarray[a]->first; id; id= id->next)
			if (id->flag & LIB_READ)
				tot++;
	}
	return tot;
}

static void read_libraries(FileData *basefd, ListBase *mainlist)
{
	Main *mainl= mainlist->first;
	Main *mainptr;
	ListBase *lbarray[MAX_LIBARRAY];
	int a, doit= 1;

	while (doit) {
		doit= 0;

		/* test 1: read libdata */
		mainptr= mainl->next;
		while (mainptr) {
			int tot= mainvar_count_libread_blocks(mainptr);
			
			// printf("found LIB_READ %s\n", mainptr->curlib->name);
			if (tot) {
				FileData *fd= mainptr->curlib->filedata;

				if (fd==NULL) {

					/* printf and reports for now... its important users know this */
					BKE_reportf_wrap(basefd->reports, RPT_INFO,
					                 "read library:  '%s', '%s'\n",
					                 mainptr->curlib->filepath, mainptr->curlib->name);

					fd= blo_openblenderfile(mainptr->curlib->filepath, basefd->reports);
					
					/* allow typing in a new lib path */
					if (G.rt==-666) {
						while (fd==NULL) {
							char newlib_path[FILE_MAX] = { 0 };
							printf("Missing library...'\n");
							printf("	current file: %s\n", G.main->name);
							printf("	absolute lib: %s\n", mainptr->curlib->filepath);
							printf("	relative lib: %s\n", mainptr->curlib->name);
							printf("  enter a new path:\n");

							if (scanf("%s", newlib_path) > 0) {
								BLI_strncpy(mainptr->curlib->name, newlib_path, sizeof(mainptr->curlib->name));
								BLI_strncpy(mainptr->curlib->filepath, newlib_path, sizeof(mainptr->curlib->filepath));
								cleanup_path(G.main->name, mainptr->curlib->filepath);
								
								fd= blo_openblenderfile(mainptr->curlib->filepath, basefd->reports);

								if (fd) {
									printf("found: '%s', party on macuno!\n", mainptr->curlib->filepath);
								}
							}
						}
					}

					if (fd) {
						fd->reports= basefd->reports;
						
						if (fd->libmap)
							oldnewmap_free(fd->libmap);

						fd->libmap = oldnewmap_new();
						
						mainptr->curlib->filedata= fd;
						mainptr->versionfile= fd->fileversion;
						
						/* subversion */
						read_file_version(fd, mainptr);
					}
					else mainptr->curlib->filedata= NULL;

					if (fd==NULL) {
						BKE_reportf_wrap(basefd->reports, RPT_ERROR,
						                 "Can't find lib '%s'\n",
						                 mainptr->curlib->filepath);
					}
				}
				if (fd) {
					doit= 1;
					a= set_listbasepointers(mainptr, lbarray);
					while (a--) {
						ID *id= lbarray[a]->first;

						while (id) {
							ID *idn= id->next;
							if (id->flag & LIB_READ) {
								ID *realid= NULL;
								BLI_remlink(lbarray[a], id);

								append_id_part(fd, mainptr, id, &realid);
								if (!realid) {
									BKE_reportf_wrap(fd->reports, RPT_ERROR,
									                 "LIB ERROR: %s:'%s' missing from '%s'\n",
									                 BKE_idcode_to_name(GS(id->name)),
									                 id->name+2, mainptr->curlib->filepath);
								}
								
								change_idid_adr(mainlist, basefd, id, realid);

								MEM_freeN(id);
							}
							id= idn;
						}
					}

					expand_main(fd, mainptr);
					
					/* dang FileData... now new libraries need to be appended to original filedata,
					 * it is not a good replacement for the old global (ton) */
					while ( fd->mainlist.first ) {
						Main *mp= fd->mainlist.first;
						BLI_remlink(&fd->mainlist, mp);
						BLI_addtail(&basefd->mainlist, mp);
					}
				}
			}

			mainptr= mainptr->next;
		}
	}
	
	/* test if there are unread libblocks */
	for (mainptr= mainl->next; mainptr; mainptr= mainptr->next) {
		a= set_listbasepointers(mainptr, lbarray);
		while (a--) {
			ID *id= lbarray[a]->first;
			while (id) {
				ID *idn= id->next;
				if (id->flag & LIB_READ) {
					BLI_remlink(lbarray[a], id);
					BKE_reportf_wrap(basefd->reports, RPT_ERROR,
					                 "LIB ERROR: %s:'%s' unread libblock missing from '%s'\n",
					                 BKE_idcode_to_name(GS(id->name)), id->name+2, mainptr->curlib->filepath);
					change_idid_adr(mainlist, basefd, id, NULL);

					MEM_freeN(id);
				}
				id= idn;
			}
		}
	}
	
	/* do versions, link, and free */
	for (mainptr= mainl->next; mainptr; mainptr= mainptr->next) {
		/* some mains still have to be read, then
		 * versionfile is still zero! */
		if (mainptr->versionfile) {
			if (mainptr->curlib->filedata) // can be zero... with shift+f1 append
				do_versions(mainptr->curlib->filedata, mainptr->curlib, mainptr);
			else
				do_versions(basefd, NULL, mainptr);
		}
		
		if (mainptr->curlib->filedata)
			lib_link_all(mainptr->curlib->filedata, mainptr);
		
		if (mainptr->curlib->filedata) blo_freefiledata(mainptr->curlib->filedata);
		mainptr->curlib->filedata= NULL;
	}
}


/* reading runtime */

BlendFileData *blo_read_blendafterruntime(int file, const char *name, int actualsize, ReportList *reports)
{
	BlendFileData *bfd = NULL;
	FileData *fd = filedata_new();
	fd->filedes = file;
	fd->buffersize = actualsize;
	fd->read = fd_read_from_file;

	/* needed for library_append and read_libraries */
	BLI_strncpy(fd->relabase, name, sizeof(fd->relabase));

	fd = blo_decode_and_check(fd, reports);
	if (!fd)
		return NULL;

	fd->reports= reports;
	bfd= blo_read_file_internal(fd, "");
	blo_freefiledata(fd);

	return bfd;
}<|MERGE_RESOLUTION|>--- conflicted
+++ resolved
@@ -13519,7 +13519,18 @@
 		}
 	}
 
-<<<<<<< HEAD
+	{
+		/* Default for old files is to save particle rotations to pointcache */
+		ParticleSettings *part;
+		for (part = main->particle.first; part; part = part->id.next)
+			part->flag |= PART_ROTATIONS;
+	}
+
+	/* put compatibility code here until next subversion bump */
+	{
+
+	}
+
 	/* default values in Freestyle settings */
 	{
 		Scene *sce;
@@ -13542,20 +13553,6 @@
 		}
 	}
 	
-=======
-	{
-		/* Default for old files is to save particle rotations to pointcache */
-		ParticleSettings *part;
-		for (part = main->particle.first; part; part = part->id.next)
-			part->flag |= PART_ROTATIONS;
-	}
-
-	/* put compatibility code here until next subversion bump */
-	{
-
-	}
-
->>>>>>> e99a23fc
 	/* WATCH IT!!!: pointers from libdata have not been converted yet here! */
 	/* WATCH IT 2!: Userdef struct init has to be in editors/interface/resources.c! */
 
