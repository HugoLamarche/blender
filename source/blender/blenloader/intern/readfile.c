--- conflicted
+++ resolved
@@ -3224,22 +3224,15 @@
 
 	for (bPoseChannel *pchan = pose->chanbase.first; pchan; pchan = pchan->next) {
 		lib_link_constraints(fd, (ID *)ob, &pchan->constraints);
-<<<<<<< HEAD
-		
-		/* hurms... loop in a loop, but yah... later... (ton) */
-		pchan->bone = BKE_armature_find_bone_name(arm, pchan->name);
-
+
+		pchan->bone = BLI_ghash_lookup(bone_hash, pchan->name);
+		
 		pchan->fmap_object = newlibadr_us(fd, arm->id.lib, pchan->fmap_object);
 		if (pchan->fmap_object) {
 			/* fix fmap pointer now that we've got updated fmap_object */
 			pchan->fmap = fmap_find_name(pchan->fmap_object, pchan->fmap->name);
 		}
 
-=======
-
-		pchan->bone = BLI_ghash_lookup(bone_hash, pchan->name);
-		
->>>>>>> 2dba2b3d
 		pchan->custom = newlibadr_us(fd, arm->id.lib, pchan->custom);
 		if (UNLIKELY(pchan->bone == NULL)) {
 			rebuild = true;
