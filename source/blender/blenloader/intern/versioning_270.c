--- conflicted
+++ resolved
@@ -1058,7 +1058,17 @@
 		}
 	}
 
-<<<<<<< HEAD
+	if (!MAIN_VERSION_ATLEAST(main, 277, 1)) {
+		for (Scene *scene = main->scene.first; scene; scene = scene->id.next) {
+			ParticleEditSettings *pset = &scene->toolsettings->particle;
+			for (int a = 0; a < PE_TOT_BRUSH; a++) {
+				if (pset->brush[a].strength > 1.0f) {
+					pset->brush[a].strength *= 0.01f;
+				}
+			}
+		}
+	}
+
 	{
 		if (!DNA_struct_elem_find(fd->filesdna, "SpaceNode", "float", "backdrop_zoom")) {
 			bScreen *sc;
@@ -1093,14 +1103,6 @@
 							sipo->backdrop_opacity = 0.7f;
 						}
 					}
-=======
-	if (!MAIN_VERSION_ATLEAST(main, 277, 1)) {
-		for (Scene *scene = main->scene.first; scene; scene = scene->id.next) {
-			ParticleEditSettings *pset = &scene->toolsettings->particle;
-			for (int a = 0; a < PE_TOT_BRUSH; a++) {
-				if (pset->brush[a].strength > 1.0f) {
-					pset->brush[a].strength *= 0.01f;
->>>>>>> 27d160f6
 				}
 			}
 		}
