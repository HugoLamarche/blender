/*
 * ***** BEGIN GPL LICENSE BLOCK *****
 *
 * This program is free software; you can redistribute it and/or
 * modify it under the terms of the GNU General Public License
 * as published by the Free Software Foundation; either version 2
 * of the License, or (at your option) any later version.
 *
 * This program is distributed in the hope that it will be useful,
 * but WITHOUT ANY WARRANTY; without even the implied warranty of
 * MERCHANTABILITY or FITNESS FOR A PARTICULAR PURPOSE.  See the
 * GNU General Public License for more details.
 *
 * You should have received a copy of the GNU General Public License
 * along with this program; if not, write to the Free Software Foundation,
 * Inc., 51 Franklin Street, Fifth Floor, Boston, MA 02110-1301, USA.
 *
 * Contributor(s): Blender Foundation
 *
 * ***** END GPL LICENSE BLOCK *****
 *
 */

/** \file blender/blenloader/intern/versioning_270.c
 *  \ingroup blenloader
 */

#include "BLI_utildefines.h"
#include "BLI_compiler_attrs.h"

/* for MinGW32 definition of NULL, could use BLI_blenlib.h instead too */
#include <stddef.h>

/* allow readfile to use deprecated functionality */
#define DNA_DEPRECATED_ALLOW

#include "DNA_brush_types.h"
#include "DNA_camera_types.h"
#include "DNA_cloth_types.h"
#include "DNA_constraint_types.h"
#include "DNA_gpencil_types.h"
#include "DNA_sdna_types.h"
#include "DNA_sequence_types.h"
#include "DNA_space_types.h"
#include "DNA_screen_types.h"
#include "DNA_object_force.h"
#include "DNA_object_types.h"
#include "DNA_mesh_types.h"
#include "DNA_modifier_types.h"
#include "DNA_particle_types.h"
#include "DNA_linestyle_types.h"
#include "DNA_actuator_types.h"
#include "DNA_view3d_types.h"

#include "DNA_genfile.h"

#include "BKE_colortools.h"
#include "BKE_library.h"
#include "BKE_main.h"
#include "BKE_modifier.h"
#include "BKE_node.h"
#include "BKE_scene.h"
#include "BKE_sequencer.h"
#include "BKE_screen.h"

#include "BLI_math.h"
#include "BLI_listbase.h"
#include "BLI_string.h"

#include "BLO_readfile.h"

#include "readfile.h"

#include "MEM_guardedalloc.h"

static void do_version_constraints_radians_degrees_270_1(ListBase *lb)
{
	bConstraint *con;

	for (con = lb->first; con; con = con->next) {
		if (con->type == CONSTRAINT_TYPE_TRANSFORM) {
			bTransformConstraint *data = (bTransformConstraint *)con->data;
			const float deg_to_rad_f = DEG2RADF(1.0f);

			if (data->from == TRANS_ROTATION) {
				mul_v3_fl(data->from_min, deg_to_rad_f);
				mul_v3_fl(data->from_max, deg_to_rad_f);
			}

			if (data->to == TRANS_ROTATION) {
				mul_v3_fl(data->to_min, deg_to_rad_f);
				mul_v3_fl(data->to_max, deg_to_rad_f);
			}
		}
	}
}

static void do_version_constraints_radians_degrees_270_5(ListBase *lb)
{
	bConstraint *con;

	for (con = lb->first; con; con = con->next) {
		if (con->type == CONSTRAINT_TYPE_TRANSFORM) {
			bTransformConstraint *data = (bTransformConstraint *)con->data;

			if (data->from == TRANS_ROTATION) {
				copy_v3_v3(data->from_min_rot, data->from_min);
				copy_v3_v3(data->from_max_rot, data->from_max);
			}
			else if (data->from == TRANS_SCALE) {
				copy_v3_v3(data->from_min_scale, data->from_min);
				copy_v3_v3(data->from_max_scale, data->from_max);
			}

			if (data->to == TRANS_ROTATION) {
				copy_v3_v3(data->to_min_rot, data->to_min);
				copy_v3_v3(data->to_max_rot, data->to_max);
			}
			else if (data->to == TRANS_SCALE) {
				copy_v3_v3(data->to_min_scale, data->to_min);
				copy_v3_v3(data->to_max_scale, data->to_max);
			}
		}
	}
}

static void do_version_constraints_stretch_to_limits(ListBase *lb)
{
	bConstraint *con;

	for (con = lb->first; con; con = con->next) {
		if (con->type == CONSTRAINT_TYPE_STRETCHTO) {
			bStretchToConstraint *data = (bStretchToConstraint *)con->data;
			data->bulge_min = 1.0f;
			data->bulge_max = 1.0f;
		}
	}
}

void blo_do_versions_270(FileData *fd, Library *UNUSED(lib), Main *main)
{
	if (!MAIN_VERSION_ATLEAST(main, 270, 0)) {

		if (!DNA_struct_elem_find(fd->filesdna, "BevelModifierData", "float", "profile")) {
			Object *ob;

			for (ob = main->object.first; ob; ob = ob->id.next) {
				ModifierData *md;
				for (md = ob->modifiers.first; md; md = md->next) {
					if (md->type == eModifierType_Bevel) {
						BevelModifierData *bmd = (BevelModifierData *)md;
						bmd->profile = 0.5f;
						bmd->val_flags = MOD_BEVEL_AMT_OFFSET;
					}
				}
			}
		}

		/* nodes don't use fixed node->id any more, clean up */
		FOREACH_NODETREE(main, ntree, id) {
			if (ntree->type == NTREE_COMPOSIT) {
				bNode *node;
				for (node = ntree->nodes.first; node; node = node->next) {
					if (ELEM(node->type, CMP_NODE_COMPOSITE, CMP_NODE_OUTPUT_FILE)) {
						node->id = NULL;
					}
				}
			}
		} FOREACH_NODETREE_END

		{
			bScreen *screen;

			for (screen = main->screen.first; screen; screen = screen->id.next) {
				ScrArea *area;
				for (area = screen->areabase.first; area; area = area->next) {
					SpaceLink *space_link;
					for (space_link = area->spacedata.first; space_link; space_link = space_link->next) {
						if (space_link->spacetype == SPACE_CLIP) {
							SpaceClip *space_clip = (SpaceClip *) space_link;
							if (space_clip->mode != SC_MODE_MASKEDIT) {
								space_clip->mode = SC_MODE_TRACKING;
							}
						}
					}
				}
			}
		}

		if (!DNA_struct_elem_find(fd->filesdna, "MovieTrackingSettings", "float", "default_weight")) {
			MovieClip *clip;
			for (clip = main->movieclip.first; clip; clip = clip->id.next) {
				clip->tracking.settings.default_weight = 1.0f;
			}
		}
	}

	if (!MAIN_VERSION_ATLEAST(main, 270, 1)) {
		Scene *sce;
		Object *ob;

		/* Update Transform constraint (another deg -> rad stuff). */
		for (ob = main->object.first; ob; ob = ob->id.next) {
			do_version_constraints_radians_degrees_270_1(&ob->constraints);

			if (ob->pose) {
				/* Bones constraints! */
				bPoseChannel *pchan;
				for (pchan = ob->pose->chanbase.first; pchan; pchan = pchan->next) {
					do_version_constraints_radians_degrees_270_1(&pchan->constraints);
				}
			}
		}

		for (sce = main->scene.first; sce; sce = sce->id.next) {
			if (sce->r.raytrace_structure == R_RAYSTRUCTURE_BLIBVH) {
				sce->r.raytrace_structure = R_RAYSTRUCTURE_AUTO;
			}
		}
	}

	if (!MAIN_VERSION_ATLEAST(main, 270, 2)) {
		Mesh *me;

		/* Mesh smoothresh deg->rad. */
		for (me = main->mesh.first; me; me = me->id.next) {
			me->smoothresh = DEG2RADF(me->smoothresh);
		}
	}

	if (!MAIN_VERSION_ATLEAST(main, 270, 3)) {
		FreestyleLineStyle *linestyle;

		for (linestyle = main->linestyle.first; linestyle; linestyle = linestyle->id.next) {
			linestyle->flag |= LS_NO_SORTING;
			linestyle->sort_key = LS_SORT_KEY_DISTANCE_FROM_CAMERA;
			linestyle->integration_type = LS_INTEGRATION_MEAN;
		}
	}

	if (!MAIN_VERSION_ATLEAST(main, 270, 4)) {
		/* ui_previews were not handled correctly when copying areas, leading to corrupted files (see T39847).
		 * This will always reset situation to a valid state.
		 */
		bScreen *sc;

		for (sc = main->screen.first; sc; sc = sc->id.next) {
			ScrArea *sa;
			for (sa = sc->areabase.first; sa; sa = sa->next) {
				SpaceLink *sl;

				for (sl = sa->spacedata.first; sl; sl = sl->next) {
					ARegion *ar;
					ListBase *lb = (sl == sa->spacedata.first) ? &sa->regionbase : &sl->regionbase;

					for (ar = lb->first; ar; ar = ar->next) {
						BLI_listbase_clear(&ar->ui_previews);
					}
				}
			}
		}
	}

	if (!MAIN_VERSION_ATLEAST(main, 270, 5)) {
		Object *ob;

		/* Update Transform constraint (again :|). */
		for (ob = main->object.first; ob; ob = ob->id.next) {
			do_version_constraints_radians_degrees_270_5(&ob->constraints);

			if (ob->pose) {
				/* Bones constraints! */
				bPoseChannel *pchan;
				for (pchan = ob->pose->chanbase.first; pchan; pchan = pchan->next) {
					do_version_constraints_radians_degrees_270_5(&pchan->constraints);
				}
			}
		}
	}

	if (!MAIN_VERSION_ATLEAST(main, 271, 0)) {
		if (!DNA_struct_elem_find(fd->filesdna, "Material", "int", "mode2")) {
			Material *ma;

			for (ma = main->mat.first; ma; ma = ma->id.next)
				ma->mode2 = MA_CASTSHADOW;
		}

		if (!DNA_struct_elem_find(fd->filesdna, "RenderData", "BakeData", "bake")) {
			Scene *sce;

			for (sce = main->scene.first; sce; sce = sce->id.next) {
				sce->r.bake.flag = R_BAKE_CLEAR;
				sce->r.bake.width = 512;
				sce->r.bake.height = 512;
				sce->r.bake.margin = 16;
				sce->r.bake.normal_space = R_BAKE_SPACE_TANGENT;
				sce->r.bake.normal_swizzle[0] = R_BAKE_POSX;
				sce->r.bake.normal_swizzle[1] = R_BAKE_POSY;
				sce->r.bake.normal_swizzle[2] = R_BAKE_POSZ;
				BLI_strncpy(sce->r.bake.filepath, U.renderdir, sizeof(sce->r.bake.filepath));

				sce->r.bake.im_format.planes = R_IMF_PLANES_RGBA;
				sce->r.bake.im_format.imtype = R_IMF_IMTYPE_PNG;
				sce->r.bake.im_format.depth = R_IMF_CHAN_DEPTH_8;
				sce->r.bake.im_format.quality = 90;
				sce->r.bake.im_format.compress = 15;
			}
		}

		if (!DNA_struct_elem_find(fd->filesdna, "FreestyleLineStyle", "float", "texstep")) {
			FreestyleLineStyle *linestyle;

			for (linestyle = main->linestyle.first; linestyle; linestyle = linestyle->id.next) {
				linestyle->flag |= LS_TEXTURE;
				linestyle->texstep = 1.0;
			}
		}

		{
			Scene *scene;
			for (scene = main->scene.first; scene; scene = scene->id.next) {
				int num_layers = BLI_listbase_count(&scene->r.layers);
				scene->r.actlay = min_ff(scene->r.actlay, num_layers - 1);
			}
		}
	}

	if (!MAIN_VERSION_ATLEAST(main, 271, 1)) {
		if (!DNA_struct_elem_find(fd->filesdna, "Material", "float", "line_col[4]")) {
			Material *mat;

			for (mat = main->mat.first; mat; mat = mat->id.next) {
				mat->line_col[0] = mat->line_col[1] = mat->line_col[2] = 0.0f;
				mat->line_col[3] = mat->alpha;
			}
		}

		if (!DNA_struct_elem_find(fd->filesdna, "RenderData", "int", "preview_start_resolution")) {
			Scene *scene;
			for (scene = main->scene.first; scene; scene = scene->id.next) {
				scene->r.preview_start_resolution = 64;
			}
		}
	}

	if (!MAIN_VERSION_ATLEAST(main, 271, 2)) {
		/* init up & track axis property of trackto actuators */
		Object *ob;

		for (ob = main->object.first; ob; ob = ob->id.next) {
			bActuator *act;
			for (act = ob->actuators.first; act; act = act->next) {
				if (act->type == ACT_EDIT_OBJECT) {
					bEditObjectActuator *eoact = act->data;
					eoact->trackflag = ob->trackflag;
					/* if trackflag is pointing +-Z axis then upflag should point Y axis.
					 * Rest of trackflag cases, upflag should be point z axis */
					if ((ob->trackflag == OB_POSZ) || (ob->trackflag == OB_NEGZ)) {
						eoact->upflag = 1;
					}
					else {
						eoact->upflag = 2;
					}
				}
			}
		}
	}

	if (!MAIN_VERSION_ATLEAST(main, 271, 3)) {
		Brush *br;

		for (br = main->brush.first; br; br = br->id.next) {
			br->fill_threshold = 0.2f;
		}

		if (!DNA_struct_elem_find(fd->filesdna, "BevelModifierData", "int", "mat")) {
			Object *ob;
			for (ob = main->object.first; ob; ob = ob->id.next) {
				ModifierData *md;

				for (md = ob->modifiers.first; md; md = md->next) {
					if (md->type == eModifierType_Bevel) {
						BevelModifierData *bmd = (BevelModifierData *)md;
						bmd->mat = -1;
					}
				}
			}
		}
	}

	if (!MAIN_VERSION_ATLEAST(main, 271, 6)) {
		Object *ob;
		for (ob = main->object.first; ob; ob = ob->id.next) {
			ModifierData *md;

			for (md = ob->modifiers.first; md; md = md->next) {
				if (md->type == eModifierType_ParticleSystem) {
					ParticleSystemModifierData *pmd = (ParticleSystemModifierData *)md;
					if (pmd->psys && pmd->psys->clmd) {
						pmd->psys->clmd->sim_parms->vel_damping = 1.0f;
					}
				}
			}
		}
	}

	if (!MAIN_VERSION_ATLEAST(main, 272, 0)) {
		if (!DNA_struct_elem_find(fd->filesdna, "RenderData", "int", "preview_start_resolution")) {
			Scene *scene;
			for (scene = main->scene.first; scene; scene = scene->id.next) {
				scene->r.preview_start_resolution = 64;
			}
		}
	}

	if (!MAIN_VERSION_ATLEAST(main, 272, 1)) {
		Brush *br;
		for (br = main->brush.first; br; br = br->id.next) {
			if ((br->ob_mode & OB_MODE_SCULPT) && ELEM(br->sculpt_tool, SCULPT_TOOL_GRAB, SCULPT_TOOL_SNAKE_HOOK))
				br->alpha = 1.0f;
		}
	}

	if (!MAIN_VERSION_ATLEAST(main, 272, 2)) {
		if (!DNA_struct_elem_find(fd->filesdna, "Image", "float", "gen_color")) {
			Image *image;
			for (image = main->image.first; image != NULL; image = image->id.next) {
				image->gen_color[3] = 1.0f;
			}
		}

		if (!DNA_struct_elem_find(fd->filesdna, "bStretchToConstraint", "float", "bulge_min")) {
			Object *ob;

			/* Update Transform constraint (again :|). */
			for (ob = main->object.first; ob; ob = ob->id.next) {
				do_version_constraints_stretch_to_limits(&ob->constraints);

				if (ob->pose) {
					/* Bones constraints! */
					bPoseChannel *pchan;
					for (pchan = ob->pose->chanbase.first; pchan; pchan = pchan->next) {
						do_version_constraints_stretch_to_limits(&pchan->constraints);
					}
				}
			}
		}
	}

	if (!MAIN_VERSION_ATLEAST(main, 273, 1)) {
#define	BRUSH_RAKE (1 << 7)
#define BRUSH_RANDOM_ROTATION (1 << 25)

		Brush *br;

		for (br = main->brush.first; br; br = br->id.next) {
			if (br->flag & BRUSH_RAKE) {
				br->mtex.brush_angle_mode |= MTEX_ANGLE_RAKE;
				br->mask_mtex.brush_angle_mode |= MTEX_ANGLE_RAKE;
			}
			else if (br->flag & BRUSH_RANDOM_ROTATION) {
				br->mtex.brush_angle_mode |= MTEX_ANGLE_RANDOM;
				br->mask_mtex.brush_angle_mode |= MTEX_ANGLE_RANDOM;
			}
			br->mtex.random_angle = 2.0 * M_PI;
			br->mask_mtex.random_angle = 2.0 * M_PI;
		}
	}

#undef BRUSH_RAKE
#undef BRUSH_RANDOM_ROTATION

	/* Customizable Safe Areas */
	if (!MAIN_VERSION_ATLEAST(main, 273, 2)) {
		if (!DNA_struct_elem_find(fd->filesdna, "Scene", "DisplaySafeAreas", "safe_areas")) {
			Scene *scene;

			for (scene = main->scene.first; scene; scene = scene->id.next) {
				copy_v2_fl2(scene->safe_areas.title, 3.5f / 100.0f, 3.5f / 100.0f);
				copy_v2_fl2(scene->safe_areas.action, 10.0f / 100.0f, 5.0f / 100.0f);
				copy_v2_fl2(scene->safe_areas.title_center, 17.5f / 100.0f, 5.0f / 100.0f);
				copy_v2_fl2(scene->safe_areas.action_center, 15.0f / 100.0f, 5.0f / 100.0f);
			}
		}
	}
	
	if (!MAIN_VERSION_ATLEAST(main, 273, 3)) {
		ParticleSettings *part;
		for (part = main->particle.first; part; part = part->id.next) {
			if (part->clumpcurve)
				part->child_flag |= PART_CHILD_USE_CLUMP_CURVE;
			if (part->roughcurve)
				part->child_flag |= PART_CHILD_USE_ROUGH_CURVE;
		}
	}

	if (!MAIN_VERSION_ATLEAST(main, 273, 6)) {
		if (!DNA_struct_elem_find(fd->filesdna, "ClothSimSettings", "float", "bending_damping")) {
			Object *ob;
			ModifierData *md;
			for (ob = main->object.first; ob; ob = ob->id.next) {
				for (md = ob->modifiers.first; md; md = md->next) {
					if (md->type == eModifierType_Cloth) {
						ClothModifierData *clmd = (ClothModifierData *)md;
						clmd->sim_parms->bending_damping = 0.5f;
					}
					else if (md->type == eModifierType_ParticleSystem) {
						ParticleSystemModifierData *pmd = (ParticleSystemModifierData *)md;
						if (pmd->psys->clmd) {
							pmd->psys->clmd->sim_parms->bending_damping = 0.5f;
						}
					}
				}
			}
		}

		if (!DNA_struct_elem_find(fd->filesdna, "ParticleSettings", "float", "clump_noise_size")) {
			ParticleSettings *part;
			for (part = main->particle.first; part; part = part->id.next) {
				part->clump_noise_size = 1.0f;
			}
		}

		if (!DNA_struct_elem_find(fd->filesdna, "ParticleSettings", "int", "kink_extra_steps")) {
			ParticleSettings *part;
			for (part = main->particle.first; part; part = part->id.next) {
				part->kink_extra_steps = 4;
			}
		}

		if (!DNA_struct_elem_find(fd->filesdna, "MTex", "float", "kinkampfac")) {
			ParticleSettings *part;
			for (part = main->particle.first; part; part = part->id.next) {
				int a;
				for (a = 0; a < MAX_MTEX; a++) {
					MTex *mtex = part->mtex[a];
					if (mtex) {
						mtex->kinkampfac = 1.0f;
					}
				}
			}
		}

		if (!DNA_struct_elem_find(fd->filesdna, "HookModifierData", "char", "flag")) {
			Object *ob;

			for (ob = main->object.first; ob; ob = ob->id.next) {
				ModifierData *md;
				for (md = ob->modifiers.first; md; md = md->next) {
					if (md->type == eModifierType_Hook) {
						HookModifierData *hmd = (HookModifierData *)md;
						hmd->falloff_type = eHook_Falloff_InvSquare;
					}
				}
			}
		}

		if (!DNA_struct_elem_find(fd->filesdna, "NodePlaneTrackDeformData", "char", "flag")) {
			FOREACH_NODETREE(main, ntree, id) {
				if (ntree->type == NTREE_COMPOSIT) {
					bNode *node;
					for (node = ntree->nodes.first; node; node = node->next) {
						if (ELEM(node->type, CMP_NODE_PLANETRACKDEFORM)) {
							NodePlaneTrackDeformData *data = node->storage;
							data->flag = 0;
							data->motion_blur_samples = 16;
							data->motion_blur_shutter = 0.5f;
						}
					}
				}
			}
			FOREACH_NODETREE_END
		}

		if (!DNA_struct_elem_find(fd->filesdna, "Camera", "GPUDOFSettings", "gpu_dof")) {
			Camera *ca;
			for (ca = main->camera.first; ca; ca = ca->id.next) {
				ca->gpu_dof.fstop = 128.0f;
				ca->gpu_dof.focal_length = 1.0f;
				ca->gpu_dof.focus_distance = 1.0f;
				ca->gpu_dof.sensor = 1.0f;
			}
		}
	}

	if (!MAIN_VERSION_ATLEAST(main, 273, 7)) {
		bScreen *scr;
		ScrArea *sa;
		SpaceLink *sl;
		ARegion *ar;

		for (scr = main->screen.first; scr; scr = scr->id.next) {
			/* Remove old deprecated region from filebrowsers */
			for (sa = scr->areabase.first; sa; sa = sa->next) {
				for (sl = sa->spacedata.first; sl; sl = sl->next) {
					if (sl->spacetype == SPACE_FILE) {
						for (ar = sl->regionbase.first; ar; ar = ar->next) {
							if (ar->regiontype == RGN_TYPE_CHANNELS) {
								break;
							}
						}

						if (ar) {
							/* Free old deprecated 'channel' region... */
							BKE_area_region_free(NULL, ar);
							BLI_freelinkN(&sl->regionbase, ar);
						}
					}
				}
			}
		}
	}

	if (!MAIN_VERSION_ATLEAST(main, 273, 8)) {
		Object *ob;
		for (ob = main->object.first; ob != NULL; ob = ob->id.next) {
			ModifierData *md;
			for (md = ob->modifiers.last; md != NULL; md = md->prev) {
				if (modifier_unique_name(&ob->modifiers, md)) {
					printf("Warning: Object '%s' had several modifiers with the "
					       "same name, renamed one of them to '%s'.\n",
					       ob->id.name + 2, md->name);
				}
			}
		}
	}

	if (!MAIN_VERSION_ATLEAST(main, 273, 9)) {
		bScreen *scr;
		ScrArea *sa;
		SpaceLink *sl;
		ARegion *ar;

		/* Make sure sequencer preview area limits zoom */
		for (scr = main->screen.first; scr; scr = scr->id.next) {
			for (sa = scr->areabase.first; sa; sa = sa->next) {
				for (sl = sa->spacedata.first; sl; sl = sl->next) {
					if (sl->spacetype == SPACE_SEQ) {
						for (ar = sl->regionbase.first; ar; ar = ar->next) {
							if (ar->regiontype == RGN_TYPE_PREVIEW) {
								ar->v2d.keepzoom |= V2D_LIMITZOOM;
								ar->v2d.minzoom = 0.001f;
								ar->v2d.maxzoom = 1000.0f;
								break;
							}
						}
					}
				}
			}
		}
	}

	if (!MAIN_VERSION_ATLEAST(main, 274, 1)) {
		/* particle systems need to be forced to redistribute for jitter mode fix */
		{
			Object *ob;
			ParticleSystem *psys;
			for (ob = main->object.first; ob; ob = ob->id.next) {
				for (psys = ob->particlesystem.first; psys; psys = psys->next) {
					if ((psys->pointcache->flag & PTCACHE_BAKED) == 0) {
						psys->recalc |= PSYS_RECALC_RESET;
					}
				}
			}
		}

		/* hysteresis setted to 10% but not actived */
		if (!DNA_struct_elem_find(fd->filesdna, "LodLevel", "int", "obhysteresis")) {
			Object *ob;
			for (ob = main->object.first; ob; ob = ob->id.next) {
				LodLevel *level;
				for (level = ob->lodlevels.first; level; level = level->next) {
					level->obhysteresis = 10;
				}
			}
		}

		if (!DNA_struct_elem_find(fd->filesdna, "GameData", "int", "scehysteresis")) {
			Scene *scene;
			for (scene = main->scene.first; scene; scene = scene->id.next) {
				scene->gm.scehysteresis = 10;
			}
		}
	}

	if (!MAIN_VERSION_ATLEAST(main, 274, 2)) {
		FOREACH_NODETREE(main, ntree, id) {
			bNode *node;
			bNodeSocket *sock;

			for (node = ntree->nodes.first; node; node = node->next) {
				if (node->type == SH_NODE_MATERIAL) {
					for (sock = node->inputs.first; sock; sock = sock->next) {
						if (STREQ(sock->name, "Refl")) {
							BLI_strncpy(sock->name, "DiffuseIntensity", sizeof(sock->name));
						}
					}
				}
				else if (node->type == SH_NODE_MATERIAL_EXT) {
					for (sock = node->outputs.first; sock; sock = sock->next) {
						if (STREQ(sock->name, "Refl")) {
							BLI_strncpy(sock->name, "DiffuseIntensity", sizeof(sock->name));
						}
						else if (STREQ(sock->name, "Ray Mirror")) {
							BLI_strncpy(sock->name, "Reflectivity", sizeof(sock->name));
						}
					}
				}
			}
		} FOREACH_NODETREE_END
	}

	if (!MAIN_VERSION_ATLEAST(main, 274, 4)) {
		SceneRenderView *srv;
		wmWindowManager *wm;
		bScreen *screen;
		wmWindow *win;
		Scene *scene;
		Camera *cam;
		Image *ima;

		for (scene = main->scene.first; scene; scene = scene->id.next) {
			Sequence *seq;

			BKE_scene_add_render_view(scene, STEREO_LEFT_NAME);
			srv = scene->r.views.first;
			BLI_strncpy(srv->suffix, STEREO_LEFT_SUFFIX, sizeof(srv->suffix));

			BKE_scene_add_render_view(scene, STEREO_RIGHT_NAME);
			srv = scene->r.views.last;
			BLI_strncpy(srv->suffix, STEREO_RIGHT_SUFFIX, sizeof(srv->suffix));

			SEQ_BEGIN (scene->ed, seq)
			{
				seq->stereo3d_format = MEM_callocN(sizeof(Stereo3dFormat), "Stereo Display 3d Format");

#define SEQ_USE_PROXY_CUSTOM_DIR (1 << 19)
#define SEQ_USE_PROXY_CUSTOM_FILE (1 << 21)
				if (seq->strip && seq->strip->proxy && !seq->strip->proxy->storage) {
					if (seq->flag & SEQ_USE_PROXY_CUSTOM_DIR)
						seq->strip->proxy->storage = SEQ_STORAGE_PROXY_CUSTOM_DIR;
					if (seq->flag & SEQ_USE_PROXY_CUSTOM_FILE)
						seq->strip->proxy->storage = SEQ_STORAGE_PROXY_CUSTOM_FILE;
				}
#undef SEQ_USE_PROXY_CUSTOM_DIR
#undef SEQ_USE_PROXY_CUSTOM_FILE

			}
			SEQ_END
		}

		for (screen = main->screen.first; screen; screen = screen->id.next) {
			ScrArea *sa;
			for (sa = screen->areabase.first; sa; sa = sa->next) {
				SpaceLink *sl;

				for (sl = sa->spacedata.first; sl; sl = sl->next) {
					switch (sl->spacetype) {
						case SPACE_VIEW3D:
						{
							View3D *v3d = (View3D *)sl;
							v3d->stereo3d_camera = STEREO_3D_ID;
							v3d->stereo3d_flag |= V3D_S3D_DISPPLANE;
							v3d->stereo3d_convergence_alpha = 0.15f;
							v3d->stereo3d_volume_alpha = 0.05f;
							break;
						}
						case SPACE_IMAGE:
						{
							SpaceImage *sima = (SpaceImage *) sl;
							sima->iuser.flag |= IMA_SHOW_STEREO;
							break;
						}
					}
				}
			}
		}

		for (cam = main->camera.first; cam; cam = cam->id.next) {
			cam->stereo.interocular_distance = 0.065f;
			cam->stereo.convergence_distance = 30.0f * 0.065f;
		}

		for (ima = main->image.first; ima; ima = ima->id.next) {
			ima->stereo3d_format = MEM_callocN(sizeof(Stereo3dFormat), "Image Stereo 3d Format");

			if (ima->packedfile) {
				ImagePackedFile *imapf = MEM_mallocN(sizeof(ImagePackedFile), "Image Packed File");
				BLI_addtail(&ima->packedfiles, imapf);

				imapf->packedfile = ima->packedfile;
				BLI_strncpy(imapf->filepath, ima->name, FILE_MAX);
				ima->packedfile = NULL;
			}
		}

		for (wm = main->wm.first; wm; wm = wm->id.next) {
			for (win = wm->windows.first; win; win = win->next) {
				win->stereo3d_format = MEM_callocN(sizeof(Stereo3dFormat), "Stereo Display 3d Format");
			}
		}
	}

	if (!MAIN_VERSION_ATLEAST(main, 274, 6)) {
		bScreen *screen;

		if (!DNA_struct_elem_find(fd->filesdna, "FileSelectParams", "int", "thumbnail_size")) {
			for (screen = main->screen.first; screen; screen = screen->id.next) {
				ScrArea *sa;

				for (sa = screen->areabase.first; sa; sa = sa->next) {
					SpaceLink *sl;

					for (sl = sa->spacedata.first; sl; sl = sl->next) {
						if (sl->spacetype == SPACE_FILE) {
							SpaceFile *sfile = (SpaceFile *)sl;

							if (sfile->params) {
								sfile->params->thumbnail_size = 128;
							}
						}
					}
				}
			}
		}

		if (!DNA_struct_elem_find(fd->filesdna, "RenderData", "short", "simplify_subsurf_render")) {
			Scene *scene;
			for (scene = main->scene.first; scene != NULL; scene = scene->id.next) {
				scene->r.simplify_subsurf_render = scene->r.simplify_subsurf;
				scene->r.simplify_particles_render = scene->r.simplify_particles;
			}
		}

		if (!DNA_struct_elem_find(fd->filesdna, "DecimateModifierData", "float", "defgrp_factor")) {
			Object *ob;

			for (ob = main->object.first; ob; ob = ob->id.next) {
				ModifierData *md;
				for (md = ob->modifiers.first; md; md = md->next) {
					if (md->type == eModifierType_Decimate) {
						DecimateModifierData *dmd = (DecimateModifierData *)md;
						dmd->defgrp_factor = 1.0f;
					}
				}
			}
		}
	}

	if (!MAIN_VERSION_ATLEAST(main, 275, 3)) {
		Brush *br;
#define BRUSH_TORUS (1 << 1)
		for (br = main->brush.first; br; br = br->id.next) {
			br->flag &= ~BRUSH_TORUS;
		}
#undef BRUSH_TORUS
	}

	if (!MAIN_VERSION_ATLEAST(main, 276, 2)) {
		if (!DNA_struct_elem_find(fd->filesdna, "bPoseChannel", "float", "custom_scale")) {
			Object *ob;

			for (ob = main->object.first; ob; ob = ob->id.next) {
				if (ob->pose) {
					bPoseChannel *pchan;
					for (pchan = ob->pose->chanbase.first; pchan; pchan = pchan->next) {
						pchan->custom_scale = 1.0f;
					}
				}
			}
		}

		{
			bScreen *screen;
#define RV3D_VIEW_PERSPORTHO	 7
			for (screen = main->screen.first; screen; screen = screen->id.next) {
				ScrArea *sa;
				for (sa = screen->areabase.first; sa; sa = sa->next) {
					SpaceLink *sl;
					for (sl = sa->spacedata.first; sl; sl = sl->next) {
						if (sl->spacetype == SPACE_VIEW3D) {
							ARegion *ar;
							ListBase *lb = (sl == sa->spacedata.first) ? &sa->regionbase : &sl->regionbase;
							for (ar = lb->first; ar; ar = ar->next) {
								if (ar->regiontype == RGN_TYPE_WINDOW) {
									if (ar->regiondata) {
										RegionView3D *rv3d = ar->regiondata;
										if (rv3d->view == RV3D_VIEW_PERSPORTHO) {
											rv3d->view = RV3D_VIEW_USER;
										}
									}
								}
							}
							break;
						}
					}
				}
			}
#undef RV3D_VIEW_PERSPORTHO
		}

		{
			Lamp *lamp;
#define LA_YF_PHOTON	5
			for (lamp = main->lamp.first; lamp; lamp = lamp->id.next) {
				if (lamp->type == LA_YF_PHOTON) {
					lamp->type = LA_LOCAL;
				}
			}
#undef LA_YF_PHOTON
		}

		{
			Object *ob;
			for (ob = main->object.first; ob; ob = ob->id.next) {
				if (ob->body_type == OB_BODY_TYPE_CHARACTER && (ob->gameflag & OB_BOUNDS) && ob->collision_boundtype == OB_BOUND_TRIANGLE_MESH) {
					ob->boundtype = ob->collision_boundtype = OB_BOUND_BOX;
				}
			}
		}

	}

	if (!MAIN_VERSION_ATLEAST(main, 276, 3)) {
		if (!DNA_struct_elem_find(fd->filesdna, "RenderData", "CurveMapping", "mblur_shutter_curve")) {
			Scene *scene;
			for (scene = main->scene.first; scene != NULL; scene = scene->id.next) {
				CurveMapping *curve_mapping = &scene->r.mblur_shutter_curve;
				curvemapping_set_defaults(curve_mapping, 1, 0.0f, 0.0f, 1.0f, 1.0f);
				curvemapping_initialize(curve_mapping);
				curvemap_reset(curve_mapping->cm,
				               &curve_mapping->clipr,
				               CURVE_PRESET_MAX,
				               CURVEMAP_SLOPE_POS_NEG);
			}
		}
	}

	if (!MAIN_VERSION_ATLEAST(main, 276, 4)) {
		for (Scene *scene = main->scene.first; scene; scene = scene->id.next) {
			ToolSettings *ts = scene->toolsettings;
			
			if (ts->gp_sculpt.brush[0].size == 0) {
				GP_BrushEdit_Settings *gset = &ts->gp_sculpt;
				GP_EditBrush_Data *brush;
				
				brush = &gset->brush[GP_EDITBRUSH_TYPE_SMOOTH];
				brush->size = 25;
				brush->strength = 0.3f;
				brush->flag = GP_EDITBRUSH_FLAG_USE_FALLOFF | GP_EDITBRUSH_FLAG_SMOOTH_PRESSURE;
				
				brush = &gset->brush[GP_EDITBRUSH_TYPE_THICKNESS];
				brush->size = 25;
				brush->strength = 0.5f;
				brush->flag = GP_EDITBRUSH_FLAG_USE_FALLOFF;
				
				brush = &gset->brush[GP_EDITBRUSH_TYPE_GRAB];
				brush->size = 50;
				brush->strength = 0.3f;
				brush->flag = GP_EDITBRUSH_FLAG_USE_FALLOFF;
				
				brush = &gset->brush[GP_EDITBRUSH_TYPE_PUSH];
				brush->size = 25;
				brush->strength = 0.3f;
				brush->flag = GP_EDITBRUSH_FLAG_USE_FALLOFF;
				
				brush = &gset->brush[GP_EDITBRUSH_TYPE_TWIST];
				brush->size = 50;
				brush->strength = 0.3f; // XXX?
				brush->flag = GP_EDITBRUSH_FLAG_USE_FALLOFF;
				
				brush = &gset->brush[GP_EDITBRUSH_TYPE_PINCH];
				brush->size = 50;
				brush->strength = 0.5f; // XXX?
				brush->flag = GP_EDITBRUSH_FLAG_USE_FALLOFF;
				
				brush = &gset->brush[GP_EDITBRUSH_TYPE_RANDOMIZE];
				brush->size = 25;
				brush->strength = 0.5f;
				brush->flag = GP_EDITBRUSH_FLAG_USE_FALLOFF;
				
				brush = &gset->brush[GP_EDITBRUSH_TYPE_CLONE];
				brush->size = 50;
				brush->strength = 1.0f;
			}
			
			if (!DNA_struct_elem_find(fd->filesdna, "ToolSettings", "char", "gpencil_v3d_align")) {
#if 0 /* XXX: Cannot do this, as we get random crashes... */
				if (scene->gpd) {
					bGPdata *gpd = scene->gpd;
					
					/* Copy over the settings stored in the GP datablock linked to the scene, for minimal disruption */
					ts->gpencil_v3d_align = 0;
					
					if (gpd->flag & GP_DATA_VIEWALIGN)    ts->gpencil_v3d_align |= GP_PROJECT_VIEWSPACE;
					if (gpd->flag & GP_DATA_DEPTH_VIEW)   ts->gpencil_v3d_align |= GP_PROJECT_DEPTH_VIEW;
					if (gpd->flag & GP_DATA_DEPTH_STROKE) ts->gpencil_v3d_align |= GP_PROJECT_DEPTH_STROKE;
					
					if (gpd->flag & GP_DATA_DEPTH_STROKE_ENDPOINTS)
						ts->gpencil_v3d_align |= GP_PROJECT_DEPTH_STROKE_ENDPOINTS;
				}
				else {
					/* Default to cursor for all standard 3D views */
					ts->gpencil_v3d_align = GP_PROJECT_VIEWSPACE;
				}
#endif
				
				ts->gpencil_v3d_align = GP_PROJECT_VIEWSPACE;
				ts->gpencil_v2d_align = GP_PROJECT_VIEWSPACE;
				ts->gpencil_seq_align = GP_PROJECT_VIEWSPACE;
				ts->gpencil_ima_align = GP_PROJECT_VIEWSPACE;
			}
		}
		
		for (bGPdata *gpd = main->gpencil.first; gpd; gpd = gpd->id.next) {
			bool enabled = false;
			
			/* Ensure that the datablock's onionskinning toggle flag
			 * stays in sync with the status of the actual layers
			 */
			for (bGPDlayer *gpl = gpd->layers.first; gpl; gpl = gpl->next) {
				if (gpl->flag & GP_LAYER_ONIONSKIN) {
					enabled = true;
				}
			}
			
			if (enabled)
				gpd->flag |= GP_DATA_SHOW_ONIONSKINS;
			else
				gpd->flag &= ~GP_DATA_SHOW_ONIONSKINS;
		}

		if (!DNA_struct_elem_find(fd->filesdna, "Object", "unsigned char", "max_jumps")) {
			for (Object *ob = main->object.first; ob; ob = ob->id.next) {
				ob->max_jumps = 1;
			}
		}
	}
	if (!MAIN_VERSION_ATLEAST(main, 276, 5)) {
		ListBase *lbarray[MAX_LIBARRAY];
		int a;

		/* Important to clear all non-persistent flags from older versions here, otherwise they could collide
		 * with any new persistent flag we may add in the future. */
		a = set_listbasepointers(main, lbarray);
		while (a--) {
			for (ID *id = lbarray[a]->first; id; id = id->next) {
				id->flag &= LIB_FAKEUSER;
			}
		}
	}

<<<<<<< HEAD

	{
		if (!DNA_struct_elem_find(fd->filesdna, "SpaceNode", "float", "backdrop_zoom")) {
			bScreen *sc;
			for (sc = main->screen.first; sc; sc = sc->id.next) {
				ScrArea *sa;
				for (sa = sc->areabase.first; sa; sa = sa->next) {
					SpaceLink *sl;
					for (sl = sa->spacedata.first; sl; sl = sl->next) {
						if (sl->spacetype == SPACE_NODE) {
							SpaceNode *snode = (SpaceNode *)sl;
							snode->backdrop_zoom = 1.0;
						}
						if (sl->spacetype == SPACE_SEQ) {
							SpaceSeq *sseq = (SpaceSeq *)sl;
							sseq->overdrop_zoom = 1.0;
						}
					}
				}
			}
		}

		if (!DNA_struct_elem_find(fd->filesdna, "SpaceIpo", "float", "backdrop_zoom")) {
			bScreen *sc;
			for (sc = main->screen.first; sc; sc = sc->id.next) {
				ScrArea *sa;
				for (sa = sc->areabase.first; sa; sa = sa->next) {
					SpaceLink *sl;
					for (sl = sa->spacedata.first; sl; sl = sl->next) {
						if (sl->spacetype == SPACE_IPO) {
							SpaceIpo *sipo = (SpaceIpo *)sl;
							sipo->backdrop_zoom = 1.0f;
							sipo->backdrop_opacity = 0.7f;
						}
					}
				}
			}
=======
	if (!MAIN_VERSION_ATLEAST(main, 276, 7)) {
		Scene *scene;
		for (scene = main->scene.first; scene != NULL; scene = scene->id.next) {
			scene->r.bake.pass_filter = R_BAKE_PASS_FILTER_ALL;
>>>>>>> 2dba2b3d
		}
	}
}<|MERGE_RESOLUTION|>--- conflicted
+++ resolved
@@ -1051,7 +1051,12 @@
 		}
 	}
 
-<<<<<<< HEAD
+	if (!MAIN_VERSION_ATLEAST(main, 276, 7)) {
+		Scene *scene;
+		for (scene = main->scene.first; scene != NULL; scene = scene->id.next) {
+			scene->r.bake.pass_filter = R_BAKE_PASS_FILTER_ALL;
+		}
+	}
 
 	{
 		if (!DNA_struct_elem_find(fd->filesdna, "SpaceNode", "float", "backdrop_zoom")) {
@@ -1089,12 +1094,6 @@
 					}
 				}
 			}
-=======
-	if (!MAIN_VERSION_ATLEAST(main, 276, 7)) {
-		Scene *scene;
-		for (scene = main->scene.first; scene != NULL; scene = scene->id.next) {
-			scene->r.bake.pass_filter = R_BAKE_PASS_FILTER_ALL;
->>>>>>> 2dba2b3d
 		}
 	}
 }