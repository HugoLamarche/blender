/*
 * ***** BEGIN GPL LICENSE BLOCK *****
 *
 * This program is free software; you can redistribute it and/or
 * modify it under the terms of the GNU General Public License
 * as published by the Free Software Foundation; either version 2
 * of the License, or (at your option) any later version.
 *
 * This program is distributed in the hope that it will be useful,
 * but WITHOUT ANY WARRANTY; without even the implied warranty of
 * MERCHANTABILITY or FITNESS FOR A PARTICULAR PURPOSE.  See the
 * GNU General Public License for more details.
 *
 * You should have received a copy of the GNU General Public License
 * along with this program; if not, write to the Free Software Foundation,
 * Inc., 51 Franklin Street, Fifth Floor, Boston, MA 02110-1301, USA.
 *
 * The Original Code is Copyright (C) 2001-2002 by NaN Holding BV.
 * All rights reserved.
 *
 *
 * Contributor(s): Blender Foundation
 *
 * ***** END GPL LICENSE BLOCK *****
 */

/** \file blender/blenloader/intern/writefile.c
 *  \ingroup blenloader
 */


/*
 * FILEFORMAT: IFF-style structure  (but not IFF compatible!)
 *
 * start file:
 *     BLENDER_V100    12 bytes  (versie 1.00)
 *                     V = big endian, v = little endian
 *                     _ = 4 byte pointer, - = 8 byte pointer
 *
 * datablocks:     also see struct BHead
 *     <bh.code>           4 chars
 *     <bh.len>            int,  len data after BHead
 *     <bh.old>            void,  old pointer
 *     <bh.SDNAnr>         int
 *     <bh.nr>             int, in case of array: amount of structs
 *     data
 *     ...
 *     ...
 *
 * Almost all data in Blender are structures. Each struct saved
 * gets a BHead header.  With BHead the struct can be linked again
 * and compared with StructDNA .
 *
 * WRITE
 *
 * Preferred writing order: (not really a must, but why would you do it random?)
 * Any case: direct data is ALWAYS after the lib block
 *
 * (Local file data)
 * - for each LibBlock
 *     - write LibBlock
 *     - write associated direct data
 * (External file data)
 * - per library
 *     - write library block
 *     - per LibBlock
 *         - write the ID of LibBlock
 * - write TEST (128x128, blend file preview, optional)
 * - write FileGlobal (some global vars)
 * - write SDNA
 * - write USER if filename is ~/X.XX/config/startup.blend
 */


#include <math.h>
#include <fcntl.h>
#include <limits.h>
#include <stdio.h>
#include <string.h>
#include <stdlib.h>

#ifdef WIN32
#  include <zlib.h>  /* odd include order-issue */
#  include "winsock2.h"
#  include <io.h>
#  include "BLI_winstuff.h"
#else
#  include <unistd.h>  /* FreeBSD, for write() and close(). */
#endif

#include "BLI_utildefines.h"

/* allow writefile to use deprecated functionality (for forward compatibility code) */
#define DNA_DEPRECATED_ALLOW

#include "DNA_anim_types.h"
#include "DNA_armature_types.h"
#include "DNA_actuator_types.h"
#include "DNA_brush_types.h"
#include "DNA_camera_types.h"
#include "DNA_cloth_types.h"
#include "DNA_constraint_types.h"
#include "DNA_controller_types.h"
#include "DNA_dynamicpaint_types.h"
#include "DNA_genfile.h"
#include "DNA_group_types.h"
#include "DNA_gpencil_types.h"
#include "DNA_fileglobal_types.h"
#include "DNA_key_types.h"
#include "DNA_lattice_types.h"
#include "DNA_lamp_types.h"
#include "DNA_linestyle_types.h"
#include "DNA_meta_types.h"
#include "DNA_mesh_types.h"
#include "DNA_meshdata_types.h"
#include "DNA_material_types.h"
#include "DNA_node_types.h"
#include "DNA_object_types.h"
#include "DNA_object_force.h"
#include "DNA_packedFile_types.h"
#include "DNA_particle_types.h"
#include "DNA_property_types.h"
#include "DNA_rigidbody_types.h"
#include "DNA_scene_types.h"
#include "DNA_sdna_types.h"
#include "DNA_sequence_types.h"
#include "DNA_sensor_types.h"
#include "DNA_smoke_types.h"
#include "DNA_space_types.h"
#include "DNA_screen_types.h"
#include "DNA_speaker_types.h"
#include "DNA_sound_types.h"
#include "DNA_text_types.h"
#include "DNA_view3d_types.h"
#include "DNA_vfont_types.h"
#include "DNA_world_types.h"
#include "DNA_windowmanager_types.h"
#include "DNA_movieclip_types.h"
#include "DNA_mask_types.h"

#include "MEM_guardedalloc.h" // MEM_freeN
#include "BLI_bitmap.h"
#include "BLI_blenlib.h"
#include "BLI_linklist.h"
#include "BLI_mempool.h"

#include "BKE_action.h"
#include "BKE_blender.h"
#include "BKE_bpath.h"
#include "BKE_curve.h"
#include "BKE_constraint.h"
#include "BKE_global.h" // for G
#include "BKE_library.h" // for  set_listbasepointers
#include "BKE_main.h"
#include "BKE_node.h"
#include "BKE_report.h"
#include "BKE_sequencer.h"
#include "BKE_subsurf.h"
#include "BKE_modifier.h"
#include "BKE_fcurve.h"
#include "BKE_pointcache.h"
#include "BKE_mesh.h"

#ifdef USE_NODE_COMPAT_CUSTOMNODES
#include "NOD_socket.h"	/* for sock->default_value data */
#endif


#include "BLO_writefile.h"
#include "BLO_readfile.h"
#include "BLO_undofile.h"
#include "BLO_blend_defs.h"

#include "readfile.h"

#include <errno.h>

/* ********* my write, buffered writing with minimum size chunks ************ */

#define MYWRITE_BUFFER_SIZE	100000
#define MYWRITE_MAX_CHUNK	32768



/** \name Small API to handle compression.
 * \{ */

typedef enum {
	WW_WRAP_NONE = 1,
	WW_WRAP_ZLIB,
} eWriteWrapType;

typedef struct WriteWrap WriteWrap;
struct WriteWrap {
	/* callbacks */
	bool   (*open)(WriteWrap *ww, const char *filepath);
	bool   (*close)(WriteWrap *ww);
	size_t (*write)(WriteWrap *ww, const char *data, size_t data_len);

	/* internal */
	union {
		int file_handle;
		gzFile gz_handle;
	} _user_data;
};

/* none */
#define FILE_HANDLE(ww) \
	(ww)->_user_data.file_handle

static bool ww_open_none(WriteWrap *ww, const char *filepath)
{
	int file;

	file = BLI_open(filepath, O_BINARY + O_WRONLY + O_CREAT + O_TRUNC, 0666);

	if (file != -1) {
		FILE_HANDLE(ww) = file;
		return true;
	}
	else {
		return false;
	}
}
static bool ww_close_none(WriteWrap *ww)
{
	return (close(FILE_HANDLE(ww)) != -1);
}
static size_t ww_write_none(WriteWrap *ww, const char *buf, size_t buf_len)
{
	return write(FILE_HANDLE(ww), buf, buf_len);
}
#undef FILE_HANDLE

/* zlib */
#define FILE_HANDLE(ww) \
	(ww)->_user_data.gz_handle

static bool ww_open_zlib(WriteWrap *ww, const char *filepath)
{
	gzFile file;

	file = BLI_gzopen(filepath, "wb1");

	if (file != Z_NULL) {
		FILE_HANDLE(ww) = file;
		return true;
	}
	else {
		return false;
	}
}
static bool ww_close_zlib(WriteWrap *ww)
{
	return (gzclose(FILE_HANDLE(ww)) == Z_OK);
}
static size_t ww_write_zlib(WriteWrap *ww, const char *buf, size_t buf_len)
{
	return gzwrite(FILE_HANDLE(ww), buf, buf_len);
}
#undef FILE_HANDLE

/* --- end compression types --- */

static void ww_handle_init(eWriteWrapType ww_type, WriteWrap *r_ww)
{
	memset(r_ww, 0, sizeof(*r_ww));

	switch (ww_type) {
		case WW_WRAP_ZLIB:
		{
			r_ww->open  = ww_open_zlib;
			r_ww->close = ww_close_zlib;
			r_ww->write = ww_write_zlib;
			break;
		}
		default:
		{
			r_ww->open  = ww_open_none;
			r_ww->close = ww_close_none;
			r_ww->write = ww_write_none;
			break;
		}
	}
}

/** \} */



typedef struct {
	struct SDNA *sdna;

	int file;
	unsigned char *buf;
	MemFile *compare, *current;
	
	int tot, count, error, memsize;

	/* Wrap writing, so we can use zlib or
	 * other compression types later, see: G_FILE_COMPRESS
	 * Will be NULL for UNDO. */
	WriteWrap *ww;

#ifdef USE_BMESH_SAVE_AS_COMPAT
	char use_mesh_compat; /* option to save with older mesh format */
#endif
} WriteData;

static WriteData *writedata_new(WriteWrap *ww)
{
	WriteData *wd= MEM_callocN(sizeof(*wd), "writedata");

		/* XXX, see note about this in readfile.c, remove
		 * once we have an xp lock - zr
		 */

	if (wd == NULL) return NULL;

	wd->sdna = DNA_sdna_from_data(DNAstr, DNAlen, false);

	wd->ww = ww;

	wd->buf= MEM_mallocN(MYWRITE_BUFFER_SIZE, "wd->buf");

	return wd;
}

static void writedata_do_write(WriteData *wd, const void *mem, int memlen)
{
	if ((wd == NULL) || wd->error || (mem == NULL) || memlen < 1) return;
	if (wd->error) return;

	/* memory based save */
	if (wd->current) {
		memfile_chunk_add(NULL, wd->current, mem, memlen);
	}
	else {
		if (wd->ww->write(wd->ww, mem, memlen) != memlen) {
			wd->error = 1;
		}
	}
}

static void writedata_free(WriteData *wd)
{
	DNA_sdna_free(wd->sdna);

	MEM_freeN(wd->buf);
	MEM_freeN(wd);
}

/***/

/**
 * Low level WRITE(2) wrapper that buffers data
 * \param adr Pointer to new chunk of data
 * \param len Length of new chunk of data
 * \warning Talks to other functions with global parameters
 */
 
#define MYWRITE_FLUSH		NULL

static void mywrite(WriteData *wd, const void *adr, int len)
{
	if (wd->error) return;

	/* flush helps compression for undo-save */
	if (adr==MYWRITE_FLUSH) {
		if (wd->count) {
			writedata_do_write(wd, wd->buf, wd->count);
			wd->count= 0;
		}
		return;
	}

	wd->tot+= len;
	
	/* if we have a single big chunk, write existing data in
	 * buffer and write out big chunk in smaller pieces */
	if (len>MYWRITE_MAX_CHUNK) {
		if (wd->count) {
			writedata_do_write(wd, wd->buf, wd->count);
			wd->count= 0;
		}

		do {
			int writelen= MIN2(len, MYWRITE_MAX_CHUNK);
			writedata_do_write(wd, adr, writelen);
			adr = (const char *)adr + writelen;
			len -= writelen;
		} while (len > 0);

		return;
	}

	/* if data would overflow buffer, write out the buffer */
	if (len+wd->count>MYWRITE_BUFFER_SIZE-1) {
		writedata_do_write(wd, wd->buf, wd->count);
		wd->count= 0;
	}

	/* append data at end of buffer */
	memcpy(&wd->buf[wd->count], adr, len);
	wd->count+= len;
}

/**
 * BeGiN initializer for mywrite
 * \param file File descriptor
 * \param compare Previous memory file (can be NULL).
 * \param current The current memory file (can be NULL).
 * \warning Talks to other functions with global parameters
 */
static WriteData *bgnwrite(WriteWrap *ww, MemFile *compare, MemFile *current)
{
	WriteData *wd= writedata_new(ww);

	if (wd == NULL) return NULL;

	wd->compare= compare;
	wd->current= current;
	/* this inits comparing */
	memfile_chunk_add(compare, NULL, NULL, 0);
	
	return wd;
}

/**
 * END the mywrite wrapper
 * \return 1 if write failed
 * \return unknown global variable otherwise
 * \warning Talks to other functions with global parameters
 */
static int endwrite(WriteData *wd)
{
	int err;

	if (wd->count) {
		writedata_do_write(wd, wd->buf, wd->count);
		wd->count= 0;
	}
	
	err= wd->error;
	writedata_free(wd);

	return err;
}

/* ********** WRITE FILE ****************** */

static void writestruct_at_address(WriteData *wd, int filecode, const char *structname, int nr, void *adr, void *data)
{
	BHead bh;
	const short *sp;

	if (adr==NULL || data==NULL || nr==0) return;

	/* init BHead */
	bh.code= filecode;
	bh.old= adr;
	bh.nr= nr;

	bh.SDNAnr= DNA_struct_find_nr(wd->sdna, structname);
	if (bh.SDNAnr== -1) {
		printf("error: can't find SDNA code <%s>\n", structname);
		return;
	}
	sp= wd->sdna->structs[bh.SDNAnr];

	bh.len= nr*wd->sdna->typelens[sp[0]];

	if (bh.len==0) return;

	mywrite(wd, &bh, sizeof(BHead));
	mywrite(wd, data, bh.len);
}

static void writestruct(WriteData *wd, int filecode, const char *structname, int nr, void *adr)
{
	writestruct_at_address(wd, filecode, structname, nr, adr, adr);
}

static void writedata(WriteData *wd, int filecode, int len, const void *adr)  /* do not use for structs */
{
	BHead bh;

	if (adr==NULL) return;
	if (len==0) return;

	/* align to 4 (writes uninitialized bytes in some cases) */
	len = (len + 3) & ~3;

	/* init BHead */
	bh.code   = filecode;
	bh.old    = (void *)adr;  /* this is safe to cast from const */
	bh.nr     = 1;
	bh.SDNAnr = 0;
	bh.len    = len;

	mywrite(wd, &bh, sizeof(BHead));
	mywrite(wd, adr, len);
}

/* use this to force writing of lists in same order as reading (using link_list) */
static void writelist(WriteData *wd, int filecode, const char *structname, ListBase *lb)
{
	Link *link = lb->first;
	
	while (link) {
		writestruct(wd, filecode, structname, 1, link);
		link = link->next;
	}
}

/* *************** writing some direct data structs used in more code parts **************** */
/*These functions are used by blender's .blend system for file saving/loading.*/
void IDP_WriteProperty_OnlyData(IDProperty *prop, void *wd);
void IDP_WriteProperty(IDProperty *prop, void *wd);

static void IDP_WriteArray(IDProperty *prop, void *wd)
{
	/*REMEMBER to set totalen to len in the linking code!!*/
	if (prop->data.pointer) {
		writedata(wd, DATA, MEM_allocN_len(prop->data.pointer), prop->data.pointer);

		if (prop->subtype == IDP_GROUP) {
			IDProperty **array= prop->data.pointer;
			int a;

			for (a=0; a<prop->len; a++)
				IDP_WriteProperty(array[a], wd);
		}
	}
}

static void IDP_WriteIDPArray(IDProperty *prop, void *wd)
{
	/*REMEMBER to set totalen to len in the linking code!!*/
	if (prop->data.pointer) {
		IDProperty *array = prop->data.pointer;
		int a;

		writestruct(wd, DATA, "IDProperty", prop->len, array);

		for (a=0; a<prop->len; a++)
			IDP_WriteProperty_OnlyData(&array[a], wd);
	}
}

static void IDP_WriteString(IDProperty *prop, void *wd)
{
	/*REMEMBER to set totalen to len in the linking code!!*/
	writedata(wd, DATA, prop->len, prop->data.pointer);
}

static void IDP_WriteGroup(IDProperty *prop, void *wd)
{
	IDProperty *loop;

	for (loop=prop->data.group.first; loop; loop=loop->next) {
		IDP_WriteProperty(loop, wd);
	}
}

/* Functions to read/write ID Properties */
void IDP_WriteProperty_OnlyData(IDProperty *prop, void *wd)
{
	switch (prop->type) {
		case IDP_GROUP:
			IDP_WriteGroup(prop, wd);
			break;
		case IDP_STRING:
			IDP_WriteString(prop, wd);
			break;
		case IDP_ARRAY:
			IDP_WriteArray(prop, wd);
			break;
		case IDP_IDPARRAY:
			IDP_WriteIDPArray(prop, wd);
			break;
	}
}

void IDP_WriteProperty(IDProperty *prop, void *wd)
{
	writestruct(wd, DATA, "IDProperty", 1, prop);
	IDP_WriteProperty_OnlyData(prop, wd);
}

static void write_fmodifiers(WriteData *wd, ListBase *fmodifiers)
{
	FModifier *fcm;
	
	/* Write all modifiers first (for faster reloading) */
	writelist(wd, DATA, "FModifier", fmodifiers);
	
	/* Modifiers */
	for (fcm= fmodifiers->first; fcm; fcm= fcm->next) {
		const FModifierTypeInfo *fmi= fmodifier_get_typeinfo(fcm);
		
		/* Write the specific data */
		if (fmi && fcm->data) {
			/* firstly, just write the plain fmi->data struct */
			writestruct(wd, DATA, fmi->structName, 1, fcm->data);
			
			/* do any modifier specific stuff */
			switch (fcm->type) {
				case FMODIFIER_TYPE_GENERATOR:
				{
					FMod_Generator *data= (FMod_Generator *)fcm->data;
					
					/* write coefficients array */
					if (data->coefficients)
						writedata(wd, DATA, sizeof(float)*(data->arraysize), data->coefficients);
				}
					break;
				case FMODIFIER_TYPE_ENVELOPE:
				{
					FMod_Envelope *data= (FMod_Envelope *)fcm->data;
					
					/* write envelope data */
					if (data->data)
						writestruct(wd, DATA, "FCM_EnvelopeData", data->totvert, data->data);
				}
					break;
				case FMODIFIER_TYPE_PYTHON:
				{
					FMod_Python *data = (FMod_Python *)fcm->data;
					
					/* Write ID Properties -- and copy this comment EXACTLY for easy finding
					 * of library blocks that implement this.*/
					IDP_WriteProperty(data->prop, wd);
				}
					break;
			}
		}
	}
}

static void write_fcurves(WriteData *wd, ListBase *fcurves)
{
	FCurve *fcu;
	
	writelist(wd, DATA, "FCurve", fcurves);
	for (fcu=fcurves->first; fcu; fcu=fcu->next) {
		/* curve data */
		if (fcu->bezt)
			writestruct(wd, DATA, "BezTriple", fcu->totvert, fcu->bezt);
		if (fcu->fpt)
			writestruct(wd, DATA, "FPoint", fcu->totvert, fcu->fpt);
			
		if (fcu->rna_path)
			writedata(wd, DATA, strlen(fcu->rna_path)+1, fcu->rna_path);
		
		/* driver data */
		if (fcu->driver) {
			ChannelDriver *driver= fcu->driver;
			DriverVar *dvar;
			
			writestruct(wd, DATA, "ChannelDriver", 1, driver);
			
			/* variables */
			writelist(wd, DATA, "DriverVar", &driver->variables);
			for (dvar= driver->variables.first; dvar; dvar= dvar->next) {				
				DRIVER_TARGETS_USED_LOOPER(dvar)
				{
					if (dtar->rna_path)
						writedata(wd, DATA, strlen(dtar->rna_path)+1, dtar->rna_path);
				}
				DRIVER_TARGETS_LOOPER_END
			}
		}
		
		/* write F-Modifiers */
		write_fmodifiers(wd, &fcu->modifiers);
	}
}

static void write_actions(WriteData *wd, ListBase *idbase)
{
	bAction	*act;
	bActionGroup *grp;
	TimeMarker *marker;
	
	for (act=idbase->first; act; act= act->id.next) {
		if (act->id.us>0 || wd->current) {
			writestruct(wd, ID_AC, "bAction", 1, act);
			if (act->id.properties) IDP_WriteProperty(act->id.properties, wd);
			
			write_fcurves(wd, &act->curves);
			
			for (grp=act->groups.first; grp; grp=grp->next) {
				writestruct(wd, DATA, "bActionGroup", 1, grp);
			}
			
			for (marker=act->markers.first; marker; marker=marker->next) {
				writestruct(wd, DATA, "TimeMarker", 1, marker);
			}
		}
	}
	
	/* flush helps the compression for undo-save */
	mywrite(wd, MYWRITE_FLUSH, 0);
}

static void write_keyingsets(WriteData *wd, ListBase *list)
{
	KeyingSet *ks;
	KS_Path *ksp;
	
	for (ks= list->first; ks; ks= ks->next) {
		/* KeyingSet */
		writestruct(wd, DATA, "KeyingSet", 1, ks);
		
		/* Paths */
		for (ksp= ks->paths.first; ksp; ksp= ksp->next) {
			/* Path */
			writestruct(wd, DATA, "KS_Path", 1, ksp);
			
			if (ksp->rna_path)
				writedata(wd, DATA, strlen(ksp->rna_path)+1, ksp->rna_path);
		}
	}
}

static void write_nlastrips(WriteData *wd, ListBase *strips)
{
	NlaStrip *strip;
	
	writelist(wd, DATA, "NlaStrip", strips);
	for (strip= strips->first; strip; strip= strip->next) {
		/* write the strip's F-Curves and modifiers */
		write_fcurves(wd, &strip->fcurves);
		write_fmodifiers(wd, &strip->modifiers);
		
		/* write the strip's children */
		write_nlastrips(wd, &strip->strips);
	}
}

static void write_nladata(WriteData *wd, ListBase *nlabase)
{
	NlaTrack *nlt;
	
	/* write all the tracks */
	for (nlt= nlabase->first; nlt; nlt= nlt->next) {
		/* write the track first */
		writestruct(wd, DATA, "NlaTrack", 1, nlt);
		
		/* write the track's strips */
		write_nlastrips(wd, &nlt->strips);
	}
}

static void write_animdata(WriteData *wd, AnimData *adt)
{
	AnimOverride *aor;
	
	/* firstly, just write the AnimData block */
	writestruct(wd, DATA, "AnimData", 1, adt);
	
	/* write drivers */
	write_fcurves(wd, &adt->drivers);
	
	/* write overrides */
	// FIXME: are these needed?
	for (aor= adt->overrides.first; aor; aor= aor->next) {
		/* overrides consist of base data + rna_path */
		writestruct(wd, DATA, "AnimOverride", 1, aor);
		writedata(wd, DATA, strlen(aor->rna_path)+1, aor->rna_path);
	}
	
	// TODO write the remaps (if they are needed)
	
	/* write NLA data */
	write_nladata(wd, &adt->nla_tracks);
}

static void write_curvemapping_curves(WriteData *wd, CurveMapping *cumap)
{
	int a;

	for (a = 0; a < CM_TOT; a++)
		writestruct(wd, DATA, "CurveMapPoint", cumap->cm[a].totpoint, cumap->cm[a].curve);
}

static void write_curvemapping(WriteData *wd, CurveMapping *cumap)
{
	writestruct(wd, DATA, "CurveMapping", 1, cumap);

	write_curvemapping_curves(wd, cumap);
}

static void write_node_socket(WriteData *wd, bNodeTree *UNUSED(ntree), bNode *node, bNodeSocket *sock)
{
#ifdef USE_NODE_COMPAT_CUSTOMNODES
	/* forward compatibility code, so older blenders still open */
	sock->stack_type = 1;
	
	if (node->type == NODE_GROUP) {
		bNodeTree *ngroup = (bNodeTree *)node->id;
		if (ngroup) {
			/* for node groups: look up the deprecated groupsock pointer */
			sock->groupsock = ntreeFindSocketInterface(ngroup, sock->in_out, sock->identifier);
			BLI_assert(sock->groupsock != NULL);
			
			/* node group sockets now use the generic identifier string to verify group nodes,
			 * old blender uses the own_index.
			 */
			sock->own_index = sock->groupsock->own_index;
		}
	}
#endif

	/* actual socket writing */
	writestruct(wd, DATA, "bNodeSocket", 1, sock);

	if (sock->prop)
		IDP_WriteProperty(sock->prop, wd);
	
	if (sock->default_value)
		writedata(wd, DATA, MEM_allocN_len(sock->default_value), sock->default_value);
}
static void write_node_socket_interface(WriteData *wd, bNodeTree *UNUSED(ntree), bNodeSocket *sock)
{
#ifdef USE_NODE_COMPAT_CUSTOMNODES
	/* forward compatibility code, so older blenders still open */
	sock->stack_type = 1;
	
	/* Reconstruct the deprecated default_value structs in socket interface DNA. */
	if (sock->default_value == NULL && sock->typeinfo) {
		node_socket_init_default_value(sock);
	}
#endif

	/* actual socket writing */
	writestruct(wd, DATA, "bNodeSocket", 1, sock);

	if (sock->prop)
		IDP_WriteProperty(sock->prop, wd);
	
	if (sock->default_value)
		writedata(wd, DATA, MEM_allocN_len(sock->default_value), sock->default_value);
}
/* this is only direct data, tree itself should have been written */
static void write_nodetree(WriteData *wd, bNodeTree *ntree)
{
	bNode *node;
	bNodeSocket *sock;
	bNodeLink *link;
	
	/* for link_list() speed, we write per list */
	
	if (ntree->adt) write_animdata(wd, ntree->adt);
	
	for (node = ntree->nodes.first; node; node = node->next) {
		writestruct(wd, DATA, "bNode", 1, node);

		if (node->prop)
			IDP_WriteProperty(node->prop, wd);

		for (sock= node->inputs.first; sock; sock= sock->next)
			write_node_socket(wd, ntree, node, sock);
		for (sock= node->outputs.first; sock; sock= sock->next)
			write_node_socket(wd, ntree, node, sock);
		
		for (link = node->internal_links.first; link; link = link->next)
			writestruct(wd, DATA, "bNodeLink", 1, link);
		if (node->storage) {
			/* could be handlerized at some point, now only 1 exception still */
			if (ntree->type==NTREE_SHADER && (node->type==SH_NODE_CURVE_VEC || node->type==SH_NODE_CURVE_RGB))
				write_curvemapping(wd, node->storage);
			else if (ntree->type==NTREE_SHADER && node->type==SH_NODE_SCRIPT) {
				NodeShaderScript *nss = (NodeShaderScript *)node->storage;
				if (nss->bytecode)
					writedata(wd, DATA, strlen(nss->bytecode)+1, nss->bytecode);
				writestruct(wd, DATA, node->typeinfo->storagename, 1, node->storage);
			}
			else if (ntree->type==NTREE_COMPOSIT && ELEM(node->type, CMP_NODE_TIME, CMP_NODE_CURVE_VEC, CMP_NODE_CURVE_RGB, CMP_NODE_HUECORRECT))
				write_curvemapping(wd, node->storage);
			else if (ntree->type==NTREE_TEXTURE && (node->type==TEX_NODE_CURVE_RGB || node->type==TEX_NODE_CURVE_TIME) )
				write_curvemapping(wd, node->storage);
			else if (ntree->type==NTREE_COMPOSIT && node->type==CMP_NODE_MOVIEDISTORTION) {
				/* pass */
			}
			else
				writestruct(wd, DATA, node->typeinfo->storagename, 1, node->storage);
		}
		
		if (node->type==CMP_NODE_OUTPUT_FILE) {
			/* inputs have own storage data */
			for (sock = node->inputs.first; sock; sock = sock->next)
				writestruct(wd, DATA, "NodeImageMultiFileSocket", 1, sock->storage);
		}
		if (node->type==CMP_NODE_IMAGE) {
			/* write extra socket info */
			for (sock = node->outputs.first; sock; sock = sock->next)
				writestruct(wd, DATA, "NodeImageLayer", 1, sock->storage);
		}
	}
	
	for (link= ntree->links.first; link; link= link->next)
		writestruct(wd, DATA, "bNodeLink", 1, link);
	
	for (sock = ntree->inputs.first; sock; sock = sock->next)
		write_node_socket_interface(wd, ntree, sock);
	for (sock = ntree->outputs.first; sock; sock = sock->next)
		write_node_socket_interface(wd, ntree, sock);
}

/**
 * Take care using 'use_active_win', since we wont want the currently active window
 * to change which scene renders (currently only used for undo).
 */
static void current_screen_compat(Main *mainvar, bScreen **r_screen, bool use_active_win)
{
	wmWindowManager *wm;
	wmWindow *window = NULL;

	/* find a global current screen in the first open window, to have
	 * a reasonable default for reading in older versions */
	wm = mainvar->wm.first;

	if (wm) {
		if (use_active_win) {
			/* write the active window into the file, needed for multi-window undo T43424 */
			for (window = wm->windows.first; window; window = window->next) {
				if (window->active) {
					break;
				}
			}

			/* fallback */
			if (window == NULL) {
				window = wm->windows.first;
			}
		}
		else {
			window = wm->windows.first;
		}
	}

	*r_screen = (window) ? window->screen : NULL;
}

typedef struct RenderInfo {
	int sfra;
	int efra;
	char scene_name[MAX_ID_NAME - 2];
} RenderInfo;

/* was for historic render-deamon feature,
 * now write because it can be easily extracted without
 * reading the whole blend file */
static void write_renderinfo(WriteData *wd, Main *mainvar)
{
	bScreen *curscreen;
	Scene *sce, *curscene = NULL;
	RenderInfo data;

	/* XXX in future, handle multiple windows with multiple screens? */
	current_screen_compat(mainvar, &curscreen, false);
	if (curscreen) curscene = curscreen->scene;
	
	for (sce= mainvar->scene.first; sce; sce= sce->id.next) {
		if (sce->id.lib == NULL && (sce == curscene || (sce->r.scemode & R_BG_RENDER))) {
			data.sfra = sce->r.sfra;
			data.efra = sce->r.efra;
			memset(data.scene_name, 0, sizeof(data.scene_name));

			BLI_strncpy(data.scene_name, sce->id.name + 2, sizeof(data.scene_name));

			writedata(wd, REND, sizeof(data), &data);
		}
	}
}

static void write_keymapitem(WriteData *wd, wmKeyMapItem *kmi)
{
	writestruct(wd, DATA, "wmKeyMapItem", 1, kmi);
	if (kmi->properties)
		IDP_WriteProperty(kmi->properties, wd);
}

static void write_userdef(WriteData *wd)
{
	bTheme *btheme;
	wmKeyMap *keymap;
	wmKeyMapItem *kmi;
	wmKeyMapDiffItem *kmdi;
	bAddon *bext;
	bPathCompare *path_cmp;
	uiStyle *style;
	
	writestruct(wd, USER, "UserDef", 1, &U);

	for (btheme= U.themes.first; btheme; btheme=btheme->next)
		writestruct(wd, DATA, "bTheme", 1, btheme);

	for (keymap= U.user_keymaps.first; keymap; keymap=keymap->next) {
		writestruct(wd, DATA, "wmKeyMap", 1, keymap);

		for (kmdi=keymap->diff_items.first; kmdi; kmdi=kmdi->next) {
			writestruct(wd, DATA, "wmKeyMapDiffItem", 1, kmdi);
			if (kmdi->remove_item)
				write_keymapitem(wd, kmdi->remove_item);
			if (kmdi->add_item)
				write_keymapitem(wd, kmdi->add_item);
		}

		for (kmi=keymap->items.first; kmi; kmi=kmi->next)
			write_keymapitem(wd, kmi);
	}

	for (bext= U.addons.first; bext; bext=bext->next) {
		writestruct(wd, DATA, "bAddon", 1, bext);
		if (bext->prop) {
			IDP_WriteProperty(bext->prop, wd);
		}
	}

	for (path_cmp = U.autoexec_paths.first; path_cmp; path_cmp = path_cmp->next) {
		writestruct(wd, DATA, "bPathCompare", 1, path_cmp);
	}
	
	for (style= U.uistyles.first; style; style= style->next) {
		writestruct(wd, DATA, "uiStyle", 1, style);
	}
}

static void write_boid_state(WriteData *wd, BoidState *state)
{
	BoidRule *rule = state->rules.first;
	//BoidCondition *cond = state->conditions.first;

	writestruct(wd, DATA, "BoidState", 1, state);

	for (; rule; rule=rule->next) {
		switch (rule->type) {
			case eBoidRuleType_Goal:
			case eBoidRuleType_Avoid:
				writestruct(wd, DATA, "BoidRuleGoalAvoid", 1, rule);
				break;
			case eBoidRuleType_AvoidCollision:
				writestruct(wd, DATA, "BoidRuleAvoidCollision", 1, rule);
				break;
			case eBoidRuleType_FollowLeader:
				writestruct(wd, DATA, "BoidRuleFollowLeader", 1, rule);
				break;
			case eBoidRuleType_AverageSpeed:
				writestruct(wd, DATA, "BoidRuleAverageSpeed", 1, rule);
				break;
			case eBoidRuleType_Fight:
				writestruct(wd, DATA, "BoidRuleFight", 1, rule);
				break;
			default:
				writestruct(wd, DATA, "BoidRule", 1, rule);
				break;
		}
	}
	//for (; cond; cond=cond->next)
	//	writestruct(wd, DATA, "BoidCondition", 1, cond);
}

/* update this also to readfile.c */
static const char *ptcache_data_struct[] = {
	"", // BPHYS_DATA_INDEX
	"", // BPHYS_DATA_LOCATION
	"", // BPHYS_DATA_VELOCITY
	"", // BPHYS_DATA_ROTATION
	"", // BPHYS_DATA_AVELOCITY / BPHYS_DATA_XCONST */
	"", // BPHYS_DATA_SIZE:
	"", // BPHYS_DATA_TIMES:
	"BoidData" // case BPHYS_DATA_BOIDS:
};
static const char *ptcache_extra_struct[] = {
	"",
	"ParticleSpring"
};
static void write_pointcaches(WriteData *wd, ListBase *ptcaches)
{
	PointCache *cache = ptcaches->first;
	int i;

	for (; cache; cache=cache->next) {
		writestruct(wd, DATA, "PointCache", 1, cache);

		if ((cache->flag & PTCACHE_DISK_CACHE)==0) {
			PTCacheMem *pm = cache->mem_cache.first;

			for (; pm; pm=pm->next) {
				PTCacheExtra *extra = pm->extradata.first;

				writestruct(wd, DATA, "PTCacheMem", 1, pm);
				
				for (i=0; i<BPHYS_TOT_DATA; i++) {
					if (pm->data[i] && pm->data_types & (1<<i)) {
						if (ptcache_data_struct[i][0]=='\0')
							writedata(wd, DATA, MEM_allocN_len(pm->data[i]), pm->data[i]);
						else
							writestruct(wd, DATA, ptcache_data_struct[i], pm->totpoint, pm->data[i]);
					}
				}

				for (; extra; extra=extra->next) {
					if (ptcache_extra_struct[extra->type][0]=='\0')
						continue;
					writestruct(wd, DATA, "PTCacheExtra", 1, extra);
					writestruct(wd, DATA, ptcache_extra_struct[extra->type], extra->totdata, extra->data);
				}
			}
		}
	}
}
static void write_particlesettings(WriteData *wd, ListBase *idbase)
{
	ParticleSettings *part;
	ParticleDupliWeight *dw;
	GroupObject *go;
	int a;

	part= idbase->first;
	while (part) {
		if (part->id.us>0 || wd->current) {
			/* write LibData */
			writestruct(wd, ID_PA, "ParticleSettings", 1, part);
			if (part->id.properties) IDP_WriteProperty(part->id.properties, wd);
			if (part->adt) write_animdata(wd, part->adt);
			writestruct(wd, DATA, "PartDeflect", 1, part->pd);
			writestruct(wd, DATA, "PartDeflect", 1, part->pd2);
			writestruct(wd, DATA, "EffectorWeights", 1, part->effector_weights);

			if (part->clumpcurve)
				write_curvemapping(wd, part->clumpcurve);
			if (part->roughcurve)
				write_curvemapping(wd, part->roughcurve);
			
			dw = part->dupliweights.first;
			for (; dw; dw=dw->next) {
				/* update indices */
				dw->index = 0;
				if (part->dup_group) { /* can be NULL if lining fails or set to None */
					go = part->dup_group->gobject.first;
					while (go && go->ob != dw->ob) {
						go=go->next;
						dw->index++;
					}
				}
				writestruct(wd, DATA, "ParticleDupliWeight", 1, dw);
			}

			if (part->boids && part->phystype == PART_PHYS_BOIDS) {
				BoidState *state = part->boids->states.first;

				writestruct(wd, DATA, "BoidSettings", 1, part->boids);

				for (; state; state=state->next)
					write_boid_state(wd, state);
			}
			if (part->fluid && part->phystype == PART_PHYS_FLUID) {
				writestruct(wd, DATA, "SPHFluidSettings", 1, part->fluid); 
			}

			for (a=0; a<MAX_MTEX; a++) {
				if (part->mtex[a]) writestruct(wd, DATA, "MTex", 1, part->mtex[a]);
			}
		}
		part= part->id.next;
	}
}
static void write_particlesystems(WriteData *wd, ListBase *particles)
{
	ParticleSystem *psys= particles->first;
	ParticleTarget *pt;
	int a;

	for (; psys; psys=psys->next) {
		writestruct(wd, DATA, "ParticleSystem", 1, psys);

		if (psys->particles) {
			writestruct(wd, DATA, "ParticleData", psys->totpart, psys->particles);

			if (psys->particles->hair) {
				ParticleData *pa = psys->particles;

				for (a=0; a<psys->totpart; a++, pa++)
					writestruct(wd, DATA, "HairKey", pa->totkey, pa->hair);
			}

			if (psys->particles->boid && psys->part->phystype == PART_PHYS_BOIDS)
				writestruct(wd, DATA, "BoidParticle", psys->totpart, psys->particles->boid);

			if (psys->part->fluid && psys->part->phystype == PART_PHYS_FLUID && (psys->part->fluid->flag & SPH_VISCOELASTIC_SPRINGS))
				writestruct(wd, DATA, "ParticleSpring", psys->tot_fluidsprings, psys->fluid_springs);
		}
		pt = psys->targets.first;
		for (; pt; pt=pt->next)
			writestruct(wd, DATA, "ParticleTarget", 1, pt);

		if (psys->child) writestruct(wd, DATA, "ChildParticle", psys->totchild, psys->child);

		if (psys->clmd) {
			writestruct(wd, DATA, "ClothModifierData", 1, psys->clmd);
			writestruct(wd, DATA, "ClothSimSettings", 1, psys->clmd->sim_parms);
			writestruct(wd, DATA, "ClothCollSettings", 1, psys->clmd->coll_parms);
		}

		write_pointcaches(wd, &psys->ptcaches);
	}
}

static void write_properties(WriteData *wd, ListBase *lb)
{
	bProperty *prop;

	prop= lb->first;
	while (prop) {
		writestruct(wd, DATA, "bProperty", 1, prop);

		if (prop->poin && prop->poin != &prop->data)
			writedata(wd, DATA, MEM_allocN_len(prop->poin), prop->poin);

		prop= prop->next;
	}
}

static void write_sensors(WriteData *wd, ListBase *lb)
{
	bSensor *sens;

	sens= lb->first;
	while (sens) {
		writestruct(wd, DATA, "bSensor", 1, sens);

		writedata(wd, DATA, sizeof(void *)*sens->totlinks, sens->links);

		switch (sens->type) {
		case SENS_NEAR:
			writestruct(wd, DATA, "bNearSensor", 1, sens->data);
			break;
		case SENS_MOUSE:
			writestruct(wd, DATA, "bMouseSensor", 1, sens->data);
			break;
		case SENS_KEYBOARD:
			writestruct(wd, DATA, "bKeyboardSensor", 1, sens->data);
			break;
		case SENS_PROPERTY:
			writestruct(wd, DATA, "bPropertySensor", 1, sens->data);
			break;
		case SENS_ARMATURE:
			writestruct(wd, DATA, "bArmatureSensor", 1, sens->data);
			break;
		case SENS_ACTUATOR:
			writestruct(wd, DATA, "bActuatorSensor", 1, sens->data);
			break;
		case SENS_DELAY:
			writestruct(wd, DATA, "bDelaySensor", 1, sens->data);
			break;
		case SENS_COLLISION:
			writestruct(wd, DATA, "bCollisionSensor", 1, sens->data);
			break;
		case SENS_RADAR:
			writestruct(wd, DATA, "bRadarSensor", 1, sens->data);
			break;
		case SENS_RANDOM:
			writestruct(wd, DATA, "bRandomSensor", 1, sens->data);
			break;
		case SENS_RAY:
			writestruct(wd, DATA, "bRaySensor", 1, sens->data);
			break;
		case SENS_MESSAGE:
			writestruct(wd, DATA, "bMessageSensor", 1, sens->data);
			break;
		case SENS_JOYSTICK:
			writestruct(wd, DATA, "bJoystickSensor", 1, sens->data);
			break;
		default:
			; /* error: don't know how to write this file */
		}

		sens= sens->next;
	}
}

static void write_controllers(WriteData *wd, ListBase *lb)
{
	bController *cont;

	cont= lb->first;
	while (cont) {
		writestruct(wd, DATA, "bController", 1, cont);

		writedata(wd, DATA, sizeof(void *)*cont->totlinks, cont->links);

		switch (cont->type) {
		case CONT_EXPRESSION:
			writestruct(wd, DATA, "bExpressionCont", 1, cont->data);
			break;
		case CONT_PYTHON:
			writestruct(wd, DATA, "bPythonCont", 1, cont->data);
			break;
		default:
			; /* error: don't know how to write this file */
		}

		cont= cont->next;
	}
}

static void write_actuators(WriteData *wd, ListBase *lb)
{
	bActuator *act;

	act= lb->first;
	while (act) {
		writestruct(wd, DATA, "bActuator", 1, act);

		switch (act->type) {
		case ACT_ACTION:
		case ACT_SHAPEACTION:
			writestruct(wd, DATA, "bActionActuator", 1, act->data);
			break;
		case ACT_SOUND:
			writestruct(wd, DATA, "bSoundActuator", 1, act->data);
			break;
		case ACT_OBJECT:
			writestruct(wd, DATA, "bObjectActuator", 1, act->data);
			break;
		case ACT_IPO:
			writestruct(wd, DATA, "bIpoActuator", 1, act->data);
			break;
		case ACT_PROPERTY:
			writestruct(wd, DATA, "bPropertyActuator", 1, act->data);
			break;
		case ACT_CAMERA:
			writestruct(wd, DATA, "bCameraActuator", 1, act->data);
			break;
		case ACT_CONSTRAINT:
			writestruct(wd, DATA, "bConstraintActuator", 1, act->data);
			break;
		case ACT_EDIT_OBJECT:
			writestruct(wd, DATA, "bEditObjectActuator", 1, act->data);
			break;
		case ACT_SCENE:
			writestruct(wd, DATA, "bSceneActuator", 1, act->data);
			break;
		case ACT_GROUP:
			writestruct(wd, DATA, "bGroupActuator", 1, act->data);
			break;
		case ACT_RANDOM:
			writestruct(wd, DATA, "bRandomActuator", 1, act->data);
			break;
		case ACT_MESSAGE:
			writestruct(wd, DATA, "bMessageActuator", 1, act->data);
			break;
		case ACT_GAME:
			writestruct(wd, DATA, "bGameActuator", 1, act->data);
			break;
		case ACT_VISIBILITY:
			writestruct(wd, DATA, "bVisibilityActuator", 1, act->data);
			break;
		case ACT_2DFILTER:
			writestruct(wd, DATA, "bTwoDFilterActuator", 1, act->data);
			break;
		case ACT_PARENT:
			writestruct(wd, DATA, "bParentActuator", 1, act->data);
			break;
		case ACT_STATE:
			writestruct(wd, DATA, "bStateActuator", 1, act->data);
			break;
		case ACT_ARMATURE:
			writestruct(wd, DATA, "bArmatureActuator", 1, act->data);
			break;
		case ACT_STEERING:
			writestruct(wd, DATA, "bSteeringActuator", 1, act->data);
			break;
		case ACT_MOUSE:
			writestruct(wd, DATA, "bMouseActuator", 1, act->data);
			break;
		default:
			; /* error: don't know how to write this file */
		}

		act= act->next;
	}
}

static void write_motionpath(WriteData *wd, bMotionPath *mpath)
{
	/* sanity checks */
	if (mpath == NULL)
		return;
	
	/* firstly, just write the motionpath struct */
	writestruct(wd, DATA, "bMotionPath", 1, mpath);
	
	/* now write the array of data */
	writestruct(wd, DATA, "bMotionPathVert", mpath->length, mpath->points);
}

static void write_constraints(WriteData *wd, ListBase *conlist)
{
	bConstraint *con;

	for (con=conlist->first; con; con=con->next) {
		const bConstraintTypeInfo *cti= BKE_constraint_typeinfo_get(con);
		
		/* Write the specific data */
		if (cti && con->data) {
			/* firstly, just write the plain con->data struct */
			writestruct(wd, DATA, cti->structName, 1, con->data);
			
			/* do any constraint specific stuff */
			switch (con->type) {
				case CONSTRAINT_TYPE_PYTHON:
				{
					bPythonConstraint *data = (bPythonConstraint *)con->data;
					bConstraintTarget *ct;
					
					/* write targets */
					for (ct= data->targets.first; ct; ct= ct->next)
						writestruct(wd, DATA, "bConstraintTarget", 1, ct);
					
					/* Write ID Properties -- and copy this comment EXACTLY for easy finding
					 * of library blocks that implement this.*/
					IDP_WriteProperty(data->prop, wd);
				}
					break;
				case CONSTRAINT_TYPE_SPLINEIK: 
				{
					bSplineIKConstraint *data = (bSplineIKConstraint *)con->data;
					
					/* write points array */
					writedata(wd, DATA, sizeof(float)*(data->numpoints), data->points);
				}
					break;
			}
		}
		
		/* Write the constraint */
		writestruct(wd, DATA, "bConstraint", 1, con);
	}
}

static void write_pose(WriteData *wd, bPose *pose)
{
	bPoseChannel *chan;
	bActionGroup *grp;

	/* Write each channel */
	if (!pose)
		return;

	/* Write channels */
	for (chan=pose->chanbase.first; chan; chan=chan->next) {
		/* Write ID Properties -- and copy this comment EXACTLY for easy finding
		 * of library blocks that implement this.*/
		if (chan->prop)
			IDP_WriteProperty(chan->prop, wd);
		
		write_constraints(wd, &chan->constraints);
		
		write_motionpath(wd, chan->mpath);
		
		/* prevent crashes with autosave, when a bone duplicated in editmode has not yet been assigned to its posechannel */
		if (chan->bone) 
			chan->selectflag= chan->bone->flag & BONE_SELECTED; /* gets restored on read, for library armatures */
		
		writestruct(wd, DATA, "bPoseChannel", 1, chan);
	}
	
	/* Write groups */
	for (grp=pose->agroups.first; grp; grp=grp->next) 
		writestruct(wd, DATA, "bActionGroup", 1, grp);

	/* write IK param */
	if (pose->ikparam) {
		const char *structname = BKE_pose_ikparam_get_name(pose);
		if (structname)
			writestruct(wd, DATA, structname, 1, pose->ikparam);
	}

	/* Write this pose */
	writestruct(wd, DATA, "bPose", 1, pose);

}

static void write_defgroups(WriteData *wd, ListBase *defbase)
{
	bDeformGroup	*defgroup;

	for (defgroup=defbase->first; defgroup; defgroup=defgroup->next)
		writestruct(wd, DATA, "bDeformGroup", 1, defgroup);
}

static void write_modifiers(WriteData *wd, ListBase *modbase)
{
	ModifierData *md;

	if (modbase == NULL) return;
	for (md=modbase->first; md; md= md->next) {
		const ModifierTypeInfo *mti = modifierType_getInfo(md->type);
		if (mti == NULL) return;
		
		writestruct(wd, DATA, mti->structName, 1, md);
			
		if (md->type==eModifierType_Hook) {
			HookModifierData *hmd = (HookModifierData*) md;
			
			if (hmd->curfalloff) {
				write_curvemapping(wd, hmd->curfalloff);
			}

			writedata(wd, DATA, sizeof(int)*hmd->totindex, hmd->indexar);
		}
		else if (md->type==eModifierType_Cloth) {
			ClothModifierData *clmd = (ClothModifierData*) md;
			
			writestruct(wd, DATA, "ClothSimSettings", 1, clmd->sim_parms);
			writestruct(wd, DATA, "ClothCollSettings", 1, clmd->coll_parms);
			writestruct(wd, DATA, "EffectorWeights", 1, clmd->sim_parms->effector_weights);
			write_pointcaches(wd, &clmd->ptcaches);
		}
		else if (md->type==eModifierType_Smoke) {
			SmokeModifierData *smd = (SmokeModifierData*) md;
			
			if (smd->type & MOD_SMOKE_TYPE_DOMAIN) {
				if (smd->domain) {
					write_pointcaches(wd, &(smd->domain->ptcaches[0]));

					/* create fake pointcache so that old blender versions can read it */
					smd->domain->point_cache[1] = BKE_ptcache_add(&smd->domain->ptcaches[1]);
					smd->domain->point_cache[1]->flag |= PTCACHE_DISK_CACHE|PTCACHE_FAKE_SMOKE;
					smd->domain->point_cache[1]->step = 1;

					write_pointcaches(wd, &(smd->domain->ptcaches[1]));
				}
				
				writestruct(wd, DATA, "SmokeDomainSettings", 1, smd->domain);

				if (smd->domain) {
					/* cleanup the fake pointcache */
					BKE_ptcache_free_list(&smd->domain->ptcaches[1]);
					smd->domain->point_cache[1] = NULL;
					
					writestruct(wd, DATA, "EffectorWeights", 1, smd->domain->effector_weights);
				}
			}
			else if (smd->type & MOD_SMOKE_TYPE_FLOW)
				writestruct(wd, DATA, "SmokeFlowSettings", 1, smd->flow);
			else if (smd->type & MOD_SMOKE_TYPE_COLL)
				writestruct(wd, DATA, "SmokeCollSettings", 1, smd->coll);
		}
		else if (md->type==eModifierType_Fluidsim) {
			FluidsimModifierData *fluidmd = (FluidsimModifierData*) md;
			
			writestruct(wd, DATA, "FluidsimSettings", 1, fluidmd->fss);
		}
		else if (md->type==eModifierType_DynamicPaint) {
			DynamicPaintModifierData *pmd = (DynamicPaintModifierData*) md;
			
			if (pmd->canvas) {
				DynamicPaintSurface *surface;
				writestruct(wd, DATA, "DynamicPaintCanvasSettings", 1, pmd->canvas);
				
				/* write surfaces */
				for (surface=pmd->canvas->surfaces.first; surface; surface=surface->next)
					writestruct(wd, DATA, "DynamicPaintSurface", 1, surface);
				/* write caches and effector weights */
				for (surface=pmd->canvas->surfaces.first; surface; surface=surface->next) {
					write_pointcaches(wd, &(surface->ptcaches));

					writestruct(wd, DATA, "EffectorWeights", 1, surface->effector_weights);
				}
			}
			if (pmd->brush) {
				writestruct(wd, DATA, "DynamicPaintBrushSettings", 1, pmd->brush);
				writestruct(wd, DATA, "ColorBand", 1, pmd->brush->paint_ramp);
				writestruct(wd, DATA, "ColorBand", 1, pmd->brush->vel_ramp);
			}
		}
		else if (md->type==eModifierType_Collision) {
			
#if 0
			CollisionModifierData *collmd = (CollisionModifierData*) md;
			// TODO: CollisionModifier should use pointcache 
			// + have proper reset events before enabling this
			writestruct(wd, DATA, "MVert", collmd->numverts, collmd->x);
			writestruct(wd, DATA, "MVert", collmd->numverts, collmd->xnew);
			writestruct(wd, DATA, "MFace", collmd->numfaces, collmd->mfaces);
#endif
		}
		else if (md->type==eModifierType_MeshDeform) {
			MeshDeformModifierData *mmd = (MeshDeformModifierData*) md;
			int size = mmd->dyngridsize;

			writestruct(wd, DATA, "MDefInfluence", mmd->totinfluence, mmd->bindinfluences);
			writedata(wd, DATA, sizeof(int) * (mmd->totvert + 1), mmd->bindoffsets);
			writedata(wd, DATA, sizeof(float) * 3 * mmd->totcagevert,
				mmd->bindcagecos);
			writestruct(wd, DATA, "MDefCell", size*size*size, mmd->dyngrid);
			writestruct(wd, DATA, "MDefInfluence", mmd->totinfluence, mmd->dyninfluences);
			writedata(wd, DATA, sizeof(int)*mmd->totvert, mmd->dynverts);
		}
		else if (md->type==eModifierType_Warp) {
			WarpModifierData *tmd = (WarpModifierData*) md;
			if (tmd->curfalloff) {
				write_curvemapping(wd, tmd->curfalloff);
			}
		}
		else if (md->type==eModifierType_WeightVGEdit) {
			WeightVGEditModifierData *wmd = (WeightVGEditModifierData*) md;

			if (wmd->cmap_curve)
				write_curvemapping(wd, wmd->cmap_curve);
		}
		else if (md->type==eModifierType_LaplacianDeform) {
			LaplacianDeformModifierData *lmd = (LaplacianDeformModifierData*) md;

			writedata(wd, DATA, sizeof(float)*lmd->total_verts * 3, lmd->vertexco);
		}
		else if (md->type == eModifierType_CorrectiveSmooth) {
			CorrectiveSmoothModifierData *csmd = (CorrectiveSmoothModifierData *)md;

			if (csmd->bind_coords) {
				writedata(wd, DATA, sizeof(float[3]) * csmd->bind_coords_num, csmd->bind_coords);
			}
		}
	}
}

static void write_objects(WriteData *wd, ListBase *idbase)
{
	Object *ob;
	
	ob= idbase->first;
	while (ob) {
		if (ob->id.us>0 || wd->current) {
			/* write LibData */
			writestruct(wd, ID_OB, "Object", 1, ob);
			
			/* Write ID Properties -- and copy this comment EXACTLY for easy finding
			 * of library blocks that implement this.*/
			if (ob->id.properties) IDP_WriteProperty(ob->id.properties, wd);
			
			if (ob->adt) write_animdata(wd, ob->adt);
			
			/* direct data */
			writedata(wd, DATA, sizeof(void *)*ob->totcol, ob->mat);
			writedata(wd, DATA, sizeof(char)*ob->totcol, ob->matbits);
			/* write_effects(wd, &ob->effect); */ /* not used anymore */
			write_properties(wd, &ob->prop);
			write_sensors(wd, &ob->sensors);
			write_controllers(wd, &ob->controllers);
			write_actuators(wd, &ob->actuators);

			if (ob->type == OB_ARMATURE) {
				bArmature *arm = ob->data;
				if (arm && ob->pose && arm->act_bone) {
					BLI_strncpy(ob->pose->proxy_act_bone, arm->act_bone->name, sizeof(ob->pose->proxy_act_bone));
				}
			}

			write_pose(wd, ob->pose);
			write_defgroups(wd, &ob->defbase);
			write_constraints(wd, &ob->constraints);
			write_motionpath(wd, ob->mpath);
			
			writestruct(wd, DATA, "PartDeflect", 1, ob->pd);
			writestruct(wd, DATA, "SoftBody", 1, ob->soft);
			if (ob->soft) {
				write_pointcaches(wd, &ob->soft->ptcaches);
				writestruct(wd, DATA, "EffectorWeights", 1, ob->soft->effector_weights);
			}
			writestruct(wd, DATA, "BulletSoftBody", 1, ob->bsoft);
			
			if (ob->rigidbody_object) {
				// TODO: if any extra data is added to handle duplis, will need separate function then
				writestruct(wd, DATA, "RigidBodyOb", 1, ob->rigidbody_object);
			}
			if (ob->rigidbody_constraint) {
				writestruct(wd, DATA, "RigidBodyCon", 1, ob->rigidbody_constraint);
			}

			if (ob->type == OB_EMPTY && ob->empty_drawtype == OB_EMPTY_IMAGE) {
				writestruct(wd, DATA, "ImageUser", 1, ob->iuser);
			}

			write_particlesystems(wd, &ob->particlesystem);
			write_modifiers(wd, &ob->modifiers);

			writelist(wd, DATA, "LinkData", &ob->pc_ids);
			writelist(wd, DATA, "LodLevel", &ob->lodlevels);
		}
		ob= ob->id.next;
	}

	/* flush helps the compression for undo-save */
	mywrite(wd, MYWRITE_FLUSH, 0);
}


static void write_vfonts(WriteData *wd, ListBase *idbase)
{
	VFont *vf;
	PackedFile * pf;

	vf= idbase->first;
	while (vf) {
		if (vf->id.us>0 || wd->current) {
			/* write LibData */
			writestruct(wd, ID_VF, "VFont", 1, vf);
			if (vf->id.properties) IDP_WriteProperty(vf->id.properties, wd);

			/* direct data */

			if (vf->packedfile) {
				pf = vf->packedfile;
				writestruct(wd, DATA, "PackedFile", 1, pf);
				writedata(wd, DATA, pf->size, pf->data);
			}
		}

		vf= vf->id.next;
	}
}


static void write_keys(WriteData *wd, ListBase *idbase)
{
	Key *key;
	KeyBlock *kb;

	key= idbase->first;
	while (key) {
		if (key->id.us>0 || wd->current) {
			/* write LibData */
			writestruct(wd, ID_KE, "Key", 1, key);
			if (key->id.properties) IDP_WriteProperty(key->id.properties, wd);
			
			if (key->adt) write_animdata(wd, key->adt);
			
			/* direct data */
			kb= key->block.first;
			while (kb) {
				writestruct(wd, DATA, "KeyBlock", 1, kb);
				if (kb->data) writedata(wd, DATA, kb->totelem*key->elemsize, kb->data);
				kb= kb->next;
			}
		}

		key= key->id.next;
	}
	/* flush helps the compression for undo-save */
	mywrite(wd, MYWRITE_FLUSH, 0);
}

static void write_cameras(WriteData *wd, ListBase *idbase)
{
	Camera *cam;

	cam= idbase->first;
	while (cam) {
		if (cam->id.us>0 || wd->current) {
			/* write LibData */
			writestruct(wd, ID_CA, "Camera", 1, cam);
			if (cam->id.properties) IDP_WriteProperty(cam->id.properties, wd);
			
			if (cam->adt) write_animdata(wd, cam->adt);
		}

		cam= cam->id.next;
	}
}

static void write_mballs(WriteData *wd, ListBase *idbase)
{
	MetaBall *mb;
	MetaElem *ml;

	mb= idbase->first;
	while (mb) {
		if (mb->id.us>0 || wd->current) {
			/* write LibData */
			writestruct(wd, ID_MB, "MetaBall", 1, mb);
			if (mb->id.properties) IDP_WriteProperty(mb->id.properties, wd);

			/* direct data */
			writedata(wd, DATA, sizeof(void *)*mb->totcol, mb->mat);
			if (mb->adt) write_animdata(wd, mb->adt);

			ml= mb->elems.first;
			while (ml) {
				writestruct(wd, DATA, "MetaElem", 1, ml);
				ml= ml->next;
			}
		}
		mb= mb->id.next;
	}
}

static void write_curves(WriteData *wd, ListBase *idbase)
{
	Curve *cu;
	Nurb *nu;

	cu= idbase->first;
	while (cu) {
		if (cu->id.us>0 || wd->current) {
			/* write LibData */
			writestruct(wd, ID_CU, "Curve", 1, cu);
			
			/* direct data */
			writedata(wd, DATA, sizeof(void *)*cu->totcol, cu->mat);
			if (cu->id.properties) IDP_WriteProperty(cu->id.properties, wd);
			if (cu->adt) write_animdata(wd, cu->adt);
			
			if (cu->vfont) {
				writedata(wd, DATA, cu->len + 1, cu->str);
				writestruct(wd, DATA, "CharInfo", cu->len_wchar + 1, cu->strinfo);
				writestruct(wd, DATA, "TextBox", cu->totbox, cu->tb);
			}
			else {
				/* is also the order of reading */
				nu= cu->nurb.first;
				while (nu) {
					writestruct(wd, DATA, "Nurb", 1, nu);
					nu= nu->next;
				}
				nu= cu->nurb.first;
				while (nu) {
					if (nu->type == CU_BEZIER)
						writestruct(wd, DATA, "BezTriple", nu->pntsu, nu->bezt);
					else {
						writestruct(wd, DATA, "BPoint", nu->pntsu*nu->pntsv, nu->bp);
						if (nu->knotsu) writedata(wd, DATA, KNOTSU(nu)*sizeof(float), nu->knotsu);
						if (nu->knotsv) writedata(wd, DATA, KNOTSV(nu)*sizeof(float), nu->knotsv);
					}
					nu= nu->next;
				}
			}
		}
		cu= cu->id.next;
	}

	/* flush helps the compression for undo-save */
	mywrite(wd, MYWRITE_FLUSH, 0);
}

static void write_dverts(WriteData *wd, int count, MDeformVert *dvlist)
{
	if (dvlist) {
		int i;
		
		/* Write the dvert list */
		writestruct(wd, DATA, "MDeformVert", count, dvlist);
		
		/* Write deformation data for each dvert */
		for (i=0; i<count; i++) {
			if (dvlist[i].dw)
				writestruct(wd, DATA, "MDeformWeight", dvlist[i].totweight, dvlist[i].dw);
		}
	}
}

static void write_mdisps(WriteData *wd, int count, MDisps *mdlist, int external)
{
	if (mdlist) {
		int i;
		
		writestruct(wd, DATA, "MDisps", count, mdlist);
		for (i = 0; i < count; ++i) {
			MDisps *md = &mdlist[i];
			if (md->disps) {
				if (!external)
					writedata(wd, DATA, sizeof(float) * 3 * md->totdisp, md->disps);
			}
			
			if (md->hidden)
				writedata(wd, DATA, BLI_BITMAP_SIZE(md->totdisp), md->hidden);
		}
	}
}

static void write_grid_paint_mask(WriteData *wd, int count, GridPaintMask *grid_paint_mask)
{
	if (grid_paint_mask) {
		int i;
		
		writestruct(wd, DATA, "GridPaintMask", count, grid_paint_mask);
		for (i = 0; i < count; ++i) {
			GridPaintMask *gpm = &grid_paint_mask[i];
			if (gpm->data) {
				const int gridsize = BKE_ccg_gridsize(gpm->level);
				writedata(wd, DATA,
				          sizeof(*gpm->data) * gridsize * gridsize,
				          gpm->data);
			}
		}
	}
}

static void write_customdata(WriteData *wd, ID *id, int count, CustomData *data, int partial_type, int partial_count)
{
	int i;

	int nofree_buff[128];
	int *nofree;

	/* write external customdata (not for undo) */
	if (data->external && !wd->current)
		CustomData_external_write(data, id, CD_MASK_MESH, count, 0);

	if (data->totlayer > ARRAY_SIZE(nofree_buff)) {
		nofree = MEM_mallocN(sizeof(*nofree) * (size_t)data->totlayer, __func__);
	}
	else {
		nofree = nofree_buff;
	}

	for (i = 0; i < data->totlayer; i++) {
		nofree[i] = (data->layers[i].flag & CD_FLAG_NOFREE);
		data->layers[i].flag &= ~CD_FLAG_NOFREE;
	}

	writestruct(wd, DATA, "CustomDataLayer", data->maxlayer, data->layers);
 
	for (i = 0; i < data->totlayer; i++) {
		data->layers[i].flag |= nofree[i];
	}

	for (i = 0; i < data->totlayer; i++) {
		CustomDataLayer *layer= &data->layers[i];
		const char *structname;
		int structnum, datasize;

		if (layer->type == CD_MDEFORMVERT) {
			/* layer types that allocate own memory need special handling */
			write_dverts(wd, count, layer->data);
		}
		else if (layer->type == CD_MDISPS) {
			write_mdisps(wd, count, layer->data, layer->flag & CD_FLAG_EXTERNAL);
		}
		else if (layer->type == CD_PAINT_MASK) {
			const float *layer_data = layer->data;
			writedata(wd, DATA, sizeof(*layer_data) * count, layer_data);
		}
		else if (layer->type == CD_GRID_PAINT_MASK) {
			write_grid_paint_mask(wd, count, layer->data);
		}
		else {
			CustomData_file_write_info(layer->type, &structname, &structnum);
			if (structnum) {
				/* when using partial visibility, the MEdge and MFace layers
				 * are smaller than the original, so their type and count is
				 * passed to make this work */
				if (layer->type != partial_type) datasize= structnum*count;
				else datasize= structnum*partial_count;

				writestruct(wd, DATA, structname, datasize, layer->data);
			}
			else {
				printf("%s error: layer '%s':%d - can't be written to file\n",
				       __func__, structname, layer->type);
			}
		}
	}

	if (data->external)
		writestruct(wd, DATA, "CustomDataExternal", 1, data->external);

	if (nofree != nofree_buff) {
		MEM_freeN(nofree);
	}
}

static void write_meshes(WriteData *wd, ListBase *idbase)
{
	Mesh *mesh;
	int save_for_old_blender= 0;

#ifdef USE_BMESH_SAVE_AS_COMPAT
	save_for_old_blender = wd->use_mesh_compat; /* option to save with older mesh format */
#endif

	mesh= idbase->first;
	while (mesh) {
		if (mesh->id.us>0 || wd->current) {
			/* write LibData */
			if (!save_for_old_blender) {
				/* write a copy of the mesh, don't modify in place because it is
				 * not thread safe for threaded renders that are reading this */
				Mesh *old_mesh = mesh;
				Mesh copy_mesh = *mesh;
				mesh = &copy_mesh;

#ifdef USE_BMESH_SAVE_WITHOUT_MFACE
				/* cache only - don't write */
				mesh->mface = NULL;
				mesh->totface = 0;
				memset(&mesh->fdata, 0, sizeof(mesh->fdata));
#endif /* USE_BMESH_SAVE_WITHOUT_MFACE */

				/* Bummer! We need to do the copy *before* writing mesh's struct itself,
				 * because we eliminate NO_COPY & TEMPORARY layers here, which means
				 * **number of layers (data.totlayer) may be smaller!**
				 * If we do not do that, we can get crash by buffer-overflow on reading, see T44461. */
				CustomData_copy(&old_mesh->vdata, &mesh->vdata, CD_MASK_EVERYTHING, CD_REFERENCE, mesh->totvert);
				CustomData_copy(&old_mesh->edata, &mesh->edata, CD_MASK_EVERYTHING, CD_REFERENCE, mesh->totedge);
<<<<<<< HEAD
				CustomData_copy(&old_mesh->fdata, &mesh->fdata, CD_MASK_EVERYTHING, CD_REFERENCE, mesh->totface);
=======
#ifndef USE_BMESH_SAVE_WITHOUT_MFACE  /* Do not copy org fdata in this case!!! */
				CustomData_copy(&old_mesh->fdata, &mesh->fdata, CD_MASK_EVERYTHING, CD_REFERENCE, mesh->totface);
#endif
>>>>>>> 5a8629c0
				CustomData_copy(&old_mesh->ldata, &mesh->ldata, CD_MASK_EVERYTHING, CD_REFERENCE, mesh->totloop);
				CustomData_copy(&old_mesh->pdata, &mesh->pdata, CD_MASK_EVERYTHING, CD_REFERENCE, mesh->totpoly);

				writestruct_at_address(wd, ID_ME, "Mesh", 1, old_mesh, mesh);

				/* direct data */
				if (mesh->id.properties) IDP_WriteProperty(mesh->id.properties, wd);
				if (mesh->adt) write_animdata(wd, mesh->adt);

				writedata(wd, DATA, sizeof(void *)*mesh->totcol, mesh->mat);
				writedata(wd, DATA, sizeof(MSelect) * mesh->totselect, mesh->mselect);

				write_customdata(wd, &mesh->id, mesh->totvert, &mesh->vdata, -1, 0);
				write_customdata(wd, &mesh->id, mesh->totedge, &mesh->edata, -1, 0);
				/* fdata is really a dummy - written so slots align */
				write_customdata(wd, &mesh->id, mesh->totface, &mesh->fdata, -1, 0);
				write_customdata(wd, &mesh->id, mesh->totloop, &mesh->ldata, -1, 0);
				write_customdata(wd, &mesh->id, mesh->totpoly, &mesh->pdata, -1, 0);

				CustomData_free(&mesh->vdata, mesh->totvert);
				CustomData_free(&mesh->edata, mesh->totedge);
<<<<<<< HEAD
				CustomData_free(&mesh->fdata, mesh->totface);
=======
#ifndef USE_BMESH_SAVE_WITHOUT_MFACE
				CustomData_free(&mesh->fdata, mesh->totface);
#endif
>>>>>>> 5a8629c0
				CustomData_free(&mesh->ldata, mesh->totloop);
				CustomData_free(&mesh->pdata, mesh->totpoly);

				/* restore pointer */
				mesh = old_mesh;
			}
			else {

#ifdef USE_BMESH_SAVE_AS_COMPAT
				/* write a copy of the mesh, don't modify in place because it is
				 * not thread safe for threaded renders that are reading this */
				Mesh *old_mesh = mesh;
				Mesh copy_mesh = *mesh;
				mesh = &copy_mesh;

				mesh->mpoly = NULL;
				mesh->mface = NULL;
				mesh->totface = 0;
				mesh->totpoly = 0;
				mesh->totloop = 0;
				CustomData_reset(&mesh->fdata);
				CustomData_reset(&mesh->pdata);
				CustomData_reset(&mesh->ldata);
				mesh->edit_btmesh = NULL;

				/* now fill in polys to mfaces */
				mesh->totface = BKE_mesh_mpoly_to_mface(&mesh->fdata, &old_mesh->ldata, &old_mesh->pdata,
				                                        mesh->totface, old_mesh->totloop, old_mesh->totpoly);

				BKE_mesh_update_customdata_pointers(mesh, false);

				/* See comment above. Note that loop/poly data are ignored here, and face ones are already handled. */
				CustomData_copy(&old_mesh->vdata, &mesh->vdata, CD_MASK_EVERYTHING, CD_REFERENCE, mesh->totvert);
				CustomData_copy(&old_mesh->edata, &mesh->edata, CD_MASK_EVERYTHING, CD_REFERENCE, mesh->totedge);

				writestruct_at_address(wd, ID_ME, "Mesh", 1, old_mesh, mesh);

				/* direct data */
				if (mesh->id.properties) IDP_WriteProperty(mesh->id.properties, wd);
				if (mesh->adt) write_animdata(wd, mesh->adt);

				writedata(wd, DATA, sizeof(void *)*mesh->totcol, mesh->mat);
				/* writedata(wd, DATA, sizeof(MSelect) * mesh->totselect, mesh->mselect); */ /* pre-bmesh NULL's */

				write_customdata(wd, &mesh->id, mesh->totvert, &mesh->vdata, -1, 0);
				write_customdata(wd, &mesh->id, mesh->totedge, &mesh->edata, -1, 0);
				write_customdata(wd, &mesh->id, mesh->totface, &mesh->fdata, -1, 0);
				/* harmless for older blender versioins but _not_ writing these keeps file size down */
#if 0
				write_customdata(wd, &mesh->id, mesh->totloop, &mesh->ldata, -1, 0);
				write_customdata(wd, &mesh->id, mesh->totpoly, &mesh->pdata, -1, 0);
#endif

				CustomData_free(&mesh->vdata, mesh->totvert);
				CustomData_free(&mesh->edata, mesh->totedge);
				CustomData_free(&mesh->fdata, mesh->totface);

				/* restore pointer */
				mesh = old_mesh;
#endif /* USE_BMESH_SAVE_AS_COMPAT */
			}
		}
		mesh= mesh->id.next;
	}
}

static void write_lattices(WriteData *wd, ListBase *idbase)
{
	Lattice *lt;
	
	lt= idbase->first;
	while (lt) {
		if (lt->id.us>0 || wd->current) {
			/* write LibData */
			writestruct(wd, ID_LT, "Lattice", 1, lt);
			if (lt->id.properties) IDP_WriteProperty(lt->id.properties, wd);
			
			/* write animdata */
			if (lt->adt) write_animdata(wd, lt->adt);
			
			/* direct data */
			writestruct(wd, DATA, "BPoint", lt->pntsu*lt->pntsv*lt->pntsw, lt->def);
			
			write_dverts(wd, lt->pntsu*lt->pntsv*lt->pntsw, lt->dvert);
			
		}
		lt= lt->id.next;
	}
}

static void write_previews(WriteData *wd, PreviewImage *prv)
{
	/* Never write previews in undo steps! */
	if (prv && !wd->current) {
		short w = prv->w[1];
		short h = prv->h[1];
		unsigned int *rect = prv->rect[1];
		/* don't write out large previews if not requested */
		if (!(U.flag & USER_SAVE_PREVIEWS)) {
			prv->w[1] = 0;
			prv->h[1] = 0;
			prv->rect[1] = NULL;
		}
		writestruct(wd, DATA, "PreviewImage", 1, prv);
		if (prv->rect[0]) writedata(wd, DATA, prv->w[0]*prv->h[0]*sizeof(unsigned int), prv->rect[0]);
		if (prv->rect[1]) writedata(wd, DATA, prv->w[1]*prv->h[1]*sizeof(unsigned int), prv->rect[1]);

		/* restore preview, we still want to keep it in memory even if not saved to file */
		if (!(U.flag & USER_SAVE_PREVIEWS) ) {
			prv->w[1] = w;
			prv->h[1] = h;
			prv->rect[1] = rect;
		}
	}
}

static void write_images(WriteData *wd, ListBase *idbase)
{
	Image *ima;
	PackedFile * pf;
	ImageView *iv;
	ImagePackedFile *imapf;

	ima= idbase->first;
	while (ima) {
		if (ima->id.us>0 || wd->current) {
			/* write LibData */
			writestruct(wd, ID_IM, "Image", 1, ima);
			if (ima->id.properties) IDP_WriteProperty(ima->id.properties, wd);

			for (imapf = ima->packedfiles.first; imapf; imapf = imapf->next) {
				writestruct(wd, DATA, "ImagePackedFile", 1, imapf);
				if (imapf->packedfile) {
					pf = imapf->packedfile;
					writestruct(wd, DATA, "PackedFile", 1, pf);
					writedata(wd, DATA, pf->size, pf->data);
				}
			}

			write_previews(wd, ima->preview);

			for (iv = ima->views.first; iv; iv = iv->next)
				writestruct(wd, DATA, "ImageView", 1, iv);
			writestruct(wd, DATA, "Stereo3dFormat", 1, ima->stereo3d_format);
		}
		ima= ima->id.next;
	}
	/* flush helps the compression for undo-save */
	mywrite(wd, MYWRITE_FLUSH, 0);
}

static void write_textures(WriteData *wd, ListBase *idbase)
{
	Tex *tex;

	tex= idbase->first;
	while (tex) {
		if (tex->id.us>0 || wd->current) {
			/* write LibData */
			writestruct(wd, ID_TE, "Tex", 1, tex);
			if (tex->id.properties) IDP_WriteProperty(tex->id.properties, wd);

			if (tex->adt) write_animdata(wd, tex->adt);

			/* direct data */
			if (tex->coba) writestruct(wd, DATA, "ColorBand", 1, tex->coba);
			if (tex->type == TEX_ENVMAP && tex->env) writestruct(wd, DATA, "EnvMap", 1, tex->env);
			if (tex->type == TEX_POINTDENSITY && tex->pd) {
				writestruct(wd, DATA, "PointDensity", 1, tex->pd);
				if (tex->pd->coba) writestruct(wd, DATA, "ColorBand", 1, tex->pd->coba);
				if (tex->pd->falloff_curve) write_curvemapping(wd, tex->pd->falloff_curve);
			}
			if (tex->type == TEX_VOXELDATA) writestruct(wd, DATA, "VoxelData", 1, tex->vd);
			if (tex->type == TEX_OCEAN && tex->ot) writestruct(wd, DATA, "OceanTex", 1, tex->ot);
			
			/* nodetree is integral part of texture, no libdata */
			if (tex->nodetree) {
				writestruct(wd, DATA, "bNodeTree", 1, tex->nodetree);
				write_nodetree(wd, tex->nodetree);
			}
			
			write_previews(wd, tex->preview);
		}
		tex= tex->id.next;
	}

	/* flush helps the compression for undo-save */
	mywrite(wd, MYWRITE_FLUSH, 0);
}

static void write_materials(WriteData *wd, ListBase *idbase)
{
	Material *ma;
	int a;

	ma= idbase->first;
	while (ma) {
		if (ma->id.us>0 || wd->current) {
			/* write LibData */
			writestruct(wd, ID_MA, "Material", 1, ma);
			
			/* Write ID Properties -- and copy this comment EXACTLY for easy finding
			 * of library blocks that implement this.*/
			/* manually set head group property to IDP_GROUP, just in case it hadn't been
			 * set yet :) */
			if (ma->id.properties) IDP_WriteProperty(ma->id.properties, wd);
			
			if (ma->adt) write_animdata(wd, ma->adt);

			for (a=0; a<MAX_MTEX; a++) {
				if (ma->mtex[a]) writestruct(wd, DATA, "MTex", 1, ma->mtex[a]);
			}
			
			if (ma->ramp_col) writestruct(wd, DATA, "ColorBand", 1, ma->ramp_col);
			if (ma->ramp_spec) writestruct(wd, DATA, "ColorBand", 1, ma->ramp_spec);
			
			/* nodetree is integral part of material, no libdata */
			if (ma->nodetree) {
				writestruct(wd, DATA, "bNodeTree", 1, ma->nodetree);
				write_nodetree(wd, ma->nodetree);
			}

			write_previews(wd, ma->preview);
		}
		ma= ma->id.next;
	}
}

static void write_worlds(WriteData *wd, ListBase *idbase)
{
	World *wrld;
	int a;

	wrld= idbase->first;
	while (wrld) {
		if (wrld->id.us>0 || wd->current) {
			/* write LibData */
			writestruct(wd, ID_WO, "World", 1, wrld);
			if (wrld->id.properties) IDP_WriteProperty(wrld->id.properties, wd);
			
			if (wrld->adt) write_animdata(wd, wrld->adt);
			
			for (a=0; a<MAX_MTEX; a++) {
				if (wrld->mtex[a]) writestruct(wd, DATA, "MTex", 1, wrld->mtex[a]);
			}

			/* nodetree is integral part of world, no libdata */
			if (wrld->nodetree) {
				writestruct(wd, DATA, "bNodeTree", 1, wrld->nodetree);
				write_nodetree(wd, wrld->nodetree);
			}
			
			write_previews(wd, wrld->preview);
		}
		wrld= wrld->id.next;
	}
}

static void write_lamps(WriteData *wd, ListBase *idbase)
{
	Lamp *la;
	int a;

	la= idbase->first;
	while (la) {
		if (la->id.us>0 || wd->current) {
			/* write LibData */
			writestruct(wd, ID_LA, "Lamp", 1, la);
			if (la->id.properties) IDP_WriteProperty(la->id.properties, wd);
			
			if (la->adt) write_animdata(wd, la->adt);
			
			/* direct data */
			for (a=0; a<MAX_MTEX; a++) {
				if (la->mtex[a]) writestruct(wd, DATA, "MTex", 1, la->mtex[a]);
			}
			
			if (la->curfalloff)
				write_curvemapping(wd, la->curfalloff);
			
			/* nodetree is integral part of lamps, no libdata */
			if (la->nodetree) {
				writestruct(wd, DATA, "bNodeTree", 1, la->nodetree);
				write_nodetree(wd, la->nodetree);
			}

			write_previews(wd, la->preview);
			
		}
		la= la->id.next;
	}
}

static void write_sequence_modifiers(WriteData *wd, ListBase *modbase)
{
	SequenceModifierData *smd;

	for (smd = modbase->first; smd; smd = smd->next) {
		const SequenceModifierTypeInfo *smti = BKE_sequence_modifier_type_info_get(smd->type);

		if (smti) {
			writestruct(wd, DATA, smti->struct_name, 1, smd);

			if (smd->type == seqModifierType_Curves) {
				CurvesModifierData *cmd = (CurvesModifierData *) smd;

				write_curvemapping(wd, &cmd->curve_mapping);
			}
			else if (smd->type == seqModifierType_HueCorrect) {
				HueCorrectModifierData *hcmd = (HueCorrectModifierData *) smd;

				write_curvemapping(wd, &hcmd->curve_mapping);
			}
		}
		else {
			writestruct(wd, DATA, "SequenceModifierData", 1, smd);
		}
	}
}

static void write_view_settings(WriteData *wd, ColorManagedViewSettings *view_settings)
{
	if (view_settings->curve_mapping) {
		write_curvemapping(wd, view_settings->curve_mapping);
	}
}

static void write_paint(WriteData *wd, Paint *p)
{
	if (p->cavity_curve)
		write_curvemapping(wd, p->cavity_curve);
}

static void write_scenes(WriteData *wd, ListBase *scebase)
{
	Scene *sce;
	Base *base;
	Editing *ed;
	Sequence *seq;
	MetaStack *ms;
	Strip *strip;
	TimeMarker *marker;
	TransformOrientation *ts;
	SceneRenderLayer *srl;
	SceneRenderView *srv;
	ToolSettings *tos;
	FreestyleModuleConfig *fmc;
	FreestyleLineSet *fls;
	
	sce= scebase->first;
	while (sce) {
		/* write LibData */
		writestruct(wd, ID_SCE, "Scene", 1, sce);
		if (sce->id.properties) IDP_WriteProperty(sce->id.properties, wd);
		
		if (sce->adt) write_animdata(wd, sce->adt);
		write_keyingsets(wd, &sce->keyingsets);
		
		/* direct data */
		base= sce->base.first;
		while (base) {
			writestruct(wd, DATA, "Base", 1, base);
			base= base->next;
		}
		
		tos = sce->toolsettings;
		writestruct(wd, DATA, "ToolSettings", 1, tos);
		if (tos->vpaint) {
			writestruct(wd, DATA, "VPaint", 1, tos->vpaint);
			write_paint (wd, &tos->vpaint->paint);
		}
		if (tos->wpaint) {
			writestruct(wd, DATA, "VPaint", 1, tos->wpaint);
			write_paint (wd, &tos->wpaint->paint);
		}
		if (tos->sculpt) {
			writestruct(wd, DATA, "Sculpt", 1, tos->sculpt);
			write_paint (wd, &tos->sculpt->paint);
		}
		if (tos->uvsculpt) {
			writestruct(wd, DATA, "UvSculpt", 1, tos->uvsculpt);
			write_paint (wd, &tos->uvsculpt->paint);
		}

		write_paint(wd, &tos->imapaint.paint);

		ed= sce->ed;
		if (ed) {
			writestruct(wd, DATA, "Editing", 1, ed);
			
			/* reset write flags too */
			
			SEQ_BEGIN (ed, seq)
			{
				if (seq->strip) seq->strip->done = false;
				writestruct(wd, DATA, "Sequence", 1, seq);
			}
			SEQ_END
			
			SEQ_BEGIN (ed, seq)
			{
				if (seq->strip && seq->strip->done==0) {
					/* write strip with 'done' at 0 because readfile */
					
					if (seq->effectdata) {
						switch (seq->type) {
						case SEQ_TYPE_COLOR:
							writestruct(wd, DATA, "SolidColorVars", 1, seq->effectdata);
							break;
						case SEQ_TYPE_SPEED:
							writestruct(wd, DATA, "SpeedControlVars", 1, seq->effectdata);
							break;
						case SEQ_TYPE_WIPE:
							writestruct(wd, DATA, "WipeVars", 1, seq->effectdata);
							break;
						case SEQ_TYPE_GLOW:
							writestruct(wd, DATA, "GlowVars", 1, seq->effectdata);
							break;
						case SEQ_TYPE_TRANSFORM:
							writestruct(wd, DATA, "TransformVars", 1, seq->effectdata);
							break;
						case SEQ_TYPE_GAUSSIAN_BLUR:
							writestruct(wd, DATA, "GaussianBlurVars", 1, seq->effectdata);
							break;
						}
					}

					writestruct(wd, DATA, "Stereo3dFormat", 1, seq->stereo3d_format);

					strip= seq->strip;
					writestruct(wd, DATA, "Strip", 1, strip);
					if (seq->flag & SEQ_USE_CROP && strip->crop) {
						writestruct(wd, DATA, "StripCrop", 1, strip->crop);
					}
					if (seq->flag & SEQ_USE_TRANSFORM && strip->transform) {
						writestruct(wd, DATA, "StripTransform", 1, strip->transform);
					}
					if (seq->flag & SEQ_USE_PROXY && strip->proxy) {
						writestruct(wd, DATA, "StripProxy", 1, strip->proxy);
					}
					if (seq->type==SEQ_TYPE_IMAGE)
						writestruct(wd, DATA, "StripElem", MEM_allocN_len(strip->stripdata) / sizeof(struct StripElem), strip->stripdata);
					else if (seq->type==SEQ_TYPE_MOVIE || seq->type==SEQ_TYPE_SOUND_RAM || seq->type == SEQ_TYPE_SOUND_HD)
						writestruct(wd, DATA, "StripElem", 1, strip->stripdata);
					
					strip->done = true;
				}

				if (seq->prop) {
					IDP_WriteProperty(seq->prop, wd);
				}

				write_sequence_modifiers(wd, &seq->modifiers);
			}
			SEQ_END
				
			/* new; meta stack too, even when its nasty restore code */
			for (ms= ed->metastack.first; ms; ms= ms->next) {
				writestruct(wd, DATA, "MetaStack", 1, ms);
			}
		}
		
		if (sce->r.avicodecdata) {
			writestruct(wd, DATA, "AviCodecData", 1, sce->r.avicodecdata);
			if (sce->r.avicodecdata->lpFormat) writedata(wd, DATA, sce->r.avicodecdata->cbFormat, sce->r.avicodecdata->lpFormat);
			if (sce->r.avicodecdata->lpParms) writedata(wd, DATA, sce->r.avicodecdata->cbParms, sce->r.avicodecdata->lpParms);
		}

		if (sce->r.qtcodecdata) {
			writestruct(wd, DATA, "QuicktimeCodecData", 1, sce->r.qtcodecdata);
			if (sce->r.qtcodecdata->cdParms) writedata(wd, DATA, sce->r.qtcodecdata->cdSize, sce->r.qtcodecdata->cdParms);
		}
		if (sce->r.ffcodecdata.properties) {
			IDP_WriteProperty(sce->r.ffcodecdata.properties, wd);
		}

		/* writing dynamic list of TimeMarkers to the blend file */
		for (marker= sce->markers.first; marker; marker= marker->next)
			writestruct(wd, DATA, "TimeMarker", 1, marker);
		
		/* writing dynamic list of TransformOrientations to the blend file */
		for (ts = sce->transform_spaces.first; ts; ts = ts->next)
			writestruct(wd, DATA, "TransformOrientation", 1, ts);
		
		for (srl = sce->r.layers.first; srl; srl = srl->next) {
			writestruct(wd, DATA, "SceneRenderLayer", 1, srl);
			for (fmc = srl->freestyleConfig.modules.first; fmc; fmc = fmc->next) {
				writestruct(wd, DATA, "FreestyleModuleConfig", 1, fmc);
			}
			for (fls = srl->freestyleConfig.linesets.first; fls; fls = fls->next) {
				writestruct(wd, DATA, "FreestyleLineSet", 1, fls);
			}
		}

		/* writing MultiView to the blend file */
		for (srv = sce->r.views.first; srv; srv = srv->next)
			writestruct(wd, DATA, "SceneRenderView", 1, srv);
		
		if (sce->nodetree) {
			writestruct(wd, DATA, "bNodeTree", 1, sce->nodetree);
			write_nodetree(wd, sce->nodetree);
		}

		write_view_settings(wd, &sce->view_settings);
		
		/* writing RigidBodyWorld data to the blend file */
		if (sce->rigidbody_world) {
			writestruct(wd, DATA, "RigidBodyWorld", 1, sce->rigidbody_world);
			writestruct(wd, DATA, "EffectorWeights", 1, sce->rigidbody_world->effector_weights);
			write_pointcaches(wd, &(sce->rigidbody_world->ptcaches));
		}
		
		sce= sce->id.next;
	}
	/* flush helps the compression for undo-save */
	mywrite(wd, MYWRITE_FLUSH, 0);
}

static void write_gpencils(WriteData *wd, ListBase *lb)
{
	bGPdata *gpd;
	bGPDlayer *gpl;
	bGPDframe *gpf;
	bGPDstroke *gps;
	
	for (gpd= lb->first; gpd; gpd= gpd->id.next) {
		if (gpd->id.us>0 || wd->current) {
			/* write gpd data block to file */
			writestruct(wd, ID_GD, "bGPdata", 1, gpd);
			
			if (gpd->adt) write_animdata(wd, gpd->adt);
			
			/* write grease-pencil layers to file */
			writelist(wd, DATA, "bGPDlayer", &gpd->layers);
			for (gpl= gpd->layers.first; gpl; gpl= gpl->next) {
				
				/* write this layer's frames to file */
				writelist(wd, DATA, "bGPDframe", &gpl->frames);
				for (gpf= gpl->frames.first; gpf; gpf= gpf->next) {
					
					/* write strokes */
					writelist(wd, DATA, "bGPDstroke", &gpf->strokes);
					for (gps= gpf->strokes.first; gps; gps= gps->next) {
						writestruct(wd, DATA, "bGPDspoint", gps->totpoints, gps->points);
					}
				}
			}
		}
	}
}

static void write_windowmanagers(WriteData *wd, ListBase *lb)
{
	wmWindowManager *wm;
	wmWindow *win;
	
	for (wm= lb->first; wm; wm= wm->id.next) {
		writestruct(wd, ID_WM, "wmWindowManager", 1, wm);
		
		for (win= wm->windows.first; win; win= win->next) {
			writestruct(wd, DATA, "wmWindow", 1, win);
			writestruct(wd, DATA, "Stereo3dFormat", 1, win->stereo3d_format);
		}
	}
}

static void write_region(WriteData *wd, ARegion *ar, int spacetype)
{	
	writestruct(wd, DATA, "ARegion", 1, ar);
	
	if (ar->regiondata) {
		switch (spacetype) {
			case SPACE_VIEW3D:
				if (ar->regiontype==RGN_TYPE_WINDOW) {
					RegionView3D *rv3d= ar->regiondata;
					writestruct(wd, DATA, "RegionView3D", 1, rv3d);
					
					if (rv3d->localvd)
						writestruct(wd, DATA, "RegionView3D", 1, rv3d->localvd);
					if (rv3d->clipbb)
						writestruct(wd, DATA, "BoundBox", 1, rv3d->clipbb);

				}
				else
					printf("regiondata write missing!\n");
				break;
			default:
				printf("regiondata write missing!\n");
		}
	}
}

static void write_uilist(WriteData *wd, uiList *ui_list)
{
	writestruct(wd, DATA, "uiList", 1, ui_list);

	if (ui_list->properties) {
		IDP_WriteProperty(ui_list->properties, wd);
	}
}

static void write_soops(WriteData *wd, SpaceOops *so, LinkNode **tmp_mem_list)
{
	BLI_mempool *ts = so->treestore;
	
	if (ts) {
		int elems = BLI_mempool_count(ts);
		/* linearize mempool to array */
		TreeStoreElem *data = elems ? BLI_mempool_as_arrayN(ts, "TreeStoreElem") : NULL;

		if (data) {
			TreeStore *ts_flat = MEM_callocN(sizeof(TreeStore), "TreeStore");

			ts_flat->usedelem = elems;
			ts_flat->totelem = elems;
			ts_flat->data = data;
			
			/* temporarily replace mempool-treestore by flat-treestore */
			so->treestore = (BLI_mempool *)ts_flat;
			writestruct(wd, DATA, "SpaceOops", 1, so);

			writestruct(wd, DATA, "TreeStore", 1, ts_flat);
			writestruct(wd, DATA, "TreeStoreElem", elems, data);

			/* we do not free the pointers immediately, because if we have multiple
			 * outliners in a screen we might get the same address on the next
			 * malloc, which makes the address no longer unique and so invalid for
			 * lookups on file read, causing crashes or double frees */
			BLI_linklist_prepend(tmp_mem_list, ts_flat);
			BLI_linklist_prepend(tmp_mem_list, data);
		}
		else {
			so->treestore = NULL;
			writestruct(wd, DATA, "SpaceOops", 1, so);
		}

		/* restore old treestore */
		so->treestore = ts;
	}
	else {
		writestruct(wd, DATA, "SpaceOops", 1, so);
	}
}

static void write_screens(WriteData *wd, ListBase *scrbase)
{
	bScreen *sc;
	ScrArea *sa;
	ScrVert *sv;
	ScrEdge *se;
	LinkNode *tmp_mem_list = NULL;

	sc= scrbase->first;
	while (sc) {
		
		/* write LibData */
		/* in 2.50+ files, the file identifier for screens is patched, forward compatibility */
		writestruct(wd, ID_SCRN, "Screen", 1, sc);
		if (sc->id.properties) 
			IDP_WriteProperty(sc->id.properties, wd);
		
		/* direct data */
		for (sv= sc->vertbase.first; sv; sv= sv->next)
			writestruct(wd, DATA, "ScrVert", 1, sv);
		
		for (se= sc->edgebase.first; se; se= se->next)
			writestruct(wd, DATA, "ScrEdge", 1, se);
		
		for (sa= sc->areabase.first; sa; sa= sa->next) {
			SpaceLink *sl;
			Panel *pa;
			uiList *ui_list;
			uiPreview *ui_preview;
			PanelCategoryStack *pc_act;
			ARegion *ar;
			
			writestruct(wd, DATA, "ScrArea", 1, sa);
			
			for (ar= sa->regionbase.first; ar; ar= ar->next) {
				write_region(wd, ar, sa->spacetype);
				
				for (pa= ar->panels.first; pa; pa= pa->next)
					writestruct(wd, DATA, "Panel", 1, pa);
				
				for (pc_act = ar->panels_category_active.first; pc_act; pc_act = pc_act->next)
					writestruct(wd, DATA, "PanelCategoryStack", 1, pc_act);

				for (ui_list = ar->ui_lists.first; ui_list; ui_list = ui_list->next)
					write_uilist(wd, ui_list);

				for (ui_preview = ar->ui_previews.first; ui_preview; ui_preview = ui_preview->next)
					writestruct(wd, DATA, "uiPreview", 1, ui_preview);
			}
			
			sl= sa->spacedata.first;
			while (sl) {
				for (ar= sl->regionbase.first; ar; ar= ar->next)
					write_region(wd, ar, sl->spacetype);
				
				if (sl->spacetype==SPACE_VIEW3D) {
					View3D *v3d= (View3D *) sl;
					BGpic *bgpic;
					writestruct(wd, DATA, "View3D", 1, v3d);
					for (bgpic= v3d->bgpicbase.first; bgpic; bgpic= bgpic->next)
						writestruct(wd, DATA, "BGpic", 1, bgpic);
					if (v3d->localvd) writestruct(wd, DATA, "View3D", 1, v3d->localvd);

					if (v3d->fx_settings.ssao)
						writestruct(wd, DATA, "GPUSSAOSettings", 1, v3d->fx_settings.ssao);
					if (v3d->fx_settings.dof)
						writestruct(wd, DATA, "GPUDOFSettings", 1, v3d->fx_settings.dof);
				}
				else if (sl->spacetype==SPACE_IPO) {
					SpaceIpo *sipo= (SpaceIpo *)sl;
					ListBase tmpGhosts = sipo->ghostCurves;
					
					/* temporarily disable ghost curves when saving */
					sipo->ghostCurves.first= sipo->ghostCurves.last= NULL;
					
					writestruct(wd, DATA, "SpaceIpo", 1, sl);
					if (sipo->ads) writestruct(wd, DATA, "bDopeSheet", 1, sipo->ads);
					
					/* reenable ghost curves */
					sipo->ghostCurves= tmpGhosts;
				}
				else if (sl->spacetype==SPACE_BUTS) {
					writestruct(wd, DATA, "SpaceButs", 1, sl);
				}
				else if (sl->spacetype==SPACE_FILE) {
					SpaceFile *sfile= (SpaceFile *)sl;

					writestruct(wd, DATA, "SpaceFile", 1, sl);
					if (sfile->params)
						writestruct(wd, DATA, "FileSelectParams", 1, sfile->params);
				}
				else if (sl->spacetype==SPACE_SEQ) {
					writestruct(wd, DATA, "SpaceSeq", 1, sl);
				}
				else if (sl->spacetype==SPACE_OUTLINER) {
					SpaceOops *so= (SpaceOops *)sl;
					write_soops(wd, so, &tmp_mem_list);
				}
				else if (sl->spacetype==SPACE_IMAGE) {
					SpaceImage *sima= (SpaceImage *)sl;
					
					writestruct(wd, DATA, "SpaceImage", 1, sl);
					if (sima->cumap)
						write_curvemapping(wd, sima->cumap);
				}
				else if (sl->spacetype==SPACE_TEXT) {
					writestruct(wd, DATA, "SpaceText", 1, sl);
				}
				else if (sl->spacetype==SPACE_SCRIPT) {
					SpaceScript *scr = (SpaceScript*)sl;
					scr->but_refs = NULL;
					writestruct(wd, DATA, "SpaceScript", 1, sl);
				}
				else if (sl->spacetype==SPACE_ACTION) {
					writestruct(wd, DATA, "SpaceAction", 1, sl);
				}
				else if (sl->spacetype==SPACE_NLA) {
					SpaceNla *snla= (SpaceNla *)sl;
					
					writestruct(wd, DATA, "SpaceNla", 1, snla);
					if (snla->ads) writestruct(wd, DATA, "bDopeSheet", 1, snla->ads);
				}
				else if (sl->spacetype==SPACE_TIME) {
					writestruct(wd, DATA, "SpaceTime", 1, sl);
				}
				else if (sl->spacetype==SPACE_NODE) {
					SpaceNode *snode = (SpaceNode *)sl;
					bNodeTreePath *path;
					writestruct(wd, DATA, "SpaceNode", 1, snode);
					
					for (path=snode->treepath.first; path; path=path->next)
						writestruct(wd, DATA, "bNodeTreePath", 1, path);
				}
				else if (sl->spacetype==SPACE_LOGIC) {
					writestruct(wd, DATA, "SpaceLogic", 1, sl);
				}
				else if (sl->spacetype==SPACE_CONSOLE) {
					SpaceConsole *con = (SpaceConsole*)sl;
					ConsoleLine *cl;

					for (cl=con->history.first; cl; cl=cl->next) {
						/* 'len_alloc' is invalid on write, set from 'len' on read */
						writestruct(wd, DATA, "ConsoleLine", 1, cl);
						writedata(wd, DATA, cl->len+1, cl->line);
					}
					writestruct(wd, DATA, "SpaceConsole", 1, sl);

				}
				else if (sl->spacetype==SPACE_USERPREF) {
					writestruct(wd, DATA, "SpaceUserPref", 1, sl);
				}
				else if (sl->spacetype==SPACE_CLIP) {
					writestruct(wd, DATA, "SpaceClip", 1, sl);
				}
				else if (sl->spacetype == SPACE_INFO) {
					writestruct(wd, DATA, "SpaceInfo", 1, sl);
				}

				sl= sl->next;
			}
		}

		sc= sc->id.next;
	}

	BLI_linklist_freeN(tmp_mem_list);
	
	/* flush helps the compression for undo-save */
	mywrite(wd, MYWRITE_FLUSH, 0);
}

static void write_libraries(WriteData *wd, Main *main)
{
	ListBase *lbarray[MAX_LIBARRAY];
	ID *id;
	int a, tot;
	bool found_one;

	for (; main; main= main->next) {

		a=tot= set_listbasepointers(main, lbarray);

		/* test: is lib being used */
		if (main->curlib && main->curlib->packedfile)
			found_one = true;
		else {
			found_one = false;
			while (tot--) {
				for (id= lbarray[tot]->first; id; id= id->next) {
					if (id->us>0 && (id->flag & LIB_EXTERN)) {
						found_one = true;
						break;
					}
				}
				if (found_one) break;
			}
		}
		
		/* to be able to restore quit.blend and temp saves, the packed blend has to be in undo buffers... */
		/* XXX needs rethink, just like save UI in undo files now - would be nice to append things only for the]
		 * quit.blend and temp saves */
		if (found_one) {
			writestruct(wd, ID_LI, "Library", 1, main->curlib);

			if (main->curlib->packedfile) {
				PackedFile *pf = main->curlib->packedfile;
				writestruct(wd, DATA, "PackedFile", 1, pf);
				writedata(wd, DATA, pf->size, pf->data);
				if (wd->current == NULL)
					printf("write packed .blend: %s\n", main->curlib->name);
			}
			
			while (a--) {
				for (id= lbarray[a]->first; id; id= id->next) {
					if (id->us>0 && (id->flag & LIB_EXTERN)) {
						writestruct(wd, ID_ID, "ID", 1, id);
					}
				}
			}
		}
	}
}

static void write_bone(WriteData *wd, Bone *bone)
{
	Bone*	cbone;

	// PATCH for upward compatibility after 2.37+ armature recode
	bone->size[0] = bone->size[1] = bone->size[2] = 1.0f;
		
	// Write this bone
	writestruct(wd, DATA, "Bone", 1, bone);

	/* Write ID Properties -- and copy this comment EXACTLY for easy finding
	 * of library blocks that implement this.*/
	if (bone->prop)
		IDP_WriteProperty(bone->prop, wd);
	
	// Write Children
	cbone= bone->childbase.first;
	while (cbone) {
		write_bone(wd, cbone);
		cbone= cbone->next;
	}
}

static void write_armatures(WriteData *wd, ListBase *idbase)
{
	bArmature	*arm;
	Bone		*bone;

	arm=idbase->first;
	while (arm) {
		if (arm->id.us>0 || wd->current) {
			writestruct(wd, ID_AR, "bArmature", 1, arm);
			if (arm->id.properties) IDP_WriteProperty(arm->id.properties, wd);

			if (arm->adt) write_animdata(wd, arm->adt);

			/* Direct data */
			bone= arm->bonebase.first;
			while (bone) {
				write_bone(wd, bone);
				bone=bone->next;
			}
		}
		arm=arm->id.next;
	}

	/* flush helps the compression for undo-save */
	mywrite(wd, MYWRITE_FLUSH, 0);
}

static void write_texts(WriteData *wd, ListBase *idbase)
{
	Text *text;
	TextLine *tmp;

	text= idbase->first;
	while (text) {
		if ( (text->flags & TXT_ISMEM) && (text->flags & TXT_ISEXT)) text->flags &= ~TXT_ISEXT;

		/* write LibData */
		writestruct(wd, ID_TXT, "Text", 1, text);
		if (text->name) writedata(wd, DATA, strlen(text->name)+1, text->name);
		if (text->id.properties) IDP_WriteProperty(text->id.properties, wd);

		if (!(text->flags & TXT_ISEXT)) {
			/* now write the text data, in two steps for optimization in the readfunction */
			tmp= text->lines.first;
			while (tmp) {
				writestruct(wd, DATA, "TextLine", 1, tmp);
				tmp= tmp->next;
			}

			tmp= text->lines.first;
			while (tmp) {
				writedata(wd, DATA, tmp->len+1, tmp->line);
				tmp= tmp->next;
			}
		}


		text= text->id.next;
	}

	/* flush helps the compression for undo-save */
	mywrite(wd, MYWRITE_FLUSH, 0);
}

static void write_speakers(WriteData *wd, ListBase *idbase)
{
	Speaker *spk;

	spk= idbase->first;
	while (spk) {
		if (spk->id.us>0 || wd->current) {
			/* write LibData */
			writestruct(wd, ID_SPK, "Speaker", 1, spk);
			if (spk->id.properties) IDP_WriteProperty(spk->id.properties, wd);

			if (spk->adt) write_animdata(wd, spk->adt);
		}
		spk= spk->id.next;
	}
}

static void write_sounds(WriteData *wd, ListBase *idbase)
{
	bSound *sound;

	PackedFile * pf;

	sound= idbase->first;
	while (sound) {
		if (sound->id.us>0 || wd->current) {
			/* write LibData */
			writestruct(wd, ID_SO, "bSound", 1, sound);
			if (sound->id.properties) IDP_WriteProperty(sound->id.properties, wd);

			if (sound->packedfile) {
				pf = sound->packedfile;
				writestruct(wd, DATA, "PackedFile", 1, pf);
				writedata(wd, DATA, pf->size, pf->data);
			}
		}
		sound= sound->id.next;
	}

	/* flush helps the compression for undo-save */
	mywrite(wd, MYWRITE_FLUSH, 0);
}

static void write_groups(WriteData *wd, ListBase *idbase)
{
	Group *group;
	GroupObject *go;

	for (group= idbase->first; group; group= group->id.next) {
		if (group->id.us>0 || wd->current) {
			/* write LibData */
			writestruct(wd, ID_GR, "Group", 1, group);
			if (group->id.properties) IDP_WriteProperty(group->id.properties, wd);

			go= group->gobject.first;
			while (go) {
				writestruct(wd, DATA, "GroupObject", 1, go);
				go= go->next;
			}
		}
	}
}

static void write_nodetrees(WriteData *wd, ListBase *idbase)
{
	bNodeTree *ntree;
	
	for (ntree=idbase->first; ntree; ntree= ntree->id.next) {
		if (ntree->id.us>0 || wd->current) {
			writestruct(wd, ID_NT, "bNodeTree", 1, ntree);
			write_nodetree(wd, ntree);
			
			if (ntree->id.properties) IDP_WriteProperty(ntree->id.properties, wd);
			
			if (ntree->adt) write_animdata(wd, ntree->adt);
		}
	}
}

#ifdef USE_NODE_COMPAT_CUSTOMNODES
static void customnodes_add_deprecated_data(Main *mainvar)
{
	FOREACH_NODETREE(mainvar, ntree, id) {
		bNodeLink *link, *last_link = ntree->links.last;
		
		/* only do this for node groups */
		if (id != &ntree->id)
			continue;
		
		/* Forward compatibility for group nodes: add links to node tree interface sockets.
		 * These links are invalid by new rules (missing node pointer)!
		 * They will be removed again in customnodes_free_deprecated_data,
		 * cannot do this directly lest bNodeLink pointer mapping becomes ambiguous.
		 * When loading files with such links in a new Blender version
		 * they will be removed as well.
		 */
		for (link = ntree->links.first; link; link = link->next) {
			bNode *fromnode = link->fromnode, *tonode = link->tonode;
			bNodeSocket *fromsock = link->fromsock, *tosock = link->tosock;
			
			/* check both sides of the link, to handle direct input-to-output links */
			if (fromnode->type == NODE_GROUP_INPUT) {
				fromnode = NULL;
				fromsock = ntreeFindSocketInterface(ntree, SOCK_IN, fromsock->identifier);
			}
			/* only the active output node defines links */
			if (tonode->type == NODE_GROUP_OUTPUT && (tonode->flag & NODE_DO_OUTPUT)) {
				tonode = NULL;
				tosock = ntreeFindSocketInterface(ntree, SOCK_OUT, tosock->identifier);
			}
			
			if (!fromnode || !tonode) {
				/* Note: not using nodeAddLink here, it asserts existing node pointers */
				bNodeLink *tlink = MEM_callocN(sizeof(bNodeLink), "group node link");
				tlink->fromnode = fromnode;
				tlink->fromsock = fromsock;
				tlink->tonode = tonode;
				tlink->tosock= tosock;
				tosock->link = tlink;
				tlink->flag |= NODE_LINK_VALID;
				BLI_addtail(&ntree->links, tlink);
			}
			
			/* don't check newly created compatibility links */
			if (link == last_link)
				break;
		}
	}
	FOREACH_NODETREE_END
}

static void customnodes_free_deprecated_data(Main *mainvar)
{
	FOREACH_NODETREE(mainvar, ntree, id) {
		bNodeLink *link, *next_link;
		
		for (link = ntree->links.first; link; link = next_link) {
			next_link = link->next;
			if (link->fromnode == NULL || link->tonode == NULL)
				nodeRemLink(ntree, link);
		}
	}
	FOREACH_NODETREE_END
}
#endif

static void write_brushes(WriteData *wd, ListBase *idbase)
{
	Brush *brush;
	
	for (brush=idbase->first; brush; brush= brush->id.next) {
		if (brush->id.us>0 || wd->current) {
			writestruct(wd, ID_BR, "Brush", 1, brush);
			if (brush->id.properties) IDP_WriteProperty(brush->id.properties, wd);
			
			if (brush->curve)
				write_curvemapping(wd, brush->curve);
			if (brush->gradient)
				writestruct(wd, DATA, "ColorBand", 1, brush->gradient);
		}
	}
}

static void write_palettes(WriteData *wd, ListBase *idbase)
{
	Palette *palette;

	for (palette = idbase->first; palette; palette = palette->id.next) {
		if (palette->id.us > 0 || wd->current) {
			PaletteColor *color;
			writestruct(wd, ID_PAL, "Palette", 1, palette);
			if (palette->id.properties) IDP_WriteProperty(palette->id.properties, wd);

			for (color = palette->colors.first; color; color= color->next)
				writestruct(wd, DATA, "PaletteColor", 1, color);
		}
	}
}

static void write_paintcurves(WriteData *wd, ListBase *idbase)
{
	PaintCurve *pc;

	for (pc = idbase->first; pc; pc = pc->id.next) {
		if (pc->id.us > 0 || wd->current) {
			writestruct(wd, ID_PC, "PaintCurve", 1, pc);

			writestruct(wd, DATA, "PaintCurvePoint", pc->tot_points, pc->points);
			if (pc->id.properties) IDP_WriteProperty(pc->id.properties, wd);
		}
	}
}

static void write_scripts(WriteData *wd, ListBase *idbase)
{
	Script *script;
	
	for (script=idbase->first; script; script= script->id.next) {
		if (script->id.us>0 || wd->current) {
			writestruct(wd, ID_SCRIPT, "Script", 1, script);
			if (script->id.properties) IDP_WriteProperty(script->id.properties, wd);
		}
	}
}

static void write_movieTracks(WriteData *wd, ListBase *tracks)
{
	MovieTrackingTrack *track;

	track= tracks->first;
	while (track) {
		writestruct(wd, DATA, "MovieTrackingTrack", 1, track);

		if (track->markers)
			writestruct(wd, DATA, "MovieTrackingMarker", track->markersnr, track->markers);

		track= track->next;
	}
}

static void write_moviePlaneTracks(WriteData *wd, ListBase *plane_tracks_base)
{
	MovieTrackingPlaneTrack *plane_track;

	for (plane_track = plane_tracks_base->first;
	     plane_track;
	     plane_track = plane_track->next)
	{
		writestruct(wd, DATA, "MovieTrackingPlaneTrack", 1, plane_track);

		writedata(wd, DATA, sizeof(MovieTrackingTrack *) * plane_track->point_tracksnr, plane_track->point_tracks);
		writestruct(wd, DATA, "MovieTrackingPlaneMarker", plane_track->markersnr, plane_track->markers);
	}
}

static void write_movieReconstruction(WriteData *wd, MovieTrackingReconstruction *reconstruction)
{
	if (reconstruction->camnr)
		writestruct(wd, DATA, "MovieReconstructedCamera", reconstruction->camnr, reconstruction->cameras);
}

static void write_movieclips(WriteData *wd, ListBase *idbase)
{
	MovieClip *clip;

	clip= idbase->first;
	while (clip) {
		if (clip->id.us>0 || wd->current) {
			MovieTracking *tracking= &clip->tracking;
			MovieTrackingObject *object;
			writestruct(wd, ID_MC, "MovieClip", 1, clip);

			if (clip->id.properties)
				IDP_WriteProperty(clip->id.properties, wd);

			if (clip->adt)
				write_animdata(wd, clip->adt);

			write_movieTracks(wd, &tracking->tracks);
			write_moviePlaneTracks(wd, &tracking->plane_tracks);
			write_movieReconstruction(wd, &tracking->reconstruction);

			object= tracking->objects.first;
			while (object) {
				writestruct(wd, DATA, "MovieTrackingObject", 1, object);

				write_movieTracks(wd, &object->tracks);
				write_moviePlaneTracks(wd, &object->plane_tracks);
				write_movieReconstruction(wd, &object->reconstruction);

				object= object->next;
			}
		}

		clip= clip->id.next;
	}

	/* flush helps the compression for undo-save */
	mywrite(wd, MYWRITE_FLUSH, 0);
}

static void write_masks(WriteData *wd, ListBase *idbase)
{
	Mask *mask;

	mask = idbase->first;
	while (mask) {
		if (mask->id.us > 0 || wd->current) {
			MaskLayer *masklay;

			writestruct(wd, ID_MSK, "Mask", 1, mask);

			if (mask->adt)
				write_animdata(wd, mask->adt);

			for (masklay = mask->masklayers.first; masklay; masklay = masklay->next) {
				MaskSpline *spline;
				MaskLayerShape *masklay_shape;

				writestruct(wd, DATA, "MaskLayer", 1, masklay);

				for (spline = masklay->splines.first; spline; spline = spline->next) {
					int i;

					void *points_deform = spline->points_deform;
					spline->points_deform = NULL;

					writestruct(wd, DATA, "MaskSpline", 1, spline);
					writestruct(wd, DATA, "MaskSplinePoint", spline->tot_point, spline->points);

					spline->points_deform = points_deform;

					for (i = 0; i < spline->tot_point; i++) {
						MaskSplinePoint *point = &spline->points[i];

						if (point->tot_uw)
							writestruct(wd, DATA, "MaskSplinePointUW", point->tot_uw, point->uw);
					}
				}

				for (masklay_shape = masklay->splines_shapes.first; masklay_shape; masklay_shape = masklay_shape->next) {
					writestruct(wd, DATA, "MaskLayerShape", 1, masklay_shape);
					writedata(wd, DATA, masklay_shape->tot_vert * sizeof(float) * MASK_OBJECT_SHAPE_ELEM_SIZE, masklay_shape->data);
				}
			}
		}

		mask = mask->id.next;
	}

	/* flush helps the compression for undo-save */
	mywrite(wd, MYWRITE_FLUSH, 0);
}

static void write_linestyle_color_modifiers(WriteData *wd, ListBase *modifiers)
{
	LineStyleModifier *m;
	const char *struct_name;

	for (m = modifiers->first; m; m = m->next) {
		switch (m->type) {
		case LS_MODIFIER_ALONG_STROKE:
			struct_name = "LineStyleColorModifier_AlongStroke";
			break;
		case LS_MODIFIER_DISTANCE_FROM_CAMERA:
			struct_name = "LineStyleColorModifier_DistanceFromCamera";
			break;
		case LS_MODIFIER_DISTANCE_FROM_OBJECT:
			struct_name = "LineStyleColorModifier_DistanceFromObject";
			break;
		case LS_MODIFIER_MATERIAL:
			struct_name = "LineStyleColorModifier_Material";
			break;
		default:
			struct_name = "LineStyleColorModifier"; /* this should not happen */
		}
		writestruct(wd, DATA, struct_name, 1, m);
	}
	for (m = modifiers->first; m; m = m->next) {
		switch (m->type) {
		case LS_MODIFIER_ALONG_STROKE:
			writestruct(wd, DATA, "ColorBand", 1, ((LineStyleColorModifier_AlongStroke *)m)->color_ramp);
			break;
		case LS_MODIFIER_DISTANCE_FROM_CAMERA:
			writestruct(wd, DATA, "ColorBand", 1, ((LineStyleColorModifier_DistanceFromCamera *)m)->color_ramp);
			break;
		case LS_MODIFIER_DISTANCE_FROM_OBJECT:
			writestruct(wd, DATA, "ColorBand", 1, ((LineStyleColorModifier_DistanceFromObject *)m)->color_ramp);
			break;
		case LS_MODIFIER_MATERIAL:
			writestruct(wd, DATA, "ColorBand", 1, ((LineStyleColorModifier_Material *)m)->color_ramp);
			break;
		}
	}
}

static void write_linestyle_alpha_modifiers(WriteData *wd, ListBase *modifiers)
{
	LineStyleModifier *m;
	const char *struct_name;

	for (m = modifiers->first; m; m = m->next) {
		switch (m->type) {
		case LS_MODIFIER_ALONG_STROKE:
			struct_name = "LineStyleAlphaModifier_AlongStroke";
			break;
		case LS_MODIFIER_DISTANCE_FROM_CAMERA:
			struct_name = "LineStyleAlphaModifier_DistanceFromCamera";
			break;
		case LS_MODIFIER_DISTANCE_FROM_OBJECT:
			struct_name = "LineStyleAlphaModifier_DistanceFromObject";
			break;
		case LS_MODIFIER_MATERIAL:
			struct_name = "LineStyleAlphaModifier_Material";
			break;
		default:
			struct_name = "LineStyleAlphaModifier"; /* this should not happen */
		}
		writestruct(wd, DATA, struct_name, 1, m);
	}
	for (m = modifiers->first; m; m = m->next) {
		switch (m->type) {
		case LS_MODIFIER_ALONG_STROKE:
			write_curvemapping(wd, ((LineStyleAlphaModifier_AlongStroke *)m)->curve);
			break;
		case LS_MODIFIER_DISTANCE_FROM_CAMERA:
			write_curvemapping(wd, ((LineStyleAlphaModifier_DistanceFromCamera *)m)->curve);
			break;
		case LS_MODIFIER_DISTANCE_FROM_OBJECT:
			write_curvemapping(wd, ((LineStyleAlphaModifier_DistanceFromObject *)m)->curve);
			break;
		case LS_MODIFIER_MATERIAL:
			write_curvemapping(wd, ((LineStyleAlphaModifier_Material *)m)->curve);
			break;
		}
	}
}

static void write_linestyle_thickness_modifiers(WriteData *wd, ListBase *modifiers)
{
	LineStyleModifier *m;
	const char *struct_name;

	for (m = modifiers->first; m; m = m->next) {
		switch (m->type) {
		case LS_MODIFIER_ALONG_STROKE:
			struct_name = "LineStyleThicknessModifier_AlongStroke";
			break;
		case LS_MODIFIER_DISTANCE_FROM_CAMERA:
			struct_name = "LineStyleThicknessModifier_DistanceFromCamera";
			break;
		case LS_MODIFIER_DISTANCE_FROM_OBJECT:
			struct_name = "LineStyleThicknessModifier_DistanceFromObject";
			break;
		case LS_MODIFIER_MATERIAL:
			struct_name = "LineStyleThicknessModifier_Material";
			break;
		case LS_MODIFIER_CALLIGRAPHY:
			struct_name = "LineStyleThicknessModifier_Calligraphy";
			break;
		default:
			struct_name = "LineStyleThicknessModifier"; /* this should not happen */
		}
		writestruct(wd, DATA, struct_name, 1, m);
	}
	for (m = modifiers->first; m; m = m->next) {
		switch (m->type) {
		case LS_MODIFIER_ALONG_STROKE:
			write_curvemapping(wd, ((LineStyleThicknessModifier_AlongStroke *)m)->curve);
			break;
		case LS_MODIFIER_DISTANCE_FROM_CAMERA:
			write_curvemapping(wd, ((LineStyleThicknessModifier_DistanceFromCamera *)m)->curve);
			break;
		case LS_MODIFIER_DISTANCE_FROM_OBJECT:
			write_curvemapping(wd, ((LineStyleThicknessModifier_DistanceFromObject *)m)->curve);
			break;
		case LS_MODIFIER_MATERIAL:
			write_curvemapping(wd, ((LineStyleThicknessModifier_Material *)m)->curve);
			break;
		}
	}
}

static void write_linestyle_geometry_modifiers(WriteData *wd, ListBase *modifiers)
{
	LineStyleModifier *m;
	const char *struct_name;

	for (m = modifiers->first; m; m = m->next) {
		switch (m->type) {
		case LS_MODIFIER_SAMPLING:
			struct_name = "LineStyleGeometryModifier_Sampling";
			break;
		case LS_MODIFIER_BEZIER_CURVE:
			struct_name = "LineStyleGeometryModifier_BezierCurve";
			break;
		case LS_MODIFIER_SINUS_DISPLACEMENT:
			struct_name = "LineStyleGeometryModifier_SinusDisplacement";
			break;
		case LS_MODIFIER_SPATIAL_NOISE:
			struct_name = "LineStyleGeometryModifier_SpatialNoise";
			break;
		case LS_MODIFIER_PERLIN_NOISE_1D:
			struct_name = "LineStyleGeometryModifier_PerlinNoise1D";
			break;
		case LS_MODIFIER_PERLIN_NOISE_2D:
			struct_name = "LineStyleGeometryModifier_PerlinNoise2D";
			break;
		case LS_MODIFIER_BACKBONE_STRETCHER:
			struct_name = "LineStyleGeometryModifier_BackboneStretcher";
			break;
		case LS_MODIFIER_TIP_REMOVER:
			struct_name = "LineStyleGeometryModifier_TipRemover";
			break;
		case LS_MODIFIER_POLYGONIZATION:
			struct_name = "LineStyleGeometryModifier_Polygonalization";
			break;
		case LS_MODIFIER_GUIDING_LINES:
			struct_name = "LineStyleGeometryModifier_GuidingLines";
			break;
		case LS_MODIFIER_BLUEPRINT:
			struct_name = "LineStyleGeometryModifier_Blueprint";
			break;
		case LS_MODIFIER_2D_OFFSET:
			struct_name = "LineStyleGeometryModifier_2DOffset";
			break;
		case LS_MODIFIER_2D_TRANSFORM:
			struct_name = "LineStyleGeometryModifier_2DTransform";
			break;
		default:
			struct_name = "LineStyleGeometryModifier"; /* this should not happen */
		}
		writestruct(wd, DATA, struct_name, 1, m);
	}
}

static void write_linestyles(WriteData *wd, ListBase *idbase)
{
	FreestyleLineStyle *linestyle;
	int a;

	for (linestyle = idbase->first; linestyle; linestyle = linestyle->id.next) {
		if (linestyle->id.us>0 || wd->current) {
			writestruct(wd, ID_LS, "FreestyleLineStyle", 1, linestyle);
			if (linestyle->id.properties)
				IDP_WriteProperty(linestyle->id.properties, wd);
			if (linestyle->adt)
				write_animdata(wd, linestyle->adt);
			write_linestyle_color_modifiers(wd, &linestyle->color_modifiers);
			write_linestyle_alpha_modifiers(wd, &linestyle->alpha_modifiers);
			write_linestyle_thickness_modifiers(wd, &linestyle->thickness_modifiers);
			write_linestyle_geometry_modifiers(wd, &linestyle->geometry_modifiers);
			for (a=0; a<MAX_MTEX; a++) {
				if (linestyle->mtex[a]) writestruct(wd, DATA, "MTex", 1, linestyle->mtex[a]);
			}
			if (linestyle->nodetree) {
				writestruct(wd, DATA, "bNodeTree", 1, linestyle->nodetree);
				write_nodetree(wd, linestyle->nodetree);
			}
		}
	}
}

/* context is usually defined by WM, two cases where no WM is available:
 * - for forward compatibility, curscreen has to be saved
 * - for undofile, curscene needs to be saved */
static void write_global(WriteData *wd, int fileflags, Main *mainvar)
{
	const bool is_undo = (wd->current != NULL);
	FileGlobal fg;
	bScreen *screen;
	char subvstr[8];
	
	/* prevent mem checkers from complaining */
	memset(fg.pad, 0, sizeof(fg.pad));
	memset(fg.filename, 0, sizeof(fg.filename));
	memset(fg.build_hash, 0, sizeof(fg.build_hash));

	current_screen_compat(mainvar, &screen, is_undo);

	/* XXX still remap G */
	fg.curscreen= screen;
	fg.curscene= screen ? screen->scene : NULL;

	/* prevent to save this, is not good convention, and feature with concerns... */
	fg.fileflags= (fileflags & ~G_FILE_FLAGS_RUNTIME);

	fg.globalf= G.f;
	BLI_strncpy(fg.filename, mainvar->name, sizeof(fg.filename));
	sprintf(subvstr, "%4d", BLENDER_SUBVERSION);
	memcpy(fg.subvstr, subvstr, 4);
	
	fg.subversion= BLENDER_SUBVERSION;
	fg.minversion= BLENDER_MINVERSION;
	fg.minsubversion= BLENDER_MINSUBVERSION;
#ifdef WITH_BUILDINFO
	{
		extern unsigned long build_commit_timestamp;
		extern char build_hash[];
		/* TODO(sergey): Add branch name to file as well? */
		fg.build_commit_timestamp = build_commit_timestamp;
		BLI_strncpy(fg.build_hash, build_hash, sizeof(fg.build_hash));
	}
#else
	fg.build_commit_timestamp = 0;
	BLI_strncpy(fg.build_hash, "unknown", sizeof(fg.build_hash));
#endif
	writestruct(wd, GLOB, "FileGlobal", 1, &fg);
}

/* preview image, first 2 values are width and height
 * second are an RGBA image (unsigned char)
 * note, this uses 'TEST' since new types will segfault on file load for older blender versions.
 */
static void write_thumb(WriteData *wd, const int *img)
{
	if (img)
		writedata(wd, TEST, (2 + img[0] * img[1]) * sizeof(int), img);
}

/* if MemFile * there's filesave to memory */
static int write_file_handle(
        Main *mainvar,
        WriteWrap *ww,
        MemFile *compare, MemFile *current,
        int write_user_block, int write_flags, const int *thumb)
{
	BHead bhead;
	ListBase mainlist;
	char buf[16];
	WriteData *wd;

	blo_split_main(&mainlist, mainvar);

	wd = bgnwrite(ww, compare, current);

#ifdef USE_BMESH_SAVE_AS_COMPAT
	wd->use_mesh_compat = (write_flags & G_FILE_MESH_COMPAT) != 0;
#endif

#ifdef USE_NODE_COMPAT_CUSTOMNODES
	/* don't write compatibility data on undo */
	if (!current) {
		/* deprecated forward compat data is freed again below */
		customnodes_add_deprecated_data(mainvar);
	}
#endif

	sprintf(buf, "BLENDER%c%c%.3d",
	        (sizeof(void *) == 8)      ? '-' : '_',
	        (ENDIAN_ORDER == B_ENDIAN) ? 'V' : 'v',
	        BLENDER_VERSION);

	mywrite(wd, buf, 12);

	write_renderinfo(wd, mainvar);
	write_thumb(wd, thumb);
	write_global(wd, write_flags, mainvar);

	write_windowmanagers(wd, &mainvar->wm);
	write_screens  (wd, &mainvar->screen);
	write_movieclips (wd, &mainvar->movieclip);
	write_masks    (wd, &mainvar->mask);
	write_scenes   (wd, &mainvar->scene);
	write_curves   (wd, &mainvar->curve);
	write_mballs   (wd, &mainvar->mball);
	write_images   (wd, &mainvar->image);
	write_cameras  (wd, &mainvar->camera);
	write_lamps    (wd, &mainvar->lamp);
	write_lattices (wd, &mainvar->latt);
	write_vfonts   (wd, &mainvar->vfont);
	write_keys     (wd, &mainvar->key);
	write_worlds   (wd, &mainvar->world);
	write_texts    (wd, &mainvar->text);
	write_speakers (wd, &mainvar->speaker);
	write_sounds   (wd, &mainvar->sound);
	write_groups   (wd, &mainvar->group);
	write_armatures(wd, &mainvar->armature);
	write_actions  (wd, &mainvar->action);
	write_objects  (wd, &mainvar->object);
	write_materials(wd, &mainvar->mat);
	write_textures (wd, &mainvar->tex);
	write_meshes   (wd, &mainvar->mesh);
	write_particlesettings(wd, &mainvar->particle);
	write_nodetrees(wd, &mainvar->nodetree);
	write_brushes  (wd, &mainvar->brush);
	write_palettes (wd, &mainvar->palettes);
	write_paintcurves (wd, &mainvar->paintcurves);
	write_scripts  (wd, &mainvar->script);
	write_gpencils (wd, &mainvar->gpencil);
	write_linestyles(wd, &mainvar->linestyle);
	write_libraries(wd,  mainvar->next);

	if (write_user_block) {
		write_userdef(wd);
	}
							
	/* dna as last, because (to be implemented) test for which structs are written */
	writedata(wd, DNA1, wd->sdna->datalen, wd->sdna->data);

#ifdef USE_NODE_COMPAT_CUSTOMNODES
	/* compatibility data not created on undo */
	if (!current) {
		/* Ugly, forward compatibility code generates deprecated data during writing,
		 * this has to be freed again. Can not be done directly after writing, otherwise
		 * the data pointers could be reused and not be mapped correctly.
		 */
		customnodes_free_deprecated_data(mainvar);
	}
#endif

	/* end of file */
	memset(&bhead, 0, sizeof(BHead));
	bhead.code= ENDB;
	mywrite(wd, &bhead, sizeof(BHead));

	blo_join_main(&mainlist);

	return endwrite(wd);
}

/* do reverse file history: .blend1 -> .blend2, .blend -> .blend1 */
/* return: success(0), failure(1) */
static bool do_history(const char *name, ReportList *reports)
{
	char tempname1[FILE_MAX], tempname2[FILE_MAX];
	int hisnr= U.versions;
	
	if (U.versions==0) return 0;
	if (strlen(name)<2) {
		BKE_report(reports, RPT_ERROR, "Unable to make version backup: filename too short");
		return 1;
	}
		
	while (hisnr > 1) {
		BLI_snprintf(tempname1, sizeof(tempname1), "%s%d", name, hisnr-1);
		BLI_snprintf(tempname2, sizeof(tempname2), "%s%d", name, hisnr);
	
		if (BLI_rename(tempname1, tempname2)) {
			BKE_report(reports, RPT_ERROR, "Unable to make version backup");
			return 1;
		}
		hisnr--;
	}

	/* is needed when hisnr==1 */
	BLI_snprintf(tempname1, sizeof(tempname1), "%s%d", name, hisnr);

	if (BLI_rename(name, tempname1)) {
		BKE_report(reports, RPT_ERROR, "Unable to make version backup");
		return 1;
	}

	return 0;
}

/* return: success (1) */
int BLO_write_file(Main *mainvar, const char *filepath, int write_flags, ReportList *reports, const int *thumb)
{
	char tempname[FILE_MAX+1];
	int err, write_user_block;
	eWriteWrapType ww_type;
	WriteWrap ww;

	/* path backup/restore */
	void     *path_list_backup = NULL;
	const int path_list_flag = (BKE_BPATH_TRAVERSE_SKIP_LIBRARY | BKE_BPATH_TRAVERSE_SKIP_MULTIFILE);

	/* open temporary file, so we preserve the original in case we crash */
	BLI_snprintf(tempname, sizeof(tempname), "%s@", filepath);

	if (write_flags & G_FILE_COMPRESS) {
		ww_type = WW_WRAP_ZLIB;
	}
	else {
		ww_type = WW_WRAP_NONE;
	}

	ww_handle_init(ww_type, &ww);

	if (ww.open(&ww, tempname) == false) {
		BKE_reportf(reports, RPT_ERROR, "Cannot open file %s for writing: %s", tempname, strerror(errno));
		return 0;
	}

	/* check if we need to backup and restore paths */
	if (UNLIKELY((write_flags & G_FILE_RELATIVE_REMAP) && (G_FILE_SAVE_COPY & write_flags))) {
		path_list_backup = BKE_bpath_list_backup(mainvar, path_list_flag);
	}

	/* remapping of relative paths to new file location */
	if (write_flags & G_FILE_RELATIVE_REMAP) {
		char dir1[FILE_MAX];
		char dir2[FILE_MAX];
		BLI_split_dir_part(filepath, dir1, sizeof(dir1));
		BLI_split_dir_part(mainvar->name, dir2, sizeof(dir2));

		/* just in case there is some subtle difference */
		BLI_cleanup_dir(mainvar->name, dir1);
		BLI_cleanup_dir(mainvar->name, dir2);

		if (G.relbase_valid && (BLI_path_cmp(dir1, dir2) == 0)) {
			write_flags &= ~G_FILE_RELATIVE_REMAP;
		}
		else {
			if (G.relbase_valid) {
				/* blend may not have been saved before. Tn this case
				 * we should not have any relative paths, but if there
				 * is somehow, an invalid or empty G.main->name it will
				 * print an error, don't try make the absolute in this case. */
				BKE_bpath_absolute_convert(mainvar, G.main->name, NULL);
			}
		}
	}

	write_user_block= write_flags & G_FILE_USERPREFS;

	if (write_flags & G_FILE_RELATIVE_REMAP)
		BKE_bpath_relative_convert(mainvar, filepath, NULL); /* note, making relative to something OTHER then G.main->name */

	/* actual file writing */
	err = write_file_handle(mainvar, &ww, NULL, NULL, write_user_block, write_flags, thumb);

	ww.close(&ww);

	if (UNLIKELY(path_list_backup)) {
		BKE_bpath_list_restore(mainvar, path_list_flag, path_list_backup);
		BKE_bpath_list_free(path_list_backup);
	}

	if (err) {
		BKE_report(reports, RPT_ERROR, strerror(errno));
		remove(tempname);

		return 0;
	}

	/* file save to temporary file was successful */
	/* now do reverse file history (move .blend1 -> .blend2, .blend -> .blend1) */
	if (write_flags & G_FILE_HISTORY) {
		const bool err_hist = do_history(filepath, reports);
		if (err_hist) {
			BKE_report(reports, RPT_ERROR, "Version backup failed (file saved with @)");
			return 0;
		}
	}

	if (BLI_rename(tempname, filepath) != 0) {
		BKE_report(reports, RPT_ERROR, "Cannot change old file (file saved with @)");
		return 0;
	}

	return 1;
}

/* return: success (1) */
int BLO_write_file_mem(Main *mainvar, MemFile *compare, MemFile *current, int write_flags)
{
	int err;

	err = write_file_handle(mainvar, NULL, compare, current, 0, write_flags, NULL);
	
	if (err==0) return 1;
	return 0;
}
<|MERGE_RESOLUTION|>--- conflicted
+++ resolved
@@ -2008,13 +2008,9 @@
 				 * If we do not do that, we can get crash by buffer-overflow on reading, see T44461. */
 				CustomData_copy(&old_mesh->vdata, &mesh->vdata, CD_MASK_EVERYTHING, CD_REFERENCE, mesh->totvert);
 				CustomData_copy(&old_mesh->edata, &mesh->edata, CD_MASK_EVERYTHING, CD_REFERENCE, mesh->totedge);
-<<<<<<< HEAD
-				CustomData_copy(&old_mesh->fdata, &mesh->fdata, CD_MASK_EVERYTHING, CD_REFERENCE, mesh->totface);
-=======
 #ifndef USE_BMESH_SAVE_WITHOUT_MFACE  /* Do not copy org fdata in this case!!! */
 				CustomData_copy(&old_mesh->fdata, &mesh->fdata, CD_MASK_EVERYTHING, CD_REFERENCE, mesh->totface);
 #endif
->>>>>>> 5a8629c0
 				CustomData_copy(&old_mesh->ldata, &mesh->ldata, CD_MASK_EVERYTHING, CD_REFERENCE, mesh->totloop);
 				CustomData_copy(&old_mesh->pdata, &mesh->pdata, CD_MASK_EVERYTHING, CD_REFERENCE, mesh->totpoly);
 
@@ -2036,13 +2032,9 @@
 
 				CustomData_free(&mesh->vdata, mesh->totvert);
 				CustomData_free(&mesh->edata, mesh->totedge);
-<<<<<<< HEAD
-				CustomData_free(&mesh->fdata, mesh->totface);
-=======
 #ifndef USE_BMESH_SAVE_WITHOUT_MFACE
 				CustomData_free(&mesh->fdata, mesh->totface);
 #endif
->>>>>>> 5a8629c0
 				CustomData_free(&mesh->ldata, mesh->totloop);
 				CustomData_free(&mesh->pdata, mesh->totpoly);
 
