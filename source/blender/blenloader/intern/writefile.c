--- conflicted
+++ resolved
@@ -1231,11 +1231,8 @@
 			MeshDeformModifierData *mmd = (MeshDeformModifierData*) md;
 			int size = mmd->dyngridsize;
 
-<<<<<<< HEAD
-			writedata(wd, DATA, sizeof(float)*mmd->totvert*mmd->totcagevert,
-				mmd->bindweights);
-=======
->>>>>>> 4980e43d
+			writestruct(wd, DATA, "MDefInfluence", mmd->totinfluence, mmd->bindinfluences);
+			writedata(wd, DATA, sizeof(int)*(mmd->totvert+1), mmd->bindoffsets);
 			writestruct(wd, DATA, "MDefInfluence", mmd->totinfluence, mmd->bindinfluences);
 			writedata(wd, DATA, sizeof(int)*(mmd->totvert+1), mmd->bindoffsets);
 			writedata(wd, DATA, sizeof(float)*3*mmd->totcagevert,
