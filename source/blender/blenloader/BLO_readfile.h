/*
 * ***** BEGIN GPL LICENSE BLOCK *****
 *
 * This program is free software; you can redistribute it and/or
 * modify it under the terms of the GNU General Public License
 * as published by the Free Software Foundation; either version 2
 * of the License, or (at your option) any later version.
 *
 * This program is distributed in the hope that it will be useful,
 * but WITHOUT ANY WARRANTY; without even the implied warranty of
 * MERCHANTABILITY or FITNESS FOR A PARTICULAR PURPOSE.  See the
 * GNU General Public License for more details.
 *
 * You should have received a copy of the GNU General Public License
 * along with this program; if not, write to the Free Software Foundation,
 * Inc., 51 Franklin Street, Fifth Floor, Boston, MA 02110-1301, USA.
 *
 * The Original Code is Copyright (C) 2001-2002 by NaN Holding BV.
 * All rights reserved.
 *
 * The Original Code is: all of this file.
 *
 * Contributor(s): none yet.
 *
 * ***** END GPL LICENSE BLOCK *****
 */
#ifndef __BLO_READFILE_H__
#define __BLO_READFILE_H__

/** \file BLO_readfile.h
 *  \ingroup blenloader
 *  \brief external readfile function prototypes.
 */

#ifdef __cplusplus
extern "C" {
#endif

struct BlendThumbnail;
struct bScreen;
struct LinkNode;
struct Main;
struct MemFile;
struct ReportList;
struct Scene;
struct UserDef;
struct View3D;
struct bContext;
struct BHead;
struct FileData;

typedef struct BlendHandle BlendHandle;

typedef enum BlenFileType {
	BLENFILETYPE_BLEND = 1,
	BLENFILETYPE_PUB = 2,
	BLENFILETYPE_RUNTIME = 3
} BlenFileType;

typedef struct BlendFileData {
	struct Main *main;
	struct UserDef *user;

	int fileflags;
	int globalf;
	char filename[1024];    /* 1024 = FILE_MAX */
	
	struct bScreen *curscreen;
	struct Scene *curscene;
	
	BlenFileType type;
} BlendFileData;

/**
 * Open a blender file from a pathname. The function
 * returns NULL and sets a report in the list if
 * it cannot open the file.
 *
 * \param filepath The path of the file to open.
 * \param reports If the return value is NULL, errors
 * indicating the cause of the failure.
 * \return The data of the file.
 */
BlendFileData *BLO_read_from_file(
        const char *filepath,
        struct ReportList *reports);

/**
 * Open a blender file from memory. The function
 * returns NULL and sets a report in the list if
 * it cannot open the file.
 *
 * \param mem The file data.
 * \param memsize The length of \a mem.
 * \param reports If the return value is NULL, errors
 * indicating the cause of the failure.
 * \return The data of the file.
 */
BlendFileData *BLO_read_from_memory(
        const void *mem, int memsize,
        struct ReportList *reports);

/**
 * oldmain is old main, from which we will keep libraries, images, ..
 * file name is current file, only for retrieving library data */

BlendFileData *BLO_read_from_memfile(
        struct Main *oldmain, const char *filename, struct MemFile *memfile,
        struct ReportList *reports);

/**
 * Free's a BlendFileData structure and _all_ the
 * data associated with it (the userdef data, and
 * the main libblock data).
 *
 * \param bfd The structure to free.
 */
void
BLO_blendfiledata_free(BlendFileData *bfd);

/**
 * Open a blendhandle from a file path.
 *
 * \param filepath: The file path to open.
 * \param reports: Report errors in opening the file (can be NULL).
 * \return A handle on success, or NULL on failure.
 */
BlendHandle *BLO_blendhandle_from_file(
        const char *filepath,
        struct ReportList *reports);

/**
 * Open a blendhandle from memory.
 *
 * \param mem The data to load from.
 * \param memsize The size of the data.
 * \return A handle on success, or NULL on failure.
 */

BlendHandle *BLO_blendhandle_from_memory(
        const void *mem, int memsize);

/**
 * Gets the names of all the datablocks in a file
 * of a certain type (ie. All the scene names in
 * a file).
 *
 * \param bh The blendhandle to access.
 * \param ofblocktype The type of names to get.
 * \param tot_names The length of the returned list.
 * \return A BLI_linklist of strings. The string links
 * should be freed with malloc.
 */
struct LinkNode *BLO_blendhandle_get_datablock_names(
        BlendHandle *bh,
        int ofblocktype, int *tot_names);

/**
 * Gets the previews of all the datablocks in a file
 * of a certain type (ie. All the scene names in
 * a file).
 *
 * \param bh The blendhandle to access.
 * \param ofblocktype The type of names to get.
 * \param tot_prev The length of the returned list.
 * \return A BLI_linklist of PreviewImage. The PreviewImage links
 * should be freed with malloc.
 */
struct LinkNode *BLO_blendhandle_get_previews(
        BlendHandle *bh,
        int ofblocktype, int *tot_prev);

/**
 * Gets the names of all the datablock groups in a
 * file. (ie. file contains Scene, Mesh, and Lamp
 * datablocks).
 *
 * \param bh The blendhandle to access.
 * \return A BLI_linklist of strings. The string links
 * should be freed with malloc.
 */
struct LinkNode *BLO_blendhandle_get_linkable_groups(BlendHandle *bh);

/**
 * Close and free a blendhandle. The handle
 * becomes invalid after this call.
 *
 * \param bh The handle to close.
 */
void
BLO_blendhandle_close(BlendHandle *bh);

/***/

#define BLO_GROUP_MAX 32

bool BLO_has_bfile_extension(const char *str);

/**
 * \param path the full path to explode.
 * \param r_dir the string that'll contain path up to blend file itself ('library' path).
 * \param r_group the string that'll contain 'group' part of the path, if any. May be NULL.
 * \param r_name the string that'll contain data's name part of the path, if any. May be NULL.
 * \return true if path contains a blend file.
 */
bool BLO_library_path_explode(const char *path, char *r_dir, char **r_group, char **r_name);


/**
 * Initialize the BlendHandle for appending or linking library data.
 *
 * \param mainvar The current main database eg G.main or CTX_data_main(C).
 * \param bh A blender file handle as returned by BLO_blendhandle_from_file or BLO_blendhandle_from_memory.
 * \param filepath Used for relative linking, copied to the lib->name
 * \return the library Main, to be passed to BLO_library_append_named_part as mainl.
 */
struct Main *BLO_library_link_begin(
        struct Main *mainvar, BlendHandle **bh,
        const char *filepath);


/**
 * Link a named datablock from an external blend file.
 *
 * \param mainl The main database to link from (not the active one).
 * \param bh The blender file handle.
 * \param idname The name of the datablock (without the 2 char ID prefix)
 * \param idcode The kind of datablock to link.
 * \return the appended ID when found.
 */
struct ID *BLO_library_link_named_part(
        struct Main *mainl, BlendHandle **bh,
        const char *idname, const int idcode);

/**
 * Link a named datablock from an external blend file.
<<<<<<< HEAD
 * optionally instance the object/group in the scene when the flags are set.
=======
 * optionally instanciate the object/group in the scene when the flags are set.
>>>>>>> 32d9f756
 *
 * \param mainl The main database to link from (not the active one).
 * \param bh The blender file handle.
 * \param idname The name of the datablock (without the 2 char ID prefix)
 * \param idcode The kind of datablock to link.
 * \param flag Options for linking, used for instancing.
 * \param scene The scene in which to instanciate objects/groups (if NULL, no instanciation is done).
 * \param v3d The active View3D (only to define active layers for instanced objects & groups, can be NULL).
 * \return the appended ID when found.
 */
struct ID *BLO_library_link_named_part_ex(
        struct Main *mainl, BlendHandle **bh,
        const char *idname, const int idcode, const short flag,
        struct Scene *scene, struct View3D *v3d);

/**
 * Finalize linking from a given .blend file (library).
 * Optionally instance the indirect object/group in the scene when the flags are set.
 *
 * \param mainl The main database to link from (not the active one).
 * \param bh The blender file handle (WARNING! may be freed by this function!).
 * \param flag Options for linking, used for instancing.
 * \param scene The scene in which to instanciate objects/groups (if NULL, no instanciation is done).
 * \param v3d The active View3D (only to define active layers for instanced objects & groups, can be NULL).
 */
void BLO_library_link_end(struct Main *mainl, BlendHandle **bh, short flag, struct Scene *scene, struct View3D *v3d);

void BLO_library_link_all(struct Main *mainl, BlendHandle *bh);

void *BLO_library_read_struct(struct FileData *fd, struct BHead *bh, const char *blockname);

BlendFileData *blo_read_blendafterruntime(int file, const char *name, int actualsize, struct ReportList *reports);

/* internal function but we need to expose it */
void blo_lib_link_screen_restore(struct Main *newmain, struct bScreen *curscreen, struct Scene *curscene);

/**
 * BLO_expand_main() loops over all ID data in Main to mark relations.
 * Set (id->flag & LIB_NEED_EXPAND) to mark expanding. Flags get cleared after expanding.
 *
 * \param expand_doit_func() gets called for each ID block it finds
 */
void BLO_main_expander(void (*expand_doit_func)(void *, struct Main *, void *));

/**
 * BLO_expand_main() loops over all ID data in Main to mark relations.
 * Set (id->flag & LIB_NEED_EXPAND) to mark expanding. Flags get cleared after expanding.
 *
 * \param fdhandle usually filedata, or own handle
 * \param mainvar the Main database to expand
 */
void BLO_expand_main(void *fdhandle, struct Main *mainvar);

/* Update defaults in startup.blend & userprefs.blend, without having to save and embed it */
void BLO_update_defaults_userpref_blend(void);
void BLO_update_defaults_startup_blend(struct Main *mainvar);

/**
 * Does a very light reading of given .blend file to extract its stored thumbnail.
 *
 * \param filepath The path of the file to extract thumbnail from.
 * \return The raw thumbnail
 *         (MEM-allocated, as stored in file, use BKE_main_thumbnail_to_imbuf() to convert it to ImBuf image).
 */
struct BlendThumbnail *BLO_thumbnail_from_file(const char *filepath);

#ifdef __cplusplus
} 
#endif

#endif  /* __BLO_READFILE_H__ */<|MERGE_RESOLUTION|>--- conflicted
+++ resolved
@@ -234,11 +234,7 @@
 
 /**
  * Link a named datablock from an external blend file.
-<<<<<<< HEAD
- * optionally instance the object/group in the scene when the flags are set.
-=======
  * optionally instanciate the object/group in the scene when the flags are set.
->>>>>>> 32d9f756
  *
  * \param mainl The main database to link from (not the active one).
  * \param bh The blender file handle.
