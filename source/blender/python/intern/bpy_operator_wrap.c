--- conflicted
+++ resolved
@@ -44,7 +44,7 @@
 #define PYOP_ATTR_UINAME		"bl_label"
 #define PYOP_ATTR_IDNAME		"bl_idname"		/* the name given by python */
 #define PYOP_ATTR_IDNAME_BL	"_bl_idname"	/* our own name converted into blender syntax, users wont see this */
-#define PYOP_ATTR_DESCRIPTION	"__doc__"	/* use pythons docstring */
+#define PYOP_ATTR_DESCRIPTION	"__doc__"		/* use pythons docstring */
 #define PYOP_ATTR_REGISTER		"bl_register"	/* True/False. if this python operator should be registered */
 #define PYOP_ATTR_UNDO			"bl_undo"		/* True/False. if this python operator should be undone */
 
@@ -295,19 +295,12 @@
 		RNA_def_struct_identifier(ot->srna, ot->idname);
 
 		if(pyrna_deferred_register_props(ot->srna, item)!=0) {
-<<<<<<< HEAD
-					PyErr_Print();
-					PyErr_Clear();
-				}
-			}
-=======
 			/* failed to register operator props */
 			PyErr_Print();
 			PyErr_Clear();
 
 		}
 	}
->>>>>>> d459c9c9
 	else {
 		PyErr_Clear();
 	}
