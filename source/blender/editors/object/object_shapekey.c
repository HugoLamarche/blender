/**
 * $Id$
 *
 * ***** BEGIN GPL LICENSE BLOCK *****
 *
 * This program is free software; you can redistribute it and/or
 * modify it under the terms of the GNU General Public License
 * as published by the Free Software Foundation; either version 2
 * of the License, or (at your option) any later version.
 *
 * This program is distributed in the hope that it will be useful,
 * but WITHOUT ANY WARRANTY; without even the implied warranty of
 * MERCHANTABILITY or FITNESS FOR A PARTICULAR PURPOSE.  See the
 * GNU General Public License for more details.
 *
 * You should have received a copy of the GNU General Public License
 * along with this program; if not, write to the Free Software Foundation,
 * Inc., 59 Temple Place - Suite 330, Boston, MA  02111-1307, USA.
 *
 * The Original Code is Copyright (C) 2001-2002 by NaN Holding BV.
 * All rights reserved.
 *
 * Contributor(s): Blender Foundation, shapekey support
 *
 * ***** END GPL LICENSE BLOCK *****
 */

#include <math.h>
#include <string.h>

#ifndef WIN32
#include <unistd.h>
#else
#include <io.h>
#endif   

#include "MEM_guardedalloc.h"

#include "BLI_blenlib.h"
#include "BLI_math.h"

#include "DNA_action_types.h"
#include "DNA_curve_types.h"
#include "DNA_ipo_types.h"
#include "DNA_key_types.h"
#include "DNA_lattice_types.h"
#include "DNA_mesh_types.h"
#include "DNA_meshdata_types.h"
#include "DNA_object_types.h"
#include "DNA_scene_types.h"
#include "DNA_screen_types.h"
#include "DNA_space_types.h"
#include "DNA_userdef_types.h"
#include "DNA_view2d_types.h"

#include "BKE_action.h"
#include "BKE_anim.h"
#include "BKE_context.h"
#include "BKE_curve.h"
#include "BKE_depsgraph.h"
#include "BKE_global.h"
#include "BKE_ipo.h"
#include "BKE_key.h"
#include "BKE_library.h"
#include "BKE_main.h"
#include "BKE_mesh.h"
#include "BKE_object.h"
#include "BKE_utildefines.h"

#include "BLO_sys_types.h" // for intptr_t support

#include "ED_object.h"
#include "ED_mesh.h"

#include "RNA_access.h"
#include "RNA_define.h"

#include "WM_api.h"
#include "WM_types.h"

#include "object_intern.h"

<<<<<<< HEAD
/************************* Mesh ************************/

void mesh_to_key(Mesh *me, KeyBlock *kb)
{
	MVert *mvert;
	float *fp;
	int a;
	
	if(me->totvert==0) return;
	
	if(kb->data) MEM_freeN(kb->data);
	
	kb->data= MEM_callocN(me->key->elemsize*me->totvert, "kb->data");
	kb->totelem= me->totvert;
	
	mvert= me->mvert;
	fp= kb->data;
	for(a=0; a<kb->totelem; a++, fp+=3, mvert++) {
		VECCOPY(fp, mvert->co);
		
	}
}

void key_to_mesh(KeyBlock *kb, Mesh *me)
{
	MVert *mvert;
	float *fp;
	int a, tot;
	
	mvert= me->mvert;
	fp= kb->data;
	
	tot= MIN2(kb->totelem, me->totvert);
	
	for(a=0; a<tot; a++, fp+=3, mvert++) {
		VECCOPY(mvert->co, fp);
	}
}

static void insert_meshkey(Scene *scene, Object *ob)
{
	Mesh *me= ob->data;
	Key *key= me->key;
	KeyBlock *kb;
	int newkey= 0;

	if(key == NULL) {
		key= me->key= add_key((ID *)me);
		key->type= KEY_RELATIVE;
		newkey= 1;
	}
	
	kb= add_keyblock(scene, key);
	
	if(newkey) {
		/* create from mesh */
		mesh_to_key(me, kb);
	}
	else {
		/* copy from current values */
		kb->data= do_ob_key(scene, ob);
		kb->totelem= me->totvert;
	}
}

/************************* Lattice ************************/

void latt_to_key(Lattice *lt, KeyBlock *kb)
{
	BPoint *bp;
	float *fp;
	int a, tot;
	
	tot= lt->pntsu*lt->pntsv*lt->pntsw;
	if(tot==0) return;
	
	if(kb->data) MEM_freeN(kb->data);
	
	kb->data= MEM_callocN(lt->key->elemsize*tot, "kb->data");
	kb->totelem= tot;
	
	bp= lt->def;
	fp= kb->data;
	for(a=0; a<kb->totelem; a++, fp+=3, bp++) {
		VECCOPY(fp, bp->vec);
	}
}

void key_to_latt(KeyBlock *kb, Lattice *lt)
{
	BPoint *bp;
	float *fp;
	int a, tot;
	
	bp= lt->def;
	fp= kb->data;
	
	tot= lt->pntsu*lt->pntsv*lt->pntsw;
	tot= MIN2(kb->totelem, tot);
	
	for(a=0; a<tot; a++, fp+=3, bp++) {
		VECCOPY(bp->vec, fp);
	}
}

static void insert_lattkey(Scene *scene, Object *ob)
{
	Lattice *lt= ob->data;
	Key *key= lt->key;
	KeyBlock *kb;
	int newkey= 0;
	
	if(key==NULL) {
		key= lt->key= add_key( (ID *)lt);
		key->type= KEY_RELATIVE;
		newkey= 1;
	}

	kb= add_keyblock(scene, key);
	kb->uid = key->uidgen++;

	if(newkey) {
		/* create from lattice */
		latt_to_key(lt, kb);
	}
	else {
		/* copy from current values */
		kb->totelem= lt->pntsu*lt->pntsv*lt->pntsw;
		kb->data= do_ob_key(scene, ob);
	}
}

/************************* Curve ************************/

void curve_to_key(Curve *cu, KeyBlock *kb, ListBase *nurb)
{
	Nurb *nu;
	BezTriple *bezt;
	BPoint *bp;
	float *fp;
	int a, tot;
	
	/* count */
	tot= count_curveverts(nurb);
	if(tot==0) return;
	
	if(kb->data) MEM_freeN(kb->data);
	
	kb->data= MEM_callocN(cu->key->elemsize*tot, "kb->data");
	kb->totelem= tot;
	
	nu= nurb->first;
	fp= kb->data;
	while(nu) {
		
		if(nu->bezt) {
			bezt= nu->bezt;
			a= nu->pntsu;
			while(a--) {
				VECCOPY(fp, bezt->vec[0]);
				fp+= 3;
				VECCOPY(fp, bezt->vec[1]);
				fp+= 3;
				VECCOPY(fp, bezt->vec[2]);
				fp+= 3;
				fp[0]= bezt->alfa;
				fp+= 3;	/* alphas */
				bezt++;
			}
		}
		else {
			bp= nu->bp;
			a= nu->pntsu*nu->pntsv;
			while(a--) {
				VECCOPY(fp, bp->vec);
				fp[3]= bp->alfa;
				
				fp+= 4;
				bp++;
			}
		}
		nu= nu->next;
	}
}

void key_to_curve(KeyBlock *kb, Curve  *cu, ListBase *nurb)
{
	Nurb *nu;
	BezTriple *bezt;
	BPoint *bp;
	float *fp;
	int a, tot;
	
	nu= nurb->first;
	fp= kb->data;
	
	tot= count_curveverts(nurb);

	tot= MIN2(kb->totelem, tot);
	
	while(nu && tot>0) {
		
		if(nu->bezt) {
			bezt= nu->bezt;
			a= nu->pntsu;
			while(a-- && tot>0) {
				VECCOPY(bezt->vec[0], fp);
				fp+= 3;
				VECCOPY(bezt->vec[1], fp);
				fp+= 3;
				VECCOPY(bezt->vec[2], fp);
				fp+= 3;
				bezt->alfa= fp[0];
				fp+= 3;	/* alphas */
			
				tot-= 3;
				bezt++;
			}
		}
		else {
			bp= nu->bp;
			a= nu->pntsu*nu->pntsv;
			while(a-- && tot>0) {
				VECCOPY(bp->vec, fp);
				bp->alfa= fp[3];
				
				fp+= 4;
				tot--;
				bp++;
			}
		}
		nu= nu->next;
	}
}


static void insert_curvekey(Scene *scene, Object *ob)
{
	Curve *cu= ob->data;
	Key *key= cu->key;
	KeyBlock *kb;
	ListBase *lb= (cu->editnurb)? cu->editnurb: &cu->nurb;
	int newkey= 0;
	
	if(key==NULL) {
		key= cu->key= add_key( (ID *)cu);
		key->type = KEY_RELATIVE;
		newkey= 1;
	}
	
	kb= add_keyblock(scene, key);
	kb->uid = key->uidgen++;
	
	if(newkey) {
		/* create from curve */
		curve_to_key(cu, kb, lb);
	}
	else {
		/* copy from current values */
		kb->totelem= count_curveverts(lb);
		kb->data= do_ob_key(scene, ob);
	}

}

=======
>>>>>>> 3b1585b1
/*********************** add shape key ***********************/

static void ED_object_shape_key_add(bContext *C, Scene *scene, Object *ob, int from_mix)
{
	if(object_insert_shape_key(scene, ob, NULL, from_mix)) {
		Key *key= ob_get_key(ob);
		ob->shapenr= BLI_countlist(&key->block);

		WM_event_add_notifier(C, NC_OBJECT|ND_DRAW, ob);
	}
}

/*********************** remove shape key ***********************/

static int ED_object_shape_key_remove(bContext *C, Object *ob)
{
	Main *bmain= CTX_data_main(C);
	KeyBlock *kb, *rkb;
	Key *key;
	//IpoCurve *icu;

	key= ob_get_key(ob);
	if(key==NULL)
		return 0;
	
	kb= BLI_findlink(&key->block, ob->shapenr-1);

	if(kb) {
		for(rkb= key->block.first; rkb; rkb= rkb->next)
			if(rkb->relative == ob->shapenr-1)
				rkb->relative= 0;

		BLI_remlink(&key->block, kb);
		key->totkey--;
		if(key->refkey== kb)
			key->refkey= key->block.first;
			
		if(kb->data) MEM_freeN(kb->data);
		MEM_freeN(kb);
		
		for(kb= key->block.first; kb; kb= kb->next)
			if(kb->adrcode>=ob->shapenr)
				kb->adrcode--;
		
#if 0 // XXX old animation system
		if(key->ipo) {
			
			for(icu= key->ipo->curve.first; icu; icu= icu->next) {
				if(icu->adrcode==ob->shapenr-1) {
					BLI_remlink(&key->ipo->curve, icu);
					free_ipo_curve(icu);
					break;
				}
			}
			for(icu= key->ipo->curve.first; icu; icu= icu->next) 
				if(icu->adrcode>=ob->shapenr)
					icu->adrcode--;
		}
#endif // XXX old animation system		
		
		if(ob->shapenr>1) ob->shapenr--;
	}
	
	if(key->totkey==0) {
		if(GS(key->from->name)==ID_ME) ((Mesh *)key->from)->key= NULL;
		else if(GS(key->from->name)==ID_CU) ((Curve *)key->from)->key= NULL;
		else if(GS(key->from->name)==ID_LT) ((Lattice *)key->from)->key= NULL;

		free_libblock_us(&(bmain->key), key);
	}
	
	DAG_id_flush_update(&ob->id, OB_RECALC_DATA);
	WM_event_add_notifier(C, NC_OBJECT|ND_DRAW, ob);

	return 1;
}

static int ED_object_shape_key_mirror(bContext *C, Scene *scene, Object *ob)
{
	KeyBlock *kb;
	Key *key;

	key= ob_get_key(ob);
	if(key==NULL)
		return 0;
	
	kb= BLI_findlink(&key->block, ob->shapenr-1);

	if(kb) {
		int i1, i2;
		float *fp1, *fp2;
		float tvec[3];
		char *tag_elem= MEM_callocN(sizeof(char) * kb->totelem, "shape_key_mirror");


		if(ob->type==OB_MESH) {
			Mesh *me= ob->data;
			MVert *mv;

			mesh_octree_table(ob, NULL, NULL, 's');

			for(i1=0, mv=me->mvert; i1<me->totvert; i1++, mv++) {
				i2= mesh_get_x_mirror_vert(ob, i1);
				if(i2==i1) {
					fp1= ((float *)kb->data) + i1*3;
					fp1[0] = -fp1[0];
					tag_elem[i1]= 1;
				}
				else if(i2 != -1) {
					if(tag_elem[i1]==0 && tag_elem[i2]==0) {
						fp1= ((float *)kb->data) + i1*3;
						fp2= ((float *)kb->data) + i2*3;

						VECCOPY(tvec,	fp1);
						VECCOPY(fp1,	fp2);
						VECCOPY(fp2,	tvec);

						/* flip x axis */
						fp1[0] = -fp1[0];
						fp2[0] = -fp2[0];
					}
					tag_elem[i1]= tag_elem[i2]= 1;
				}
			}

			mesh_octree_table(ob, NULL, NULL, 'e');
		}
		/* todo, other types? */

		MEM_freeN(tag_elem);
	}
	
	DAG_id_flush_update(&ob->id, OB_RECALC_DATA);
	WM_event_add_notifier(C, NC_OBJECT|ND_DRAW, ob);

	return 1;
}

/********************** shape key operators *********************/

static int shape_key_mode_poll(bContext *C)
{
	Object *ob= CTX_data_pointer_get_type(C, "object", &RNA_Object).data;
	ID *data= (ob)? ob->data: NULL;
	return (ob && !ob->id.lib && data && !data->lib && ob->mode != OB_MODE_EDIT);
}

static int shape_key_poll(bContext *C)
{
	Object *ob= CTX_data_pointer_get_type(C, "object", &RNA_Object).data;
	ID *data= (ob)? ob->data: NULL;
	return (ob && !ob->id.lib && data && !data->lib);
}

static int shape_key_add_exec(bContext *C, wmOperator *op)
{
	Scene *scene= CTX_data_scene(C);
	Object *ob= CTX_data_pointer_get_type(C, "object", &RNA_Object).data;
	int from_mix = RNA_boolean_get(op->ptr, "from_mix");

	ED_object_shape_key_add(C, scene, ob, from_mix);

	return OPERATOR_FINISHED;
}

void OBJECT_OT_shape_key_add(wmOperatorType *ot)
{
	/* identifiers */
	ot->name= "Add Shape Key";
	ot->name= "Add shape key to the object.";
	ot->idname= "OBJECT_OT_shape_key_add";
	
	/* api callbacks */
	ot->poll= shape_key_mode_poll;
	ot->exec= shape_key_add_exec;

	/* flags */
	ot->flag= OPTYPE_REGISTER|OPTYPE_UNDO;

	/* properties */
	RNA_def_boolean(ot->srna, "from_mix", 1, "From Mix", "Create the new shape key from the existing mix of keys.");
}

static int shape_key_remove_exec(bContext *C, wmOperator *op)
{
	Object *ob= CTX_data_pointer_get_type(C, "object", &RNA_Object).data;

	if(!ED_object_shape_key_remove(C, ob))
		return OPERATOR_CANCELLED;
	
	return OPERATOR_FINISHED;
}

void OBJECT_OT_shape_key_remove(wmOperatorType *ot)
{
	/* identifiers */
	ot->name= "Remove Shape Key";
	ot->name= "Remove shape key from the object.";
	ot->idname= "OBJECT_OT_shape_key_remove";
	
	/* api callbacks */
	ot->poll= shape_key_mode_poll;
	ot->exec= shape_key_remove_exec;

	/* flags */
	ot->flag= OPTYPE_REGISTER|OPTYPE_UNDO;
}

static int shape_key_clear_exec(bContext *C, wmOperator *op)
{
	Object *ob= CTX_data_pointer_get_type(C, "object", &RNA_Object).data;
	Key *key= ob_get_key(ob);
	KeyBlock *kb= ob_get_keyblock(ob);

	if(!key || !kb)
		return OPERATOR_CANCELLED;
	
	for(kb=key->block.first; kb; kb=kb->next)
		kb->curval= 0.0f;

	DAG_id_flush_update(&ob->id, OB_RECALC_DATA);
	WM_event_add_notifier(C, NC_OBJECT|ND_DRAW, ob);
	
	return OPERATOR_FINISHED;
}

void OBJECT_OT_shape_key_clear(wmOperatorType *ot)
{
	/* identifiers */
	ot->name= "Clear Shape Keys";
	ot->description= "Clear weights for all shape keys.";
	ot->idname= "OBJECT_OT_shape_key_clear";
	
	/* api callbacks */
	ot->poll= shape_key_poll;
	ot->exec= shape_key_clear_exec;

	/* flags */
	ot->flag= OPTYPE_REGISTER|OPTYPE_UNDO;
}

static int shape_key_mirror_exec(bContext *C, wmOperator *op)
{
	Scene *scene= CTX_data_scene(C);
	Object *ob= CTX_data_pointer_get_type(C, "object", &RNA_Object).data;

	if(!ED_object_shape_key_mirror(C, scene, ob))
		return OPERATOR_CANCELLED;

	return OPERATOR_FINISHED;
}

void OBJECT_OT_shape_key_mirror(wmOperatorType *ot)
{
	/* identifiers */
	ot->name= "Mirror Shape Key";
	ot->idname= "OBJECT_OT_shape_key_mirror";

	/* api callbacks */
	ot->poll= shape_key_mode_poll;
	ot->exec= shape_key_mirror_exec;

	/* flags */
	ot->flag= OPTYPE_REGISTER|OPTYPE_UNDO;
}


static int shape_key_move_exec(bContext *C, wmOperator *op)
{
	Object *ob= CTX_data_pointer_get_type(C, "object", &RNA_Object).data;

	int type= RNA_enum_get(op->ptr, "type");
	Key *key= ob_get_key(ob);

	if(key) {
		KeyBlock *kb, *kb_other;
		kb= BLI_findlink(&key->block, ob->shapenr-1);

		if(type==-1) {
			/* move back */
			if(kb->prev) {
				kb_other= kb->prev;
				BLI_remlink(&key->block, kb);
				BLI_insertlinkbefore(&key->block, kb_other, kb);
				ob->shapenr--;
			}
		}
		else {
			/* move next */
			if(kb->next) {
				kb_other= kb->next;
				BLI_remlink(&key->block, kb);
				BLI_insertlinkafter(&key->block, kb_other, kb);
				ob->shapenr++;
			}
		}
	}

	DAG_id_flush_update(&ob->id, OB_RECALC_DATA);
	WM_event_add_notifier(C, NC_OBJECT|ND_DRAW, ob);

	return OPERATOR_FINISHED;
}

void OBJECT_OT_shape_key_move(wmOperatorType *ot)
{
	static EnumPropertyItem slot_move[] = {
		{-1, "UP", 0, "Up", ""},
		{1, "DOWN", 0, "Down", ""},
		{0, NULL, 0, NULL, NULL}
	};

	/* identifiers */
	ot->name= "Move Shape Key";
	ot->idname= "OBJECT_OT_shape_key_move";

	/* api callbacks */
	ot->poll= shape_key_mode_poll;
	ot->exec= shape_key_move_exec;

	/* flags */
	ot->flag= OPTYPE_REGISTER|OPTYPE_UNDO;

	RNA_def_enum(ot->srna, "type", slot_move, 0, "Type", "");
}
<|MERGE_RESOLUTION|>--- conflicted
+++ resolved
@@ -80,274 +80,6 @@
 
 #include "object_intern.h"
 
-<<<<<<< HEAD
-/************************* Mesh ************************/
-
-void mesh_to_key(Mesh *me, KeyBlock *kb)
-{
-	MVert *mvert;
-	float *fp;
-	int a;
-	
-	if(me->totvert==0) return;
-	
-	if(kb->data) MEM_freeN(kb->data);
-	
-	kb->data= MEM_callocN(me->key->elemsize*me->totvert, "kb->data");
-	kb->totelem= me->totvert;
-	
-	mvert= me->mvert;
-	fp= kb->data;
-	for(a=0; a<kb->totelem; a++, fp+=3, mvert++) {
-		VECCOPY(fp, mvert->co);
-		
-	}
-}
-
-void key_to_mesh(KeyBlock *kb, Mesh *me)
-{
-	MVert *mvert;
-	float *fp;
-	int a, tot;
-	
-	mvert= me->mvert;
-	fp= kb->data;
-	
-	tot= MIN2(kb->totelem, me->totvert);
-	
-	for(a=0; a<tot; a++, fp+=3, mvert++) {
-		VECCOPY(mvert->co, fp);
-	}
-}
-
-static void insert_meshkey(Scene *scene, Object *ob)
-{
-	Mesh *me= ob->data;
-	Key *key= me->key;
-	KeyBlock *kb;
-	int newkey= 0;
-
-	if(key == NULL) {
-		key= me->key= add_key((ID *)me);
-		key->type= KEY_RELATIVE;
-		newkey= 1;
-	}
-	
-	kb= add_keyblock(scene, key);
-	
-	if(newkey) {
-		/* create from mesh */
-		mesh_to_key(me, kb);
-	}
-	else {
-		/* copy from current values */
-		kb->data= do_ob_key(scene, ob);
-		kb->totelem= me->totvert;
-	}
-}
-
-/************************* Lattice ************************/
-
-void latt_to_key(Lattice *lt, KeyBlock *kb)
-{
-	BPoint *bp;
-	float *fp;
-	int a, tot;
-	
-	tot= lt->pntsu*lt->pntsv*lt->pntsw;
-	if(tot==0) return;
-	
-	if(kb->data) MEM_freeN(kb->data);
-	
-	kb->data= MEM_callocN(lt->key->elemsize*tot, "kb->data");
-	kb->totelem= tot;
-	
-	bp= lt->def;
-	fp= kb->data;
-	for(a=0; a<kb->totelem; a++, fp+=3, bp++) {
-		VECCOPY(fp, bp->vec);
-	}
-}
-
-void key_to_latt(KeyBlock *kb, Lattice *lt)
-{
-	BPoint *bp;
-	float *fp;
-	int a, tot;
-	
-	bp= lt->def;
-	fp= kb->data;
-	
-	tot= lt->pntsu*lt->pntsv*lt->pntsw;
-	tot= MIN2(kb->totelem, tot);
-	
-	for(a=0; a<tot; a++, fp+=3, bp++) {
-		VECCOPY(bp->vec, fp);
-	}
-}
-
-static void insert_lattkey(Scene *scene, Object *ob)
-{
-	Lattice *lt= ob->data;
-	Key *key= lt->key;
-	KeyBlock *kb;
-	int newkey= 0;
-	
-	if(key==NULL) {
-		key= lt->key= add_key( (ID *)lt);
-		key->type= KEY_RELATIVE;
-		newkey= 1;
-	}
-
-	kb= add_keyblock(scene, key);
-	kb->uid = key->uidgen++;
-
-	if(newkey) {
-		/* create from lattice */
-		latt_to_key(lt, kb);
-	}
-	else {
-		/* copy from current values */
-		kb->totelem= lt->pntsu*lt->pntsv*lt->pntsw;
-		kb->data= do_ob_key(scene, ob);
-	}
-}
-
-/************************* Curve ************************/
-
-void curve_to_key(Curve *cu, KeyBlock *kb, ListBase *nurb)
-{
-	Nurb *nu;
-	BezTriple *bezt;
-	BPoint *bp;
-	float *fp;
-	int a, tot;
-	
-	/* count */
-	tot= count_curveverts(nurb);
-	if(tot==0) return;
-	
-	if(kb->data) MEM_freeN(kb->data);
-	
-	kb->data= MEM_callocN(cu->key->elemsize*tot, "kb->data");
-	kb->totelem= tot;
-	
-	nu= nurb->first;
-	fp= kb->data;
-	while(nu) {
-		
-		if(nu->bezt) {
-			bezt= nu->bezt;
-			a= nu->pntsu;
-			while(a--) {
-				VECCOPY(fp, bezt->vec[0]);
-				fp+= 3;
-				VECCOPY(fp, bezt->vec[1]);
-				fp+= 3;
-				VECCOPY(fp, bezt->vec[2]);
-				fp+= 3;
-				fp[0]= bezt->alfa;
-				fp+= 3;	/* alphas */
-				bezt++;
-			}
-		}
-		else {
-			bp= nu->bp;
-			a= nu->pntsu*nu->pntsv;
-			while(a--) {
-				VECCOPY(fp, bp->vec);
-				fp[3]= bp->alfa;
-				
-				fp+= 4;
-				bp++;
-			}
-		}
-		nu= nu->next;
-	}
-}
-
-void key_to_curve(KeyBlock *kb, Curve  *cu, ListBase *nurb)
-{
-	Nurb *nu;
-	BezTriple *bezt;
-	BPoint *bp;
-	float *fp;
-	int a, tot;
-	
-	nu= nurb->first;
-	fp= kb->data;
-	
-	tot= count_curveverts(nurb);
-
-	tot= MIN2(kb->totelem, tot);
-	
-	while(nu && tot>0) {
-		
-		if(nu->bezt) {
-			bezt= nu->bezt;
-			a= nu->pntsu;
-			while(a-- && tot>0) {
-				VECCOPY(bezt->vec[0], fp);
-				fp+= 3;
-				VECCOPY(bezt->vec[1], fp);
-				fp+= 3;
-				VECCOPY(bezt->vec[2], fp);
-				fp+= 3;
-				bezt->alfa= fp[0];
-				fp+= 3;	/* alphas */
-			
-				tot-= 3;
-				bezt++;
-			}
-		}
-		else {
-			bp= nu->bp;
-			a= nu->pntsu*nu->pntsv;
-			while(a-- && tot>0) {
-				VECCOPY(bp->vec, fp);
-				bp->alfa= fp[3];
-				
-				fp+= 4;
-				tot--;
-				bp++;
-			}
-		}
-		nu= nu->next;
-	}
-}
-
-
-static void insert_curvekey(Scene *scene, Object *ob)
-{
-	Curve *cu= ob->data;
-	Key *key= cu->key;
-	KeyBlock *kb;
-	ListBase *lb= (cu->editnurb)? cu->editnurb: &cu->nurb;
-	int newkey= 0;
-	
-	if(key==NULL) {
-		key= cu->key= add_key( (ID *)cu);
-		key->type = KEY_RELATIVE;
-		newkey= 1;
-	}
-	
-	kb= add_keyblock(scene, key);
-	kb->uid = key->uidgen++;
-	
-	if(newkey) {
-		/* create from curve */
-		curve_to_key(cu, kb, lb);
-	}
-	else {
-		/* copy from current values */
-		kb->totelem= count_curveverts(lb);
-		kb->data= do_ob_key(scene, ob);
-	}
-
-}
-
-=======
->>>>>>> 3b1585b1
 /*********************** add shape key ***********************/
 
 static void ED_object_shape_key_add(bContext *C, Scene *scene, Object *ob, int from_mix)
