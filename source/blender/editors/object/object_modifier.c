/**
 * $Id$
 *
 * ***** BEGIN GPL LICENSE BLOCK *****
 *
 * This program is free software; you can redistribute it and/or
 * modify it under the terms of the GNU General Public License
 * as published by the Free Software Foundation; either version 2
 * of the License, or (at your option) any later version.
 *
 * This program is distributed in the hope that it will be useful,
 * but WITHOUT ANY WARRANTY; without even the implied warranty of
 * MERCHANTABILITY or FITNESS FOR A PARTICULAR PURPOSE.  See the
 * GNU General Public License for more details.
 *
 * You should have received a copy of the GNU General Public License
 * along with this program; if not, write to the Free Software Foundation,
 * Inc., 59 Temple Place - Suite 330, Boston, MA  02111-1307, USA.
 *
 * The Original Code is Copyright (C) 2001-2002 by NaN Holding BV.
 * All rights reserved.
 *
 * Contributor(s): Blender Foundation, 2009
 *
 * ***** END GPL LICENSE BLOCK *****
 */

#include <stdio.h>
#include <stdlib.h>

#include "MEM_guardedalloc.h"

#include "DNA_curve_types.h"
#include "DNA_mesh_types.h"
#include "DNA_meshdata_types.h"
#include "DNA_modifier_types.h"
#include "DNA_object_types.h"
#include "DNA_scene_types.h"

#include "BLI_listbase.h"

#include "BKE_curve.h"
#include "BKE_context.h"
#include "BKE_depsgraph.h"
<<<<<<< HEAD
#include "BKE_DerivedMesh.h"
#include "BKE_global.h"
=======
#include "BKE_displist.h"
#include "BKE_DerivedMesh.h"
#include "BKE_global.h"
#include "BKE_lattice.h"
>>>>>>> db27ab91
#include "BKE_mesh.h"
#include "BKE_modifier.h"
#include "BKE_multires.h"
#include "BKE_report.h"
#include "BKE_object.h"
#include "BKE_particle.h"
#include "BKE_utildefines.h"

#include "RNA_access.h"
#include "RNA_define.h"
#include "RNA_enum_types.h"

#include "ED_screen.h"

#include "WM_api.h"
#include "WM_types.h"

#include "object_intern.h"

/******************************** API ****************************/

int ED_object_modifier_delete(ReportList *reports, Object *ob, ModifierData *md)
{
	ModifierData *obmd;

	/* It seems on rapid delete it is possible to
	 * get called twice on same modifier, so make
	 * sure it is in list. */
	for (obmd=ob->modifiers.first; obmd; obmd=obmd->next)
		if (obmd==md)
			break;
	
	if (!obmd)
		return 0;

	if(md->type == eModifierType_ParticleSystem) {
		ParticleSystemModifierData *psmd=(ParticleSystemModifierData*)md;

		BLI_remlink(&ob->particlesystem, psmd->psys);
		psys_free(ob, psmd->psys);
	}

	BLI_remlink(&ob->modifiers, md);

	modifier_free(md);

	return 1;
}

int ED_object_modifier_move_up(ReportList *reports, Object *ob, ModifierData *md)
{
	if(md->prev) {
		ModifierTypeInfo *mti = modifierType_getInfo(md->type);

		if(mti->type!=eModifierTypeType_OnlyDeform) {
			ModifierTypeInfo *nmti = modifierType_getInfo(md->prev->type);

			if(nmti->flags&eModifierTypeFlag_RequiresOriginalData)
				BKE_report(reports, RPT_WARNING, "Cannot move above a modifier requiring original data.");
				return 0;
		}

		BLI_remlink(&ob->modifiers, md);
		BLI_insertlink(&ob->modifiers, md->prev->prev, md);
	}

	return 1;
}

int ED_object_modifier_move_down(ReportList *reports, Object *ob, ModifierData *md)
{
	if(md->next) {
		ModifierTypeInfo *mti = modifierType_getInfo(md->type);

		if(mti->flags&eModifierTypeFlag_RequiresOriginalData) {
			ModifierTypeInfo *nmti = modifierType_getInfo(md->next->type);

			if(nmti->type!=eModifierTypeType_OnlyDeform) {
				BKE_report(reports, RPT_WARNING, "Cannot move beyond a non-deforming modifier.");
				return 0;
			}
		}

		BLI_remlink(&ob->modifiers, md);
		BLI_insertlink(&ob->modifiers, md->next, md);
	}

	return 1;
}

int ED_object_modifier_convert(ReportList *reports, Scene *scene, Object *ob, ModifierData *md)
{
	Object *obn;
	ParticleSystem *psys;
	ParticleCacheKey *key, **cache;
	ParticleSettings *part;
	Mesh *me;
	MVert *mvert;
	MEdge *medge;
	int a, k, kmax;
	int totvert=0, totedge=0, cvert=0;
	int totpart=0, totchild=0;

	if(md->type != eModifierType_ParticleSystem) return 0;
	if(G.f & G_PARTICLEEDIT) return 0;

	psys=((ParticleSystemModifierData *)md)->psys;
	part= psys->part;

	if(part->draw_as == PART_DRAW_GR || part->draw_as == PART_DRAW_OB) {
		; // XXX make_object_duplilist_real(NULL);
	}
	else {
		if(part->draw_as != PART_DRAW_PATH || psys->pathcache == 0)
			return 0;

		totpart= psys->totcached;
		totchild= psys->totchildcache;

		if(totchild && (part->draw&PART_DRAW_PARENT)==0)
			totpart= 0;

		/* count */
		cache= psys->pathcache;
		for(a=0; a<totpart; a++) {
			key= cache[a];
			totvert+= key->steps+1;
			totedge+= key->steps;
		}

		cache= psys->childcache;
		for(a=0; a<totchild; a++) {
			key= cache[a];
			totvert+= key->steps+1;
			totedge+= key->steps;
		}

		if(totvert==0) return 0;

		/* add new mesh */
		obn= add_object(scene, OB_MESH);
		me= obn->data;
		
		me->totvert= totvert;
		me->totedge= totedge;
		
		me->mvert= CustomData_add_layer(&me->vdata, CD_MVERT, CD_CALLOC, NULL, totvert);
		me->medge= CustomData_add_layer(&me->edata, CD_MEDGE, CD_CALLOC, NULL, totedge);
		me->mface= CustomData_add_layer(&me->fdata, CD_MFACE, CD_CALLOC, NULL, 0);
		
		mvert= me->mvert;
		medge= me->medge;

		/* copy coordinates */
		cache= psys->pathcache;
		for(a=0; a<totpart; a++) {
			key= cache[a];
			kmax= key->steps;
			for(k=0; k<=kmax; k++,key++,cvert++,mvert++) {
				VECCOPY(mvert->co,key->co);
				if(k) {
					medge->v1= cvert-1;
					medge->v2= cvert;
					medge->flag= ME_EDGEDRAW|ME_EDGERENDER|ME_LOOSEEDGE;
					medge++;
				}
			}
		}

		cache=psys->childcache;
		for(a=0; a<totchild; a++) {
			key=cache[a];
			kmax=key->steps;
			for(k=0; k<=kmax; k++,key++,cvert++,mvert++) {
				VECCOPY(mvert->co,key->co);
				if(k) {
					medge->v1=cvert-1;
					medge->v2=cvert;
					medge->flag= ME_EDGEDRAW|ME_EDGERENDER|ME_LOOSEEDGE;
					medge++;
				}
			}
		}
	}

	DAG_scene_sort(scene);

	return 1;
}

int ED_object_modifier_apply(ReportList *reports, Scene *scene, Object *ob, ModifierData *md)
{
	DerivedMesh *dm;
	Mesh *me = ob->data;
	int converted = 0;

	if (scene->obedit) {
		BKE_report(reports, RPT_ERROR, "Modifiers cannot be applied in editmode");
		return 0;
	} else if (((ID*) ob->data)->us>1) {
		BKE_report(reports, RPT_ERROR, "Modifiers cannot be applied to multi-user data");
		return 0;
	}

	if (md!=ob->modifiers.first)
		BKE_report(reports, RPT_INFO, "Applied modifier was not first, result may not be as expected.");

	if (ob->type==OB_MESH) {
		if(me->key) {
			BKE_report(reports, RPT_ERROR, "Modifier cannot be applied to Mesh with Shape Keys");
			return 0;
		}
	
		mesh_pmv_off(ob, me);
	
		dm = mesh_create_derived_for_modifier(scene, ob, md);
		if (!dm) {
			BKE_report(reports, RPT_ERROR, "Modifier is disabled or returned error, skipping apply");
			return 0;
		}

		DM_to_mesh(dm, me);
		converted = 1;

		dm->release(dm);
	} 
	else if (ELEM(ob->type, OB_CURVE, OB_SURF)) {
		ModifierTypeInfo *mti = modifierType_getInfo(md->type);
		Curve *cu = ob->data;
		int numVerts;
		float (*vertexCos)[3];

		BKE_report(reports, RPT_INFO, "Applied modifier only changed CV points, not tesselated/bevel vertices");

		if (!(md->mode&eModifierMode_Realtime) || (mti->isDisabled && mti->isDisabled(md))) {
			BKE_report(reports, RPT_ERROR, "Modifier is disabled, skipping apply");
			return 0;
		}

		vertexCos = curve_getVertexCos(cu, &cu->nurb, &numVerts);
<<<<<<< HEAD
		mti->deformVerts(md, ob, NULL, vertexCos, numVerts);
=======
		mti->deformVerts(md, ob, NULL, vertexCos, numVerts, 0, 0);
>>>>>>> db27ab91
		curve_applyVertexCos(cu, &cu->nurb, vertexCos);

		converted = 1;

		MEM_freeN(vertexCos);

		DAG_object_flush_update(scene, ob, OB_RECALC_DATA);
	}
	else {
		BKE_report(reports, RPT_ERROR, "Cannot apply modifier for this object type");
		return 0;
	}

	if (converted) {
		BLI_remlink(&ob->modifiers, md);
		modifier_free(md);

		return 1;
	}

	return 0;
}

int ED_object_modifier_copy(ReportList *reports, Object *ob, ModifierData *md)
{
	ModifierData *nmd;
	
	nmd = modifier_new(md->type);
	modifier_copyData(md, nmd);
	BLI_insertlink(&ob->modifiers, md, nmd);

	return 1;
}

/***************************** OPERATORS ****************************/

/************************ add modifier operator *********************/

static int modifier_add_exec(bContext *C, wmOperator *op)
{
	Scene *scene= CTX_data_scene(C);
    Object *ob = CTX_data_active_object(C);
	ModifierData *md;
	int type= RNA_enum_get(op->ptr, "type");
	ModifierTypeInfo *mti = modifierType_getInfo(type);

	if(mti->flags&eModifierTypeFlag_RequiresOriginalData) {
		md = ob->modifiers.first;

		while(md && modifierType_getInfo(md->type)->type==eModifierTypeType_OnlyDeform)
			md = md->next;

		BLI_insertlinkbefore(&ob->modifiers, md, modifier_new(type));
	}
	else
		BLI_addtail(&ob->modifiers, modifier_new(type));

	DAG_object_flush_update(scene, ob, OB_RECALC_DATA);
	WM_event_add_notifier(C, NC_OBJECT|ND_MODIFIER, ob);
	
	return OPERATOR_FINISHED;
}

void OBJECT_OT_modifier_add(wmOperatorType *ot)
{
	/* identifiers */
	ot->name= "Add Modifier";
	ot->description = "Add a modifier to the active object.";
	ot->idname= "OBJECT_OT_modifier_add";
	
	/* api callbacks */
	ot->invoke= WM_menu_invoke;
	ot->exec= modifier_add_exec;
	
	ot->poll= ED_operator_object_active;
	
	/* flags */
	ot->flag= OPTYPE_REGISTER|OPTYPE_UNDO;
	
	/* XXX only some types should be here */
	RNA_def_enum(ot->srna, "type", modifier_type_items, 0, "Type", "");
}

<<<<<<< HEAD
static int multires_subdivide_exec(bContext *C, wmOperator *op)
{
	Object *ob = CTX_data_active_object(C);
	MultiresModifierData *mmd = find_multires_modifier(ob);
=======
/****************** multires subdivide operator *********************/

static int multires_subdivide_exec(bContext *C, wmOperator *op)
{
	Object *ob = CTX_data_active_object(C);
	PointerRNA ptr = CTX_data_pointer_get(C, "modifier");
	MultiresModifierData *mmd = (RNA_struct_is_a(ptr.type, &RNA_Modifier))? ptr.data: NULL;
>>>>>>> db27ab91

	if(mmd) {
		multiresModifier_subdivide(mmd, ob, 1, 0, mmd->simple);
		WM_event_add_notifier(C, NC_OBJECT|ND_MODIFIER, ob);
	}
	
	return OPERATOR_FINISHED;
}

void OBJECT_OT_multires_subdivide(wmOperatorType *ot)
{
	ot->name= "Multires Subdivide";
	ot->description= "Add a new level of subdivision.";
	ot->idname= "OBJECT_OT_multires_subdivide";
	ot->poll= ED_operator_object_active;

	ot->exec= multires_subdivide_exec;
	
	/* flags */
	ot->flag= OPTYPE_REGISTER|OPTYPE_UNDO;
}

<<<<<<< HEAD
=======
/************************ mdef bind operator *********************/

static int modifier_mdef_bind_poll(bContext *C)
{
	PointerRNA ptr= CTX_data_pointer_get(C, "modifier");
	return RNA_struct_is_a(ptr.type, &RNA_MeshDeformModifier);
}

static int modifier_mdef_bind_exec(bContext *C, wmOperator *op)
{
	Scene *scene= CTX_data_scene(C);
	PointerRNA ptr= CTX_data_pointer_get(C, "modifier");
	Object *ob= ptr.id.data;
	MeshDeformModifierData *mmd= ptr.data;

	if(mmd->bindcos) {
		if(mmd->bindweights) MEM_freeN(mmd->bindweights);
		if(mmd->bindcos) MEM_freeN(mmd->bindcos);
		if(mmd->dyngrid) MEM_freeN(mmd->dyngrid);
		if(mmd->dyninfluences) MEM_freeN(mmd->dyninfluences);
		if(mmd->dynverts) MEM_freeN(mmd->dynverts);
		mmd->bindweights= NULL;
		mmd->bindcos= NULL;
		mmd->dyngrid= NULL;
		mmd->dyninfluences= NULL;
		mmd->dynverts= NULL;
		mmd->totvert= 0;
		mmd->totcagevert= 0;
		mmd->totinfluence= 0;
	}
	else {
		DerivedMesh *dm;
		int mode= mmd->modifier.mode;

		/* force modifier to run, it will call binding routine */
		mmd->needbind= 1;
		mmd->modifier.mode |= eModifierMode_Realtime;

		if(ob->type == OB_MESH) {
			dm= mesh_create_derived_view(scene, ob, 0);
			dm->release(dm);
		}
		else if(ob->type == OB_LATTICE) {
			lattice_calc_modifiers(scene, ob);
		}
		else if(ob->type==OB_MBALL) {
			makeDispListMBall(scene, ob);
		}
		else if(ELEM3(ob->type, OB_CURVE, OB_SURF, OB_FONT)) {
			makeDispListCurveTypes(scene, ob, 0);
		}

		mmd->needbind= 0;
		mmd->modifier.mode= mode;
	}
	
	return OPERATOR_FINISHED;
}

void OBJECT_OT_modifier_mdef_bind(wmOperatorType *ot)
{
	/* identifiers */
	ot->name= "Mesh Deform Bind";
	ot->description = "Bind mesh to cage in mesh deform modifier.";
	ot->idname= "OBJECT_OT_modifier_mdef_bind";
	
	/* api callbacks */
	ot->poll= modifier_mdef_bind_poll;
	ot->exec= modifier_mdef_bind_exec;
	
	/* flags */
	ot->flag= OPTYPE_REGISTER|OPTYPE_UNDO;
}

>>>>>>> db27ab91
#if 0
static void modifiers_add(void *ob_v, int type)
{
	Object *ob = ob_v;
	ModifierTypeInfo *mti = modifierType_getInfo(type);
	
	if (mti->flags&eModifierTypeFlag_RequiresOriginalData) {
		ModifierData *md = ob->modifiers.first;

		while (md && modifierType_getInfo(md->type)->type==eModifierTypeType_OnlyDeform) {
			md = md->next;
		}

		BLI_insertlinkbefore(&ob->modifiers, md, modifier_new(type));
	} else {
		BLI_addtail(&ob->modifiers, modifier_new(type));
	}
	ED_undo_push("Add modifier");
}

typedef struct MenuEntry {
	char *name;
	int ID;
} MenuEntry;

static int menuEntry_compare_names(const void *entry1, const void *entry2)
{
	return strcmp(((MenuEntry *)entry1)->name, ((MenuEntry *)entry2)->name);
}

static uiBlock *modifiers_add_menu(void *ob_v)
{
	Object *ob = ob_v;
	uiBlock *block;
	int i, yco=0;
	int numEntries = 0;
	MenuEntry entries[NUM_MODIFIER_TYPES];
	
	block= uiNewBlock(&curarea->uiblocks, "modifier_add_menu",
	                  UI_EMBOSSP, UI_HELV, curarea->win);
	uiBlockSetButmFunc(block, modifiers_add, ob);

	for (i=eModifierType_None+1; i<NUM_MODIFIER_TYPES; i++) {
		ModifierTypeInfo *mti = modifierType_getInfo(i);

		/* Only allow adding through appropriate other interfaces */
		if(ELEM3(i, eModifierType_Softbody, eModifierType_Hook, eModifierType_ParticleSystem)) continue;
		
		if(ELEM4(i, eModifierType_Cloth, eModifierType_Collision, eModifierType_Surface, eModifierType_Fluidsim)) continue;

		if((mti->flags&eModifierTypeFlag_AcceptsCVs) ||
		   (ob->type==OB_MESH && (mti->flags&eModifierTypeFlag_AcceptsMesh))) {
			entries[numEntries].name = mti->name;
			entries[numEntries].ID = i;

			++numEntries;
		}
	}

	qsort(entries, numEntries, sizeof(*entries), menuEntry_compare_names);


	for(i = 0; i < numEntries; ++i)
		uiDefBut(block, BUTM, B_MODIFIER_RECALC, entries[i].name,
		         0, yco -= 20, 160, 19, NULL, 0, 0, 1, entries[i].ID, "");

	uiTextBoundsBlock(block, 50);
	uiBlockSetDirection(block, UI_DOWN);

	return block;
}
#endif
<<<<<<< HEAD
=======

#if 0
static void modifiers_clearHookOffset(bContext *C, void *ob_v, void *md_v)
{
	Object *ob = ob_v;
	ModifierData *md = md_v;
	HookModifierData *hmd = (HookModifierData*) md;
	
	if (hmd->object) {
		Mat4Invert(hmd->object->imat, hmd->object->obmat);
		Mat4MulSerie(hmd->parentinv, hmd->object->imat, ob->obmat, NULL, NULL, NULL, NULL, NULL, NULL);
		ED_undo_push(C, "Clear hook offset");
	}
}

static void modifiers_cursorHookCenter(bContext *C, void *ob_v, void *md_v)
{
	/* XXX 
	Object *ob = ob_v;
	ModifierData *md = md_v;
	HookModifierData *hmd = (HookModifierData*) md;

	if(G.vd) {
		float *curs = give_cursor();
		float bmat[3][3], imat[3][3];

		where_is_object(ob);
	
		Mat3CpyMat4(bmat, ob->obmat);
		Mat3Inv(imat, bmat);

		curs= give_cursor();
		hmd->cent[0]= curs[0]-ob->obmat[3][0];
		hmd->cent[1]= curs[1]-ob->obmat[3][1];
		hmd->cent[2]= curs[2]-ob->obmat[3][2];
		Mat3MulVecfl(imat, hmd->cent);

		ED_undo_push(C, "Hook cursor center");
	}*/
}

static void modifiers_selectHook(bContext *C, void *ob_v, void *md_v)
{
	/* XXX ModifierData *md = md_v;
	HookModifierData *hmd = (HookModifierData*) md;

	hook_select(hmd);*/
}

static void modifiers_reassignHook(bContext *C, void *ob_v, void *md_v)
{
	/* XXX ModifierData *md = md_v;
	HookModifierData *hmd = (HookModifierData*) md;
	float cent[3];
	int *indexar, tot, ok;
	char name[32];
		
	ok= hook_getIndexArray(&tot, &indexar, name, cent);

	if (!ok) {
		uiPupMenuError(C, "Requires selected vertices or active Vertex Group");
	} else {
		if (hmd->indexar) {
			MEM_freeN(hmd->indexar);
		}

		VECCOPY(hmd->cent, cent);
		hmd->indexar = indexar;
		hmd->totindex = tot;
	}*/
}

void modifiers_explodeFacepa(bContext *C, void *arg1, void *arg2)
{
	ExplodeModifierData *emd=arg1;

	emd->flag |= eExplodeFlag_CalcFaces;
}

void modifiers_explodeDelVg(bContext *C, void *arg1, void *arg2)
{
	ExplodeModifierData *emd=arg1;
	emd->vgroup = 0;
}
#endif

>>>>>>> db27ab91
<|MERGE_RESOLUTION|>--- conflicted
+++ resolved
@@ -42,15 +42,10 @@
 #include "BKE_curve.h"
 #include "BKE_context.h"
 #include "BKE_depsgraph.h"
-<<<<<<< HEAD
-#include "BKE_DerivedMesh.h"
-#include "BKE_global.h"
-=======
 #include "BKE_displist.h"
 #include "BKE_DerivedMesh.h"
 #include "BKE_global.h"
 #include "BKE_lattice.h"
->>>>>>> db27ab91
 #include "BKE_mesh.h"
 #include "BKE_modifier.h"
 #include "BKE_multires.h"
@@ -291,11 +286,7 @@
 		}
 
 		vertexCos = curve_getVertexCos(cu, &cu->nurb, &numVerts);
-<<<<<<< HEAD
-		mti->deformVerts(md, ob, NULL, vertexCos, numVerts);
-=======
 		mti->deformVerts(md, ob, NULL, vertexCos, numVerts, 0, 0);
->>>>>>> db27ab91
 		curve_applyVertexCos(cu, &cu->nurb, vertexCos);
 
 		converted = 1;
@@ -379,12 +370,6 @@
 	RNA_def_enum(ot->srna, "type", modifier_type_items, 0, "Type", "");
 }
 
-<<<<<<< HEAD
-static int multires_subdivide_exec(bContext *C, wmOperator *op)
-{
-	Object *ob = CTX_data_active_object(C);
-	MultiresModifierData *mmd = find_multires_modifier(ob);
-=======
 /****************** multires subdivide operator *********************/
 
 static int multires_subdivide_exec(bContext *C, wmOperator *op)
@@ -392,7 +377,6 @@
 	Object *ob = CTX_data_active_object(C);
 	PointerRNA ptr = CTX_data_pointer_get(C, "modifier");
 	MultiresModifierData *mmd = (RNA_struct_is_a(ptr.type, &RNA_Modifier))? ptr.data: NULL;
->>>>>>> db27ab91
 
 	if(mmd) {
 		multiresModifier_subdivide(mmd, ob, 1, 0, mmd->simple);
@@ -415,8 +399,6 @@
 	ot->flag= OPTYPE_REGISTER|OPTYPE_UNDO;
 }
 
-<<<<<<< HEAD
-=======
 /************************ mdef bind operator *********************/
 
 static int modifier_mdef_bind_poll(bContext *C)
@@ -491,7 +473,6 @@
 	ot->flag= OPTYPE_REGISTER|OPTYPE_UNDO;
 }
 
->>>>>>> db27ab91
 #if 0
 static void modifiers_add(void *ob_v, int type)
 {
@@ -564,8 +545,6 @@
 	return block;
 }
 #endif
-<<<<<<< HEAD
-=======
 
 #if 0
 static void modifiers_clearHookOffset(bContext *C, void *ob_v, void *md_v)
@@ -652,4 +631,3 @@
 }
 #endif
 
->>>>>>> db27ab91
