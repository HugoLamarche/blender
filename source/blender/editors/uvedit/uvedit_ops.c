/*
 * $Id$
 *
 * ***** BEGIN GPL LICENSE BLOCK *****
 *
 * This program is free software; you can redistribute it and/or
 * modify it under the terms of the GNU General Public License
 * as published by the Free Software Foundation; either version 2
 * of the License, or (at your option) any later version.
 *
 * This program is distributed in the hope that it will be useful,
 * but WITHOUT ANY WARRANTY; without even the implied warranty of
 * MERCHANTABILITY or FITNESS FOR A PARTICULAR PURPOSE.  See the
 * GNU General Public License for more details.
 *
 * You should have received a copy of the GNU General Public License
 * along with this program; if not, write to the Free Software Foundation,
 * Inc., 51 Franklin Street, Fifth Floor, Boston, MA 02110-1301, USA.
 *
 * The Original Code is Copyright (C) 2001-2002 by NaN Holding BV.
 * All rights reserved.
 *
 * The Original Code is: all of this file.
 *
 * Contributor(s): none yet.
 *
 * ***** END GPL LICENSE BLOCK *****
 */

/** \file blender/editors/uvedit/uvedit_ops.c
 *  \ingroup eduv
 */


#include <stdlib.h>
#include <string.h>
#include <math.h>

#include "MEM_guardedalloc.h"

#include "DNA_object_types.h"
#include "DNA_meshdata_types.h"
#include "DNA_scene_types.h"

#include "BLI_math.h"
#include "BLI_blenlib.h"
#include "BLI_editVert.h"
#include "BLI_utildefines.h"

#include "BLF_api.h"

#include "BKE_context.h"
#include "BKE_customdata.h"
#include "BKE_depsgraph.h"
#include "BKE_image.h"
#include "BKE_library.h"
#include "BKE_mesh.h"
#include "BKE_report.h"

#include "ED_image.h"
#include "ED_mesh.h"
#include "ED_uvedit.h"
#include "ED_object.h"
#include "ED_screen.h"
#include "ED_transform.h"

#include "RNA_access.h"
#include "RNA_define.h"

#include "WM_api.h"
#include "WM_types.h"

#include "UI_view2d.h"

#include "uvedit_intern.h"

/************************* state testing ************************/

int ED_uvedit_test(Object *obedit)
{
	EditMesh *em;
	int ret;

	if(!obedit || obedit->type != OB_MESH)
		return 0;

	em = BKE_mesh_get_editmesh(obedit->data);
	ret = EM_texFaceCheck(em);
	BKE_mesh_end_editmesh(obedit->data, em);
	
	return ret;
}

/************************* assign image ************************/

void ED_uvedit_assign_image(Scene *scene, Object *obedit, Image *ima, Image *previma)
{
	EditMesh *em;
	EditFace *efa;
	MTFace *tf;
	int update= 0;
	
	/* skip assigning these procedural images... */
	if(ima && (ima->type==IMA_TYPE_R_RESULT || ima->type==IMA_TYPE_COMPOSITE))
		return;

	/* verify we have a mesh we can work with */
	if(!obedit || (obedit->type != OB_MESH))
		return;

	em= BKE_mesh_get_editmesh(((Mesh*)obedit->data));
	if(!em || !em->faces.first) {
		BKE_mesh_end_editmesh(obedit->data, em);
		return;
	}
	
	/* ensure we have a uv layer */
	if(!CustomData_has_layer(&em->fdata, CD_MTFACE)) {
		EM_add_data_layer(em, &em->fdata, CD_MTFACE, NULL);
		update= 1;
	}

	/* now assign to all visible faces */
	for(efa= em->faces.first; efa; efa= efa->next) {
		tf = CustomData_em_get(&em->fdata, efa->data, CD_MTFACE);

		if(uvedit_face_visible(scene, previma, efa, tf)) {
			if(ima) {
				tf->tpage= ima;
				tf->mode |= TF_TEX;
				
				if(ima->id.us==0) id_us_plus(&ima->id);
				else id_lib_extern(&ima->id);
			}
			else {
				tf->tpage= NULL;
				tf->mode &= ~TF_TEX;
			}

			update = 1;
		}
	}

	/* and update depdency graph */
	if(update)
		DAG_id_tag_update(obedit->data, 0);

	BKE_mesh_end_editmesh(obedit->data, em);
}

/* dotile -	1, set the tile flag (from the space image)
 * 			2, set the tile index for the faces. */
static int uvedit_set_tile(Object *obedit, Image *ima, int curtile)
{
	EditMesh *em;
	EditFace *efa;
	MTFace *tf;
	
	/* verify if we have something to do */
	if(!ima || !ED_uvedit_test(obedit))
		return 0;

	if((ima->tpageflag & IMA_TILES) == 0)
		return 0;

	/* skip assigning these procedural images... */
	if(ima->type==IMA_TYPE_R_RESULT || ima->type==IMA_TYPE_COMPOSITE)
		return 0;
	
	em= BKE_mesh_get_editmesh((Mesh*)obedit->data);

	for(efa= em->faces.first; efa; efa= efa->next) {
		tf = CustomData_em_get(&em->fdata, efa->data, CD_MTFACE);

		if(efa->h==0 && efa->f & SELECT)
			tf->tile= curtile; /* set tile index */
	}

	DAG_id_tag_update(obedit->data, 0);
	BKE_mesh_end_editmesh(obedit->data, em);

	return 1;
}

/*********************** space conversion *********************/

static void uvedit_pixel_to_float(SpaceImage *sima, float *dist, float pixeldist)
{
	int width, height;

	if(sima) {
		ED_space_image_size(sima, &width, &height);
	}
	else {
		width= 256;
		height= 256;
	}

	dist[0]= pixeldist/width;
	dist[1]= pixeldist/height;
}

/*************** visibility and selection utilities **************/

int uvedit_face_visible_nolocal(Scene *scene, EditFace *efa)
{
	ToolSettings *ts= scene->toolsettings;

	if(ts->uv_flag & UV_SYNC_SELECTION)
		return (efa->h==0);
	else
		return (efa->h==0 && (efa->f & SELECT));
}

int uvedit_face_visible(Scene *scene, Image *ima, EditFace *efa, MTFace *tf)
{
	ToolSettings *ts= scene->toolsettings;

	if(ts->uv_flag & UV_SHOW_SAME_IMAGE)
		return (tf->tpage==ima)? uvedit_face_visible_nolocal(scene, efa): 0;
	else
		return uvedit_face_visible_nolocal(scene, efa);
}

int uvedit_face_selected(Scene *scene, EditFace *efa, MTFace *tf)
{
	ToolSettings *ts= scene->toolsettings;

	if(ts->uv_flag & UV_SYNC_SELECTION)
		return (efa->f & SELECT);
	else
		return (!(~tf->flag & (TF_SEL1|TF_SEL2|TF_SEL3)) &&(!efa->v4 || tf->flag & TF_SEL4));
}

void uvedit_face_select(Scene *scene, EditFace *efa, MTFace *tf)
{
	ToolSettings *ts= scene->toolsettings;

	if(ts->uv_flag & UV_SYNC_SELECTION)
		EM_select_face(efa, 1);
	else
		tf->flag |= (TF_SEL1|TF_SEL2|TF_SEL3|TF_SEL4);
}

void uvedit_face_deselect(Scene *scene, EditFace *efa, MTFace *tf)
{
	ToolSettings *ts= scene->toolsettings;

	if(ts->uv_flag & UV_SYNC_SELECTION)
		EM_select_face(efa, 0);
	else
		tf->flag &= ~(TF_SEL1|TF_SEL2|TF_SEL3|TF_SEL4);
}

int uvedit_edge_selected(Scene *scene, EditFace *efa, MTFace *tf, int i)
{
	ToolSettings *ts= scene->toolsettings;
	int nvert= (efa->v4)? 4: 3;

	if(ts->uv_flag & UV_SYNC_SELECTION) {
		if(ts->selectmode & SCE_SELECT_FACE)
			return (efa->f & SELECT);
		else if(ts->selectmode & SCE_SELECT_EDGE)
			return (*(&efa->e1 + i))->f & SELECT;
		else
			return (((efa->v1 + i)->f & SELECT) && ((efa->v1 + (i+1)%nvert)->f & SELECT));
	}
	else
		return (tf->flag & TF_SEL_MASK(i)) && (tf->flag & TF_SEL_MASK((i+1)%nvert));
}

void uvedit_edge_select(Scene *scene, EditFace *efa, MTFace *tf, int i)
{
	ToolSettings *ts= scene->toolsettings;
	int nvert= (efa->v4)? 4: 3;

	if(ts->uv_flag & UV_SYNC_SELECTION) {
		if(ts->selectmode & SCE_SELECT_FACE)
			EM_select_face(efa, 1);
		else if(ts->selectmode & SCE_SELECT_EDGE)
			EM_select_edge((*(&efa->e1 + i)), 1);
		else {
			(efa->v1 + i)->f |= SELECT;
			(efa->v1 + (i+1)%nvert)->f |= SELECT;
		}
	}
	else
		tf->flag |= TF_SEL_MASK(i)|TF_SEL_MASK((i+1)%nvert);
}

void uvedit_edge_deselect(Scene *scene, EditFace *efa, MTFace *tf, int i)
{
	ToolSettings *ts= scene->toolsettings;
	int nvert= (efa->v4)? 4: 3;

	if(ts->uv_flag & UV_SYNC_SELECTION) {
		if(ts->selectmode & SCE_SELECT_FACE)
			EM_select_face(efa, 0);
		else if(ts->selectmode & SCE_SELECT_EDGE)
			EM_select_edge((*(&efa->e1 + i)), 0);
		else {
			(efa->v1 + i)->f &= ~SELECT;
			(efa->v1 + (i+1)%nvert)->f &= ~SELECT;
		}
	}
	else
		tf->flag &= ~(TF_SEL_MASK(i)|TF_SEL_MASK((i+1)%nvert));
}

int uvedit_uv_selected(Scene *scene, EditFace *efa, MTFace *tf, int i)
{
	ToolSettings *ts= scene->toolsettings;

	if(ts->uv_flag & UV_SYNC_SELECTION) {
		if(ts->selectmode & SCE_SELECT_FACE)
			return (efa->f & SELECT);
		else
			return (*(&efa->v1 + i))->f & SELECT;
	}
	else
		return tf->flag & TF_SEL_MASK(i);
}

void uvedit_uv_select(Scene *scene, EditFace *efa, MTFace *tf, int i)
{
	ToolSettings *ts= scene->toolsettings;

	if(ts->uv_flag & UV_SYNC_SELECTION) {
		if(ts->selectmode & SCE_SELECT_FACE)
			EM_select_face(efa, 1);
		else
			(*(&efa->v1 + i))->f |= SELECT;
	}
	else
		tf->flag |= TF_SEL_MASK(i);
}

void uvedit_uv_deselect(Scene *scene, EditFace *efa, MTFace *tf, int i)
{
	ToolSettings *ts= scene->toolsettings;

	if(ts->uv_flag & UV_SYNC_SELECTION) {
		if(ts->selectmode & SCE_SELECT_FACE)
			EM_select_face(efa, 0);
		else
			(*(&efa->v1 + i))->f &= ~SELECT;
	}
	else
		tf->flag &= ~TF_SEL_MASK(i);
}

/*********************** live unwrap utilities ***********************/

static void uvedit_live_unwrap_update(SpaceImage *sima, Scene *scene, Object *obedit)
{
	if(sima && (sima->flag & SI_LIVE_UNWRAP)) {
		ED_uvedit_live_unwrap_begin(scene, obedit);
		ED_uvedit_live_unwrap_re_solve();
		ED_uvedit_live_unwrap_end(0);
	}
}

/*********************** geometric utilities ***********************/

void uv_center(float uv[][2], float cent[2], int quad)
{
	if(quad) {
		cent[0] = (uv[0][0] + uv[1][0] + uv[2][0] + uv[3][0]) / 4.0f;
		cent[1] = (uv[0][1] + uv[1][1] + uv[2][1] + uv[3][1]) / 4.0f;
	}
	else {
		cent[0] = (uv[0][0] + uv[1][0] + uv[2][0]) / 3.0f;
		cent[1] = (uv[0][1] + uv[1][1] + uv[2][1]) / 3.0f;
	}
}

float uv_area(float uv[][2], int quad)
{
	if(quad)
		return area_tri_v2(uv[0], uv[1], uv[2]) + area_tri_v2(uv[0], uv[2], uv[3]); 
	else
		return area_tri_v2(uv[0], uv[1], uv[2]); 
}

void uv_copy_aspect(float uv_orig[][2], float uv[][2], float aspx, float aspy)
{
	uv[0][0] = uv_orig[0][0]*aspx;
	uv[0][1] = uv_orig[0][1]*aspy;
	
	uv[1][0] = uv_orig[1][0]*aspx;
	uv[1][1] = uv_orig[1][1]*aspy;
	
	uv[2][0] = uv_orig[2][0]*aspx;
	uv[2][1] = uv_orig[2][1]*aspy;
	
	uv[3][0] = uv_orig[3][0]*aspx;
	uv[3][1] = uv_orig[3][1]*aspy;
}

int ED_uvedit_minmax(Scene *scene, Image *ima, Object *obedit, float *min, float *max)
{
	EditMesh *em= BKE_mesh_get_editmesh((Mesh*)obedit->data);
	EditFace *efa;
	MTFace *tf;
	int sel;

	INIT_MINMAX2(min, max);

	sel= 0;
	for(efa= em->faces.first; efa; efa= efa->next) {
		tf = CustomData_em_get(&em->fdata, efa->data, CD_MTFACE);
		if(uvedit_face_visible(scene, ima, efa, tf)) {
			if(uvedit_uv_selected(scene, efa, tf, 0))				{ DO_MINMAX2(tf->uv[0], min, max); sel = 1; }
			if(uvedit_uv_selected(scene, efa, tf, 1))				{ DO_MINMAX2(tf->uv[1], min, max); sel = 1; }
			if(uvedit_uv_selected(scene, efa, tf, 2))				{ DO_MINMAX2(tf->uv[2], min, max); sel = 1; }
			if(efa->v4 && (uvedit_uv_selected(scene, efa, tf, 3)))	{ DO_MINMAX2(tf->uv[3], min, max); sel = 1; }
		}
	}
	
	BKE_mesh_end_editmesh(obedit->data, em);
	return sel;
}

static int ED_uvedit_median(Scene *scene, Image *ima, Object *obedit, float co[3])
{
	EditMesh *em= BKE_mesh_get_editmesh((Mesh*)obedit->data);
	EditFace *efa;
	MTFace *tf;
	unsigned int sel= 0;

	zero_v3(co);

	for(efa= em->faces.first; efa; efa= efa->next) {
		tf = CustomData_em_get(&em->fdata, efa->data, CD_MTFACE);
		if(uvedit_face_visible(scene, ima, efa, tf)) {
			if(uvedit_uv_selected(scene, efa, tf, 0))				{ add_v3_v3(co, tf->uv[0]); sel++; }
			if(uvedit_uv_selected(scene, efa, tf, 1))				{ add_v3_v3(co, tf->uv[1]); sel++; }
			if(uvedit_uv_selected(scene, efa, tf, 2))				{ add_v3_v3(co, tf->uv[2]); sel++; }
			if(efa->v4 && (uvedit_uv_selected(scene, efa, tf, 3)))	{ add_v3_v3(co, tf->uv[3]); sel++; }
		}
	}

	mul_v3_fl(co, 1.0f/(float)sel);

	BKE_mesh_end_editmesh(obedit->data, em);
	return (sel != 0);
}

static int uvedit_center(Scene *scene, Image *ima, Object *obedit, float *cent, char mode)
{
	EditMesh *em= BKE_mesh_get_editmesh((Mesh*)obedit->data);
	float min[2], max[2];
	int change= 0;
	
	if(mode==V3D_CENTER) { /* bounding box */
		if(ED_uvedit_minmax(scene, ima, obedit, min, max)) {
			change = 1;

			cent[0]= (min[0]+max[0])/2.0f;
			cent[1]= (min[1]+max[1])/2.0f;
		}
	}
	else {
		if(ED_uvedit_median(scene, ima, obedit, cent)) {
			change = 1;
		}

	}

	if(change) {
		BKE_mesh_end_editmesh(obedit->data, em);
		return 1;
	}

	BKE_mesh_end_editmesh(obedit->data, em);
	return 0;
}

/************************** find nearest ****************************/

typedef struct NearestHit {
	EditFace *efa;
	MTFace *tf;

	int vert, uv;
	int edge, vert2;
} NearestHit;

static void find_nearest_uv_edge(Scene *scene, Image *ima, EditMesh *em, float co[2], NearestHit *hit)
{
	MTFace *tf;
	EditFace *efa;
	EditVert *eve;
	float mindist, dist;
	int i, nverts;

	mindist= 1e10f;
	memset(hit, 0, sizeof(*hit));

	for(i=0, eve=em->verts.first; eve; eve=eve->next, i++)
		eve->tmp.l = i;
	
	for(efa= em->faces.first; efa; efa= efa->next) {
		tf= CustomData_em_get(&em->fdata, efa->data, CD_MTFACE);

		if(uvedit_face_visible(scene, ima, efa, tf)) {
			nverts= efa->v4? 4: 3;

			for(i=0; i<nverts; i++) {
				dist= dist_to_line_segment_v2(co, tf->uv[i], tf->uv[(i+1)%nverts]);

				if(dist < mindist) {
					hit->tf= tf;
					hit->efa= efa;
					hit->edge= i;
					mindist= dist;

					hit->vert= (*(&efa->v1 + i))->tmp.l;
					hit->vert2= (*(&efa->v1 + ((i+1)%nverts)))->tmp.l;
				}
			}
		}
	}
}

static void find_nearest_uv_face(Scene *scene, Image *ima, EditMesh *em, float co[2], NearestHit *hit)
{
	MTFace *tf;
	EditFace *efa;
	float mindist, dist, cent[2];
	int i, nverts;

	mindist= 1e10f;
	memset(hit, 0, sizeof(*hit));
	
	for(efa= em->faces.first; efa; efa= efa->next) {
		tf= CustomData_em_get(&em->fdata, efa->data, CD_MTFACE);

		if(uvedit_face_visible(scene, ima, efa, tf)) {
			nverts= efa->v4? 4: 3;
			cent[0]= cent[1]= 0.0f;

			for(i=0; i<nverts; i++) {
				cent[0] += tf->uv[i][0];
				cent[1] += tf->uv[i][1];
			}

			cent[0] /= nverts;
			cent[1] /= nverts;
			dist= fabs(co[0]- cent[0]) + fabs(co[1]- cent[1]);

			if(dist < mindist) {
				hit->tf= tf;
				hit->efa= efa;
				mindist= dist;
			}
		}
	}
}

static int nearest_uv_between(MTFace *tf, int nverts, int id, float co[2], float uv[2])
{
	float m[3], v1[3], v2[3], c1, c2;
	int id1, id2;

	id1= (id+nverts-1)%nverts;
	id2= (id+nverts+1)%nverts;

	m[0]= co[0]-uv[0];
	m[1]= co[1]-uv[1];
	sub_v2_v2v2(v1, tf->uv[id1], tf->uv[id]);
	sub_v2_v2v2(v2, tf->uv[id2], tf->uv[id]);

	/* m and v2 on same side of v-v1? */
	c1= v1[0]*m[1] - v1[1]*m[0];
	c2= v1[0]*v2[1] - v1[1]*v2[0];

	if(c1*c2 < 0.0f)
		return 0;

	/* m and v1 on same side of v-v2? */
	c1= v2[0]*m[1] - v2[1]*m[0];
	c2= v2[0]*v1[1] - v2[1]*v1[0];

	return (c1*c2 >= 0.0f);
}

static void find_nearest_uv_vert(Scene *scene, Image *ima, EditMesh *em, float co[2], float penalty[2], NearestHit *hit)
{
	EditFace *efa;
	EditVert *eve;
	MTFace *tf;
	float mindist, dist;
	int i, nverts;

	mindist= 1e10f;
	memset(hit, 0, sizeof(*hit));
	
	for(i=0, eve=em->verts.first; eve; eve=eve->next, i++)
		eve->tmp.l = i;
	
	for(efa= em->faces.first; efa; efa= efa->next) {
		tf= CustomData_em_get(&em->fdata, efa->data, CD_MTFACE);

		if(uvedit_face_visible(scene, ima, efa, tf)) {
			nverts= efa->v4? 4: 3;

			for(i=0; i<nverts; i++) {
				if(penalty && uvedit_uv_selected(scene, efa, tf, i))
					dist= fabsf(co[0]-tf->uv[i][0])+penalty[0] + fabsf(co[1]-tf->uv[i][1]) + penalty[1];
				else
					dist= fabsf(co[0]-tf->uv[i][0]) + fabsf(co[1]-tf->uv[i][1]);

				if(dist<=mindist) {
					if(dist==mindist)
						if(!nearest_uv_between(tf, nverts, i, co, tf->uv[i]))
							continue;

					mindist= dist;

					hit->uv= i;
					hit->tf= tf;
					hit->efa= efa;

					hit->vert= (*(&efa->v1 + i))->tmp.l;
				}
			}
		}
	}
}

int ED_uvedit_nearest_uv(Scene *scene, Object *obedit, Image *ima, float co[2], float uv[2])
{
	EditMesh *em= BKE_mesh_get_editmesh((Mesh*)obedit->data);
	EditFace *efa;
	MTFace *tf;
	float mindist, dist;
	int i, nverts, found= 0;

	mindist= 1e10f;
	uv[0]= co[0];
	uv[1]= co[1];
	
	for(efa= em->faces.first; efa; efa= efa->next) {
		tf= CustomData_em_get(&em->fdata, efa->data, CD_MTFACE);

		if(uvedit_face_visible(scene, ima, efa, tf)) {
			nverts= efa->v4? 4: 3;

			for(i=0; i<nverts; i++) {
				if(uvedit_uv_selected(scene, efa, tf, i))
					continue;

				dist= fabs(co[0]-tf->uv[i][0]) + fabs(co[1]-tf->uv[i][1]);

				if(dist<=mindist) {
					mindist= dist;

					uv[0]= tf->uv[i][0];
					uv[1]= tf->uv[i][1];
					found= 1;
				}
			}
		}
	}

	BKE_mesh_end_editmesh(obedit->data, em);
	return found;
}

/*********************** loop select ***********************/

static void uv_vertex_loop_flag(UvMapVert *first)
{
	UvMapVert *iterv;
	int count= 0;

	for(iterv=first; iterv; iterv=iterv->next) {
		if(iterv->separate && iterv!=first)
			break;

		count++;
	}
	
	if(count < 5)
		first->flag= 1;
}

static UvMapVert *uv_vertex_map_get(UvVertMap *vmap, EditFace *efa, int a)
{
	UvMapVert *iterv, *first;
	
	first= EM_get_uv_map_vert(vmap, (*(&efa->v1 + a))->tmp.l);

	for(iterv=first; iterv; iterv=iterv->next) {
		if(iterv->separate)
			first= iterv;
		if(iterv->f == efa->tmp.l)
			return first;
	}
	
	return NULL;
}

static int uv_edge_tag_faces(UvMapVert *first1, UvMapVert *first2, int *totface)
{
	UvMapVert *iterv1, *iterv2;
	EditFace *efa;
	int tot = 0;

	/* count number of faces this edge has */
	for(iterv1=first1; iterv1; iterv1=iterv1->next) {
		if(iterv1->separate && iterv1 != first1)
			break;

		for(iterv2=first2; iterv2; iterv2=iterv2->next) {
			if(iterv2->separate && iterv2 != first2)
				break;

			if(iterv1->f == iterv2->f) {
				/* if face already tagged, don't do this edge */
				efa= EM_get_face_for_index(iterv1->f);
				if(efa->f1)
					return 0;

				tot++;
				break;
			}
		}
	}

	if(*totface == 0) /* start edge */
		*totface= tot;
	else if(tot != *totface) /* check for same number of faces as start edge */
		return 0;

	/* tag the faces */
	for(iterv1=first1; iterv1; iterv1=iterv1->next) {
		if(iterv1->separate && iterv1 != first1)
			break;

		for(iterv2=first2; iterv2; iterv2=iterv2->next) {
			if(iterv2->separate && iterv2 != first2)
				break;

			if(iterv1->f == iterv2->f) {
				efa= EM_get_face_for_index(iterv1->f);
				efa->f1= 1;
				break;
			}
		}
	}

	return 1;
}

static int select_edgeloop(Scene *scene, Image *ima, EditMesh *em, NearestHit *hit, float limit[2], int extend)
{
	EditVert *eve;
	EditFace *efa;
	MTFace *tf;
	UvVertMap *vmap;
	UvMapVert *iterv1, *iterv2;
	int a, count, looking, nverts, starttotf, select;

	/* setup */
	EM_init_index_arrays(em, 0, 0, 1);
	vmap= EM_make_uv_vert_map(em, 0, 0, limit);

	for(count=0, eve=em->verts.first; eve; count++, eve= eve->next)
		eve->tmp.l = count;

	for(count=0, efa= em->faces.first; efa; count++, efa= efa->next) {
		if(!extend) {
			tf= CustomData_em_get(&em->fdata, efa->data, CD_MTFACE);
			uvedit_face_deselect(scene, efa, tf);
		}

		efa->tmp.l= count;
		efa->f1= 0;
	}
	
	/* set flags for first face and verts */
	nverts= (hit->efa->v4)? 4: 3;
	iterv1= uv_vertex_map_get(vmap, hit->efa, hit->edge);
	iterv2= uv_vertex_map_get(vmap, hit->efa, (hit->edge+1)%nverts);
	uv_vertex_loop_flag(iterv1);
	uv_vertex_loop_flag(iterv2);

	starttotf= 0;
	uv_edge_tag_faces(iterv1, iterv2, &starttotf);

	/* sorry, first edge isnt even ok */
	if(iterv1->flag==0 && iterv2->flag==0) looking= 0;
	else looking= 1;

	/* iterate */
	while(looking) {
		looking= 0;

		/* find correct valence edges which are not tagged yet, but connect to tagged one */
		for(efa= em->faces.first; efa; efa=efa->next) {
			tf= CustomData_em_get(&em->fdata, efa->data, CD_MTFACE);

			if(!efa->f1 && uvedit_face_visible(scene, ima, efa, tf)) {
				nverts= (efa->v4)? 4: 3;
				for(a=0; a<nverts; a++) {
					/* check face not hidden and not tagged */
					iterv1= uv_vertex_map_get(vmap, efa, a);
					iterv2= uv_vertex_map_get(vmap, efa, (a+1)%nverts);

					/* check if vertex is tagged and has right valence */
					if(iterv1->flag || iterv2->flag) {
						if(uv_edge_tag_faces(iterv1, iterv2, &starttotf)) {
							looking= 1;
							efa->f1= 1;

							uv_vertex_loop_flag(iterv1);
							uv_vertex_loop_flag(iterv2);
							break;
						}
					}
				}
			}
		}
	}

	/* do the actual select/deselect */
	nverts= (hit->efa->v4)? 4: 3;
	iterv1= uv_vertex_map_get(vmap, hit->efa, hit->edge);
	iterv2= uv_vertex_map_get(vmap, hit->efa, (hit->edge+1)%nverts);
	iterv1->flag= 1;
	iterv2->flag= 1;

	if(extend) {
		tf= CustomData_em_get(&em->fdata, hit->efa->data, CD_MTFACE);

		if(uvedit_uv_selected(scene, hit->efa, tf, hit->edge) && uvedit_uv_selected(scene, hit->efa, tf, hit->edge))
			select= 0;
		else
			select= 1;
	}
	else
		select= 1;
	
	for(efa= em->faces.first; efa; efa=efa->next) {
		tf= CustomData_em_get(&em->fdata, efa->data, CD_MTFACE);

		nverts= (efa->v4)? 4: 3;
		for(a=0; a<nverts; a++) {
			iterv1= uv_vertex_map_get(vmap, efa, a);

			if(iterv1->flag) {
				if(select) uvedit_uv_select(scene, efa, tf, a);
				else uvedit_uv_deselect(scene, efa, tf, a);
			}
		}
	}

	/* cleanup */
	EM_free_uv_vert_map(vmap);
	EM_free_index_arrays();

	return (select)? 1: -1;
}

/*********************** linked select ***********************/

static void select_linked(Scene *scene, Image *ima, EditMesh *em, float limit[2], NearestHit *hit, int extend)
{
	EditFace *efa;
	MTFace *tf;
	UvVertMap *vmap;
	UvMapVert *vlist, *iterv, *startv;
	int i, nverts, stacksize= 0, *stack;
	unsigned int a;
	char *flag;

	EM_init_index_arrays(em, 0, 0, 1); /* we can use this too */
	vmap= EM_make_uv_vert_map(em, 1, 0, limit);
	if(vmap == NULL)
		return;

	stack= MEM_mallocN(sizeof(*stack) * em->totface, "UvLinkStack");
	flag= MEM_callocN(sizeof(*flag) * em->totface, "UvLinkFlag");

	if(!hit) {
		for(a=0, efa= em->faces.first; efa; efa= efa->next, a++) {
			tf = CustomData_em_get(&em->fdata, efa->data, CD_MTFACE);

			if(uvedit_face_visible(scene, ima, efa, tf)) {
				const char select_flag= efa->v4 ? (TF_SEL1|TF_SEL2|TF_SEL3|TF_SEL4) : (TF_SEL1|TF_SEL2|TF_SEL3);
				if(tf->flag & select_flag) {
					stack[stacksize]= a;
					stacksize++;
					flag[a]= 1;
				}
			}
		}
	}
	else {
		for(a=0, efa= em->faces.first; efa; efa= efa->next, a++) {
			if(efa == hit->efa) {
				stack[stacksize]= a;
				stacksize++;
				flag[a]= 1;
				break;
			}
		}
	}

	while(stacksize > 0) {
		stacksize--;
		a= stack[stacksize];

		efa = EM_get_face_for_index(a);

		nverts= efa->v4? 4: 3;

		for(i=0; i<nverts; i++) {
			/* make_uv_vert_map_EM sets verts tmp.l to the indices */
			vlist= EM_get_uv_map_vert(vmap, (*(&efa->v1 + i))->tmp.l);
			
			startv= vlist;

			for(iterv=vlist; iterv; iterv=iterv->next) {
				if(iterv->separate)
					startv= iterv;
				if(iterv->f == a)
					break;
			}

			for(iterv=startv; iterv; iterv=iterv->next) {
				if((startv != iterv) && (iterv->separate))
					break;
				else if(!flag[iterv->f]) {
					flag[iterv->f]= 1;
					stack[stacksize]= iterv->f;
					stacksize++;
				}
			}
		}
	}

	if(!extend) {
		for(a=0, efa= em->faces.first; efa; efa= efa->next, a++) {
			tf = CustomData_em_get(&em->fdata, efa->data, CD_MTFACE);
			if(flag[a])
				tf->flag |= (TF_SEL1|TF_SEL2|TF_SEL3|TF_SEL4);
			else
				tf->flag &= ~(TF_SEL1|TF_SEL2|TF_SEL3|TF_SEL4);
		}
	}
	else {
		for(a=0, efa= em->faces.first; efa; efa= efa->next, a++) {
			if(flag[a]) {
				const char select_flag= efa->v4 ? (TF_SEL1|TF_SEL2|TF_SEL3|TF_SEL4) : (TF_SEL1|TF_SEL2|TF_SEL3);
				tf = CustomData_em_get(&em->fdata, efa->data, CD_MTFACE);
				if((tf->flag & select_flag))
					break;
			}
		}

		if(efa) {
			for(a=0, efa= em->faces.first; efa; efa= efa->next, a++) {
				if(flag[a]) {
					tf = CustomData_em_get(&em->fdata, efa->data, CD_MTFACE);
					tf->flag &= ~(TF_SEL1|TF_SEL2|TF_SEL3|TF_SEL4);
				}
			}
		}
		else {
			for(a=0, efa= em->faces.first; efa; efa= efa->next, a++) {
				if(flag[a]) {
					tf = CustomData_em_get(&em->fdata, efa->data, CD_MTFACE);
					tf->flag |= (TF_SEL1|TF_SEL2|TF_SEL3|TF_SEL4);
				}
			}
		}
	}
	
	MEM_freeN(stack);
	MEM_freeN(flag);
	EM_free_uv_vert_map(vmap);
	EM_free_index_arrays();
}

/* ******************** align operator **************** */

static void weld_align_uv(bContext *C, int tool)
{
	SpaceImage *sima;
	Scene *scene;
	Object *obedit;
	Image *ima;
	EditMesh *em;
	EditFace *efa;
	MTFace *tf;
	float cent[2], min[2], max[2];
	
	scene= CTX_data_scene(C);
	obedit= CTX_data_edit_object(C);
	em= BKE_mesh_get_editmesh((Mesh*)obedit->data);
	ima= CTX_data_edit_image(C);
	sima= CTX_wm_space_image(C);

	INIT_MINMAX2(min, max);

	if(tool == 'a') {
		for(efa= em->faces.first; efa; efa= efa->next) {
			tf = CustomData_em_get(&em->fdata, efa->data, CD_MTFACE);

			if(uvedit_face_visible(scene, ima, efa, tf)) {
				if(uvedit_uv_selected(scene, efa, tf, 0))
					DO_MINMAX2(tf->uv[0], min, max)
				if(uvedit_uv_selected(scene, efa, tf, 1))
					DO_MINMAX2(tf->uv[1], min, max)
				if(uvedit_uv_selected(scene, efa, tf, 2))
					DO_MINMAX2(tf->uv[2], min, max)
				if(efa->v4 && uvedit_uv_selected(scene, efa, tf, 3))
					DO_MINMAX2(tf->uv[3], min, max)
			}
		}

		tool= (max[0]-min[0] >= max[1]-min[1])? 'y': 'x';
	}

	uvedit_center(scene, ima, obedit, cent, 0);

	if(tool == 'x' || tool == 'w') {
		for(efa= em->faces.first; efa; efa= efa->next) {
			tf = CustomData_em_get(&em->fdata, efa->data, CD_MTFACE);
			if(uvedit_face_visible(scene, ima, efa, tf)) {
				if(uvedit_uv_selected(scene, efa, tf, 0))
					tf->uv[0][0]= cent[0];
				if(uvedit_uv_selected(scene, efa, tf, 1))
					tf->uv[1][0]= cent[0];
				if(uvedit_uv_selected(scene, efa, tf, 2))
					tf->uv[2][0]= cent[0];
				if(efa->v4 && uvedit_uv_selected(scene, efa, tf, 3))
					tf->uv[3][0]= cent[0];
			}
		}
	}

	if(tool == 'y' || tool == 'w') {
		for(efa= em->faces.first; efa; efa= efa->next) {
			tf = CustomData_em_get(&em->fdata, efa->data, CD_MTFACE);
			if(uvedit_face_visible(scene, ima, efa, tf)) {
				if(uvedit_uv_selected(scene, efa, tf, 0))
					tf->uv[0][1]= cent[1];
				if(uvedit_uv_selected(scene, efa, tf, 1))
					tf->uv[1][1]= cent[1];
				if(uvedit_uv_selected(scene, efa, tf, 2))
					tf->uv[2][1]= cent[1];
				if(efa->v4 && uvedit_uv_selected(scene, efa, tf, 3))
					tf->uv[3][1]= cent[1];
			}
		}
	}

	if(tool == 's' || tool == 't' || tool == 'u') {
		 /* pass 1&2 variables */
		int i, j;
		int starttmpl= -1, connectedtostarttmpl= -1, startcorner;
		int endtmpl= -1,   connectedtoendtmpl= -1,   endcorner;
		MTFace *startface, *endface;
		int itmpl, jtmpl;
		EditVert *eve;
		int pass; /* first 2 passes find endpoints, 3rd pass moves middle points, 4th pass is fail-on-face-selected */
		EditFace *startefa, *endefa;

		 /* pass 3 variables */
		float startx, starty, firstm,  firstb,  midx,      midy;
		float endx,   endy,   secondm, secondb, midmovedx, midmovedy;
		float IsVertical_check= -1;
		float IsHorizontal_check= -1;

		for(i= 0, eve= em->verts.first; eve; eve= eve->next, i++) /* give each point a unique name */
			eve->tmp.l= i;
		for(pass= 1; pass <= 3; pass++) { /* do this for each endpoint */
			if(pass == 3){ /* calculate */
				startx= startface->uv[startcorner][0];
				starty= startface->uv[startcorner][1];
				endx= endface->uv[endcorner][0];
				endy= endface->uv[endcorner][1];
				firstm= (endy-starty)/(endx-startx);
				firstb= starty-(firstm*startx);
				secondm= -1.0f/firstm;
				if(startx == endx) IsVertical_check= startx;
				if(starty == endy) IsHorizontal_check= starty;
			}
			for(efa= em->faces.first; efa; efa= efa->next) { /* for each face */
				tf= CustomData_em_get(&em->fdata, efa->data, CD_MTFACE); /* get face */
				if(uvedit_face_visible(scene, ima, efa, tf)) { /* if you can see it */
					if(uvedit_face_selected(scene, efa, tf)) { /* if the face is selected, get out now! */
						pass= 4;
						break;
					}
					for(i= 0; (i < 3 || (i == 3 && efa->v4)); i++) { /* for each point of the face */
						itmpl= (*(&efa->v1 + i))->tmp.l; /* get unique name for points */
						if(pass == 3) { /* move */
							if(uvedit_uv_selected(scene, efa, tf, i)) {
								if(!(itmpl == starttmpl || itmpl == endtmpl)) {
									if(IsVertical_check != -1) tf->uv[i][0]= IsVertical_check;
									if(IsHorizontal_check != -1) tf->uv[i][1]= IsHorizontal_check;
									if((IsVertical_check == -1) && (IsHorizontal_check == -1)) {
										midx= tf->uv[i][0];
										midy= tf->uv[i][1];
										if(tool == 's') {
											secondb= midy-(secondm*midx);
											midmovedx= (secondb-firstb)/(firstm-secondm);
											midmovedy= (secondm*midmovedx)+secondb;
											tf->uv[i][0]= midmovedx;
											tf->uv[i][1]= midmovedy;
										}
										else if(tool == 't') {
											tf->uv[i][0]= (midy-firstb)/firstm; /* midmovedx */
										}
										else if(tool == 'u') {
											tf->uv[i][1]= (firstm*midx)+firstb; /* midmovedy */
										}
									}
								}
							}
						}
						else {
							for(j= 0; (j < 3 || (j == 3 && efa->v4)); j++) { /* also for each point on the face */
								jtmpl= (*(&efa->v1 + j))->tmp.l;
								if(i != j && (!efa->v4 || ABS(i-j) !=  2)) { /* if the points are connected */
									/* quad   (0,1,2,3) 0,1 0,3 1,0 1,2 2,1 2,3 3,0 3,2
									 * triangle (0,1,2) 0,1 0,2 1,0 1,2 2,0 2,1 */
									if(uvedit_uv_selected(scene, efa, tf, i) && uvedit_uv_selected(scene, efa, tf, j)) {
										 /* if the edge is selected */
										if(pass == 1) { /* if finding first endpoint */
											if(starttmpl == -1) { /* if the first endpoint isn't found yet */
												starttmpl= itmpl; /* set unique name for endpoint */
												connectedtostarttmpl= jtmpl;
												 /* get point that endpoint is connected to */
												startface= tf; /* get face it's on */
												startcorner= i; /* what corner of the face? */
												startefa= efa;
												efa= em->faces.first;
												tf= CustomData_em_get(&em->fdata, efa->data, CD_MTFACE);
												i= -1;
												break;
											}
											if(starttmpl == itmpl && jtmpl != connectedtostarttmpl) {
												starttmpl= -1; /* not an endpoint */
												efa= startefa;
												tf= CustomData_em_get(&em->fdata, efa->data, CD_MTFACE);
												i= startcorner;
												break;
											}
										}
										else if(pass == 2) { /* if finding second endpoint */
											if(endtmpl == -1 && itmpl != starttmpl) {
												endtmpl= itmpl;
												connectedtoendtmpl= jtmpl;
												endface= tf;
												endcorner= i;
												endefa= efa;
												efa= em->faces.first;
												tf= CustomData_em_get(&em->fdata, efa->data, CD_MTFACE);
												i= -1;
												break;
											}
											if(endtmpl == itmpl && jtmpl != connectedtoendtmpl) {
												endtmpl= -1;
												efa= endefa;
												tf= CustomData_em_get(&em->fdata, efa->data, CD_MTFACE);
												i= endcorner;
												break;
											}
										}
									}
								}
							}
						}
					}
				}
			}
			if(pass == 2 && (starttmpl == -1 || endtmpl == -1)) {
				/* if endpoints aren't found */
				pass=4;
			}
		}
	}

	uvedit_live_unwrap_update(sima, scene, obedit);
	DAG_id_tag_update(obedit->data, 0);
	WM_event_add_notifier(C, NC_GEOM|ND_DATA, obedit->data);

	BKE_mesh_end_editmesh(obedit->data, em);
}

static int align_exec(bContext *C, wmOperator *op)
{
	weld_align_uv(C, RNA_enum_get(op->ptr, "axis"));

	return OPERATOR_FINISHED;
}

static void UV_OT_align(wmOperatorType *ot)
{
	static EnumPropertyItem axis_items[] = {
<<<<<<< HEAD
		{'a', "ALIGN_AUTO", 0, N_("Align Auto"), N_("Automatically choose the axis on which there is most alignment already")},
		{'x', "ALIGN_X", 0, N_("Align X"), N_("Align UVs on X axis")},
		{'y', "ALIGN_Y", 0, N_("Align Y"), N_("Align UVs on Y axis")},
=======
		{'s', "ALIGN_S", 0, "Straighten", "Align UVs along the line defined by the endpoints"},
		{'t', "ALIGN_T", 0, "Straighten X", "Align UVs along the line defined by the endpoints along the X axis"},
		{'u', "ALIGN_U", 0, "Straighten Y", "Align UVs along the line defined by the endpoints along the Y axis"},
		{'a', "ALIGN_AUTO", 0, "Align Auto", "Automatically choose the axis on which there is most alignment already"},
		{'x', "ALIGN_X", 0, "Align X", "Align UVs on X axis"},
		{'y', "ALIGN_Y", 0, "Align Y", "Align UVs on Y axis"},
>>>>>>> b9484590
		{0, NULL, 0, NULL, NULL}};

	/* identifiers */
	ot->name= _("Align");
	ot->description= _("Align selected UV vertices to an axis");
	ot->idname= "UV_OT_align";
	ot->flag= OPTYPE_REGISTER|OPTYPE_UNDO;
	
	/* api callbacks */
	ot->exec= align_exec;
	ot->poll= ED_operator_image_active;	/* requires space image */;

	/* properties */
	RNA_def_enum(ot->srna, "axis", RNA_enum_items_gettexted(axis_items), 'a', _("Axis"), _("Axis to align UV locations on."));
}

/* ******************** weld operator **************** */

static int weld_exec(bContext *C, wmOperator *UNUSED(op))
{
	weld_align_uv(C, 'w');

	return OPERATOR_FINISHED;
}

static void UV_OT_weld(wmOperatorType *ot)
{
	/* identifiers */
	ot->name= _("Weld");
	ot->description= _("Weld selected UV vertices together");
	ot->idname= "UV_OT_weld";
	ot->flag= OPTYPE_REGISTER|OPTYPE_UNDO;
	
	/* api callbacks */
	ot->exec= weld_exec;
	ot->poll= ED_operator_uvedit;
}

/* ******************** stitch operator **************** */

/* just for averaging UVs */
typedef struct UVVertAverage {
	float uv[2];
	int count;
} UVVertAverage;

static int stitch_exec(bContext *C, wmOperator *op)
{
	SpaceImage *sima;
	Scene *scene;
	Object *obedit;
	EditMesh *em;
	EditFace *efa;
	EditVert *eve;
	Image *ima;
	MTFace *tf;

	scene= CTX_data_scene(C);
	obedit= CTX_data_edit_object(C);
	em= BKE_mesh_get_editmesh((Mesh*)obedit->data);
	ima= CTX_data_edit_image(C);
	sima= CTX_wm_space_image(C);
	
	if(RNA_boolean_get(op->ptr, "use_limit")) {
		UvVertMap *vmap;
		UvMapVert *vlist, *iterv;
		float newuv[2], limit[2];
		int a, vtot;

		limit[0]= RNA_float_get(op->ptr, "limit");
		limit[1]= limit[0];

		EM_init_index_arrays(em, 0, 0, 1);
		vmap= EM_make_uv_vert_map(em, 1, 0, limit);

		if(vmap == NULL) {
			BKE_mesh_end_editmesh(obedit->data, em);
			return OPERATOR_CANCELLED;
		}

		for(a=0, eve= em->verts.first; eve; a++, eve= eve->next) {
			vlist= EM_get_uv_map_vert(vmap, a);

			while(vlist) {
				newuv[0]= 0; newuv[1]= 0;
				vtot= 0;

				for(iterv=vlist; iterv; iterv=iterv->next) {
					if((iterv != vlist) && iterv->separate)
						break;

					efa = EM_get_face_for_index(iterv->f);
					tf = CustomData_em_get(&em->fdata, efa->data, CD_MTFACE);
					
					if(uvedit_uv_selected(scene, efa, tf, iterv->tfindex)) {
						newuv[0] += tf->uv[iterv->tfindex][0];
						newuv[1] += tf->uv[iterv->tfindex][1];
						vtot++;
					}
				}

				if(vtot > 1) {
					newuv[0] /= vtot; newuv[1] /= vtot;

					for(iterv=vlist; iterv; iterv=iterv->next) {
						if((iterv != vlist) && iterv->separate)
							break;

						efa = EM_get_face_for_index(iterv->f);
						tf = CustomData_em_get(&em->fdata, efa->data, CD_MTFACE);

						if(uvedit_uv_selected(scene, efa, tf, iterv->tfindex)) {
							tf->uv[iterv->tfindex][0]= newuv[0];
							tf->uv[iterv->tfindex][1]= newuv[1];
						}
					}
				}

				vlist= iterv;
			}
		}

		EM_free_uv_vert_map(vmap);
		EM_free_index_arrays();
	}
	else {
		UVVertAverage *uv_average, *uvav;
		int count;

		// index and count verts
		for(count=0, eve=em->verts.first; eve; count++, eve= eve->next)
			eve->tmp.l = count;
		
		uv_average= MEM_callocN(sizeof(UVVertAverage)*count, "Stitch");
		
		// gather uv averages per vert
		for(efa= em->faces.first; efa; efa= efa->next) {
			tf = CustomData_em_get(&em->fdata, efa->data, CD_MTFACE);

			if(uvedit_face_visible(scene, ima, efa, tf)) {
				if(uvedit_uv_selected(scene, efa, tf, 0)) {
					uvav = uv_average + efa->v1->tmp.l;
					uvav->count++;
					uvav->uv[0] += tf->uv[0][0];
					uvav->uv[1] += tf->uv[0][1];
				}

				if(uvedit_uv_selected(scene, efa, tf, 1)) {
					uvav = uv_average + efa->v2->tmp.l;
					uvav->count++;
					uvav->uv[0] += tf->uv[1][0];
					uvav->uv[1] += tf->uv[1][1];
				}

				if(uvedit_uv_selected(scene, efa, tf, 2)) {
					uvav = uv_average + efa->v3->tmp.l;
					uvav->count++;
					uvav->uv[0] += tf->uv[2][0];
					uvav->uv[1] += tf->uv[2][1];
				}

				if(efa->v4 && uvedit_uv_selected(scene, efa, tf, 3)) {
					uvav = uv_average + efa->v4->tmp.l;
					uvav->count++;
					uvav->uv[0] += tf->uv[3][0];
					uvav->uv[1] += tf->uv[3][1];
				}
			}
		}
		
		// apply uv welding
		for(efa= em->faces.first; efa; efa= efa->next) {
			tf = CustomData_em_get(&em->fdata, efa->data, CD_MTFACE);

			if(uvedit_face_visible(scene, ima, efa, tf)) {
				if(uvedit_uv_selected(scene, efa, tf, 0)) {
					uvav = uv_average + efa->v1->tmp.l;
					tf->uv[0][0] = uvav->uv[0]/uvav->count;
					tf->uv[0][1] = uvav->uv[1]/uvav->count;
				}

				if(uvedit_uv_selected(scene, efa, tf, 1)) {
					uvav = uv_average + efa->v2->tmp.l;
					tf->uv[1][0] = uvav->uv[0]/uvav->count;
					tf->uv[1][1] = uvav->uv[1]/uvav->count;
				}

				if(uvedit_uv_selected(scene, efa, tf, 2)) {
					uvav = uv_average + efa->v3->tmp.l;
					tf->uv[2][0] = uvav->uv[0]/uvav->count;
					tf->uv[2][1] = uvav->uv[1]/uvav->count;
				}

				if(efa->v4 && uvedit_uv_selected(scene, efa, tf, 3)) {
					uvav = uv_average + efa->v4->tmp.l;
					tf->uv[3][0] = uvav->uv[0]/uvav->count;
					tf->uv[3][1] = uvav->uv[1]/uvav->count;
				}
			}
		}

		MEM_freeN(uv_average);
	}

	uvedit_live_unwrap_update(sima, scene, obedit);
	DAG_id_tag_update(obedit->data, 0);
	WM_event_add_notifier(C, NC_GEOM|ND_DATA, obedit->data);

	BKE_mesh_end_editmesh(obedit->data, em);
	return OPERATOR_FINISHED;
}

static void UV_OT_stitch(wmOperatorType *ot)
{
	/* identifiers */
	ot->name= _("Stitch");
	ot->description= _("Stitch selected UV vertices by proximity");
	ot->idname= "UV_OT_stitch";
	ot->flag= OPTYPE_REGISTER|OPTYPE_UNDO;
	
	/* api callbacks */
	ot->exec= stitch_exec;
	ot->poll= ED_operator_uvedit;

	/* properties */
	RNA_def_boolean(ot->srna, "use_limit", 1, _("Use Limit"), _("Stitch UVs within a specified limit distance."));
	RNA_def_float(ot->srna, "limit", 0.01f, 0.0f, FLT_MAX, _("Limit"), _("Limit distance in normalized coordinates."), -FLT_MAX, FLT_MAX);
}

/* ******************** (de)select all operator **************** */

static int select_all_exec(bContext *C, wmOperator *op)
{
	Scene *scene;
	ToolSettings *ts;
	Object *obedit;
	EditMesh *em;
	EditFace *efa;
	Image *ima;
	MTFace *tf;
	int action = RNA_enum_get(op->ptr, "action");
	
	scene= CTX_data_scene(C);
	ts= CTX_data_tool_settings(C);
	obedit= CTX_data_edit_object(C);
	em= BKE_mesh_get_editmesh((Mesh*)obedit->data);
	ima= CTX_data_edit_image(C);
	
	if(ts->uv_flag & UV_SYNC_SELECTION) {
		switch (action) {
		case SEL_TOGGLE:
			EM_toggle_select_all(em);
			break;
		case SEL_SELECT:
			EM_select_all(em);
			break;
		case SEL_DESELECT:
			EM_deselect_all(em);
			break;
		case SEL_INVERT:
			EM_select_swap(em);
			break;
		}
	}
	else {

		if (action == SEL_TOGGLE) {
			action = SEL_SELECT;
			for(efa= em->faces.first; efa; efa= efa->next) {
				const char select_flag= efa->v4 ? (TF_SEL1|TF_SEL2|TF_SEL3|TF_SEL4) : (TF_SEL1|TF_SEL2|TF_SEL3);
				tf = CustomData_em_get(&em->fdata, efa->data, CD_MTFACE);

				if(uvedit_face_visible(scene, ima, efa, tf)) {
					if(tf->flag & select_flag) {
						action = SEL_DESELECT;
						break;
					}
				}
			}
		}
	
		for(efa= em->faces.first; efa; efa= efa->next) {
			tf = CustomData_em_get(&em->fdata, efa->data, CD_MTFACE);

			if(uvedit_face_visible(scene, ima, efa, tf)) {
				const char select_flag= efa->v4 ? (TF_SEL1|TF_SEL2|TF_SEL3|TF_SEL4) : (TF_SEL1|TF_SEL2|TF_SEL3);

				switch (action) {
				case SEL_SELECT:
					tf->flag |= select_flag;
					break;
				case SEL_DESELECT:
					tf->flag &= ~select_flag;
					break;
				case SEL_INVERT:
					tf->flag ^= select_flag;
					break;
				}
			}
		}
	}

	WM_event_add_notifier(C, NC_GEOM|ND_SELECT, obedit->data);

	BKE_mesh_end_editmesh(obedit->data, em);
	return OPERATOR_FINISHED;
}

static void UV_OT_select_all(wmOperatorType *ot)
{
	/* identifiers */
	ot->name= _("Select or Deselect All");
	ot->description= _("Change selection of all UV vertices");
	ot->idname= "UV_OT_select_all";
	ot->flag= OPTYPE_REGISTER|OPTYPE_UNDO;
	
	/* api callbacks */
	ot->exec= select_all_exec;
	ot->poll= ED_operator_uvedit;

	WM_operator_properties_select_all(ot);
}

/* ******************** mouse select operator **************** */

static int sticky_select(float *limit, int hitv[4], int v, float *hituv[4], float *uv, int sticky)
{
	int i;

	/* this function test if some vertex needs to selected
	 * in addition to the existing ones due to sticky select */
	if(sticky == SI_STICKY_DISABLE)
		return 0;

	for(i=0; i<4; i++) {
		if(hitv[i] == v) {
			if(sticky == SI_STICKY_LOC) {
				if(fabsf(hituv[i][0]-uv[0]) < limit[0] && fabsf(hituv[i][1]-uv[1]) < limit[1])
					return 1;
			}
			else if(sticky == SI_STICKY_VERTEX)
				return 1;
		}
	}

	return 0;
}

static int mouse_select(bContext *C, float co[2], int extend, int loop)
{
	SpaceImage *sima= CTX_wm_space_image(C);
	Scene *scene= CTX_data_scene(C);
	ToolSettings *ts= CTX_data_tool_settings(C);
	Object *obedit= CTX_data_edit_object(C);
	Image *ima= CTX_data_edit_image(C);
	EditMesh *em= BKE_mesh_get_editmesh((Mesh*)obedit->data);
	EditFace *efa;
	MTFace *tf;
	NearestHit hit;
	int a, i, select = 1, selectmode, sticky, sync, hitv[4], nvert;
	int flush = 0; /* 0 == dont flush, 1 == sel, -1 == desel;  only use when selection sync is enabled */
	float limit[2], *hituv[4], penalty[2];

	/* notice 'limit' is the same no matter the zoom level, since this is like
	 * remove doubles and could annoying if it joined points when zoomed out.
	 * 'penalty' is in screen pixel space otherwise zooming in on a uv-vert and
	 * shift-selecting can consider an adjacent point close enough to add to
	 * the selection rather than de-selecting the closest. */

	uvedit_pixel_to_float(sima, limit, 0.05f);
	uvedit_pixel_to_float(sima, penalty, 5.0f / sima->zoom);

	/* retrieve operation mode */
	if(ts->uv_flag & UV_SYNC_SELECTION) {
		sync= 1;

		if(ts->selectmode & SCE_SELECT_FACE)
			selectmode= UV_SELECT_FACE;
		else if(ts->selectmode & SCE_SELECT_EDGE)
			selectmode= UV_SELECT_EDGE;
		else
			selectmode= UV_SELECT_VERTEX;

		sticky= SI_STICKY_DISABLE;
	}
	else {
		sync= 0;
		selectmode= ts->uv_selectmode;
		sticky= (sima)? sima->sticky: 1;
	}

	/* find nearest element */
	if(loop) {
		/* find edge */
		find_nearest_uv_edge(scene, ima, em, co, &hit);
		if(hit.efa == NULL) {
			BKE_mesh_end_editmesh(obedit->data, em);
			return OPERATOR_CANCELLED;
		}
	}
	else if(selectmode == UV_SELECT_VERTEX) {
		/* find vertex */
		find_nearest_uv_vert(scene, ima, em, co, penalty, &hit);
		if(hit.efa == NULL) {
			BKE_mesh_end_editmesh(obedit->data, em);
			return OPERATOR_CANCELLED;
		}

		/* mark 1 vertex as being hit */
		for(i=0; i<4; i++)
			hitv[i]= 0xFFFFFFFF;

		hitv[hit.uv]= hit.vert;
		hituv[hit.uv]= hit.tf->uv[hit.uv];
	}
	else if(selectmode == UV_SELECT_EDGE) {
		/* find edge */
		find_nearest_uv_edge(scene, ima, em, co, &hit);
		if(hit.efa == NULL) {
			BKE_mesh_end_editmesh(obedit->data, em);
			return OPERATOR_CANCELLED;
		}

		/* mark 2 edge vertices as being hit */
		for(i=0; i<4; i++)
			hitv[i]= 0xFFFFFFFF;

		nvert= (hit.efa->v4)? 4: 3;

		hitv[hit.edge]= hit.vert;
		hitv[(hit.edge+1)%nvert]= hit.vert2;
		hituv[hit.edge]= hit.tf->uv[hit.edge];
		hituv[(hit.edge+1)%nvert]= hit.tf->uv[(hit.edge+1)%nvert];
	}
	else if(selectmode == UV_SELECT_FACE) {
		/* find face */
		find_nearest_uv_face(scene, ima, em, co, &hit);
		if(hit.efa == NULL) {
			BKE_mesh_end_editmesh(obedit->data, em);
			return OPERATOR_CANCELLED;
		}
		
		/* make active */
		EM_set_actFace(em, hit.efa);

		/* mark all face vertices as being hit */
		for(i=0; i<4; i++)
			hituv[i]= hit.tf->uv[i];

		hitv[0]= hit.efa->v1->tmp.l;
		hitv[1]= hit.efa->v2->tmp.l;
		hitv[2]= hit.efa->v3->tmp.l;
		
		if(hit.efa->v4)	hitv[3]= hit.efa->v4->tmp.l;
		else hitv[3]= 0xFFFFFFFF;
	}
	else if(selectmode == UV_SELECT_ISLAND) {
		find_nearest_uv_vert(scene, ima, em, co, NULL, &hit);

		if(hit.efa==NULL) {
			BKE_mesh_end_editmesh(obedit->data, em);
			return OPERATOR_CANCELLED;
		}
	}
	else {
		BKE_mesh_end_editmesh(obedit->data, em);
		return OPERATOR_CANCELLED;
	}

	/* do selection */
	if(loop) {
		flush= select_edgeloop(scene, ima, em, &hit, limit, extend);
	}
	else if(selectmode == UV_SELECT_ISLAND) {
		select_linked(scene, ima, em, limit, &hit, extend);
	}
	else if(extend) {
		if(selectmode == UV_SELECT_VERTEX) {
			/* (de)select uv vertex */
			if(uvedit_uv_selected(scene, hit.efa, hit.tf, hit.uv)) {
				uvedit_uv_deselect(scene, hit.efa, hit.tf, hit.uv);
				select= 0;
			}
			else {
				uvedit_uv_select(scene, hit.efa, hit.tf, hit.uv);
				select= 1;
			}
			flush = 1;
		}
		else if(selectmode == UV_SELECT_EDGE) {
			/* (de)select edge */
			if(uvedit_edge_selected(scene, hit.efa, hit.tf, hit.edge)) {
				uvedit_edge_deselect(scene, hit.efa, hit.tf, hit.edge);
				select= 0;
			}
			else {
				uvedit_edge_select(scene, hit.efa, hit.tf, hit.edge);
				select= 1;
			}
			flush = 1;
		}
		else if(selectmode == UV_SELECT_FACE) {
			/* (de)select face */
			if(uvedit_face_selected(scene, hit.efa, hit.tf)) {
				uvedit_face_deselect(scene, hit.efa, hit.tf);
				select= 0;
			}
			else {
				uvedit_face_select(scene, hit.efa, hit.tf);
				select= 1;
			}
			flush = -1;
		}

		/* (de)select sticky uv nodes */
		if(sticky != SI_STICKY_DISABLE) {
			EditVert *ev;
			
			for(a=0, ev=em->verts.first; ev; ev = ev->next, a++)
				ev->tmp.l = a;
			
			/* deselect */
			if(select==0) {
				for(efa= em->faces.first; efa; efa= efa->next) {
					tf= CustomData_em_get(&em->fdata, efa->data, CD_MTFACE);

					if(uvedit_face_visible(scene, ima, efa, tf)) {
						if(sticky_select(limit, hitv, efa->v1->tmp.l, hituv, tf->uv[0], sticky))
							uvedit_uv_deselect(scene, efa, tf, 0);
						if(sticky_select(limit, hitv, efa->v2->tmp.l, hituv, tf->uv[1], sticky))
							uvedit_uv_deselect(scene, efa, tf, 1);
						if(sticky_select(limit, hitv, efa->v3->tmp.l, hituv, tf->uv[2], sticky))
							uvedit_uv_deselect(scene, efa, tf, 2);
						if(efa->v4)
							if(sticky_select(limit, hitv, efa->v4->tmp.l, hituv, tf->uv[3], sticky))
								uvedit_uv_deselect(scene, efa, tf, 3);
					}
				}
				flush = -1;
			}
			/* select */
			else {
				for(efa= em->faces.first; efa; efa= efa->next) {
					tf= CustomData_em_get(&em->fdata, efa->data, CD_MTFACE);

					if(uvedit_face_visible(scene, ima, efa, tf)) {
						if(sticky_select(limit, hitv, efa->v1->tmp.l, hituv, tf->uv[0], sticky))
							uvedit_uv_select(scene, efa, tf, 0);
						if(sticky_select(limit, hitv, efa->v2->tmp.l, hituv, tf->uv[1], sticky))
							uvedit_uv_select(scene, efa, tf, 1);
						if(sticky_select(limit, hitv, efa->v3->tmp.l, hituv, tf->uv[2], sticky))
							uvedit_uv_select(scene, efa, tf, 2);
						if(efa->v4)
							if(sticky_select(limit, hitv, efa->v4->tmp.l, hituv, tf->uv[3], sticky))
								uvedit_uv_select(scene, efa, tf, 3);
					}
				}
				
				flush = 1;
			}			
		}
	}
	else {
		/* deselect all */
		for(efa= em->faces.first; efa; efa= efa->next) {
			tf= CustomData_em_get(&em->fdata, efa->data, CD_MTFACE);
			uvedit_face_deselect(scene, efa, tf);
		}

		if(selectmode == UV_SELECT_VERTEX) {
			/* select vertex */
			uvedit_uv_select(scene, hit.efa, hit.tf, hit.uv);
			flush= 1;
		}
		else if(selectmode == UV_SELECT_EDGE) {
			/* select edge */
			uvedit_edge_select(scene, hit.efa, hit.tf, hit.edge);
			flush= 1;
		}
		else if(selectmode == UV_SELECT_FACE) {
			/* select face */
			uvedit_face_select(scene, hit.efa, hit.tf);
		}

		/* select sticky uvs */
		if(sticky != SI_STICKY_DISABLE) {
			for(efa= em->faces.first; efa; efa= efa->next) {
				tf= CustomData_em_get(&em->fdata, efa->data, CD_MTFACE);
				if(uvedit_face_visible(scene, ima, efa, tf)) {
					if(sticky == SI_STICKY_DISABLE) continue;

					if(sticky_select(limit, hitv, efa->v1->tmp.l, hituv, tf->uv[0], sticky))
						uvedit_uv_select(scene, efa, tf, 0);
					if(sticky_select(limit, hitv, efa->v2->tmp.l, hituv, tf->uv[1], sticky))
						uvedit_uv_select(scene, efa, tf, 1);
					if(sticky_select(limit, hitv, efa->v3->tmp.l, hituv, tf->uv[2], sticky))
						uvedit_uv_select(scene, efa, tf, 2);
					if(efa->v4)
						if(sticky_select(limit, hitv, efa->v4->tmp.l, hituv, tf->uv[3], sticky))
							uvedit_uv_select(scene, efa, tf, 3);

					flush= 1;
				}
			}
		}
	}
	
	if(sync) {
		/* flush for mesh selection */
		if(ts->selectmode != SCE_SELECT_FACE) {
			if(flush==1)		EM_select_flush(em);
			else if(flush==-1)	EM_deselect_flush(em);
		}
	}
	
	DAG_id_tag_update(obedit->data, 0);
	WM_event_add_notifier(C, NC_GEOM|ND_SELECT, obedit->data);
	
	BKE_mesh_end_editmesh(obedit->data, em);
	return OPERATOR_PASS_THROUGH|OPERATOR_FINISHED;
}

static int select_exec(bContext *C, wmOperator *op)
{
	float co[2];
	int extend, loop;

	RNA_float_get_array(op->ptr, "location", co);
	extend= RNA_boolean_get(op->ptr, "extend");
	loop= 0;

	return mouse_select(C, co, extend, loop);
}

static int select_invoke(bContext *C, wmOperator *op, wmEvent *event)
{
	ARegion *ar= CTX_wm_region(C);
	float co[2];

	UI_view2d_region_to_view(&ar->v2d, event->mval[0], event->mval[1], &co[0], &co[1]);
	RNA_float_set_array(op->ptr, "location", co);

	return select_exec(C, op);
}

static void UV_OT_select(wmOperatorType *ot)
{
	/* identifiers */
	ot->name= _("Select");
	ot->description= _("Select UV vertices");
	ot->idname= "UV_OT_select";
	ot->flag= OPTYPE_REGISTER|OPTYPE_UNDO;
	
	/* api callbacks */
	ot->exec= select_exec;
	ot->invoke= select_invoke;
	ot->poll= ED_operator_image_active;	/* requires space image */;

	/* properties */
	RNA_def_boolean(ot->srna, "extend", 0,
			_("Extend"), _("Extend selection rather than clearing the existing selection."));
	RNA_def_float_vector(ot->srna, "location", 2, NULL, -FLT_MAX, FLT_MAX,
			_("Location"), _("Mouse location in normalized coordinates, 0.0 to 1.0 is within the image bounds."), -100.0f, 100.0f);
}

/* ******************** loop select operator **************** */

static int select_loop_exec(bContext *C, wmOperator *op)
{
	float co[2];
	int extend, loop;

	RNA_float_get_array(op->ptr, "location", co);
	extend= RNA_boolean_get(op->ptr, "extend");
	loop= 1;

	return mouse_select(C, co, extend, loop);
}

static int select_loop_invoke(bContext *C, wmOperator *op, wmEvent *event)
{
	ARegion *ar= CTX_wm_region(C);
	float co[2];

	UI_view2d_region_to_view(&ar->v2d, event->mval[0], event->mval[1], &co[0], &co[1]);
	RNA_float_set_array(op->ptr, "location", co);

	return select_loop_exec(C, op);
}

static void UV_OT_select_loop(wmOperatorType *ot)
{
	/* identifiers */
	ot->name= _("Loop Select");
	ot->description= _("Select a loop of connected UV vertices");
	ot->idname= "UV_OT_select_loop";
	ot->flag= OPTYPE_REGISTER|OPTYPE_UNDO;
	
	/* api callbacks */
	ot->exec= select_loop_exec;
	ot->invoke= select_loop_invoke;
	ot->poll= ED_operator_image_active;	/* requires space image */;

	/* properties */
	RNA_def_boolean(ot->srna, "extend", 0,
			_("Extend"), _("Extend selection rather than clearing the existing selection."));
	RNA_def_float_vector(ot->srna, "location", 2, NULL, -FLT_MAX, FLT_MAX,
			_("Location"), _("Mouse location in normalized coordinates, 0.0 to 1.0 is within the image bounds."), -100.0f, 100.0f);
}

/* ******************** linked select operator **************** */

static int select_linked_internal(bContext *C, wmOperator *op, wmEvent *event, int pick)
{
	SpaceImage *sima= CTX_wm_space_image(C);
	Scene *scene= CTX_data_scene(C);
	ToolSettings *ts= CTX_data_tool_settings(C);
	Object *obedit= CTX_data_edit_object(C);
	Image *ima= CTX_data_edit_image(C);
	EditMesh *em= BKE_mesh_get_editmesh((Mesh*)obedit->data);
	float limit[2];
	int extend;

	NearestHit hit, *hit_p= NULL;

	if(ts->uv_flag & UV_SYNC_SELECTION) {
		BKE_report(op->reports, RPT_ERROR, "Can't select linked when sync selection is enabled.");
		BKE_mesh_end_editmesh(obedit->data, em);
		return OPERATOR_CANCELLED;
	}

	extend= RNA_boolean_get(op->ptr, "extend");
	uvedit_pixel_to_float(sima, limit, 0.05f);

	if(pick) {
		float co[2];

		if(event) {
			/* invoke */
			ARegion *ar= CTX_wm_region(C);

			UI_view2d_region_to_view(&ar->v2d, event->mval[0], event->mval[1], &co[0], &co[1]);
			RNA_float_set_array(op->ptr, "location", co);
		}
		else {
			/* exec */
			RNA_float_get_array(op->ptr, "location", co);
		}

		find_nearest_uv_vert(scene, ima, em, co, NULL, &hit);
		hit_p= &hit;
	}

	select_linked(scene, ima, em, limit, hit_p, extend);

	DAG_id_tag_update(obedit->data, 0);
	WM_event_add_notifier(C, NC_GEOM|ND_SELECT, obedit->data);

	BKE_mesh_end_editmesh(obedit->data, em);
	return OPERATOR_FINISHED;
}

static int select_linked_exec(bContext *C, wmOperator *op)
{
	return select_linked_internal(C, op, NULL, 0);
}

static void UV_OT_select_linked(wmOperatorType *ot)
{
	/* identifiers */
	ot->name= _("Select Linked");
	ot->description= _("Select all UV vertices linked to the active UV map");
	ot->idname= "UV_OT_select_linked";
	ot->flag= OPTYPE_REGISTER|OPTYPE_UNDO;
	
	/* api callbacks */
	ot->exec= select_linked_exec;
	ot->poll= ED_operator_image_active;	/* requires space image */

	/* properties */
	RNA_def_boolean(ot->srna, "extend", 0,
			_("Extend"), _("Extend selection rather than clearing the existing selection."));
}

static int select_linked_pick_invoke(bContext *C, wmOperator *op, wmEvent *event)
{
	return select_linked_internal(C, op, event, 1);
}

static int select_linked_pick_exec(bContext *C, wmOperator *op)
{
	return select_linked_internal(C, op, NULL, 1);
}

static void UV_OT_select_linked_pick(wmOperatorType *ot)
{
	/* identifiers */
	ot->name= _("Select Linked Pick");
	ot->description= _("Select all UV vertices linked under the mouse");
	ot->idname= "UV_OT_select_linked_pick";
	ot->flag= OPTYPE_REGISTER|OPTYPE_UNDO;

	/* api callbacks */
	ot->invoke= select_linked_pick_invoke;
	ot->exec= select_linked_pick_exec;
	ot->poll= ED_operator_image_active;	/* requires space image */;

	/* properties */
	RNA_def_boolean(ot->srna, "extend", 0,
			_("Extend"), _("Extend selection rather than clearing the existing selection."));

	RNA_def_float_vector(ot->srna, "location", 2, NULL, -FLT_MAX, FLT_MAX,
			_("Location"), _("Mouse location in normalized coordinates, 0.0 to 1.0 is within the image bounds."), -100.0f, 100.0f);
}

/* ******************** unlink selection operator **************** */

static int unlink_selection_exec(bContext *C, wmOperator *op)
{
	Scene *scene= CTX_data_scene(C);
	ToolSettings *ts= CTX_data_tool_settings(C);
	Object *obedit= CTX_data_edit_object(C);
	Image *ima= CTX_data_edit_image(C);
	EditMesh *em= BKE_mesh_get_editmesh((Mesh*)obedit->data);
	EditFace *efa;
	MTFace *tf;

	if(ts->uv_flag & UV_SYNC_SELECTION) {
		BKE_report(op->reports, RPT_ERROR, "Can't unlink selection when sync selection is enabled.");
		BKE_mesh_end_editmesh(obedit->data, em);
		return OPERATOR_CANCELLED;
	}
	
	for(efa= em->faces.first; efa; efa= efa->next) {
		tf = CustomData_em_get(&em->fdata, efa->data, CD_MTFACE);

		if(uvedit_face_visible(scene, ima, efa, tf)) {
			const char select_flag= efa->v4 ? (TF_SEL1|TF_SEL2|TF_SEL3|TF_SEL4) : (TF_SEL1|TF_SEL2|TF_SEL3);
			if(~tf->flag & select_flag)
				tf->flag &= ~select_flag;

		}
	}
	
	DAG_id_tag_update(obedit->data, 0);
	WM_event_add_notifier(C, NC_GEOM|ND_SELECT, obedit->data);

	BKE_mesh_end_editmesh(obedit->data, em);
	return OPERATOR_FINISHED;
}

static void UV_OT_unlink_selected(wmOperatorType *ot)
{
	/* identifiers */
	ot->name= _("Unlink Selection");
	ot->description= _("Unlink selected UV vertices from active UV map");
	ot->idname= "UV_OT_unlink_selected";
	ot->flag= OPTYPE_REGISTER|OPTYPE_UNDO;
	
	/* api callbacks */
	ot->exec= unlink_selection_exec;
	ot->poll= ED_operator_uvedit;
}

/* ******************** border select operator **************** */

/* This function sets the selection on tagged faces, need because settings the
 * selection a face is done in a number of places but it also needs to respect
 * the sticky modes for the UV verts, so dealing with the sticky modes is best
 * done in a separate function.
 * 
 * De-selects faces that have been tagged on efa->tmp.l.  */

static void uv_faces_do_sticky(bContext *C, SpaceImage *sima, Scene *scene, Object *obedit, short select)
{
	/* Selecting UV Faces with some modes requires us to change 
	 * the selection in other faces (depending on the sticky mode).
	 * 
	 * This only needs to be done when the Mesh is not used for
	 * selection (so for sticky modes, vertex or location based). */
	
	ToolSettings *ts= CTX_data_tool_settings(C);
	EditMesh *em= BKE_mesh_get_editmesh((Mesh*)obedit->data);
	EditFace *efa;
	MTFace *tf;
	int nverts, i;
	
	if((ts->uv_flag & UV_SYNC_SELECTION)==0 && sima->sticky == SI_STICKY_VERTEX) {
		/* Tag all verts as untouched, then touch the ones that have a face center
		 * in the loop and select all MTFace UV's that use a touched vert. */
		EditVert *eve;
		
		for(eve= em->verts.first; eve; eve= eve->next)
			eve->tmp.l = 0;
		
		for(efa= em->faces.first; efa; efa= efa->next) {
			if(efa->tmp.l) {
				if(efa->v4)
					efa->v1->tmp.l=	efa->v2->tmp.l= efa->v3->tmp.l= efa->v4->tmp.l=1;
				else
					efa->v1->tmp.l= efa->v2->tmp.l= efa->v3->tmp.l= 1;
			}
		}

		/* now select tagged verts */
		for(efa= em->faces.first; efa; efa= efa->next) {
			tf = CustomData_em_get(&em->fdata, efa->data, CD_MTFACE);		
			nverts= efa->v4? 4: 3;
			for(i=0; i<nverts; i++) {
				if((*(&efa->v1 + i))->tmp.l) {
					if(select)
						uvedit_uv_select(scene, efa, tf, i);
					else
						uvedit_uv_deselect(scene, efa, tf, i);
				}
			}
		}
	}
	else if((ts->uv_flag & UV_SYNC_SELECTION)==0 && sima->sticky == SI_STICKY_LOC) {
		EditFace *efa_vlist;
		MTFace *tf_vlist;
		UvMapVert *start_vlist=NULL, *vlist_iter;
		struct UvVertMap *vmap;
		float limit[2];
		unsigned int efa_index;
		//EditVert *eve; /* removed vert counting for now */ 
		//int a;
		
		uvedit_pixel_to_float(sima, limit, 0.05);
		
		EM_init_index_arrays(em, 0, 0, 1);
		vmap= EM_make_uv_vert_map(em, 0, 0, limit);
		
		/* verts are numbered above in make_uv_vert_map_EM, make sure this stays true! */
		/*for(a=0, eve= em->verts.first; eve; a++, eve= eve->next)
			eve->tmp.l = a; */
		
		if(vmap == NULL) {
			BKE_mesh_end_editmesh(obedit->data, em);
			return;
		}
		
		for(efa_index=0, efa= em->faces.first; efa; efa_index++, efa= efa->next) {
			if(efa->tmp.l) {
				tf = CustomData_em_get(&em->fdata, efa->data, CD_MTFACE);
				nverts= efa->v4? 4: 3;

				for(i=0; i<nverts; i++) {
					if(select)
						uvedit_uv_select(scene, efa, tf, i);
					else
						uvedit_uv_deselect(scene, efa, tf, i);
					
					vlist_iter= EM_get_uv_map_vert(vmap, (*(&efa->v1 + i))->tmp.l);
					
					while (vlist_iter) {
						if(vlist_iter->separate)
							start_vlist = vlist_iter;
						
						if(efa_index == vlist_iter->f)
							break;

						vlist_iter = vlist_iter->next;
					}
				
					vlist_iter = start_vlist;
					while (vlist_iter) {
						
						if(vlist_iter != start_vlist && vlist_iter->separate)
							break;
						
						if(efa_index != vlist_iter->f) {
							efa_vlist = EM_get_face_for_index(vlist_iter->f);
							tf_vlist = CustomData_em_get(&em->fdata, efa_vlist->data, CD_MTFACE);
							
							if(select)
								uvedit_uv_select(scene, efa_vlist, tf_vlist, vlist_iter->tfindex);
							else
								uvedit_uv_deselect(scene, efa_vlist, tf_vlist, vlist_iter->tfindex);
						}
						vlist_iter = vlist_iter->next;
					}
				}
			}
		}
		EM_free_index_arrays();
		EM_free_uv_vert_map(vmap);
		
	}
	else { /* SI_STICKY_DISABLE or ts->uv_flag & UV_SYNC_SELECTION */
		for(efa= em->faces.first; efa; efa= efa->next) {
			if(efa->tmp.l) {
				tf = CustomData_em_get(&em->fdata, efa->data, CD_MTFACE);
				if(select)
					uvedit_face_select(scene, efa, tf);
				else
					uvedit_face_deselect(scene, efa, tf);
			}
		}
	}
	BKE_mesh_end_editmesh(obedit->data, em);
}

static int border_select_exec(bContext *C, wmOperator *op)
{
	SpaceImage *sima= CTX_wm_space_image(C);
	Scene *scene= CTX_data_scene(C);
	ToolSettings *ts= CTX_data_tool_settings(C);
	Object *obedit= CTX_data_edit_object(C);
	Image *ima= CTX_data_edit_image(C);
	ARegion *ar= CTX_wm_region(C);
	EditMesh *em= BKE_mesh_get_editmesh((Mesh*)obedit->data);
	EditFace *efa;
	MTFace *tface;
	rcti rect;
	rctf rectf;
	int change, pinned, select, faces;

	/* get rectangle from operator */
	rect.xmin= RNA_int_get(op->ptr, "xmin");
	rect.ymin= RNA_int_get(op->ptr, "ymin");
	rect.xmax= RNA_int_get(op->ptr, "xmax");
	rect.ymax= RNA_int_get(op->ptr, "ymax");
		
	UI_view2d_region_to_view(&ar->v2d, rect.xmin, rect.ymin, &rectf.xmin, &rectf.ymin);
	UI_view2d_region_to_view(&ar->v2d, rect.xmax, rect.ymax, &rectf.xmax, &rectf.ymax);

	/* figure out what to select/deselect */
	select= (RNA_int_get(op->ptr, "gesture_mode") == GESTURE_MODAL_SELECT);
	pinned= RNA_boolean_get(op->ptr, "pinned");
	
	if(ts->uv_flag & UV_SYNC_SELECTION)
		faces= (ts->selectmode == SCE_SELECT_FACE);
	else
		faces= (ts->uv_selectmode == UV_SELECT_FACE);

	/* do actual selection */
	if(faces && !pinned) {
		/* handle face selection mode */
		float cent[2];

		change= 0;

		for(efa= em->faces.first; efa; efa= efa->next) {
			/* assume not touched */
			efa->tmp.l = 0;
			tface= CustomData_em_get(&em->fdata, efa->data, CD_MTFACE);
			if(uvedit_face_visible(scene, ima, efa, tface)) {
				uv_center(tface->uv, cent, efa->v4 != NULL);
				if(BLI_in_rctf(&rectf, cent[0], cent[1])) {
					efa->tmp.l = change = 1;
				}
			}
		}

		/* (de)selects all tagged faces and deals with sticky modes */
		if(change)
			uv_faces_do_sticky(C, sima, scene, obedit, select);
	}
	else {
		/* other selection modes */
		change= 1;

		for(efa= em->faces.first; efa; efa= efa->next) {
			tface= CustomData_em_get(&em->fdata, efa->data, CD_MTFACE);
			if(uvedit_face_visible(scene, ima, efa, tface)) {
				if(!pinned || (ts->uv_flag & UV_SYNC_SELECTION) ) {
					/* UV_SYNC_SELECTION - can't do pinned selection */
					if(BLI_in_rctf(&rectf, tface->uv[0][0], tface->uv[0][1])) {
						if(select)	uvedit_uv_select(scene, efa, tface, 0);
						else		uvedit_uv_deselect(scene, efa, tface, 0);
					}
					if(BLI_in_rctf(&rectf, tface->uv[1][0], tface->uv[1][1])) {
						if(select)	uvedit_uv_select(scene, efa, tface, 1);
						else		uvedit_uv_deselect(scene, efa, tface, 1);
					}
					if(BLI_in_rctf(&rectf, tface->uv[2][0], tface->uv[2][1])) {
						if(select)	uvedit_uv_select(scene, efa, tface, 2);
						else		uvedit_uv_deselect(scene, efa, tface, 2);
					}
					if(efa->v4 && BLI_in_rctf(&rectf, tface->uv[3][0], tface->uv[3][1])) {
						if(select)	uvedit_uv_select(scene, efa, tface, 3);
						else		uvedit_uv_deselect(scene, efa, tface, 3);
					}
				}
				else if(pinned) {
					if((tface->unwrap & TF_PIN1) && 
						BLI_in_rctf(&rectf, tface->uv[0][0], tface->uv[0][1])) {
						
						if(select)	uvedit_uv_select(scene, efa, tface, 0);
						else		uvedit_uv_deselect(scene, efa, tface, 0);
					}
					if((tface->unwrap & TF_PIN2) && 
						BLI_in_rctf(&rectf, tface->uv[1][0], tface->uv[1][1])) {
						
						if(select)	uvedit_uv_select(scene, efa, tface, 1);
						else		uvedit_uv_deselect(scene, efa, tface, 1);
					}
					if((tface->unwrap & TF_PIN3) && 
						BLI_in_rctf(&rectf, tface->uv[2][0], tface->uv[2][1])) {
						
						if(select)	uvedit_uv_select(scene, efa, tface, 2);
						else		uvedit_uv_deselect(scene, efa, tface, 2);
					}
					if((efa->v4) && (tface->unwrap & TF_PIN4) && BLI_in_rctf(&rectf, tface->uv[3][0], tface->uv[3][1])) {
						if(select)	uvedit_uv_select(scene, efa, tface, 3);
						else		uvedit_uv_deselect(scene, efa, tface, 3);
					}
				}
			}
		}
	}

	if(change) {
		/* make sure newly selected vert selection is updated*/
		if(ts->uv_flag & UV_SYNC_SELECTION) {
			if(ts->selectmode != SCE_SELECT_FACE) {
				if(select)	EM_select_flush(em);
				else		EM_deselect_flush(em);
			}
		}

		WM_event_add_notifier(C, NC_GEOM|ND_SELECT, obedit->data);
		
		BKE_mesh_end_editmesh(obedit->data, em);
		return OPERATOR_FINISHED;
	}
	
	BKE_mesh_end_editmesh(obedit->data, em);
	return OPERATOR_CANCELLED;
} 

static void UV_OT_select_border(wmOperatorType *ot)
{
	/* identifiers */
	ot->name= _("Border Select");
	ot->description= _("Select UV vertices using border selection");
	ot->idname= "UV_OT_select_border";
	
	/* api callbacks */
	ot->invoke= WM_border_select_invoke;
	ot->exec= border_select_exec;
	ot->modal= WM_border_select_modal;
	ot->poll= ED_operator_image_active;	/* requires space image */;
	ot->cancel= WM_border_select_cancel;
	
	/* flags */
	ot->flag= OPTYPE_REGISTER|OPTYPE_UNDO;
	
	/* properties */
	RNA_def_boolean(ot->srna, "pinned", 0, _("Pinned"), _("Border select pinned UVs only."));

	WM_operator_properties_gesture_border(ot, FALSE);
}

/* ******************** circle select operator **************** */

static void select_uv_inside_ellipse(Scene *scene, int select, EditFace *efa, MTFace *tface, int index, float *offset, float *ell, int select_index)
{
	/* normalized ellipse: ell[0] = scaleX, ell[1] = scaleY */
	float x, y, r2, *uv;
	
	uv= tface->uv[index];

	x= (uv[0] - offset[0])*ell[0];
	y= (uv[1] - offset[1])*ell[1];

	r2 = x*x + y*y;
	if(r2 < 1.0f) {
		if(select)	uvedit_uv_select(scene, efa, tface, select_index);
		else uvedit_uv_deselect(scene, efa, tface, select_index);
	}
}

static int circle_select_exec(bContext *C, wmOperator *op)
{
	SpaceImage *sima= CTX_wm_space_image(C);
	Scene *scene= CTX_data_scene(C);
	Object *obedit= CTX_data_edit_object(C);
	EditMesh *em= BKE_mesh_get_editmesh((Mesh*)obedit->data);
	ARegion *ar= CTX_wm_region(C);
	EditFace *efa;
	MTFace *tface;
	int x, y, radius, width, height, select;
	float zoomx, zoomy, offset[2], ellipse[2];
	int gesture_mode= RNA_int_get(op->ptr, "gesture_mode");

	/* get operator properties */
	select= (gesture_mode == GESTURE_MODAL_SELECT);
	x= RNA_int_get(op->ptr, "x");
	y= RNA_int_get(op->ptr, "y");
	radius= RNA_int_get(op->ptr, "radius");

	/* compute ellipse size and location, not a circle since we deal
	 * with non square image. ellipse is normalized, r = 1.0. */
	ED_space_image_size(sima, &width, &height);
	ED_space_image_zoom(sima, ar, &zoomx, &zoomy);

	ellipse[0]= width*zoomx/radius;
	ellipse[1]= height*zoomy/radius;

	UI_view2d_region_to_view(&ar->v2d, x, y, &offset[0], &offset[1]);
	
	/* do selection */
	for(efa= em->faces.first; efa; efa= efa->next) {
		tface= CustomData_em_get(&em->fdata, efa->data, CD_MTFACE);
		select_uv_inside_ellipse(scene, select, efa, tface, 0, offset, ellipse, 0);
		select_uv_inside_ellipse(scene, select, efa, tface, 1, offset, ellipse, 1);
		select_uv_inside_ellipse(scene, select, efa, tface, 2, offset, ellipse, 2);
		if(efa->v4)
			select_uv_inside_ellipse(scene, select, efa, tface, 3, offset, ellipse, 3);
	}

	if(select) EM_select_flush(em);
	else EM_deselect_flush(em);

	WM_event_add_notifier(C, NC_GEOM|ND_SELECT, obedit->data);

	BKE_mesh_end_editmesh(obedit->data, em);
	return OPERATOR_FINISHED;
}

static void UV_OT_circle_select(wmOperatorType *ot)
{
	/* identifiers */
	ot->name= _("Circle Select");
	ot->description= _("Select UV vertices using circle selection");
	ot->idname= "UV_OT_circle_select";
	
	/* api callbacks */
	ot->invoke= WM_gesture_circle_invoke;
	ot->modal= WM_gesture_circle_modal;
	ot->exec= circle_select_exec;
	ot->poll= ED_operator_image_active;	/* requires space image */;
	ot->cancel= WM_gesture_circle_cancel;
	
	/* flags */
	ot->flag= OPTYPE_REGISTER|OPTYPE_UNDO;
	
	/* properties */
	RNA_def_int(ot->srna, "x", 0, INT_MIN, INT_MAX, "X", "", INT_MIN, INT_MAX);
	RNA_def_int(ot->srna, "y", 0, INT_MIN, INT_MAX, "Y", "", INT_MIN, INT_MAX);
	RNA_def_int(ot->srna, "radius", 0, INT_MIN, INT_MAX, _("Radius"), "", INT_MIN, INT_MAX);
	RNA_def_int(ot->srna, "gesture_mode", 0, INT_MIN, INT_MAX, _("Gesture Mode"), "", INT_MIN, INT_MAX);
}

/* ******************** snap cursor operator **************** */

static void snap_uv_to_pixel(float *uvco, float w, float h)
{
	uvco[0] = ((float)((int)((uvco[0]*w) + 0.5f)))/w;
	uvco[1] = ((float)((int)((uvco[1]*h) + 0.5f)))/h;
}

static void snap_cursor_to_pixels(SpaceImage *sima)
{
	int width= 0, height= 0;

	ED_space_image_size(sima, &width, &height);
	snap_uv_to_pixel(sima->cursor, width, height);
}

static int snap_cursor_to_selection(Scene *scene, Image *ima, Object *obedit, SpaceImage *sima)
{
	return uvedit_center(scene, ima, obedit, sima->cursor, sima->around);
}

static int snap_cursor_exec(bContext *C, wmOperator *op)
{
	SpaceImage *sima= CTX_wm_space_image(C);
	Scene *scene= CTX_data_scene(C);
	Object *obedit= CTX_data_edit_object(C);
	Image *ima= CTX_data_edit_image(C);
	int change= 0;

	switch(RNA_enum_get(op->ptr, "target")) {
		case 0:
			snap_cursor_to_pixels(sima);
			change= 1;
			break;
		case 1:
			change= snap_cursor_to_selection(scene, ima, obedit, sima);
			break;
	}

	if(!change)
		return OPERATOR_CANCELLED;
	
	WM_event_add_notifier(C, NC_SPACE|ND_SPACE_IMAGE, sima);

	return OPERATOR_FINISHED;
}

static void UV_OT_snap_cursor(wmOperatorType *ot)
{
	static EnumPropertyItem target_items[] = {
		{0, "PIXELS", 0, N_("Pixels"), ""},
		{1, "SELECTED", 0, N_("Selected"), ""},
		{0, NULL, 0, NULL, NULL}};

	/* identifiers */
	ot->name= _("Snap Cursor");
	ot->description= _("Snap cursor to target type");
	ot->idname= "UV_OT_snap_cursor";
	ot->flag= OPTYPE_REGISTER|OPTYPE_UNDO;
	
	/* api callbacks */
	ot->exec= snap_cursor_exec;
	ot->poll= ED_operator_image_active;	/* requires space image */;

	/* properties */
	RNA_def_enum(ot->srna, "target", target_items, 0, _("Target"), _("Target to snap the selected UV's to."));
}

/* ******************** snap selection operator **************** */

static int snap_uvs_to_cursor(Scene *scene, Image *ima, Object *obedit, SpaceImage *sima)
{
	EditMesh *em= BKE_mesh_get_editmesh((Mesh*)obedit->data);
	EditFace *efa;
	MTFace *tface;
	short change= 0;

	for(efa= em->faces.first; efa; efa= efa->next) {
		tface= CustomData_em_get(&em->fdata, efa->data, CD_MTFACE);
		if(uvedit_face_visible(scene, ima, efa, tface)) {
			if(uvedit_uv_selected(scene, efa, tface, 0))		VECCOPY2D(tface->uv[0], sima->cursor);
			if(uvedit_uv_selected(scene, efa, tface, 1))		VECCOPY2D(tface->uv[1], sima->cursor);
			if(uvedit_uv_selected(scene, efa, tface, 2))		VECCOPY2D(tface->uv[2], sima->cursor);
			if(efa->v4)
				if(uvedit_uv_selected(scene, efa, tface, 3))	VECCOPY2D(tface->uv[3], sima->cursor);

			change= 1;
		}
	}

	BKE_mesh_end_editmesh(obedit->data, em);
	return change;
}

static int snap_uvs_to_adjacent_unselected(Scene *scene, Image *ima, Object *obedit)
{
	EditMesh *em= BKE_mesh_get_editmesh((Mesh*)obedit->data);
	EditFace *efa;
	EditVert *eve;
	MTFace *tface;
	short change = 0;
	int count = 0;
	float *coords;
	short *usercount, users;
	
	/* set all verts to -1 : an unused index*/
	for(eve= em->verts.first; eve; eve= eve->next)
		eve->tmp.l=-1;
	
	/* index every vert that has a selected UV using it, but only once so as to
	 * get unique indices and to count how much to malloc */
	for(efa= em->faces.first; efa; efa= efa->next) {
		tface= CustomData_em_get(&em->fdata, efa->data, CD_MTFACE);

		if(uvedit_face_visible(scene, ima, efa, tface)) {
			if(uvedit_uv_selected(scene, efa, tface, 0) && efa->v1->tmp.l==-1)		efa->v1->tmp.l= count++;
			if(uvedit_uv_selected(scene, efa, tface, 1) && efa->v2->tmp.l==-1)		efa->v2->tmp.l= count++;
			if(uvedit_uv_selected(scene, efa, tface, 2) && efa->v3->tmp.l==-1)		efa->v3->tmp.l= count++;
			if(efa->v4)
				if(uvedit_uv_selected(scene, efa, tface, 3) && efa->v4->tmp.l==-1)	efa->v4->tmp.l= count++;

			change = 1;
			
			/* optional speedup */
			efa->tmp.p = tface;
		}
		else
			efa->tmp.p = NULL;
	}
	
	coords = MEM_callocN(sizeof(float)*count*2, "snap to adjacent coords");
	usercount = MEM_callocN(sizeof(short)*count, "snap to adjacent counts");
	
	/* add all UV coords from visible, unselected UV coords as well as counting them to average later */
	for(efa= em->faces.first; efa; efa= efa->next) {
		if((tface=(MTFace *)efa->tmp.p)) {
			/* is this an unselected UV we can snap to? */
			if(efa->v1->tmp.l >= 0 && (!uvedit_uv_selected(scene, efa, tface, 0))) {
				coords[efa->v1->tmp.l*2] +=		tface->uv[0][0];
				coords[(efa->v1->tmp.l*2)+1] +=	tface->uv[0][1];
				usercount[efa->v1->tmp.l]++;
				change = 1;
			}
			if(efa->v2->tmp.l >= 0 && (!uvedit_uv_selected(scene, efa, tface, 1))) {
				coords[efa->v2->tmp.l*2] +=		tface->uv[1][0];
				coords[(efa->v2->tmp.l*2)+1] +=	tface->uv[1][1];
				usercount[efa->v2->tmp.l]++;
				change = 1;
			}
			if(efa->v3->tmp.l >= 0 && (!uvedit_uv_selected(scene, efa, tface, 2))) {
				coords[efa->v3->tmp.l*2] +=		tface->uv[2][0];
				coords[(efa->v3->tmp.l*2)+1] +=	tface->uv[2][1];
				usercount[efa->v3->tmp.l]++;
				change = 1;
			}
			
			if(efa->v4) {
				if(efa->v4->tmp.l >= 0 && (!uvedit_uv_selected(scene, efa, tface, 3))) {
					coords[efa->v4->tmp.l*2] +=		tface->uv[3][0];
					coords[(efa->v4->tmp.l*2)+1] +=	tface->uv[3][1];
					usercount[efa->v4->tmp.l]++;
					change = 1;
				}
			}
		}
	}
	
	/* no other verts selected, bail out */
	if(!change) {
		MEM_freeN(coords);
		MEM_freeN(usercount);
		BKE_mesh_end_editmesh(obedit->data, em);
		return change;
	}
	
	/* copy the averaged unselected UVs back to the selected UVs */
	for(efa= em->faces.first; efa; efa= efa->next) {
		if((tface=(MTFace *)efa->tmp.p)) {
			
			if(	uvedit_uv_selected(scene, efa, tface, 0) &&
					efa->v1->tmp.l >= 0 &&
					(users = usercount[efa->v1->tmp.l])
			) {
				tface->uv[0][0] = coords[efa->v1->tmp.l*2]		/ users;
				tface->uv[0][1] = coords[(efa->v1->tmp.l*2)+1]	/ users;
			}

			if(	uvedit_uv_selected(scene, efa, tface, 1) &&
					efa->v2->tmp.l >= 0 &&
					(users = usercount[efa->v2->tmp.l])
			) {
				tface->uv[1][0] = coords[efa->v2->tmp.l*2]		/ users;
				tface->uv[1][1] = coords[(efa->v2->tmp.l*2)+1]	/ users;
			}
			
			if(	uvedit_uv_selected(scene, efa, tface, 2) &&
					efa->v3->tmp.l >= 0 &&
					(users = usercount[efa->v3->tmp.l])
			) {
				tface->uv[2][0] = coords[efa->v3->tmp.l*2]		/ users;
				tface->uv[2][1] = coords[(efa->v3->tmp.l*2)+1]	/ users;
			}
			
			if(efa->v4) {
				if(	uvedit_uv_selected(scene, efa, tface, 3) &&
						efa->v4->tmp.l >= 0 &&
						(users = usercount[efa->v4->tmp.l])
				) {
					tface->uv[3][0] = coords[efa->v4->tmp.l*2]		/ users;
					tface->uv[3][1] = coords[(efa->v4->tmp.l*2)+1]	/ users;
				}
			}
		}
	}
	
	MEM_freeN(coords);
	MEM_freeN(usercount);

	BKE_mesh_end_editmesh(obedit->data, em);
	return change;
}

static int snap_uvs_to_pixels(SpaceImage *sima, Scene *scene, Object *obedit)
{
	EditMesh *em= BKE_mesh_get_editmesh((Mesh*)obedit->data);
	Image *ima;
	EditFace *efa;
	MTFace *tface;
	int width= 0, height= 0;
	float w, h;
	short change = 0;

	if(!sima)
		return 0;
	
	ima= sima->image;
	
	ED_space_image_size(sima, &width, &height);
	w = (float)width;
	h = (float)height;
	
	for(efa= em->faces.first; efa; efa= efa->next) {
		tface= CustomData_em_get(&em->fdata, efa->data, CD_MTFACE);
		if(uvedit_face_visible(scene, ima, efa, tface)) {
			if(uvedit_uv_selected(scene, efa, tface, 0)) snap_uv_to_pixel(tface->uv[0], w, h);
			if(uvedit_uv_selected(scene, efa, tface, 1)) snap_uv_to_pixel(tface->uv[1], w, h);
			if(uvedit_uv_selected(scene, efa, tface, 2)) snap_uv_to_pixel(tface->uv[2], w, h);
			if(efa->v4)
				if(uvedit_uv_selected(scene, efa, tface, 3)) snap_uv_to_pixel(tface->uv[3], w, h);

			change = 1;
		}
	}

	BKE_mesh_end_editmesh(obedit->data, em);
	return change;
}

static int snap_selection_exec(bContext *C, wmOperator *op)
{
	SpaceImage *sima= CTX_wm_space_image(C);
	Scene *scene= CTX_data_scene(C);
	Object *obedit= CTX_data_edit_object(C);
	Image *ima= CTX_data_edit_image(C);
	int change= 0;

	switch(RNA_enum_get(op->ptr, "target")) {
		case 0:
			change= snap_uvs_to_pixels(sima, scene, obedit);
			break;
		case 1:
			change= snap_uvs_to_cursor(scene, ima, obedit, sima);
			break;
		case 2:
			change= snap_uvs_to_adjacent_unselected(scene, ima, obedit);
			break;
	}

	if(!change)
		return OPERATOR_CANCELLED;

	uvedit_live_unwrap_update(sima, scene, obedit);
	DAG_id_tag_update(obedit->data, 0);
	WM_event_add_notifier(C, NC_GEOM|ND_DATA, obedit->data);

	return OPERATOR_FINISHED;
}

static void UV_OT_snap_selected(wmOperatorType *ot)
{
	static EnumPropertyItem target_items[] = {
		{0, "PIXELS", 0, N_("Pixels"), ""},
		{1, "CURSOR", 0, N_("Cursor"), ""},
		{2, "ADJACENT_UNSELECTED", 0, N_("Adjacent Unselected"), ""},
		{0, NULL, 0, NULL, NULL}};

	/* identifiers */
	ot->name= _("Snap Selection");
	ot->description= _("Snap selected UV vertices to target type");
	ot->idname= "UV_OT_snap_selected";
	ot->flag= OPTYPE_REGISTER|OPTYPE_UNDO;
	
	/* api callbacks */
	ot->exec= snap_selection_exec;
	ot->poll= ED_operator_image_active;	/* requires space image */;

	/* properties */
	RNA_def_enum(ot->srna, "target", RNA_enum_items_gettexted(target_items), 0, _("Target"), _("Target to snap the selected UV's to."));
}

/* ******************** pin operator **************** */

static int pin_exec(bContext *C, wmOperator *op)
{
	Scene *scene= CTX_data_scene(C);
	Object *obedit= CTX_data_edit_object(C);
	Image *ima= CTX_data_edit_image(C);
	EditMesh *em= BKE_mesh_get_editmesh((Mesh*)obedit->data);
	EditFace *efa;
	MTFace *tface;
	int clear= RNA_boolean_get(op->ptr, "clear");
	
	for(efa= em->faces.first; efa; efa= efa->next) {
		tface = CustomData_em_get(&em->fdata, efa->data, CD_MTFACE);

		if(uvedit_face_visible(scene, ima, efa, tface)) {
			if(!clear) {
				if(uvedit_uv_selected(scene, efa, tface, 0)) tface->unwrap |= TF_PIN1;
				if(uvedit_uv_selected(scene, efa, tface, 1)) tface->unwrap |= TF_PIN2;
				if(uvedit_uv_selected(scene, efa, tface, 2)) tface->unwrap |= TF_PIN3;
				if(efa->v4)
					if(uvedit_uv_selected(scene, efa, tface, 3)) tface->unwrap |= TF_PIN4;
			}
			else {
				if(uvedit_uv_selected(scene, efa, tface, 0)) tface->unwrap &= ~TF_PIN1;
				if(uvedit_uv_selected(scene, efa, tface, 1)) tface->unwrap &= ~TF_PIN2;
				if(uvedit_uv_selected(scene, efa, tface, 2)) tface->unwrap &= ~TF_PIN3;
				if(efa->v4)
					if(uvedit_uv_selected(scene, efa, tface, 3)) tface->unwrap &= ~TF_PIN4;
			}
		}
	}
	
	WM_event_add_notifier(C, NC_GEOM|ND_DATA, obedit->data);

	BKE_mesh_end_editmesh(obedit->data, em);
	return OPERATOR_FINISHED;
}

static void UV_OT_pin(wmOperatorType *ot)
{
	/* identifiers */
	ot->name= _("Pin");
	ot->description= _("Set/clear selected UV vertices as anchored between multiple unwrap operations");
	ot->idname= "UV_OT_pin";
	ot->flag= OPTYPE_REGISTER|OPTYPE_UNDO;
	
	/* api callbacks */
	ot->exec= pin_exec;
	ot->poll= ED_operator_uvedit;

	/* properties */
	RNA_def_boolean(ot->srna, "clear", 0, _("Clear"), _("Clear pinning for the selection instead of setting it."));
}

/******************* select pinned operator ***************/

static int select_pinned_exec(bContext *C, wmOperator *UNUSED(op))
{
	Scene *scene= CTX_data_scene(C);
	Object *obedit= CTX_data_edit_object(C);
	Image *ima= CTX_data_edit_image(C);
	EditMesh *em= BKE_mesh_get_editmesh((Mesh*)obedit->data);
	EditFace *efa;
	MTFace *tface;
	
	for(efa= em->faces.first; efa; efa= efa->next) {
		tface = CustomData_em_get(&em->fdata, efa->data, CD_MTFACE);

		if(uvedit_face_visible(scene, ima, efa, tface)) {
			if(tface->unwrap & TF_PIN1) uvedit_uv_select(scene, efa, tface, 0);
			if(tface->unwrap & TF_PIN2) uvedit_uv_select(scene, efa, tface, 1);
			if(tface->unwrap & TF_PIN3) uvedit_uv_select(scene, efa, tface, 2);
			if(efa->v4) {
				if(tface->unwrap & TF_PIN4) uvedit_uv_select(scene, efa, tface, 3);
			}
		}
	}
	
	WM_event_add_notifier(C, NC_GEOM|ND_SELECT, obedit->data);

	BKE_mesh_end_editmesh(obedit->data, em);
	return OPERATOR_FINISHED;
}

static void UV_OT_select_pinned(wmOperatorType *ot)
{
	/* identifiers */
	ot->name= _("Selected Pinned");
	ot->description= _("Select all pinned UV vertices");
	ot->idname= "UV_OT_select_pinned";
	ot->flag= OPTYPE_REGISTER|OPTYPE_UNDO;
	
	/* api callbacks */
	ot->exec= select_pinned_exec;
	ot->poll= ED_operator_uvedit;
}

/********************** hide operator *********************/

static int hide_exec(bContext *C, wmOperator *op)
{
	SpaceImage *sima= CTX_wm_space_image(C);
	ToolSettings *ts= CTX_data_tool_settings(C);
	Object *obedit= CTX_data_edit_object(C);
	EditMesh *em= BKE_mesh_get_editmesh((Mesh*)obedit->data);
	EditFace *efa;
	MTFace *tf;
	int swap= RNA_boolean_get(op->ptr, "unselected");
	int facemode= sima ? sima->flag & SI_SELACTFACE : 0;

	if(ts->uv_flag & UV_SYNC_SELECTION) {
		EM_hide_mesh(em, swap);
		WM_event_add_notifier(C, NC_GEOM|ND_SELECT, obedit->data);

		BKE_mesh_end_editmesh(obedit->data, em);
		return OPERATOR_FINISHED;
	}
	
	if(swap) {
		for(efa= em->faces.first; efa; efa= efa->next) {
			if(efa->f & SELECT) {
				tf= CustomData_em_get(&em->fdata, efa->data, CD_MTFACE);
				if(facemode) {
					/* Pretend face mode */
					if((	(efa->v4==NULL && 
							(	tf->flag & (TF_SEL1|TF_SEL2|TF_SEL3)) ==			(TF_SEL1|TF_SEL2|TF_SEL3) )			 ||
							(	tf->flag & (TF_SEL1|TF_SEL2|TF_SEL3|TF_SEL4)) ==	(TF_SEL1|TF_SEL2|TF_SEL3|TF_SEL4)	) == 0) {
						
						if(em->selectmode == SCE_SELECT_FACE) {
							efa->f &= ~SELECT;
							/* must re-select after */
							efa->e1->f &= ~SELECT;
							efa->e2->f &= ~SELECT;
							efa->e3->f &= ~SELECT;
							if(efa->e4) efa->e4->f &= ~SELECT;
						}
						else
							EM_select_face(efa, 0);
					}
					tf->flag &= ~(TF_SEL1|TF_SEL2|TF_SEL3|TF_SEL4);
				}
				else if(em->selectmode == SCE_SELECT_FACE) {
					const char select_flag= efa->v4 ? (TF_SEL1|TF_SEL2|TF_SEL3|TF_SEL4) : (TF_SEL1|TF_SEL2|TF_SEL3);
					if((tf->flag & select_flag)==0) {
						EM_select_face(efa, 0);
						tf->flag &= ~(TF_SEL1|TF_SEL2|TF_SEL3|TF_SEL4);
					}
				}
				else {
					/* EM_deselect_flush will deselect the face */
					if((tf->flag & TF_SEL1)==0)				efa->v1->f &= ~SELECT;
					if((tf->flag & TF_SEL2)==0)				efa->v2->f &= ~SELECT;
					if((tf->flag & TF_SEL3)==0)				efa->v3->f &= ~SELECT;
					if((efa->v4) && (tf->flag & TF_SEL4)==0)	efa->v4->f &= ~SELECT;			

					tf->flag &= ~(TF_SEL1|TF_SEL2|TF_SEL3|TF_SEL4);
				}
			}
		}
	}
	else {
		for(efa= em->faces.first; efa; efa= efa->next) {
			if(efa->f & SELECT) {
				tf= CustomData_em_get(&em->fdata, efa->data, CD_MTFACE);

				if(facemode) {
					if(	(efa->v4==NULL && 
							(	tf->flag & (TF_SEL1|TF_SEL2|TF_SEL3)) ==			(TF_SEL1|TF_SEL2|TF_SEL3) )			 ||
							(	tf->flag & (TF_SEL1|TF_SEL2|TF_SEL3|TF_SEL4)) ==	(TF_SEL1|TF_SEL2|TF_SEL3|TF_SEL4)	) {
						
						if(em->selectmode == SCE_SELECT_FACE) {
							efa->f &= ~SELECT;
							/* must re-select after */
							efa->e1->f &= ~SELECT;
							efa->e2->f &= ~SELECT;
							efa->e3->f &= ~SELECT;
							if(efa->e4) efa->e4->f &= ~SELECT;
						}
						else
							EM_select_face(efa, 0);
					}

					tf->flag &= ~(TF_SEL1|TF_SEL2|TF_SEL3|TF_SEL4);
				}
				else if(em->selectmode == SCE_SELECT_FACE) {
					const char select_flag= efa->v4 ? (TF_SEL1|TF_SEL2|TF_SEL3|TF_SEL4) : (TF_SEL1|TF_SEL2|TF_SEL3);
					if(tf->flag & select_flag)
						EM_select_face(efa, 0);

					tf->flag &= ~(TF_SEL1|TF_SEL2|TF_SEL3|TF_SEL4);
				}
				else {
					/* EM_deselect_flush will deselect the face */
					if(tf->flag & TF_SEL1)				efa->v1->f &= ~SELECT;
					if(tf->flag & TF_SEL2)				efa->v2->f &= ~SELECT;
					if(tf->flag & TF_SEL3)				efa->v3->f &= ~SELECT;
					if((efa->v4) && tf->flag & TF_SEL4)	efa->v4->f &= ~SELECT;

					tf->flag &= ~(TF_SEL1|TF_SEL2|TF_SEL3|TF_SEL4);
				}
			}
		}
	}
	
	/*deselects too many but ok for now*/
	if(em->selectmode & (SCE_SELECT_EDGE|SCE_SELECT_VERTEX))
		EM_deselect_flush(em);
	
	if(em->selectmode==SCE_SELECT_FACE) {
		/* de-selected all edges from faces that were de-selected.
		 * now make sure all faces that are selected also have selected edges */
		for(efa= em->faces.first; efa; efa= efa->next)
			if(efa->f & SELECT)
				EM_select_face(efa, 1);
	}
	
	EM_validate_selections(em);
	WM_event_add_notifier(C, NC_GEOM|ND_SELECT, obedit->data);

	BKE_mesh_end_editmesh(obedit->data, em);
	return OPERATOR_FINISHED;
}

static void UV_OT_hide(wmOperatorType *ot)
{
	/* identifiers */
	ot->name= _("Hide Selected");
	ot->description= _("Hide (un)selected UV vertices");
	ot->idname= "UV_OT_hide";
	ot->flag= OPTYPE_REGISTER|OPTYPE_UNDO;
	
	/* api callbacks */
	ot->exec= hide_exec;
	ot->poll= ED_operator_uvedit;

	/* props */
	RNA_def_boolean(ot->srna, "unselected", 0, _("Unselected"), _("Hide unselected rather than selected."));
}

/****************** reveal operator ******************/

static int reveal_exec(bContext *C, wmOperator *UNUSED(op))
{
	SpaceImage *sima= CTX_wm_space_image(C);
	ToolSettings *ts= CTX_data_tool_settings(C);
	Object *obedit= CTX_data_edit_object(C);
	EditMesh *em= BKE_mesh_get_editmesh((Mesh*)obedit->data);
	EditFace *efa;
	MTFace *tf;
	int facemode= sima ? sima->flag & SI_SELACTFACE : 0;
	int stickymode= sima ? (sima->sticky != SI_STICKY_DISABLE) : 1;
	
	/* call the mesh function if we are in mesh sync sel */
	if(ts->uv_flag & UV_SYNC_SELECTION) {
		EM_reveal_mesh(em);
		WM_event_add_notifier(C, NC_GEOM|ND_SELECT, obedit->data);

		BKE_mesh_end_editmesh(obedit->data, em);
		return OPERATOR_FINISHED;
	}
	
	if(facemode) {
		if(em->selectmode == SCE_SELECT_FACE) {
			for(efa= em->faces.first; efa; efa= efa->next) {
				if(!(efa->h) && !(efa->f & SELECT)) {
					tf= CustomData_em_get(&em->fdata, efa->data, CD_MTFACE);
					EM_select_face(efa, 1);
					tf->flag |= TF_SEL1|TF_SEL2|TF_SEL3|TF_SEL4;
				}
			}
		}
		else {
			/* enable adjacent faces to have disconnected UV selections if sticky is disabled */
			if(!stickymode) {
				for(efa= em->faces.first; efa; efa= efa->next) {
					if(!(efa->h) && !(efa->f & SELECT)) {
						/* All verts must be unselected for the face to be selected in the UV view */
						if((efa->v1->f&SELECT)==0 && (efa->v2->f&SELECT)==0 && (efa->v3->f&SELECT)==0 && (efa->v4==NULL || (efa->v4->f&SELECT)==0)) {
							tf= CustomData_em_get(&em->fdata, efa->data, CD_MTFACE);

							tf->flag |= TF_SEL1|TF_SEL2|TF_SEL3|TF_SEL4;
							/* Cant use EM_select_face here because it unselects the verts
							 * and we cant tell if the face was totally unselected or not */
							/*EM_select_face(efa, 1);
							 * 
							 * See Loop with EM_select_face() below... */
							efa->f |= SELECT;
						}
					}
				}
			}
			else {
				for(efa= em->faces.first; efa; efa= efa->next) {
					if(!(efa->h) && !(efa->f & SELECT)) {
						tf= CustomData_em_get(&em->fdata, efa->data, CD_MTFACE);

						if((efa->v1->f & SELECT)==0)				{tf->flag |= TF_SEL1;}
						if((efa->v2->f & SELECT)==0)				{tf->flag |= TF_SEL2;}
						if((efa->v3->f & SELECT)==0)				{tf->flag |= TF_SEL3;}
						if((efa->v4 && (efa->v4->f & SELECT)==0))	{tf->flag |= TF_SEL4;}

						efa->f |= SELECT;
					}
				}
			}
			
			/* Select all edges and verts now */
			for(efa= em->faces.first; efa; efa= efa->next)
				/* we only selected the face flags, and didnt changes edges or verts, fix this now */
				if(!(efa->h) && (efa->f & SELECT))
					EM_select_face(efa, 1);

			EM_select_flush(em);
		}
	}
	else if(em->selectmode == SCE_SELECT_FACE) {
		for(efa= em->faces.first; efa; efa= efa->next) {
			if(!(efa->h) && !(efa->f & SELECT)) {
				tf= CustomData_em_get(&em->fdata, efa->data, CD_MTFACE);
				efa->f |= SELECT;
				tf->flag |= TF_SEL1|TF_SEL2|TF_SEL3|TF_SEL4;
			}
		}
		
		/* Select all edges and verts now */
		for(efa= em->faces.first; efa; efa= efa->next)
			/* we only selected the face flags, and didnt changes edges or verts, fix this now */
			if(!(efa->h) && (efa->f & SELECT))
				EM_select_face(efa, 1);
	}
	else {
		for(efa= em->faces.first; efa; efa= efa->next) {
			if(!(efa->h) && !(efa->f & SELECT)) {
				tf= CustomData_em_get(&em->fdata, efa->data, CD_MTFACE);

				if((efa->v1->f & SELECT)==0)				{tf->flag |= TF_SEL1;}
				if((efa->v2->f & SELECT)==0)				{tf->flag |= TF_SEL2;}
				if((efa->v3->f & SELECT)==0)				{tf->flag |= TF_SEL3;}
				if((efa->v4 && (efa->v4->f & SELECT)==0))	{tf->flag |= TF_SEL4;}

				efa->f |= SELECT;
			}
		}
		
		/* Select all edges and verts now */
		for(efa= em->faces.first; efa; efa= efa->next)
			/* we only selected the face flags, and didnt changes edges or verts, fix this now */
			if(!(efa->h) && (efa->f & SELECT))
				EM_select_face(efa, 1);
	}

	WM_event_add_notifier(C, NC_GEOM|ND_SELECT, obedit->data);

	BKE_mesh_end_editmesh(obedit->data, em);
	return OPERATOR_FINISHED;
}

static void UV_OT_reveal(wmOperatorType *ot)
{
	/* identifiers */
	ot->name= _("Reveal Hidden");
	ot->description= _("Reveal all hidden UV vertices");
	ot->idname= "UV_OT_reveal";
	ot->flag= OPTYPE_REGISTER|OPTYPE_UNDO;
	
	/* api callbacks */
	ot->exec= reveal_exec;
	ot->poll= ED_operator_uvedit;
}

/******************** set 3d cursor operator ********************/

static int set_2d_cursor_exec(bContext *C, wmOperator *op)
{
	SpaceImage *sima = CTX_wm_space_image(C);
	float location[2];

	if(!sima)
		return OPERATOR_CANCELLED;

	RNA_float_get_array(op->ptr, "location", location);
	sima->cursor[0]= location[0];
	sima->cursor[1]= location[1];
	
	WM_event_add_notifier(C, NC_SPACE|ND_SPACE_IMAGE, NULL);
	
	return OPERATOR_FINISHED;
}

static int set_2d_cursor_invoke(bContext *C, wmOperator *op, wmEvent *event)
{
	ARegion *ar= CTX_wm_region(C);
	float location[2];

	UI_view2d_region_to_view(&ar->v2d, event->mval[0], event->mval[1], &location[0], &location[1]);
	RNA_float_set_array(op->ptr, "location", location);

	return set_2d_cursor_exec(C, op);
}

static void UV_OT_cursor_set(wmOperatorType *ot)
{
	/* identifiers */
	ot->name= _("Set 2D Cursor");
	ot->description= _("Set 2D cursor location");
	ot->idname= "UV_OT_cursor_set";
	
	/* api callbacks */
	ot->exec= set_2d_cursor_exec;
	ot->invoke= set_2d_cursor_invoke;
	ot->poll= ED_operator_image_active;	/* requires space image */;

	/* flags */
	ot->flag= OPTYPE_REGISTER|OPTYPE_UNDO;

	/* properties */
	RNA_def_float_vector(ot->srna, "location", 2, NULL, -FLT_MAX, FLT_MAX, _("Location"), _("Cursor location in 0.0-1.0 coordinates."), -10.0f, 10.0f);
}

/********************** set tile operator **********************/

static int set_tile_exec(bContext *C, wmOperator *op)
{
	Image *ima= CTX_data_edit_image(C);
	int tile[2];
	Object *obedit= CTX_data_edit_object(C);

	RNA_int_get_array(op->ptr, "tile", tile);

	if(uvedit_set_tile(obedit, ima, tile[0] + ima->xrep*tile[1])) {
		WM_event_add_notifier(C, NC_GEOM|ND_DATA, obedit->data);
		WM_event_add_notifier(C, NC_SPACE|ND_SPACE_IMAGE, NULL);

		return OPERATOR_FINISHED;
	}
	
	return OPERATOR_CANCELLED;
}

static int set_tile_invoke(bContext *C, wmOperator *op, wmEvent *event)
{
	SpaceImage *sima= CTX_wm_space_image(C);
	Image *ima= CTX_data_edit_image(C);
	ARegion *ar= CTX_wm_region(C);
	float fx, fy;
	int tile[2];

	if(!ima || !(ima->tpageflag & IMA_TILES))
		return OPERATOR_CANCELLED;

	UI_view2d_region_to_view(&ar->v2d, event->mval[0], event->mval[1], &fx, &fy);

	if(fx >= 0.0f && fy >= 0.0f && fx < 1.0f && fy < 1.0f) {
		fx= fx*ima->xrep;
		fy= fy*ima->yrep;
		
		tile[0]= fx;
		tile[1]= fy;
		
		sima->curtile= tile[1]*ima->xrep + tile[0];
		RNA_int_set_array(op->ptr, "tile", tile);
	}

	return set_tile_exec(C, op);
}

static void UV_OT_tile_set(wmOperatorType *ot)
{
	/* identifiers */
	ot->name= _("Set Tile");
	ot->description= _("Set UV image tile coordinates");
	ot->idname= "UV_OT_tile_set";
	
	/* api callbacks */
	ot->exec= set_tile_exec;
	ot->invoke= set_tile_invoke;
	ot->poll= ED_operator_image_active;	/* requires space image */;

	/* flags */
	ot->flag= OPTYPE_REGISTER|OPTYPE_UNDO;

	/* properties */
	RNA_def_int_vector(ot->srna, "tile", 2, NULL, 0, INT_MAX, _("Tile"), _("Tile coordinate."), 0, 10);
}

/* ************************** registration **********************************/

void ED_operatortypes_uvedit(void)
{
	WM_operatortype_append(UV_OT_select_all);
	WM_operatortype_append(UV_OT_select);
	WM_operatortype_append(UV_OT_select_loop);
	WM_operatortype_append(UV_OT_select_linked);
	WM_operatortype_append(UV_OT_select_linked_pick);
	WM_operatortype_append(UV_OT_unlink_selected);
	WM_operatortype_append(UV_OT_select_pinned);
	WM_operatortype_append(UV_OT_select_border);
	WM_operatortype_append(UV_OT_circle_select);

	WM_operatortype_append(UV_OT_snap_cursor);
	WM_operatortype_append(UV_OT_snap_selected);

	WM_operatortype_append(UV_OT_align);
	WM_operatortype_append(UV_OT_stitch);
	WM_operatortype_append(UV_OT_weld);
	WM_operatortype_append(UV_OT_pin);

	WM_operatortype_append(UV_OT_average_islands_scale);
	WM_operatortype_append(UV_OT_cube_project);
	WM_operatortype_append(UV_OT_cylinder_project);
	WM_operatortype_append(UV_OT_from_view);
	WM_operatortype_append(UV_OT_minimize_stretch);
	WM_operatortype_append(UV_OT_pack_islands);
	WM_operatortype_append(UV_OT_reset);
	WM_operatortype_append(UV_OT_sphere_project);
	WM_operatortype_append(UV_OT_unwrap);

	WM_operatortype_append(UV_OT_reveal);
	WM_operatortype_append(UV_OT_hide);

	WM_operatortype_append(UV_OT_cursor_set);
	WM_operatortype_append(UV_OT_tile_set);
}

void ED_keymap_uvedit(wmKeyConfig *keyconf)
{
	wmKeyMap *keymap;
	wmKeyMapItem *kmi;
	
	keymap= WM_keymap_find(keyconf, "UV Editor", 0, 0);
	keymap->poll= ED_operator_uvedit;
	
	/* pick selection */
	WM_keymap_add_item(keymap, "UV_OT_select", SELECTMOUSE, KM_PRESS, 0, 0);
	RNA_boolean_set(WM_keymap_add_item(keymap, "UV_OT_select", SELECTMOUSE, KM_PRESS, KM_SHIFT, 0)->ptr, "extend", 1);
	WM_keymap_add_item(keymap, "UV_OT_select_loop", SELECTMOUSE, KM_PRESS, KM_ALT, 0);
	RNA_boolean_set(WM_keymap_add_item(keymap, "UV_OT_select_loop", SELECTMOUSE, KM_PRESS, KM_SHIFT|KM_ALT, 0)->ptr, "extend", 1);

	/* border/circle selection */
	WM_keymap_add_item(keymap, "UV_OT_select_border", BKEY, KM_PRESS, 0, 0);
	RNA_boolean_set(WM_keymap_add_item(keymap, "UV_OT_select_border", BKEY, KM_PRESS, KM_SHIFT, 0)->ptr, "pinned", 1);
	WM_keymap_add_item(keymap, "UV_OT_circle_select", CKEY, KM_PRESS, 0, 0);

	/* selection manipulation */
	WM_keymap_add_item(keymap, "UV_OT_select_linked", LKEY, KM_PRESS, KM_CTRL, 0);
	WM_keymap_add_item(keymap, "UV_OT_select_linked_pick", LKEY, KM_PRESS, 0, 0);
	RNA_boolean_set(WM_keymap_add_item(keymap, "UV_OT_select_linked", LKEY, KM_PRESS, KM_CTRL|KM_SHIFT, 0)->ptr, "extend", TRUE);
	RNA_boolean_set(WM_keymap_add_item(keymap, "UV_OT_select_linked_pick", LKEY, KM_PRESS, KM_SHIFT, 0)->ptr, "extend", TRUE);

	WM_keymap_add_item(keymap, "UV_OT_unlink_selected", LKEY, KM_PRESS, KM_ALT, 0);
	WM_keymap_add_item(keymap, "UV_OT_select_all", AKEY, KM_PRESS, 0, 0);
	RNA_enum_set(WM_keymap_add_item(keymap, "UV_OT_select_all", IKEY, KM_PRESS, KM_CTRL, 0)->ptr, "action", SEL_INVERT);
	WM_keymap_add_item(keymap, "UV_OT_select_pinned", PKEY, KM_PRESS, KM_SHIFT, 0);

	WM_keymap_add_menu(keymap, "IMAGE_MT_uvs_weldalign", WKEY, KM_PRESS, 0, 0);

	/* uv operations */
	WM_keymap_add_item(keymap, "UV_OT_stitch", VKEY, KM_PRESS, 0, 0);
	WM_keymap_add_item(keymap, "UV_OT_pin", PKEY, KM_PRESS, 0, 0);
	RNA_boolean_set(WM_keymap_add_item(keymap, "UV_OT_pin", PKEY, KM_PRESS, KM_ALT, 0)->ptr, "clear", 1);

	/* unwrap */
	WM_keymap_add_item(keymap, "UV_OT_unwrap", EKEY, KM_PRESS, 0, 0);
	WM_keymap_add_item(keymap, "UV_OT_minimize_stretch", VKEY, KM_PRESS, KM_CTRL, 0);
	WM_keymap_add_item(keymap, "UV_OT_pack_islands", PKEY, KM_PRESS, KM_CTRL, 0);
	WM_keymap_add_item(keymap, "UV_OT_average_islands_scale", AKEY, KM_PRESS, KM_CTRL, 0);

	/* hide */
	WM_keymap_add_item(keymap, "UV_OT_hide", HKEY, KM_PRESS, 0, 0);
	RNA_boolean_set(WM_keymap_add_item(keymap, "UV_OT_hide", HKEY, KM_PRESS, KM_SHIFT, 0)->ptr, "unselected", 1);
	WM_keymap_add_item(keymap, "UV_OT_reveal", HKEY, KM_PRESS, KM_ALT, 0);

	/* cursor */
	WM_keymap_add_item(keymap, "UV_OT_cursor_set", ACTIONMOUSE, KM_PRESS, 0, 0);
	WM_keymap_add_item(keymap, "UV_OT_tile_set", ACTIONMOUSE, KM_PRESS, KM_SHIFT, 0);
	
	/* menus */
	WM_keymap_add_menu(keymap, "IMAGE_MT_uvs_snap", SKEY, KM_PRESS, KM_SHIFT, 0);
	WM_keymap_add_menu(keymap, "IMAGE_MT_uvs_select_mode", TABKEY, KM_PRESS, KM_CTRL, 0);

	/* pivot */
	kmi = WM_keymap_add_item(keymap, "WM_OT_context_set_enum", COMMAKEY, KM_PRESS, 0, 0);
	RNA_string_set(kmi->ptr, "data_path", "space_data.uv_editor.pivot_point");
	RNA_string_set(kmi->ptr, "value", "CENTER");

	kmi = WM_keymap_add_item(keymap, "WM_OT_context_set_enum", COMMAKEY, KM_PRESS, KM_CTRL, 0);
	RNA_string_set(kmi->ptr, "data_path", "space_data.uv_editor.pivot_point");
	RNA_string_set(kmi->ptr, "value", "MEDIAN");

	kmi = WM_keymap_add_item(keymap, "WM_OT_context_set_enum", PERIODKEY, KM_PRESS, 0, 0);
	RNA_string_set(kmi->ptr, "data_path", "space_data.uv_editor.pivot_point");
	RNA_string_set(kmi->ptr, "value", "CURSOR");

	ED_object_generic_keymap(keyconf, keymap, 2);

	transform_keymap_for_space(keyconf, keymap, SPACE_IMAGE);
}
<|MERGE_RESOLUTION|>--- conflicted
+++ resolved
@@ -1204,18 +1204,12 @@
 static void UV_OT_align(wmOperatorType *ot)
 {
 	static EnumPropertyItem axis_items[] = {
-<<<<<<< HEAD
+		{'s', "ALIGN_S", 0, N_("Straighten"), N_("Align UVs along the line defined by the endpoints")},
+		{'t', "ALIGN_T", 0, N_("Straighten X"), N_("Align UVs along the line defined by the endpoints along the X axis")},
+		{'u', "ALIGN_U", 0, N_("Straighten Y"), N_("Align UVs along the line defined by the endpoints along the Y axis")},
 		{'a', "ALIGN_AUTO", 0, N_("Align Auto"), N_("Automatically choose the axis on which there is most alignment already")},
 		{'x', "ALIGN_X", 0, N_("Align X"), N_("Align UVs on X axis")},
 		{'y', "ALIGN_Y", 0, N_("Align Y"), N_("Align UVs on Y axis")},
-=======
-		{'s', "ALIGN_S", 0, "Straighten", "Align UVs along the line defined by the endpoints"},
-		{'t', "ALIGN_T", 0, "Straighten X", "Align UVs along the line defined by the endpoints along the X axis"},
-		{'u', "ALIGN_U", 0, "Straighten Y", "Align UVs along the line defined by the endpoints along the Y axis"},
-		{'a', "ALIGN_AUTO", 0, "Align Auto", "Automatically choose the axis on which there is most alignment already"},
-		{'x', "ALIGN_X", 0, "Align X", "Align UVs on X axis"},
-		{'y', "ALIGN_Y", 0, "Align Y", "Align UVs on Y axis"},
->>>>>>> b9484590
 		{0, NULL, 0, NULL, NULL}};
 
 	/* identifiers */
