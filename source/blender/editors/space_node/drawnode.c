--- conflicted
+++ resolved
@@ -225,17 +225,12 @@
 		ofs++;
 		slen = (UI_GetStringWidth(ui_name + ofs) + NODE_MARGIN_X) * snode->aspect_sqrt;
 	}
-<<<<<<< HEAD
-	uiDefBut(block, LABEL, 0, ui_name + ofs, (short)(sock->locx - 15.0f - slen), (short)(sock->locy - 9.0f),
-             (short)(node->width-NODE_DY), NODE_DY,  NULL, 0, 0, 0, 0, "");
-=======
 	uiDefBut(block, LABEL, 0, ui_name + ofs,
 	         (int)(sock->locx - slen), (int)(sock->locy - 9.0f),
 	         (short)(node->width - NODE_DY), (short)NODE_DY,
 	         NULL, 0, 0, 0, 0, "");
 
 	(void)snode;
->>>>>>> 52d2bae2
 }
 
 /* ****************** BASE DRAW FUNCTIONS FOR NEW OPERATOR NODES ***************** */
@@ -402,17 +397,10 @@
 	float *nor= ((bNodeSocketValueVector*)sock->default_value)->value;
 	uiBut *bt;
 	
-<<<<<<< HEAD
 	bt= uiDefButF(block, BUT_NORMAL, B_NODE_EXEC, "", 
-	              (short)butr->xmin, (short)butr->xmin,
-	              butr->xmax-butr->xmin, butr->xmax-butr->xmin,
-	              nor, 0.0f, 1.0f, 0, 0, "");
-=======
-	bt = uiDefButF(block, BUT_NORMAL, B_NODE_EXEC, "",
 	               (int)butr->xmin, (int)butr->xmin,
 	               (short)(butr->xmax - butr->xmin), (short)(butr->xmax - butr->xmin),
-	               nor, 0.0f, 1.0f, 0, 0, "");
->>>>>>> 52d2bae2
+	              nor, 0.0f, 1.0f, 0, 0, "");
 	uiButSetFunc(bt, node_normal_cb, ntree, node);
 }
 #if 0 /* not used in 2.5x yet */
@@ -743,22 +731,14 @@
 		if (gsock) {
 			draw_group_socket_name(snode, gnode, gsock, in_out, offset, 0);
 			if (stype->buttonfunc)
-<<<<<<< HEAD
-				stype->buttonfunc(C, gnode->block, ngroup, NULL, gsock, "", gsock->locx+offset, gsock->locy-NODE_DY, colw);
-=======
 				stype->buttonfunc(C, gnode->block, ngroup, NULL, gsock, "",
 				                  gsock->locx + offset, gsock->locy - NODE_DY, colw);
->>>>>>> 52d2bae2
 		}
 		else {
 			draw_group_socket_name(snode, gnode, sock, in_out, offset, 0);
 			if (stype->buttonfunc)
-<<<<<<< HEAD
-				stype->buttonfunc(C, gnode->block, ngroup, NULL, sock, "", sock->locx+offset, sock->locy-NODE_DY, colw);
-=======
 				stype->buttonfunc(C, gnode->block, ngroup, NULL, sock, "",
 				                  sock->locx + offset, sock->locy - NODE_DY, colw);
->>>>>>> 52d2bae2
 		}
 	}
 	else {
@@ -811,16 +791,10 @@
 		bNodeSocket *sock, *gsock;
 		uiLayout *layout;
 		PointerRNA ptr;
-<<<<<<< HEAD
 		rctf rect= gnode->totr;
-		float node_group_frame= U.dpi*NODE_GROUP_FRAME/72;
-		float group_header= 26*U.dpi/72;
-=======
-		rctf rect = gnode->totr;
 		const float dpi_fac = U.dpi / 72.0f;
 		float node_group_frame = NODE_GROUP_FRAME * dpi_fac;
 		float group_header = 26 * dpi_fac;
->>>>>>> 52d2bae2
 		
 		int index;
 		
@@ -828,13 +802,9 @@
 		glEnable(GL_BLEND);
 		uiSetRoundBox(UI_CNR_TOP_LEFT | UI_CNR_TOP_RIGHT);
 		UI_ThemeColorShadeAlpha(TH_NODE_GROUP, 0, -70);
-<<<<<<< HEAD
-		uiDrawBox(GL_POLYGON, rect.xmin-node_group_frame, rect.ymax, rect.xmax+node_group_frame, rect.ymax+group_header, BASIS_RAD);
-=======
 		uiDrawBox(GL_POLYGON,
 		          rect.xmin - node_group_frame, rect.ymax,
 		          rect.xmax + node_group_frame, rect.ymax + group_header, BASIS_RAD);
->>>>>>> 52d2bae2
 		
 		/* backdrop body */
 		UI_ThemeColorShadeAlpha(TH_BACK, -8, -70);
@@ -868,27 +838,18 @@
 		/* group node outline */
 		uiSetRoundBox(UI_CNR_ALL);
 		glEnable(GL_LINE_SMOOTH);
-<<<<<<< HEAD
-		uiDrawBox(GL_LINE_LOOP, rect.xmin-node_group_frame, rect.ymin, rect.xmax+node_group_frame, rect.ymax+group_header, BASIS_RAD);
-=======
 		uiDrawBox(GL_LINE_LOOP,
 		          rect.xmin - node_group_frame, rect.ymin,
 		          rect.xmax + node_group_frame, rect.ymax + group_header, BASIS_RAD);
->>>>>>> 52d2bae2
 		glDisable(GL_LINE_SMOOTH);
 		glDisable(GL_BLEND);
 		
 		/* backdrop title */
 		UI_ThemeColor(TH_TEXT_HI);
 	
-<<<<<<< HEAD
-		layout = uiBlockLayout(gnode->block, UI_LAYOUT_VERTICAL, UI_LAYOUT_PANEL, (short)(rect.xmin+15), (short)(rect.ymax+group_header),
-		                       MIN2((int)(rect.xmax - rect.xmin-18.0f), node_group_frame+20), group_header, UI_GetStyle());
-=======
 		layout = uiBlockLayout(gnode->block, UI_LAYOUT_VERTICAL, UI_LAYOUT_PANEL,
 		                       (int)(rect.xmin + NODE_MARGIN_X), (int)(rect.ymax + (group_header - (2.5f * dpi_fac))),
-		                       MIN2((int)(rect.xmax - rect.xmin - 18.0f), node_group_frame + 20), group_header, UI_GetStyle());
->>>>>>> 52d2bae2
+		                       MIN2((int)(rect.xmax - rect.xmin-18.0f), node_group_frame+20), group_header, UI_GetStyle());
 		RNA_pointer_create(&ntree->id, &RNA_Node, gnode, &ptr);
 		uiTemplateIDBrowse(layout, (bContext*)C, &ptr, "node_tree", NULL, NULL, NULL);
 		uiBlockLayoutResolve(gnode->block, NULL, NULL);
@@ -2006,12 +1967,8 @@
 			imfptr = RNA_pointer_get(&inputptr, "format");
 		
 		imtype_prop = RNA_struct_find_property(&imfptr, "file_format");
-<<<<<<< HEAD
-		RNA_property_enum_name((bContext*)C, &imfptr, imtype_prop, RNA_property_enum_get(&imfptr, imtype_prop), &imtype_name);
-=======
 		RNA_property_enum_name((bContext *)C, &imfptr, imtype_prop,
 		                       RNA_property_enum_get(&imfptr, imtype_prop), &imtype_name);
->>>>>>> 52d2bae2
 		uiBlockSetEmboss(block, UI_EMBOSSP);
 		uiItemL(row, imtype_name, 0);
 		uiBlockSetEmboss(block, UI_EMBOSSN);
@@ -2873,11 +2830,7 @@
 			row = uiLayoutRow(col, FALSE);
 			uiItemR(row, &tex_ptr, "noise_basis_2", UI_ITEM_R_EXPAND, NULL, ICON_NONE);
 			row = uiLayoutRow(col, FALSE);
-<<<<<<< HEAD
-			uiLayoutSetActive(row, !(RNA_enum_get(&tex_ptr, "wood_type")==TEX_BAND || RNA_enum_get(&tex_ptr, "wood_type")==TEX_RING)); 
-=======
 			uiLayoutSetActive(row, !(ELEM(tex->stype, TEX_BAND, TEX_RING)));
->>>>>>> 52d2bae2
 			uiItemR(row, &tex_ptr, "noise_type", UI_ITEM_R_EXPAND, NULL, ICON_NONE);
 			break;
 			
@@ -3090,15 +3043,6 @@
 
 					/* swap bytes, so alpha is most significant one, then just draw it as luminance int */
 
-<<<<<<< HEAD
-#if ENDIAN_ORDER == B_ENDIAN
-					glPixelStorei(GL_UNPACK_SWAP_BYTES, GL_TRUE);
-#endif
-					glaDrawPixelsSafe(x, y, ibuf->x, ibuf->y, ibuf->x, GL_LUMINANCE, GL_UNSIGNED_INT, ibuf->rect);
-
-#if ENDIAN_ORDER == B_ENDIAN
-					glPixelStorei(GL_UNPACK_SWAP_BYTES, GL_FALSE); /* restore default value */
-=======
 					glaDrawPixelsSafe(x, y, ibuf->x, ibuf->y, ibuf->x, GL_LUMINANCE, GL_UNSIGNED_INT,
 					                  ((unsigned char *)ibuf->rect) + ofs);
 
@@ -3113,8 +3057,7 @@
 					glaDrawPixelsSafe(x, y, ibuf->x, ibuf->y, ibuf->x, GL_LUMINANCE, GL_UNSIGNED_INT, ibuf->rect);
 
 #ifdef __BIG_ENDIAN__
-					glPixelStorei(GL_UNPACK_SWAP_BYTES, 0);
->>>>>>> 52d2bae2
+					glPixelStorei(GL_UNPACK_SWAP_BYTES, GL_FALSE); /* restore default value */
 #endif
 					glPixelZoom(1.0f, 1.0f);
 				}
@@ -3272,46 +3215,30 @@
 		vec[2][0] = vec[3][0] - dist;
 		vec[2][1] = vec[3][1];
 	}
-<<<<<<< HEAD
-	if (v2d && MIN4(vec[0][0], vec[1][0], vec[2][0], vec[3][0]) > v2d->cur.xmax); /* clipped */
-	else if (v2d && MAX4(vec[0][0], vec[1][0], vec[2][0], vec[3][0]) < v2d->cur.xmin); /* clipped */
-=======
+	
 	if (v2d && MIN4(vec[0][0], vec[1][0], vec[2][0], vec[3][0]) > v2d->cur.xmax) {
 		/* clipped */
 	}
 	else if (v2d && MAX4(vec[0][0], vec[1][0], vec[2][0], vec[3][0]) < v2d->cur.xmin) {
 		/* clipped */
 	}
->>>>>>> 52d2bae2
 	else {
 		/* always do all three, to prevent data hanging around */
-<<<<<<< HEAD
-		BKE_curve_forward_diff_bezier(vec[0][0], vec[1][0], vec[2][0], vec[3][0], coord_array[0], resol, sizeof(float)*2);
-		BKE_curve_forward_diff_bezier(vec[0][1], vec[1][1], vec[2][1], vec[3][1], coord_array[0]+1, resol, sizeof(float)*2);
-=======
 		BKE_curve_forward_diff_bezier(vec[0][0], vec[1][0], vec[2][0], vec[3][0],
 		                              coord_array[0] + 0, resol, sizeof(float) * 2);
 		BKE_curve_forward_diff_bezier(vec[0][1], vec[1][1], vec[2][1], vec[3][1],
 		                              coord_array[0] + 1, resol, sizeof(float) * 2);
->>>>>>> 52d2bae2
 		
 		return 1;
 	}
 	return 0;
 }
 
-<<<<<<< HEAD
 #define LINK_RESOL	24
-#define LINK_ARROW	12	/* position of arrow on the link, LINK_RESOL/2 */
-#define ARROW_SIZE 7
-void node_draw_link_bezier(View2D *v2d, SpaceNode *snode, bNodeLink *link, int th_col1, int do_shaded, int th_col2, int do_triple, int th_col3 )
-=======
-#define LINK_RESOL  24
 #define LINK_ARROW  12  /* position of arrow on the link, LINK_RESOL/2 */
 #define ARROW_SIZE 7
 void node_draw_link_bezier(View2D *v2d, SpaceNode *snode, bNodeLink *link,
                            int th_col1, int do_shaded, int th_col2, int do_triple, int th_col3)
->>>>>>> 52d2bae2
 {
 	float coord_array[LINK_RESOL+1][2];
 	
@@ -3328,17 +3255,12 @@
 		dist = 1.0f/(float)LINK_RESOL;
 		
 		glEnable(GL_LINE_SMOOTH);
-<<<<<<< HEAD
 
 		gpuImmediateFormat_V2();
 
-		drawarrow = (link->tonode && (link->tonode->type == NODE_REROUTE)) && (link->fromnode && (link->fromnode->type == NODE_REROUTE));
-=======
-		
 		drawarrow = ((link->tonode && (link->tonode->type == NODE_REROUTE)) &&
 		             (link->fromnode && (link->fromnode->type == NODE_REROUTE)));
 
->>>>>>> 52d2bae2
 		if (drawarrow) {
 			/* draw arrow in line segment LINK_ARROW */
 			float d_xy[2], len;
@@ -3443,12 +3365,8 @@
 	}
 }
 
-<<<<<<< HEAD
-void node_draw_link_straight(View2D *v2d, SpaceNode *snode, bNodeLink *link, int th_col1, int do_shaded, int th_col2, int do_triple, int th_col3 )
-=======
 void node_draw_link_straight(View2D *v2d, SpaceNode *snode, bNodeLink *link,
                              int th_col1, int do_shaded, int th_col2, int do_triple, int th_col3)
->>>>>>> 52d2bae2
 {
 	float coord_array[2][2];
 	float linew;
@@ -3483,37 +3401,22 @@
 		for (i=0; i < LINK_RESOL-1; ++i) {
 			float t= (float)i/(float)(LINK_RESOL-1);
 			UI_ThemeColorBlend(th_col1, th_col2, t);
-<<<<<<< HEAD
-			gpuVertex2f((1.0f-t)*coord_array[0][0]+t*coord_array[1][0], (1.0f-t)*coord_array[0][1]+t*coord_array[1][1]);
-=======
-			glVertex2f((1.0f - t) * coord_array[0][0] + t * coord_array[1][0],
-			           (1.0f - t) * coord_array[0][1] + t * coord_array[1][1]);
->>>>>>> 52d2bae2
+			gpuVertex2f((1.0f - t) * coord_array[0][0] + t * coord_array[1][0],
+			            (1.0f - t) * coord_array[0][1] + t * coord_array[1][1]);
 			
 			t= (float)(i+1)/(float)(LINK_RESOL-1);
 			UI_ThemeColorBlend(th_col1, th_col2, t);
-<<<<<<< HEAD
-			gpuVertex2f((1.0f-t)*coord_array[0][0]+t*coord_array[1][0], (1.0f-t)*coord_array[0][1]+t*coord_array[1][1]);
-=======
-			glVertex2f((1.0f - t) * coord_array[0][0] + t * coord_array[1][0],
-			           (1.0f - t) * coord_array[0][1] + t * coord_array[1][1]);
->>>>>>> 52d2bae2
+			gpuVertex2f((1.0f - t) * coord_array[0][0] + t * coord_array[1][0],
+			            (1.0f - t) * coord_array[0][1] + t * coord_array[1][1]);
 		}
 		gpuEnd();
 	}
 	else {
-<<<<<<< HEAD
 		gpuBegin(GL_LINE_STRIP);
 		for (i=0; i < LINK_RESOL; ++i) {
 			float t= (float)i/(float)(LINK_RESOL-1);
-			gpuVertex2f((1.0f-t)*coord_array[0][0]+t*coord_array[1][0], (1.0f-t)*coord_array[0][1]+t*coord_array[1][1]);
-=======
-		glBegin(GL_LINE_STRIP);
-		for (i = 0; i < LINK_RESOL; ++i) {
-			float t = (float)i / (float)(LINK_RESOL - 1);
-			glVertex2f((1.0f - t) * coord_array[0][0] + t * coord_array[1][0],
-			           (1.0f - t) * coord_array[0][1] + t * coord_array[1][1]);
->>>>>>> 52d2bae2
+			gpuVertex2f((1.0f - t) * coord_array[0][0] + t * coord_array[1][0],
+			            (1.0f - t) * coord_array[0][1] + t * coord_array[1][1]);
 		}
 		gpuEnd();
 	}
