/*
 * ***** BEGIN GPL LICENSE BLOCK *****
 *
 * This program is free software; you can redistribute it and/or
 * modify it under the terms of the GNU General Public License
 * as published by the Free Software Foundation; either version 2
 * of the License, or (at your option) any later version.
 *
 * This program is distributed in the hope that it will be useful,
 * but WITHOUT ANY WARRANTY; without even the implied warranty of
 * MERCHANTABILITY or FITNESS FOR A PARTICULAR PURPOSE.  See the
 * GNU General Public License for more details.
 *
 * You should have received a copy of the GNU General Public License
 * along with this program; if not, write to the Free Software Foundation,
 * Inc., 51 Franklin Street, Fifth Floor, Boston, MA 02110-1301, USA.
 *
 * The Original Code is Copyright (C) 2004 by Blender Foundation.
 * All rights reserved.
 *
 * The Original Code is: all of this file.
 *
 * Contributor(s): Joseph Eagar
 *
 * ***** END GPL LICENSE BLOCK *****
 */

/** \file blender/editors/mesh/editmesh_rip.c
 *  \ingroup edmesh
 */

#include "MEM_guardedalloc.h"

#include "DNA_object_types.h"

#include "BLI_math.h"
#include "BLI_array.h"

#include "BKE_context.h"
#include "BKE_report.h"
#include "BKE_editmesh.h"

#include "RNA_define.h"
#include "RNA_access.h"

#include "WM_types.h"

#include "ED_mesh.h"
#include "ED_screen.h"
#include "ED_transform.h"
#include "ED_view3d.h"

#include "bmesh.h"
#include "bmesh_tools.h"

#include "mesh_intern.h"  /* own include */

/**
 * helper to find edge for edge_rip,
 *
 * \param inset is used so we get some useful distance
 * when comparing multiple edges that meet at the same
 * point and would result in the same distance.
 */
#define INSET_DEFAULT 0.00001f
static float edbm_rip_edgedist_squared(ARegion *ar, float mat[4][4],
                                       const float co1[3], const float co2[3], const float mvalf[2],
                                       const float inset)
{
	float vec1[2], vec2[2], dist_sq;

	ED_view3d_project_float_v2_m4(ar, co1, vec1, mat);
	ED_view3d_project_float_v2_m4(ar, co2, vec2, mat);

	if (inset != 0.0f) {
		const float dist_2d = len_v2v2(vec1, vec2);
		if (dist_2d > FLT_EPSILON) {
			const float dist = inset / dist_2d;
			BLI_assert(finite(dist));
			interp_v2_v2v2(vec1, vec1, vec2, dist);
			interp_v2_v2v2(vec2, vec2, vec1, dist);
		}
	}

	dist_sq = dist_squared_to_line_segment_v2(mvalf, vec1, vec2);
	BLI_assert(finite(dist_sq));

	return dist_sq;
}

#if 0
static float edbm_rip_linedist(ARegion *ar, float mat[4][4],
                               const float co1[3], const float co2[3], const float mvalf[2])
{
	float vec1[2], vec2[2];

	ED_view3d_project_float_v2_m4(ar, co1, vec1, mat);
	ED_view3d_project_float_v2_m4(ar, co2, vec2, mat);

	return dist_to_line_v2(mvalf, vec1, vec2);
}
#endif

/* calculaters a point along the loop tangent which can be used to measure against edges */
static void edbm_calc_loop_co(BMLoop *l, float l_mid_co[3])
{
	BM_loop_calc_face_tangent(l, l_mid_co);

	/* scale to average of surrounding edge size, only needs to be approx, but should
	 * be roughly equivalent to the check below which uses the middle of the edge. */
	mul_v3_fl(l_mid_co, (BM_edge_calc_length(l->e) + BM_edge_calc_length(l->prev->e)) / 2.0f);

	add_v3_v3(l_mid_co, l->v->co);
}


static float edbm_rip_edge_side_measure(BMEdge *e, BMLoop *e_l,
                                        ARegion *ar,
                                        float projectMat[4][4], const float fmval[2])
{
	float cent[3] = {0, 0, 0}, mid[3];

	float vec[2];
	float fmval_tweak[2];
	float e_v1_co[2], e_v2_co[2];
	float score;

	BMVert *v1_other;
	BMVert *v2_other;

	BLI_assert(BM_vert_in_edge(e, e_l->v));

	/* method for calculating distance:
	 *
	 * for each edge: calculate face center, then made a vector
	 * from edge midpoint to face center.  offset edge midpoint
	 * by a small amount along this vector. */

	/* rather then the face center, get the middle of
	 * both edge verts connected to this one */
	v1_other = BM_face_other_vert_loop(e_l->f, e->v2, e->v1)->v;
	v2_other = BM_face_other_vert_loop(e_l->f, e->v1, e->v2)->v;
	mid_v3_v3v3(cent, v1_other->co, v2_other->co);
	mid_v3_v3v3(mid, e->v1->co, e->v2->co);

	ED_view3d_project_float_v2_m4(ar, cent, cent, projectMat);
	ED_view3d_project_float_v2_m4(ar, mid, mid, projectMat);

	ED_view3d_project_float_v2_m4(ar, e->v1->co, e_v1_co, projectMat);
	ED_view3d_project_float_v2_m4(ar, e->v2->co, e_v2_co, projectMat);

	sub_v2_v2v2(vec, cent, mid);
	normalize_v2(vec);
	mul_v2_fl(vec, 0.01f);

	/* rather then adding to both verts, subtract from the mouse */
	sub_v2_v2v2(fmval_tweak, fmval, vec);

	score = len_v2v2(e_v1_co, e_v2_co);

	if (dist_squared_to_line_segment_v2(fmval_tweak, e_v1_co, e_v2_co) >
	    dist_squared_to_line_segment_v2(fmval,       e_v1_co, e_v2_co))
	{
		return score;
	}
	else {
		return -score;
	}
}


/* - Advanced selection handling 'ripsel' functions ----- */

/**
 * How rip selection works
 *
 * Firstly - rip is basically edge split with side-selection & grab.
 * Things would be much more simple if we didn't have to worry about side selection
 *
 * The method used for checking the side of selection is as follows...
 * - First tag all rip-able edges.
 * - Build a contiguous edge list by looping over tagged edges and following each ones tagged siblings in both
 *   directions.
 *   - The loops are not stored in an array, Instead both loops on either side of each edge has its index values set
 *     to count down from the last edge, this way, once we have the 'last' edge its very easy to walk down the
 *     connected edge loops.
 *     The reason for using loops like this is because when the edges are split we don't which face user gets the newly
 *     created edge (its as good as random so we cant assume new edges will be on once side).
 *     After splitting, its very simple to walk along boundary loops since each only has one edge from a single side.
 * - The end loop pairs are stored in an array however to support multiple edge-selection-islands, so you can rip
 *   multiple selections at once.
 * - * Execute the split *
 * - For each #EdgeLoopPair walk down both sides of the split using the loops and measure which is facing the mouse.
 * - Deselect the edge loop facing away.
 *
 * Limitation!
 * This currently works very poorly with intersecting edge islands (verts with more than 2 tagged edges)
 * This is nice to but for now not essential.
 *
 * - campbell.
 */


#define IS_VISIT_POSSIBLE(e)   (BM_edge_is_manifold(e) && BM_elem_flag_test(e, BM_ELEM_TAG))
#define IS_VISIT_DONE(e) ((e)->l && (BM_elem_index_get((e)->l) != INVALID_UID))
#define INVALID_UID INT_MIN

/* mark, assign uid and step */
static BMEdge *edbm_ripsel_edge_mark_step(BMVert *v, const int uid)
{
	BMIter iter;
	BMEdge *e;
	BM_ITER_ELEM (e, &iter, v, BM_EDGES_OF_VERT) {
		if (IS_VISIT_POSSIBLE(e) && !IS_VISIT_DONE(e)) {
			BMLoop *l_a, *l_b;

			BM_edge_loop_pair(e, &l_a, &l_b); /* no need to check, we know this will be true */

			/* so (IS_VISIT_DONE == true) */
			BM_elem_index_set(l_a, uid);  /* set_dirty */
			BM_elem_index_set(l_b, uid);  /* set_dirty */

			return e;
		}
	}
	return NULL;
}

typedef struct EdgeLoopPair {
	BMLoop *l_a;
	BMLoop *l_b;
} EdgeLoopPair;

static EdgeLoopPair *edbm_ripsel_looptag_helper(BMesh *bm)
{
	BMIter fiter;
	BMIter liter;

	BMFace *f;
	BMLoop *l;

	int uid_start;
	int uid_end;
	int uid = bm->totedge; /* can start anywhere */

	EdgeLoopPair *eloop_pairs = NULL;
	BLI_array_declare(eloop_pairs);
	EdgeLoopPair *lp;

	/* initialize loops with dummy invalid index values */
	BM_ITER_MESH (f, &fiter, bm, BM_FACES_OF_MESH) {
		BM_ITER_ELEM (l, &liter, f, BM_LOOPS_OF_FACE) {
			BM_elem_index_set(l, INVALID_UID);  /* set_dirty */
		}
	}
	bm->elem_index_dirty |= BM_LOOP;

	/* set contiguous loops ordered 'uid' values for walking after split */
	while (true) {
		int tot = 0;
		BMIter eiter;
		BMEdge *e_step;
		BMVert *v_step;
		BMEdge *e;
		BMEdge *e_first;
		BMEdge *e_last;

		e_first = NULL;
		BM_ITER_MESH (e, &eiter, bm, BM_EDGES_OF_MESH) {
			if (IS_VISIT_POSSIBLE(e) && !IS_VISIT_DONE(e)) {
				e_first = e;
				break;
			}
		}

		if (e_first == NULL) {
			break;
		}

		/* initialize  */
		e_first = e;
		v_step = e_first->v1;
		e_step = NULL; /* quiet warning, will never remain this value */

		uid_start = uid;
		while ((e = edbm_ripsel_edge_mark_step(v_step, uid))) {
			v_step = BM_edge_other_vert((e_step = e), v_step);
			uid++; /* only different line */
			tot++;
		}

		/* this edges loops have the highest uid's, store this to walk down later */
		e_last = e_step;

		/* always store the highest 'uid' edge for the stride */
		uid_end = uid - 1;
		uid = uid_start - 1;

		/* initialize */
		v_step = e_first->v1;

		while ((e = edbm_ripsel_edge_mark_step(v_step, uid))) {
			v_step = BM_edge_other_vert((e_step = e), v_step);
			uid--; /* only different line */
			tot++;
		}

		/* stride far enough not to _ever_ overlap range */
		uid_start = uid;
		uid = uid_end + bm->totedge;

		lp = BLI_array_append_ret(eloop_pairs);
		BM_edge_loop_pair(e_last, &lp->l_a, &lp->l_b); /* no need to check, we know this will be true */


		BLI_assert(tot == uid_end - uid_start);

#if 0
		printf("%s: found contiguous edge loop of (%d)\n", __func__, uid_end - uid_start);
#endif

	}

	/* null terminate */
	lp = BLI_array_append_ret(eloop_pairs);
	lp->l_a = lp->l_b = NULL;

	return eloop_pairs;
}


/* - De-Select the worst rip-edge side -------------------------------- */


static BMEdge *edbm_ripsel_edge_uid_step(BMEdge *e_orig, BMVert **v_prev)
{
	BMIter eiter;
	BMEdge *e;
	BMVert *v = BM_edge_other_vert(e_orig, *v_prev);
	const int uid_cmp = BM_elem_index_get(e_orig->l) - 1;

	BM_ITER_ELEM (e, &eiter, v, BM_EDGES_OF_VERT) {
		if (BM_elem_index_get(e->l) == uid_cmp) {
			*v_prev = v;
			return e;
		}
	}
	return NULL;
}

static BMVert *edbm_ripsel_edloop_pair_start_vert(BMEdge *e)
{
	/* try step in a direction, if it fails we know do go the other way */
	BMVert *v_test = e->v1;
	return (edbm_ripsel_edge_uid_step(e, &v_test)) ? e->v1 : e->v2;
}

static void edbm_ripsel_deselect_helper(BMesh *bm, EdgeLoopPair *eloop_pairs,
                                        ARegion *ar, float projectMat[4][4], float fmval[2])
{
	EdgeLoopPair *lp;

	for (lp = eloop_pairs; lp->l_a; lp++) {
		BMEdge *e;
		BMVert *v_prev;

		float score_a = 0.0f;
		float score_b = 0.0f;

		e = lp->l_a->e;
		v_prev = edbm_ripsel_edloop_pair_start_vert(e);
		for (; e; e = edbm_ripsel_edge_uid_step(e, &v_prev)) {
			score_a += edbm_rip_edge_side_measure(e, e->l, ar, projectMat, fmval);
		}
		e = lp->l_b->e;
		v_prev = edbm_ripsel_edloop_pair_start_vert(e);
		for (; e; e = edbm_ripsel_edge_uid_step(e, &v_prev)) {
			score_b += edbm_rip_edge_side_measure(e, e->l, ar, projectMat, fmval);
		}

		e = (score_a > score_b) ? lp->l_a->e : lp->l_b->e;
		v_prev = edbm_ripsel_edloop_pair_start_vert(e);
		for (; e; e = edbm_ripsel_edge_uid_step(e, &v_prev)) {
			BM_edge_select_set(bm, e, false);
		}
	}
}
/* --- end 'ripsel' selection handling code --- */


/* --- face-fill code --- */
/**
 * return an un-ordered array of loop pairs
 * use for rebuilding face-fill
 *
 * \note the method currenly used fails for edges with 3+ face users and gives
 *       nasty holes in the mesh, there isnt a good way of knowing ahead of time
 *       which loops will be split apart (its possible to figure out but quite involved).
 *       So for now this is a known limitation of current rip-fill option.
 */

typedef struct UnorderedLoopPair {
	BMLoop *l_pair[2];
	char    flag;
} UnorderedLoopPair;
enum {
	ULP_FLIP_0 = (1 << 0),
	ULP_FLIP_1 = (1 << 1)
};

static UnorderedLoopPair *edbm_tagged_loop_pairs_to_fill(BMesh *bm)
{
	BMIter iter;
	BMEdge *e;

	unsigned int total_tag = 0;
	/* count tags, could be pre-calculated */
	BM_ITER_MESH (e, &iter, bm, BM_EDGES_OF_MESH) {
		if (BM_elem_flag_test(e, BM_ELEM_TAG)) {
			total_tag++;
		}
	}

	if (total_tag) {
		UnorderedLoopPair *uloop_pairs = MEM_mallocN(total_tag * sizeof(UnorderedLoopPair), __func__);
		UnorderedLoopPair *ulp = uloop_pairs;

		BM_ITER_MESH (e, &iter, bm, BM_EDGES_OF_MESH) {
			if (BM_elem_flag_test(e, BM_ELEM_TAG)) {
				BMLoop *l1, *l2;
				if (BM_edge_loop_pair(e, &l1, &l2)) {
					BMVert *v_cmp = l1->e->v1;
					ulp->flag = (((l1->v != v_cmp) ? ULP_FLIP_0 : 0) |
					             ((l2->v == v_cmp) ? ULP_FLIP_1 : 0));
				}
				else {
					ulp->flag = 0;
				}
				ulp->l_pair[0] = l1;
				ulp->l_pair[1] = l2;

				ulp++;
			}
		}

		return uloop_pairs;
	}
	else {
		return NULL;
	}
}

static void edbm_tagged_loop_pairs_do_fill_faces(BMesh *bm, UnorderedLoopPair *uloop_pairs)
{
	UnorderedLoopPair *ulp;
	unsigned int total_tag = MEM_allocN_len(uloop_pairs) / sizeof(UnorderedLoopPair);
	unsigned int i;

	for (i = 0, ulp = uloop_pairs; i < total_tag; i++, ulp++) {
		if ((ulp->l_pair[0]    && ulp->l_pair[1]) &&
		    (ulp->l_pair[0]->e != ulp->l_pair[1]->e))
		{
			 /* time has come to make a face! */
			BMVert *v_shared = BM_edge_share_vert(ulp->l_pair[0]->e, ulp->l_pair[1]->e);
			BMFace *f, *f_example = ulp->l_pair[0]->f;
			BMLoop *l_iter;
			BMVert *f_verts[4];

			if (v_shared == NULL) {
				/* quad */
				f_verts[0] = ulp->l_pair[0]->e->v1;
				f_verts[1] = ulp->l_pair[1]->e->v1;
				f_verts[2] = ulp->l_pair[1]->e->v2;
				f_verts[3] = ulp->l_pair[0]->e->v2;

				if (ulp->flag & ULP_FLIP_0) {
					SWAP(BMVert *, f_verts[0], f_verts[3]);
				}
				if (ulp->flag & ULP_FLIP_1) {
					SWAP(BMVert *, f_verts[1], f_verts[2]);
				}
			}
			else {
				/* tri */
				f_verts[0] = v_shared;
				f_verts[1] = BM_edge_other_vert(ulp->l_pair[0]->e, v_shared);
				f_verts[2] = BM_edge_other_vert(ulp->l_pair[1]->e, v_shared);
				f_verts[3] = NULL;

				/* don't use the flip flags */
				if (v_shared == ulp->l_pair[0]->v) {
					SWAP(BMVert *, f_verts[0], f_verts[1]);
				}
			}

			/* face should never exist */
			BLI_assert(BM_face_exists(f_verts, f_verts[3] ? 4 : 3, &f) == false);

			f = BM_face_create_verts(bm, f_verts, f_verts[3] ? 4 : 3, f_example, BM_CREATE_NOP, true);

			l_iter = BM_FACE_FIRST_LOOP(f);

			if (f_verts[3]) {
				BM_elem_attrs_copy(bm, bm, BM_edge_other_loop(ulp->l_pair[0]->e, l_iter), l_iter); l_iter = l_iter->next;
				BM_elem_attrs_copy(bm, bm, BM_edge_other_loop(ulp->l_pair[1]->e, l_iter), l_iter); l_iter = l_iter->next;
				BM_elem_attrs_copy(bm, bm, BM_edge_other_loop(ulp->l_pair[1]->e, l_iter), l_iter); l_iter = l_iter->next;
				BM_elem_attrs_copy(bm, bm, BM_edge_other_loop(ulp->l_pair[0]->e, l_iter), l_iter);
			}
			else {
				BM_elem_attrs_copy(bm, bm, BM_edge_other_loop(ulp->l_pair[0]->e, l_iter), l_iter); l_iter = l_iter->next;
				BM_elem_attrs_copy(bm, bm, BM_edge_other_loop(ulp->l_pair[0]->e, l_iter), l_iter); l_iter = l_iter->next;
				BM_elem_attrs_copy(bm, bm, BM_edge_other_loop(ulp->l_pair[1]->e, l_iter), l_iter);
			}

		}
	}
}

/* --- end 'face-fill' code --- */

/**
 * This is the main vert ripping function (rip when one vertex is selected)
 */
static int edbm_rip_invoke__vert(bContext *C, wmOperator *op, const wmEvent *event)
{
	const bool do_fill = RNA_boolean_get(op->ptr, "use_fill");
	UnorderedLoopPair *fill_uloop_pairs = NULL;
	Object *obedit = CTX_data_edit_object(C);
	ARegion *ar = CTX_wm_region(C);
	RegionView3D *rv3d = CTX_wm_region_view3d(C);
	BMEditMesh *em = BKE_editmesh_from_object(obedit);
	BMesh *bm = em->bm;
	BMIter iter, liter;
	BMLoop *l;
	BMEdge *e, *e2;
	BMVert *v;
	const int totvert_orig = bm->totvert;
	int i;
	float projectMat[4][4], fmval[3] = {event->mval[0], event->mval[1]};
	float dist_sq = FLT_MAX;
	float d;
	bool is_wire;

	BMEditSelection ese;
	int totboundary_edge = 0;

	ED_view3d_ob_project_mat_get(rv3d, obedit, projectMat);

	/* find selected vert - same some time and check history first */
	if (BM_select_history_active_get(bm, &ese) && ese.htype == BM_VERT) {
		v = (BMVert *)ese.ele;
	}
	else {
		ese.ele = NULL;

		BM_ITER_MESH (v, &iter, bm, BM_VERTS_OF_MESH) {
			if (BM_elem_flag_test(v, BM_ELEM_SELECT))
				break;
		}
	}

	/* (v == NULL) should be impossible */
	if ((v == NULL) || (v->e == NULL)) {
		return OPERATOR_CANCELLED;
	}

	is_wire = BM_vert_is_wire(v);

	e2 = NULL;

	if (v->e) {
		/* find closest edge to mouse cursor */
		BM_ITER_ELEM (e, &iter, v, BM_EDGES_OF_VERT) {
			/* consider wire as boundary for this purpose,
			 * otherwise we can't a face away from a wire edge */
			totboundary_edge += (BM_edge_is_boundary(e) || BM_edge_is_wire(e));
			if (!BM_elem_flag_test(e, BM_ELEM_HIDDEN)) {
				if (BM_edge_is_manifold(e)) {
					d = edbm_rip_edgedist_squared(ar, projectMat, e->v1->co, e->v2->co, fmval, INSET_DEFAULT);
					if ((e2 == NULL) || (d < dist_sq)) {
						dist_sq = d;
						e2 = e;
					}
				}
			}
		}

		/* if we are ripping a single vertex from 3 faces,
		 * then measure the distance to the face corner as well as the edge */
		if (BM_vert_face_count_is_equal(v, 3) &&
		    BM_vert_edge_count_is_equal(v, 3))
		{
			BMEdge *e_all[3];
			BMLoop *l_all[3];
			int i1, i2;

			BM_iter_as_array(bm, BM_EDGES_OF_VERT, v, (void **)e_all, 3);
			BM_iter_as_array(bm, BM_LOOPS_OF_VERT, v, (void **)l_all, 3);

			/* not do a loop similar to the one above, but test against loops */
			for (i1 = 0; i1 < 3; i1++) {
				/* consider wire as boundary for this purpose,
				 * otherwise we can't a face away from a wire edge */
				float l_mid_co[3];
				l = l_all[i1];
				edbm_calc_loop_co(l, l_mid_co);
				d = edbm_rip_edgedist_squared(ar, projectMat, l->v->co, l_mid_co, fmval, INSET_DEFAULT);
				if ((e2 == NULL) || (d < dist_sq)) {
					dist_sq = d;

					/* find the edge that is not in this loop */
					e2 = NULL;
					for (i2 = 0; i2 < 3; i2++) {
						if (!BM_edge_in_loop(e_all[i2], l)) {
							e2 = e_all[i2];
							break;
						}
					}
					BLI_assert(e2 != NULL);
				}
			}
		}
	}

	if (e2) {
		/* Try to split off a non-manifold fan (when we have multiple disconnected fans) */

		/* note: we're lazy here and first split then check there are any faces remaining,
		 * this isn't good practice, however its less hassle then checking for multiple-disconnected regions */
		BMLoop *l_sep = e2->l->v == v ? e2->l : e2->l->next;
		BMVert *v_new;
		BLI_assert(l_sep->v == v);
		v_new = bmesh_urmv_loop_region(bm, l_sep);
		if (BM_vert_find_first_loop(v)) {
			BM_vert_select_set(bm, v, false);
			BM_select_history_remove(bm, v);

			BM_vert_select_set(bm, v_new, true);
			if (ese.ele) {
				BM_select_history_store(bm, v_new);
			}

			return OPERATOR_FINISHED;
		}
		else {
			/* rewind */
			BM_vert_splice(bm, v, v_new);
		}
	}

	/* should we go ahead with edge rip or do we need to do special case, split off vertex?:
	 * split off vertex if...
	 * - we cant find an edge - this means we are ripping a faces vert that is connected to other
	 *   geometry only at the vertex.
	 * - the boundary edge total is greater than 2,
	 *   in this case edge split _can_ work but we get far nicer results if we use this special case.
	 * - there are only 2 edges but we are a wire vert. */
	if ((is_wire == false && totboundary_edge > 2) ||
	    (is_wire == true  && totboundary_edge > 1))
	{
		BMVert **vout;
		int vout_len;

		BM_vert_select_set(bm, v, false);

		bmesh_vert_separate(bm, v, &vout, &vout_len, true);

		if (vout_len < 2) {
			MEM_freeN(vout);
			/* set selection back to avoid active-unselected vertex */
			BM_vert_select_set(bm, v, true);
			/* should never happen */
			BKE_report(op->reports, RPT_ERROR, "Error ripping vertex from faces");
			return OPERATOR_CANCELLED;
		}
		else {
			int vi_best = 0;

			if (ese.ele) {
				BM_select_history_remove(bm, ese.ele);
			}

			dist_sq = FLT_MAX;

			/* in the loop below we find the best vertex to drag based on its connected geometry,
			 * either by its face corner, or connected edge (when no faces are attached) */
			for (i = 0; i < vout_len; i++) {

				if (BM_vert_is_wire(vout[i]) == false) {
					/* find the best face corner */
					BM_ITER_ELEM (l, &iter, vout[i], BM_LOOPS_OF_VERT) {
						if (!BM_elem_flag_test(l->f, BM_ELEM_HIDDEN)) {
							float l_mid_co[3];

							edbm_calc_loop_co(l, l_mid_co);
							d = edbm_rip_edgedist_squared(ar, projectMat, v->co, l_mid_co, fmval, INSET_DEFAULT);

							if (d < dist_sq) {
								dist_sq = d;
								vi_best = i;
							}
						}
					}
				}
				else {
					/* a wire vert, find the best edge */
					BM_ITER_ELEM (e, &iter, vout[i], BM_EDGES_OF_VERT) {
						if (!BM_elem_flag_test(e, BM_ELEM_HIDDEN)) {
							float e_mid_co[3];

							mid_v3_v3v3(e_mid_co, e->v1->co, e->v2->co);
							d = edbm_rip_edgedist_squared(ar, projectMat, v->co, e_mid_co, fmval, INSET_DEFAULT);

							if (d < dist_sq) {
								dist_sq = d;
								vi_best = i;
							}
						}
					}
				}
			}

			/* select the vert from the best region */
			v = vout[vi_best];
			BM_vert_select_set(bm, v, true);

			if (ese.ele) {
				BM_select_history_store(bm, v);
			}

			/* splice all others back together */
			if (vout_len > 2) {

				/* vout[0]  == best
				 * vout[1]  == glue
				 * vout[2+] == splice with glue
				 */
				if (vi_best != 0) {
					SWAP(BMVert *, vout[0], vout[vi_best]);
					vi_best = 0;
				}

				for (i = 2; i < vout_len; i++) {
					BM_vert_splice(bm, vout[1], vout[i]);
				}
			}

			MEM_freeN(vout);

			return OPERATOR_FINISHED;
		}
	}

	if (!e2) {
		BKE_report(op->reports, RPT_ERROR, "Selected vertex has no edge/face pairs attached");
		return OPERATOR_CANCELLED;
	}

	/* *** Execute the split! *** */
	/* unlike edge split, for single vertex split we only use the operator in one of the cases
	 * but both allocate fill */

<<<<<<< HEAD
	/* rip two adjacent edges */
	if (BM_edge_is_boundary(e2) || BM_vert_face_count_is_equal(v, 2)) {
		/* Don't run the edge split operator in this case */
=======
	{
>>>>>>> 5a8629c0
		BMVert *v_rip;
		BMLoop *larr[2];
		int larr_len = 0;

		/* rip two adjacent edges */
		if (BM_edge_is_boundary(e2) || BM_vert_face_count_is_equal(v, 2)) {
			/* Don't run the edge split operator in this case */

			l = BM_edge_vert_share_loop(e2->l, v);
			larr[larr_len] = l;
			larr_len++;

			/* only tag for face-fill (we don't call the operator) */
			if (BM_edge_is_boundary(e2)) {
				BM_elem_flag_enable(e2, BM_ELEM_TAG);
			}
			else {
				BM_elem_flag_enable(l->e, BM_ELEM_TAG);
				BM_elem_flag_enable(l->prev->e, BM_ELEM_TAG);
			}
		}
		else {
			if (BM_edge_is_manifold(e2)) {
				BMLoop *l_iter, *l_first;

				l_iter = l_first = e2->l;
				do {
					larr[larr_len] = BM_edge_vert_share_loop(l_iter, v);
					BM_elem_flag_enable(larr[larr_len]->e, BM_ELEM_TAG);
					larr_len++;
				} while ((l_iter = l_iter->radial_next) != l_first);
			}
			else {
				/* looks like there are no split edges, we could just return/report-error? - Campbell */
			}
		}

		/* keep directly before edgesplit */
		if (do_fill) {
			fill_uloop_pairs = edbm_tagged_loop_pairs_to_fill(bm);
		}

		if (larr_len) {
			v_rip = BM_face_loop_separate_multi(bm, larr, larr_len);
		}
		else {
			v_rip = NULL;
		}

		if (v_rip) {
			BM_vert_select_set(bm, v_rip, true);
		}
		else {
			if (fill_uloop_pairs) MEM_freeN(fill_uloop_pairs);
			return OPERATOR_CANCELLED;
		}
	}

	{
		/* --- select which vert --- */
		BMVert *v_best = NULL;
		float l_corner_co[3];

		dist_sq = FLT_MAX;
		BM_ITER_MESH (v, &iter, bm, BM_VERTS_OF_MESH) {
			if (BM_elem_flag_test(v, BM_ELEM_SELECT)) {
				/* disable by default, re-enable winner at end */
				BM_vert_select_set(bm, v, false);
				BM_select_history_remove(bm, v);

				BM_ITER_ELEM (l, &liter, v, BM_LOOPS_OF_VERT) {

					/* check if v_best is null in the _rare_ case there are numeric issues */
					edbm_calc_loop_co(l, l_corner_co);
					d = edbm_rip_edgedist_squared(ar, projectMat, l->v->co, l_corner_co, fmval, INSET_DEFAULT);
					if ((v_best == NULL) || (d < dist_sq)) {
						v_best = v;
						dist_sq = d;
					}
				}
			}
		}

		if (v_best) {
			BM_vert_select_set(bm, v_best, true);
			if (ese.ele) {
				BM_select_history_store(bm, v_best);
			}
		}
	}

	if (do_fill && fill_uloop_pairs) {
		edbm_tagged_loop_pairs_do_fill_faces(bm, fill_uloop_pairs);
		MEM_freeN(fill_uloop_pairs);
	}


	if (totvert_orig == bm->totvert) {
		BKE_report(op->reports, RPT_ERROR, "No vertices could be ripped");
		return OPERATOR_CANCELLED;
	}

	return OPERATOR_FINISHED;
}

/**
 * This is the main edge ripping function
 */
static int edbm_rip_invoke__edge(bContext *C, wmOperator *op, const wmEvent *event)
{
	const bool do_fill = RNA_boolean_get(op->ptr, "use_fill");
	UnorderedLoopPair *fill_uloop_pairs = NULL;
	Object *obedit = CTX_data_edit_object(C);
	ARegion *ar = CTX_wm_region(C);
	RegionView3D *rv3d = CTX_wm_region_view3d(C);
	BMEditMesh *em = BKE_editmesh_from_object(obedit);
	BMesh *bm = em->bm;
	BMIter iter, eiter;
	BMLoop *l;
	BMEdge *e, *e2;
	BMVert *v;
	const int totedge_orig = bm->totedge;
	float projectMat[4][4], fmval[3] = {event->mval[0], event->mval[1]};

	EdgeLoopPair *eloop_pairs;

	ED_view3d_ob_project_mat_get(rv3d, obedit, projectMat);

	/* important this runs on the original selection, before tampering with tagging */
	eloop_pairs = edbm_ripsel_looptag_helper(bm);

	/* expand edge selection */
	BM_ITER_MESH (v, &iter, bm, BM_VERTS_OF_MESH) {
		bool all_manifold;
		int totedge_manifold;  /* manifold, visible edges */
		int i;

		e2 = NULL;
		i = 0;
		totedge_manifold = 0;
		all_manifold = true;
		BM_ITER_ELEM (e, &eiter, v, BM_EDGES_OF_VERT) {

			if (!BM_edge_is_wire(e) &&
			    !BM_elem_flag_test(e, BM_ELEM_HIDDEN))
			{
				/* important to check selection rather then tag here
				 * else we get feedback loop */
				if (BM_elem_flag_test(e, BM_ELEM_SELECT)) {
					e2 = e;
					i++;
				}
				totedge_manifold++;
			}

			/** #BM_vert_other_disk_edge has no hidden checks so don't check hidden here */
			if ((all_manifold == true) && (BM_edge_is_manifold(e) == false)) {
				all_manifold = false;
			}
		}

		/* single edge, extend */
		if (i == 1 && e2->l) {
			/* note: if the case of 3 edges has one change in loop stepping,
			 * if this becomes more involved we may be better off splitting
			 * the 3 edge case into its own else-if branch */
			if ((totedge_manifold == 4 || totedge_manifold == 3) || (all_manifold == false)) {
				BMLoop *l_a = e2->l;
				BMLoop *l_b = l_a->radial_next;

				/* find the best face to follow, this way the edge won't point away from
				 * the mouse when there are more than 4 (takes the shortest face fan around) */
				l = (edbm_rip_edge_side_measure(e2, l_a, ar, projectMat, fmval) <
				     edbm_rip_edge_side_measure(e2, l_b, ar, projectMat, fmval)) ? l_a : l_b;

				l = BM_loop_other_edge_loop(l, v);
				/* important edge is manifold else we can be attempting to split off a fan that don't budge,
				 * not crashing but adds duplicate edge. */
				if (BM_edge_is_manifold(l->e)) {
					l = l->radial_next;

					if (totedge_manifold != 3)
						l = BM_loop_other_edge_loop(l, v);

					if (l) {
						BLI_assert(!BM_elem_flag_test(l->e, BM_ELEM_TAG));
						BM_elem_flag_enable(l->e, BM_ELEM_TAG);
					}
				}
			}
			else {
				e = BM_vert_other_disk_edge(v, e2);

				if (e) {
					BLI_assert(!BM_elem_flag_test(e, BM_ELEM_TAG));
					BM_elem_flag_enable(e, BM_ELEM_TAG);
				}
			}
		}
	}

	/* keep directly before edgesplit */
	if (do_fill) {
		fill_uloop_pairs = edbm_tagged_loop_pairs_to_fill(bm);
	}

	BM_mesh_edgesplit(em->bm, true, true, true);

	/* note: the output of the bmesh operator is ignored, since we built
	 * the contiguous loop pairs to split already, its possible that some
	 * edge did not split even though it was tagged which would not work
	 * as expected (but not crash), however there are checks to ensure
	 * tagged edges will split. So far its not been an issue. */
	edbm_ripsel_deselect_helper(bm, eloop_pairs,
	                            ar, projectMat, fmval);
	MEM_freeN(eloop_pairs);

	/* deselect loose verts */
	BM_mesh_select_mode_clean_ex(bm, SCE_SELECT_EDGE);

	if (do_fill && fill_uloop_pairs) {
		edbm_tagged_loop_pairs_do_fill_faces(bm, fill_uloop_pairs);
		MEM_freeN(fill_uloop_pairs);
	}

	if (totedge_orig == bm->totedge) {
		BKE_report(op->reports, RPT_ERROR, "No edges could be ripped");
		return OPERATOR_CANCELLED;
	}

	BM_select_history_validate(bm);

	return OPERATOR_FINISHED;
}

/* based on mouse cursor position, it defines how is being ripped */
static int edbm_rip_invoke(bContext *C, wmOperator *op, const wmEvent *event)
{
	Object *obedit = CTX_data_edit_object(C);
	BMEditMesh *em = BKE_editmesh_from_object(obedit);
	BMesh *bm = em->bm;
	BMIter iter;
	BMEdge *e;
	const bool singlesel = (bm->totvertsel == 1 && bm->totedgesel == 0 && bm->totfacesel == 0);
	int ret;

	/* running in face mode hardly makes sense, so convert to region loop and rip */
	if (bm->totfacesel) {
		/* highly nifty but hard to support since the operator can fail and we're left
		 * with modified selection */
		// WM_operator_name_call(C, "MESH_OT_region_to_loop", WM_OP_INVOKE_DEFAULT, NULL);

		BKE_report(op->reports, RPT_ERROR, "Cannot rip selected faces");
		return OPERATOR_CANCELLED;
	}

	/* we could support this, but not for now */
	if ((bm->totvertsel > 1) && (bm->totedgesel == 0)) {
		BKE_report(op->reports, RPT_ERROR, "Cannot rip multiple disconnected vertices");
		return OPERATOR_CANCELLED;
	}

	/* note on selection:
	 * When calling edge split we operate on tagged edges rather then selected
	 * this is important because the edges to operate on are extended by one,
	 * but the selection is left alone.
	 *
	 * After calling edge split - the duplicated edges have the same selection state as the
	 * original, so all we do is de-select the far side from the mouse and we have a
	 * useful selection for grabbing.
	 */

	/* BM_ELEM_SELECT --> BM_ELEM_TAG */
	BM_ITER_MESH (e, &iter, bm, BM_EDGES_OF_MESH) {
		BM_elem_flag_set(e, BM_ELEM_TAG, BM_elem_flag_test(e, BM_ELEM_SELECT));
	}

	/* split 2 main parts of this operator out into vertex and edge ripping */
	if (singlesel) {
		ret = edbm_rip_invoke__vert(C, op, event);
	}
	else {
		ret = edbm_rip_invoke__edge(C, op, event);
	}

	if (ret == OPERATOR_CANCELLED) {
		return OPERATOR_CANCELLED;
	}

	BLI_assert(singlesel ? (bm->totvertsel > 0) : (bm->totedgesel > 0));

	if (bm->totvertsel == 0) {
		return OPERATOR_CANCELLED;
	}

	EDBM_update_generic(em, true, true);

	return OPERATOR_FINISHED;
}


void MESH_OT_rip(wmOperatorType *ot)
{
	/* identifiers */
	ot->name = "Rip";
	ot->idname = "MESH_OT_rip";
	ot->description = "Disconnect vertex or edges from connected geometry";

	/* api callbacks */
	ot->invoke = edbm_rip_invoke;
	ot->poll = EDBM_view3d_poll;

	/* flags */
	ot->flag = OPTYPE_REGISTER | OPTYPE_UNDO;

	/* to give to transform */
	Transform_Properties(ot, P_PROPORTIONAL | P_MIRROR_DUMMY);
	RNA_def_boolean(ot->srna, "use_fill", false, "Fill", "Fill the ripped region");
}<|MERGE_RESOLUTION|>--- conflicted
+++ resolved
@@ -760,13 +760,7 @@
 	/* unlike edge split, for single vertex split we only use the operator in one of the cases
 	 * but both allocate fill */
 
-<<<<<<< HEAD
-	/* rip two adjacent edges */
-	if (BM_edge_is_boundary(e2) || BM_vert_face_count_is_equal(v, 2)) {
-		/* Don't run the edge split operator in this case */
-=======
 	{
->>>>>>> 5a8629c0
 		BMVert *v_rip;
 		BMLoop *larr[2];
 		int larr_len = 0;
