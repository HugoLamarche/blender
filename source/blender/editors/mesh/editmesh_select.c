/*
 * ***** BEGIN GPL LICENSE BLOCK *****
 *
 * This program is free software; you can redistribute it and/or
 * modify it under the terms of the GNU General Public License
 * as published by the Free Software Foundation; either version 2
 * of the License, or (at your option) any later version.
 *
 * This program is distributed in the hope that it will be useful,
 * but WITHOUT ANY WARRANTY; without even the implied warranty of
 * MERCHANTABILITY or FITNESS FOR A PARTICULAR PURPOSE.  See the
 * GNU General Public License for more details.
 *
 * You should have received a copy of the GNU General Public License
 * along with this program; if not, write to the Free Software Foundation,
 * Inc., 51 Franklin Street, Fifth Floor, Boston, MA 02110-1301, USA.
 *
 * The Original Code is Copyright (C) 2004 Blender Foundation.
 * All rights reserved.
 *
 * The Original Code is: all of this file.
 *
 * Contributor(s): none yet.
 *
 * ***** END GPL LICENSE BLOCK *****
 */

/** \file blender/editors/mesh/editmesh_select.c
 *  \ingroup edmesh
 */

#include "MEM_guardedalloc.h"

#include "BLI_blenlib.h"
#include "BLI_math.h"
#include "BLI_rand.h"
#include "BLI_array.h"
#include "BLI_smallhash.h"
#include "BLI_heap.h"

#include "BKE_context.h"
#include "BKE_displist.h"
#include "BKE_depsgraph.h"
#include "BKE_report.h"
#include "BKE_paint.h"
#include "BKE_tessmesh.h"

#include "IMB_imbuf_types.h"
#include "IMB_imbuf.h"

#include "WM_api.h"
#include "WM_types.h"

#include "RNA_access.h"
#include "RNA_define.h"

#include "ED_mesh.h"
#include "ED_screen.h"
#include "ED_util.h"
#include "ED_uvedit.h"
#include "ED_object.h"
#include "ED_view3d.h"

#include "BIF_gl.h"

#include "DNA_scene_types.h"
#include "DNA_object_types.h"
#include "DNA_mesh_types.h"

#include "mesh_intern.h"

#include "UI_resources.h"

/* ****************************** MIRROR **************** */

void EDBM_select_mirrored(Object *UNUSED(obedit), BMEditMesh *em, int extend)
{
	BMVert *v1, *v2;
	BMIter iter;

	BM_ITER_MESH (v1, &iter, em->bm, BM_VERTS_OF_MESH) {
		if (!BM_elem_flag_test(v1, BM_ELEM_SELECT) || BM_elem_flag_test(v1, BM_ELEM_HIDDEN)) {
			BM_elem_flag_disable(v1, BM_ELEM_TAG);
		}
		else {
			BM_elem_flag_enable(v1, BM_ELEM_TAG);
		}
	}

	EDBM_verts_mirror_cache_begin(em, TRUE);

	if (!extend)
		EDBM_flag_disable_all(em, BM_ELEM_SELECT);

	BM_ITER_MESH (v1, &iter, em->bm, BM_VERTS_OF_MESH) {
		if (!BM_elem_flag_test(v1, BM_ELEM_TAG) || BM_elem_flag_test(v1, BM_ELEM_HIDDEN))
			continue;

		v2 = EDBM_verts_mirror_get(em, v1);
		if (v2 && !BM_elem_flag_test(v2, BM_ELEM_HIDDEN)) {
			BM_vert_select_set(em->bm, v2, TRUE);
		}
	}

	EDBM_verts_mirror_cache_end(em);
}

void EDBM_automerge(Scene *scene, Object *obedit, int update)
{
	BMEditMesh *em;
	
	if ((scene->toolsettings->automerge) &&
	    (obedit && obedit->type == OB_MESH))
	{
		em = BMEdit_FromObject(obedit);
		if (!em)
			return;

		BMO_op_callf(em->bm, BMO_FLAG_DEFAULTS,
		             "automerge verts=%hv dist=%f",
		             BM_ELEM_SELECT, scene->toolsettings->doublimit);
		if (update) {
			DAG_id_tag_update(obedit->data, OB_RECALC_DATA);
			BMEdit_RecalcTessellation(em);
		}
	}
}

/* ****************************** SELECTION ROUTINES **************** */

unsigned int bm_solidoffs = 0, bm_wireoffs = 0, bm_vertoffs = 0;    /* set in drawobject.c ... for colorindices */

/* facilities for border select and circle select */
static char *selbuf = NULL;

/* opengl doesn't support concave... */
static void draw_triangulated(const int mcords[][2], const short tot)
{
	ListBase lb = {NULL, NULL};
	DispList *dl;
	float *fp;
	int a;
	
	/* make displist */
	dl = MEM_callocN(sizeof(DispList), "poly disp");
	dl->type = DL_POLY;
	dl->parts = 1;
	dl->nr = tot;
	dl->verts = fp = MEM_callocN(tot * 3 * sizeof(float), "poly verts");
	BLI_addtail(&lb, dl);
	
	for (a = 0; a < tot; a++, fp += 3) {
		fp[0] = (float)mcords[a][0];
		fp[1] = (float)mcords[a][1];
	}
	
	/* do the fill */
	BKE_displist_fill(&lb, &lb, 0);

	/* do the draw */
	dl = lb.first;  /* filldisplist adds in head of list */
	if (dl->type == DL_INDEX3) {
		int *index;
		
		a = dl->parts;
		fp = dl->verts;
		index = dl->index;
		glBegin(GL_TRIANGLES);
		while (a--) {
			glVertex3fv(fp + 3 * index[0]);
			glVertex3fv(fp + 3 * index[1]);
			glVertex3fv(fp + 3 * index[2]);
			index += 3;
		}
		glEnd();
	}
	
	BKE_displist_free(&lb);
}


/* reads rect, and builds selection array for quick lookup */
/* returns if all is OK */
int EDBM_backbuf_border_init(ViewContext *vc, short xmin, short ymin, short xmax, short ymax)
{
	struct ImBuf *buf;
	unsigned int *dr;
	int a;
	
	if (vc->obedit == NULL || vc->v3d->drawtype < OB_SOLID || (vc->v3d->flag & V3D_ZBUF_SELECT) == 0) {
		return 0;
	}
	
	buf = view3d_read_backbuf(vc, xmin, ymin, xmax, ymax);
	if (buf == NULL) return 0;
	if (bm_vertoffs == 0) return 0;

	dr = buf->rect;
	
	/* build selection lookup */
	selbuf = MEM_callocN(bm_vertoffs + 1, "selbuf");
	
	a = (xmax - xmin + 1) * (ymax - ymin + 1);
	while (a--) {
		if (*dr > 0 && *dr <= bm_vertoffs)
			selbuf[*dr] = 1;
		dr++;
	}
	IMB_freeImBuf(buf);
	return 1;
}

int EDBM_backbuf_check(unsigned int index)
{
	if (selbuf == NULL) return 1;
	if (index > 0 && index <= bm_vertoffs)
		return selbuf[index];
	return 0;
}

void EDBM_backbuf_free(void)
{
	if (selbuf) MEM_freeN(selbuf);
	selbuf = NULL;
}

/* mcords is a polygon mask
 * - grab backbuffer,
 * - draw with black in backbuffer, 
 * - grab again and compare
 * returns 'OK' 
 */
int EDBM_backbuf_border_mask_init(ViewContext *vc, const int mcords[][2], short tot, short xmin, short ymin, short xmax, short ymax)
{
	unsigned int *dr, *drm;
	struct ImBuf *buf, *bufmask;
	int a;
	
	/* method in use for face selecting too */
	if (vc->obedit == NULL) {
		if (!(paint_facesel_test(vc->obact) || paint_vertsel_test(vc->obact))) {
			return 0;
		}
	}
	else if (vc->v3d->drawtype < OB_SOLID || (vc->v3d->flag & V3D_ZBUF_SELECT) == 0) {
		return 0;
	}

	buf = view3d_read_backbuf(vc, xmin, ymin, xmax, ymax);
	if (buf == NULL) return 0;
	if (bm_vertoffs == 0) return 0;

	dr = buf->rect;

	/* draw the mask */
	glDisable(GL_DEPTH_TEST);
	
	glColor3ub(0, 0, 0);
	
	/* yah, opengl doesn't do concave... tsk! */
	ED_region_pixelspace(vc->ar);
	draw_triangulated(mcords, tot);
	
	glBegin(GL_LINE_LOOP);  /* for zero sized masks, lines */
	for (a = 0; a < tot; a++) {
		glVertex2iv(mcords[a]);
	}
	glEnd();
	
	glFinish(); /* to be sure readpixels sees mask */
	
	/* grab mask */
	bufmask = view3d_read_backbuf(vc, xmin, ymin, xmax, ymax);

	if (bufmask == NULL) {
		return 0; /* only when mem alloc fails, go crash somewhere else! */
	}
	else {
		drm = bufmask->rect;
	}

	/* build selection lookup */
	selbuf = MEM_callocN(bm_vertoffs + 1, "selbuf");
	
	a = (xmax - xmin + 1) * (ymax - ymin + 1);
	while (a--) {
		if (*dr > 0 && *dr <= bm_vertoffs && *drm == 0) selbuf[*dr] = 1;
		dr++; drm++;
	}
	IMB_freeImBuf(buf);
	IMB_freeImBuf(bufmask);

	return 1;
}

/* circle shaped sample area */
int EDBM_backbuf_circle_init(ViewContext *vc, short xs, short ys, short rads)
{
	struct ImBuf *buf;
	unsigned int *dr;
	short xmin, ymin, xmax, ymax, xc, yc;
	int radsq;
	
	/* method in use for face selecting too */
	if (vc->obedit == NULL) {
		if (!(paint_facesel_test(vc->obact) || paint_vertsel_test(vc->obact))) {
			return 0;
		}
	}
	else if (vc->v3d->drawtype < OB_SOLID || (vc->v3d->flag & V3D_ZBUF_SELECT) == 0) return 0;
	
	xmin = xs - rads; xmax = xs + rads;
	ymin = ys - rads; ymax = ys + rads;
	buf = view3d_read_backbuf(vc, xmin, ymin, xmax, ymax);
	if (bm_vertoffs == 0) return 0;
	if (buf == NULL) return 0;

	dr = buf->rect;
	
	/* build selection lookup */
	selbuf = MEM_callocN(bm_vertoffs + 1, "selbuf");
	radsq = rads * rads;
	for (yc = -rads; yc <= rads; yc++) {
		for (xc = -rads; xc <= rads; xc++, dr++) {
			if (xc * xc + yc * yc < radsq) {
				if (*dr > 0 && *dr <= bm_vertoffs) selbuf[*dr] = 1;
			}
		}
	}

	IMB_freeImBuf(buf);
	return 1;
	
}

static void findnearestvert__doClosest(void *userData, BMVert *eve, const float screen_co[2], int index)
{
	struct { float mval_fl[2], pass, select, strict; float dist, lastIndex, closestIndex; BMVert *closest; } *data = userData;

	if (data->pass == 0) {
		if (index <= data->lastIndex)
			return;
	}
	else {
		if (index > data->lastIndex)
			return;
	}

	if (data->dist > 3) {
		float dist_test = len_manhattan_v2v2(data->mval_fl, screen_co);
		if (BM_elem_flag_test(eve, BM_ELEM_SELECT) == data->select) {
			if (data->strict == 1) {
				return;
			}
			else {
				dist_test += 5;
			}
		}

		if (dist_test < data->dist) {
			data->dist = dist_test;
			data->closest = eve;
			data->closestIndex = index;
		}
	}
}




static unsigned int findnearestvert__backbufIndextest(void *handle, unsigned int index)
{
	BMEditMesh *em = (BMEditMesh *)handle;
	BMVert *eve = BM_vert_at_index(em->bm, index - 1);

	if (eve && BM_elem_flag_test(eve, BM_ELEM_SELECT)) return 0;
	return 1;
}
/**
 * findnearestvert
 * 
 * dist (in/out): minimal distance to the nearest and at the end, actual distance
 * sel: selection bias
 *      if SELECT, selected vertice are given a 5 pixel bias to make them further than unselect verts
 *      if 0, unselected vertice are given the bias
 * strict: if 1, the vertice corresponding to the sel parameter are ignored and not just biased 
 */
BMVert *EDBM_vert_find_nearest(ViewContext *vc, float *r_dist, const short sel, const short strict)
{
	if (vc->v3d->drawtype > OB_WIRE && (vc->v3d->flag & V3D_ZBUF_SELECT)) {
		float distance;
		unsigned int index;
		BMVert *eve;
		
		if (strict) {
			index = view3d_sample_backbuf_rect(vc, vc->mval, 50, bm_wireoffs, 0xFFFFFF, &distance,
			                                   strict, vc->em, findnearestvert__backbufIndextest);
		}
		else {
			index = view3d_sample_backbuf_rect(vc, vc->mval, 50, bm_wireoffs, 0xFFFFFF, &distance,
			                                   0, NULL, NULL);
		}
		
		eve = BM_vert_at_index(vc->em->bm, index - 1);
		
		if (eve && distance < *r_dist) {
			*r_dist = distance;
			return eve;
		}
		else {
			return NULL;
		}
			
	}
	else {
		struct { float mval_fl[2], pass, select, strict; float dist, lastIndex, closestIndex; BMVert *closest; } data;
		static int lastSelectedIndex = 0;
		static BMVert *lastSelected = NULL;
		
		if (lastSelected && BM_vert_at_index(vc->em->bm, lastSelectedIndex) != lastSelected) {
			lastSelectedIndex = 0;
			lastSelected = NULL;
		}

		data.lastIndex = lastSelectedIndex;
		data.mval_fl[0] = vc->mval[0];
		data.mval_fl[1] = vc->mval[1];
		data.select = sel;
		data.dist = *r_dist;
		data.strict = strict;
		data.closest = NULL;
		data.closestIndex = 0;

		data.pass = 0;

		ED_view3d_init_mats_rv3d(vc->obedit, vc->rv3d);

		mesh_foreachScreenVert(vc, findnearestvert__doClosest, &data, V3D_PROJ_TEST_CLIP_DEFAULT);

		if (data.dist > 3) {
			data.pass = 1;
			mesh_foreachScreenVert(vc, findnearestvert__doClosest, &data, V3D_PROJ_TEST_CLIP_DEFAULT);
		}

		*r_dist = data.dist;
		lastSelected = data.closest;
		lastSelectedIndex = data.closestIndex;

		return data.closest;
	}
}

/* note; uses v3d, so needs active 3d window */
static void findnearestedge__doClosest(void *userData, BMEdge *eed, const float screen_co_a[2], const float screen_co_b[2], int UNUSED(index))
{
	struct { ViewContext vc; float mval_fl[2]; float dist; BMEdge *closest; } *data = userData;
	int distance;

	distance = dist_to_line_segment_v2(data->mval_fl, screen_co_a, screen_co_b);
		
	if (BM_elem_flag_test(eed, BM_ELEM_SELECT)) {
		distance += 5;
	}

	if (distance < data->dist) {
		if (data->vc.rv3d->rflag & RV3D_CLIPPING) {
<<<<<<< HEAD
			float labda = line_point_factor_v2(data->mval_fl, screen_co_a, screen_co_b);
			float vec[3];

			vec[0] = eed->v1->co[0] + labda * (eed->v2->co[0] - eed->v1->co[0]);
			vec[1] = eed->v1->co[1] + labda * (eed->v2->co[1] - eed->v1->co[1]);
			vec[2] = eed->v1->co[2] + labda * (eed->v2->co[2] - eed->v1->co[2]);
=======
			float lambda = line_point_factor_v2(data->mval_fl, screen_co_a, screen_co_b);
			float vec[3];

			vec[0] = eed->v1->co[0] + lambda * (eed->v2->co[0] - eed->v1->co[0]);
			vec[1] = eed->v1->co[1] + lambda * (eed->v2->co[1] - eed->v1->co[1]);
			vec[2] = eed->v1->co[2] + lambda * (eed->v2->co[2] - eed->v1->co[2]);
>>>>>>> 188718a3

			if (ED_view3d_clipping_test(data->vc.rv3d, vec, TRUE) == 0) {
				data->dist = distance;
				data->closest = eed;
			}
		}
		else {
			data->dist = distance;
			data->closest = eed;
		}
	}
}
BMEdge *EDBM_edge_find_nearest(ViewContext *vc, float *r_dist)
{

	if (vc->v3d->drawtype > OB_WIRE && (vc->v3d->flag & V3D_ZBUF_SELECT)) {
		float distance;
		unsigned int index;
		BMEdge *eed;
		
		view3d_validate_backbuf(vc);
		
		index = view3d_sample_backbuf_rect(vc, vc->mval, 50, bm_solidoffs, bm_wireoffs, &distance, 0, NULL, NULL);
		eed = BM_edge_at_index(vc->em->bm, index - 1);
		
		if (eed && distance < *r_dist) {
			*r_dist = distance;
			return eed;
		}
		else {
			return NULL;
		}
	}
	else {
		struct { ViewContext vc; float mval_fl[2]; float dist; BMEdge *closest; } data;

		data.vc = *vc;
		data.mval_fl[0] = vc->mval[0];
		data.mval_fl[1] = vc->mval[1];
		data.dist = *r_dist;
		data.closest = NULL;
		ED_view3d_init_mats_rv3d(vc->obedit, vc->rv3d);

		mesh_foreachScreenEdge(vc, findnearestedge__doClosest, &data, V3D_PROJ_TEST_CLIP_WIN);

		*r_dist = data.dist;
		return data.closest;
	}
}

static void findnearestface__getDistance(void *userData, BMFace *efa, const float screen_co[2], int UNUSED(index))
{
	struct { float mval_fl[2]; float dist; BMFace *toFace; } *data = userData;

	if (efa == data->toFace) {
		const float dist_test = len_manhattan_v2v2(data->mval_fl, screen_co);

		if (dist_test < data->dist) {
			data->dist = dist_test;
		}
	}
}
static void findnearestface__doClosest(void *userData, BMFace *efa, const float screen_co[2], int index)
{
	struct { float mval_fl[2], pass; float dist, lastIndex, closestIndex; BMFace *closest; } *data = userData;

	if (data->pass == 0) {
		if (index <= data->lastIndex)
			return;
	}
	else {
		if (index > data->lastIndex)
			return;
	}

	if (data->dist > 3) {
		const float dist_test = len_manhattan_v2v2(data->mval_fl, screen_co);

		if (dist_test < data->dist) {
			data->dist = dist_test;
			data->closest = efa;
			data->closestIndex = index;
		}
	}
}

BMFace *EDBM_face_find_nearest(ViewContext *vc, float *r_dist)
{

	if (vc->v3d->drawtype > OB_WIRE && (vc->v3d->flag & V3D_ZBUF_SELECT)) {
		unsigned int index;
		BMFace *efa;

		view3d_validate_backbuf(vc);

		index = view3d_sample_backbuf(vc, vc->mval[0], vc->mval[1]);
		efa = BM_face_at_index(vc->em->bm, index - 1);
		
		if (efa) {
			struct { float mval_fl[2]; float dist; BMFace *toFace; } data;

			data.mval_fl[0] = vc->mval[0];
			data.mval_fl[1] = vc->mval[1];
<<<<<<< HEAD
			data.dist = 0x7FFF;     /* largest short */
=======
			data.dist = FLT_MAX;
>>>>>>> 188718a3
			data.toFace = efa;

			mesh_foreachScreenFace(vc, findnearestface__getDistance, &data, V3D_PROJ_TEST_CLIP_DEFAULT);

			if ((vc->em->selectmode == SCE_SELECT_FACE) || (data.dist < *r_dist)) {  /* only faces, no dist check */
				*r_dist = data.dist;
				return efa;
			}
		}
		
		return NULL;
	}
	else {
		struct { float mval_fl[2], pass; float dist, lastIndex, closestIndex; BMFace *closest; } data;
		static int lastSelectedIndex = 0;
		static BMFace *lastSelected = NULL;

		if (lastSelected && BM_face_at_index(vc->em->bm, lastSelectedIndex) != lastSelected) {
			lastSelectedIndex = 0;
			lastSelected = NULL;
		}

		data.lastIndex = lastSelectedIndex;
		data.mval_fl[0] = vc->mval[0];
		data.mval_fl[1] = vc->mval[1];
		data.dist = *r_dist;
		data.closest = NULL;
		data.closestIndex = 0;
		ED_view3d_init_mats_rv3d(vc->obedit, vc->rv3d);

		data.pass = 0;
		mesh_foreachScreenFace(vc, findnearestface__doClosest, &data, V3D_PROJ_TEST_CLIP_DEFAULT);

		if (data.dist > 3.0f) {
			data.pass = 1;
			ED_view3d_init_mats_rv3d(vc->obedit, vc->rv3d);
			mesh_foreachScreenFace(vc, findnearestface__doClosest, &data, V3D_PROJ_TEST_CLIP_DEFAULT);
		}

		*r_dist = data.dist;
		lastSelected = data.closest;
		lastSelectedIndex = data.closestIndex;

		return data.closest;
	}
}

/* best distance based on screen coords. 
 * use em->selectmode to define how to use 
 * selected vertices and edges get disadvantage
 * return 1 if found one
 */
static int unified_findnearest(ViewContext *vc, BMVert **r_eve, BMEdge **r_eed, BMFace **r_efa)
{
	BMEditMesh *em = vc->em;
	float dist = 75.0f;
	
	*r_eve = NULL;
	*r_eed = NULL;
	*r_efa = NULL;
	
	/* no afterqueue (yet), so we check it now, otherwise the em_xxxofs indices are bad */
	view3d_validate_backbuf(vc);
	
	if (em->selectmode & SCE_SELECT_VERTEX)
		*r_eve = EDBM_vert_find_nearest(vc, &dist, BM_ELEM_SELECT, 0);
	if (em->selectmode & SCE_SELECT_FACE)
		*r_efa = EDBM_face_find_nearest(vc, &dist);

	dist -= 20; /* since edges select lines, we give dots advantage of 20 pix */
	if (em->selectmode & SCE_SELECT_EDGE)
		*r_eed = EDBM_edge_find_nearest(vc, &dist);

	/* return only one of 3 pointers, for frontbuffer redraws */
	if (*r_eed) {
		*r_efa = NULL; *r_eve = NULL;
	}
	else if (*r_efa) {
		*r_eve = NULL;
	}
	
	return (*r_eve || *r_eed || *r_efa);
}

/* ****************  SIMILAR "group" SELECTS. FACE, EDGE AND VERTEX ************** */
static EnumPropertyItem prop_similar_compare_types[] = {
	{SIM_CMP_EQ, "EQUAL", 0, "Equal", ""},
	{SIM_CMP_GT, "GREATER", 0, "Greater", ""},
	{SIM_CMP_LT, "LESS", 0, "Less", ""},

	{0, NULL, 0, NULL, NULL}
};

static EnumPropertyItem prop_similar_types[] = {
	{SIMVERT_NORMAL, "NORMAL", 0, "Normal", ""},
	{SIMVERT_FACE, "FACE", 0, "Amount of Adjacent Faces", ""},
	{SIMVERT_VGROUP, "VGROUP", 0, "Vertex Groups", ""},
	{SIMVERT_EDGE, "EDGE", 0, "Amount of connecting edges", ""},

	{SIMEDGE_LENGTH, "LENGTH", 0, "Length", ""},
	{SIMEDGE_DIR, "DIR", 0, "Direction", ""},
	{SIMEDGE_FACE, "FACE", 0, "Amount of Faces Around an Edge", ""},
	{SIMEDGE_FACE_ANGLE, "FACE_ANGLE", 0, "Face Angles", ""},
	{SIMEDGE_CREASE, "CREASE", 0, "Crease", ""},
	{SIMEDGE_BEVEL, "BEVEL", 0, "Bevel", ""},
	{SIMEDGE_SEAM, "SEAM", 0, "Seam", ""},
	{SIMEDGE_SHARP, "SHARP", 0, "Sharpness", ""},

	{SIMFACE_MATERIAL, "MATERIAL", 0, "Material", ""},
	{SIMFACE_IMAGE, "IMAGE", 0, "Image", ""},
	{SIMFACE_AREA, "AREA", 0, "Area", ""},
	{SIMFACE_SIDES, "SIDES", 0, "Polygon Sides", ""},
	{SIMFACE_PERIMETER, "PERIMETER", 0, "Perimeter", ""},
	{SIMFACE_NORMAL, "NORMAL", 0, "Normal", ""},
	{SIMFACE_COPLANAR, "COPLANAR", 0, "Co-planar", ""},

	{0, NULL, 0, NULL, NULL}
};

/* selects new faces/edges/verts based on the existing selection */

static int similar_face_select_exec(bContext *C, wmOperator *op)
{
	Object *ob = CTX_data_edit_object(C);
	BMEditMesh *em = BMEdit_FromObject(ob);
	BMOperator bmop;

	/* get the type from RNA */
	const int type = RNA_enum_get(op->ptr, "type");
	const float thresh = RNA_float_get(op->ptr, "threshold");
	const int compare = RNA_enum_get(op->ptr, "compare");

	/* initialize the bmop using EDBM api, which does various ui error reporting and other stuff */
	EDBM_op_init(em, &bmop, op,
	             "similar_faces faces=%hf type=%i thresh=%f compare=%i",
	             BM_ELEM_SELECT, type, thresh, compare);

	/* execute the operator */
	BMO_op_exec(em->bm, &bmop);

	/* clear the existing selection */
	EDBM_flag_disable_all(em, BM_ELEM_SELECT);

	/* select the output */
	BMO_slot_buffer_hflag_enable(em->bm, bmop.slots_out, "faces.out", BM_FACE, BM_ELEM_SELECT, TRUE);

	/* finish the operator */
	if (!EDBM_op_finish(em, &bmop, op, TRUE)) {
		return OPERATOR_CANCELLED;
	}

	EDBM_update_generic(C, em, FALSE);

	/* we succeeded */
	return OPERATOR_FINISHED;
}	

/* ***************************************************** */

/* EDGE GROUP */

/* wrap the above function but do selection flushing edge to face */
static int similar_edge_select_exec(bContext *C, wmOperator *op)
{
	Object *ob = CTX_data_edit_object(C);
	BMEditMesh *em = BMEdit_FromObject(ob);
	BMOperator bmop;

	/* get the type from RNA */
	const int type = RNA_enum_get(op->ptr, "type");
	const float thresh = RNA_float_get(op->ptr, "threshold");
	const int compare = RNA_enum_get(op->ptr, "compare");

	/* initialize the bmop using EDBM api, which does various ui error reporting and other stuff */
	EDBM_op_init(em, &bmop, op,
	             "similar_edges edges=%he type=%i thresh=%f compare=%i",
	             BM_ELEM_SELECT, type, thresh, compare);

	/* execute the operator */
	BMO_op_exec(em->bm, &bmop);

	/* clear the existing selection */
	EDBM_flag_disable_all(em, BM_ELEM_SELECT);

	/* select the output */
	BMO_slot_buffer_hflag_enable(em->bm, bmop.slots_out, "edges.out", BM_EDGE, BM_ELEM_SELECT, TRUE);
	EDBM_selectmode_flush(em);

	/* finish the operator */
	if (!EDBM_op_finish(em, &bmop, op, TRUE)) {
		return OPERATOR_CANCELLED;
	}

	EDBM_update_generic(C, em, FALSE);

	/* we succeeded */
	return OPERATOR_FINISHED;
}

/* ********************************* */

/*
 * VERT GROUP
 * mode 1: same normal
 * mode 2: same number of face users
 * mode 3: same vertex groups
 */
static int similar_vert_select_exec(bContext *C, wmOperator *op)
{
	Object *ob = CTX_data_edit_object(C);
	BMEditMesh *em = BMEdit_FromObject(ob);
	BMOperator bmop;
	/* get the type from RNA */
	const int type = RNA_enum_get(op->ptr, "type");
	float thresh = RNA_float_get(op->ptr, "threshold");
	const int compare = RNA_enum_get(op->ptr, "compare");

	/* initialize the bmop using EDBM api, which does various ui error reporting and other stuff */
	EDBM_op_init(em, &bmop, op,
	             "similar_verts verts=%hv type=%i thresh=%f compare=%i",
	             BM_ELEM_SELECT, type, thresh, compare);

	/* execute the operator */
	BMO_op_exec(em->bm, &bmop);

	/* clear the existing selection */
	EDBM_flag_disable_all(em, BM_ELEM_SELECT);

	/* select the output */
	BMO_slot_buffer_hflag_enable(em->bm, bmop.slots_out, "verts.out", BM_VERT, BM_ELEM_SELECT, TRUE);

	/* finish the operator */
	if (!EDBM_op_finish(em, &bmop, op, TRUE)) {
		return OPERATOR_CANCELLED;
	}

	EDBM_selectmode_flush(em);

	EDBM_update_generic(C, em, FALSE);

	/* we succeeded */
	return OPERATOR_FINISHED;
}

static int edbm_select_similar_exec(bContext *C, wmOperator *op)
{
	ToolSettings *ts = CTX_data_tool_settings(C);
	PropertyRNA *prop = RNA_struct_find_property(op->ptr, "threshold");

	const int type = RNA_enum_get(op->ptr, "type");

	if (!RNA_property_is_set(op->ptr, prop)) {
		RNA_property_float_set(op->ptr, prop, ts->select_thresh);
	}
	else {
		ts->select_thresh = RNA_property_float_get(op->ptr, prop);
	}

	if      (type < 100) return similar_vert_select_exec(C, op);
	else if (type < 200) return similar_edge_select_exec(C, op);
	else                 return similar_face_select_exec(C, op);
}

static EnumPropertyItem *select_similar_type_itemf(bContext *C, PointerRNA *UNUSED(ptr), PropertyRNA *UNUSED(prop),
                                                   int *free)
{
	Object *obedit;

	if (!C) /* needed for docs and i18n tools */
		return prop_similar_types;

	obedit = CTX_data_edit_object(C);

	if (obedit && obedit->type == OB_MESH) {
		EnumPropertyItem *item = NULL;
		int a, totitem = 0;
		BMEditMesh *em = BMEdit_FromObject(obedit);

		if (em->selectmode & SCE_SELECT_VERTEX) {
			for (a = SIMVERT_NORMAL; a < SIMEDGE_LENGTH; a++) {
				RNA_enum_items_add_value(&item, &totitem, prop_similar_types, a);
			}
		}
		else if (em->selectmode & SCE_SELECT_EDGE) {
			for (a = SIMEDGE_LENGTH; a < SIMFACE_MATERIAL; a++) {
				RNA_enum_items_add_value(&item, &totitem, prop_similar_types, a);
			}
		}
		else if (em->selectmode & SCE_SELECT_FACE) {
			for (a = SIMFACE_MATERIAL; a <= SIMFACE_COPLANAR; a++) {
				RNA_enum_items_add_value(&item, &totitem, prop_similar_types, a);
			}
		}
		RNA_enum_item_end(&item, &totitem);

		*free = 1;

		return item;
	}

	return NULL;
}

void MESH_OT_select_similar(wmOperatorType *ot)
{
	PropertyRNA *prop;

	/* identifiers */
	ot->name = "Select Similar";
	ot->idname = "MESH_OT_select_similar";
	ot->description = "Select similar vertices, edges or faces by property types";
	
	/* api callbacks */
	ot->invoke = WM_menu_invoke;
	ot->exec = edbm_select_similar_exec;
	ot->poll = ED_operator_editmesh;
	
	/* flags */
	ot->flag = OPTYPE_REGISTER | OPTYPE_UNDO;
	
	/* properties */
	prop = ot->prop = RNA_def_enum(ot->srna, "type", prop_similar_types, SIMVERT_NORMAL, "Type", "");
	RNA_def_enum_funcs(prop, select_similar_type_itemf);

	RNA_def_enum(ot->srna, "compare", prop_similar_compare_types, SIM_CMP_EQ, "Compare", "");

	RNA_def_float(ot->srna, "threshold", 0.0, 0.0, 1.0, "Threshold", "", 0.0, 1.0);
}


/* ****************  Mode Select *************** */

static int edbm_select_mode_exec(bContext *C, wmOperator *op)
{
	const int type       = RNA_enum_get(op->ptr,    "type");
	const int action     = RNA_enum_get(op->ptr,    "action");
	const int use_extend = RNA_boolean_get(op->ptr, "use_extend");
	const int use_expand = RNA_boolean_get(op->ptr, "use_expand");

	if (EDBM_selectmode_toggle(C, type, action, use_extend, use_expand)) {
		return OPERATOR_FINISHED;
	}
	else {
		return OPERATOR_CANCELLED;
	}
}

static int edbm_select_mode_invoke(bContext *C, wmOperator *op, wmEvent *event)
{
	// RNA_enum_set(op->ptr, "type");  /* type must be set already */
	RNA_boolean_set(op->ptr, "use_extend", event->shift);
	RNA_boolean_set(op->ptr, "use_expand", event->ctrl);
	return edbm_select_mode_exec(C, op);
}

void MESH_OT_select_mode(wmOperatorType *ot)
{
	PropertyRNA *prop;

	static EnumPropertyItem elem_items[] = {
		{SCE_SELECT_VERTEX, "VERT", ICON_VERTEXSEL, "Vertices", ""},
		{SCE_SELECT_EDGE,   "EDGE", ICON_EDGESEL, "Edges", ""},
		{SCE_SELECT_FACE,   "FACE", ICON_FACESEL, "Faces", ""},
		{0, NULL, 0, NULL, NULL},
	};

	static EnumPropertyItem actions_items[] = {
		{0, "DISABLE", 0, "Disable", "Disable selected markers"},
		{1, "ENABLE", 0, "Enable", "Enable selected markers"},
		{2, "TOGGLE", 0, "Toggle", "Toggle disabled flag for selected markers"},
		{0, NULL, 0, NULL, NULL}
	};

	/* identifiers */
	ot->name = "Select Mode";
	ot->idname = "MESH_OT_select_mode";
	ot->description = "Change selection mode";

	/* api callbacks */
	ot->invoke = edbm_select_mode_invoke;
	ot->exec = edbm_select_mode_exec;
	ot->poll = ED_operator_editmesh;

	/* flags */
	ot->flag = OPTYPE_REGISTER | OPTYPE_UNDO;

	/* properties */
	prop = RNA_def_boolean(ot->srna, "use_extend", FALSE, "Extend", "");
	RNA_def_property_flag(prop, PROP_SKIP_SAVE);
	prop = RNA_def_boolean(ot->srna, "use_expand", FALSE, "Expand", "");
	RNA_def_property_flag(prop, PROP_SKIP_SAVE);
	ot->prop = prop = RNA_def_enum(ot->srna, "type", elem_items, 0, "Type", "");
	RNA_def_property_flag(prop, PROP_SKIP_SAVE);

	RNA_def_enum(ot->srna, "action", actions_items, 2, "Action", "Selection action to execute");
}

/* ***************************************************** */

/* ****************  LOOP SELECTS *************** */

static void walker_select(BMEditMesh *em, int walkercode, void *start, int select)
{
	BMesh *bm = em->bm;
	BMElem *ele;
	BMWalker walker;

	BMW_init(&walker, bm, walkercode,
	         BMW_MASK_NOP, BMW_MASK_NOP, BMW_MASK_NOP,
	         BMW_FLAG_TEST_HIDDEN,
	         BMW_NIL_LAY);
	ele = BMW_begin(&walker, start);
	for (; ele; ele = BMW_step(&walker)) {
		if (!select) {
			BM_select_history_remove(bm, ele);
		}
		BM_elem_select_set(bm, ele, select);
	}
	BMW_end(&walker);
}

static int edbm_loop_multiselect_exec(bContext *C, wmOperator *op)
{
	Object *obedit = CTX_data_edit_object(C);
	BMEditMesh *em = BMEdit_FromObject(obedit);
	BMEdge *eed;
	BMEdge **edarray;
	int edindex;
	int looptype = RNA_boolean_get(op->ptr, "ring");
	
	BMIter iter;
	int totedgesel = 0;

	BM_ITER_MESH (eed, &iter, em->bm, BM_EDGES_OF_MESH) {
		if (BM_elem_flag_test(eed, BM_ELEM_SELECT)) {
			totedgesel++;
		}
	}
	
	edarray = MEM_mallocN(sizeof(BMEdge *) * totedgesel, "edge array");
	edindex = 0;
	
	BM_ITER_MESH (eed, &iter, em->bm, BM_EDGES_OF_MESH) {
		if (BM_elem_flag_test(eed, BM_ELEM_SELECT)) {
			edarray[edindex] = eed;
			edindex++;
		}
	}
	
	if (looptype) {
		for (edindex = 0; edindex < totedgesel; edindex += 1) {
			eed = edarray[edindex];
			walker_select(em, BMW_EDGERING, eed, TRUE);
		}
		EDBM_selectmode_flush(em);
	}
	else {
		for (edindex = 0; edindex < totedgesel; edindex += 1) {
			eed = edarray[edindex];
			walker_select(em, BMW_LOOP, eed, TRUE);
		}
		EDBM_selectmode_flush(em);
	}
	MEM_freeN(edarray);
//	if (EM_texFaceCheck())
	
	WM_event_add_notifier(C, NC_GEOM | ND_SELECT, obedit);

	return OPERATOR_FINISHED;
}

void MESH_OT_loop_multi_select(wmOperatorType *ot)
{
	/* identifiers */
	ot->name = "Multi Select Loops";
	ot->idname = "MESH_OT_loop_multi_select";
	ot->description = "Select a loop of connected edges by connection type";
	
	/* api callbacks */
	ot->exec = edbm_loop_multiselect_exec;
	ot->poll = ED_operator_editmesh;
	
	/* flags */
	ot->flag = OPTYPE_REGISTER | OPTYPE_UNDO;
	
	/* properties */
	RNA_def_boolean(ot->srna, "ring", 0, "Ring", "");
}

		
/* ***************** MAIN MOUSE SELECTION ************** */


/* ***************** loop select (non modal) ************** */

static void mouse_mesh_loop(bContext *C, int mval[2], short extend, short deselect, short toggle, short ring)
{
	ViewContext vc;
	BMEditMesh *em;
	BMEdge *eed;
	int select = TRUE;
	float dist = 50.0f;
	float mvalf[2];

	em_setup_viewcontext(C, &vc);
	mvalf[0] = (float)(vc.mval[0] = mval[0]);
	mvalf[1] = (float)(vc.mval[1] = mval[1]);
	em = vc.em;

	/* no afterqueue (yet), so we check it now, otherwise the bm_xxxofs indices are bad */
	view3d_validate_backbuf(&vc);

	eed = EDBM_edge_find_nearest(&vc, &dist);
	if (eed) {
		if (extend == 0 && deselect == 0 && toggle == 0) {
			EDBM_flag_disable_all(em, BM_ELEM_SELECT);
		}
	
		if (extend) {
			select = TRUE;
		}
		else if (deselect) {
			select = FALSE;
		}
		else if (BM_elem_flag_test(eed, BM_ELEM_SELECT) == 0) {
			select = TRUE;
		}
		else if (toggle) {
			select = FALSE;
		}

		if (em->selectmode & SCE_SELECT_FACE) {
			walker_select(em, BMW_FACELOOP, eed, select);
		}
		else if (em->selectmode & SCE_SELECT_EDGE) {
			if (ring)
				walker_select(em, BMW_EDGERING, eed, select);
			else
				walker_select(em, BMW_LOOP, eed, select);
		}
		else if (em->selectmode & SCE_SELECT_VERTEX) {
			if (ring)
				walker_select(em, BMW_EDGERING, eed, select);

			else
				walker_select(em, BMW_LOOP, eed, select);
		}

		EDBM_selectmode_flush(em);

		/* sets as active, useful for other tools */
		if (select) {
			if (em->selectmode & SCE_SELECT_VERTEX) {
				/* Find nearest vert from mouse
				 * (initialize to large values incase only one vertex can be projected) */
				float v1_co[2], v2_co[2];
				float length_1 = FLT_MAX;
				float length_2 = FLT_MAX;

				/* We can't be sure this has already been set... */
				ED_view3d_init_mats_rv3d(vc.obedit, vc.rv3d);

				if (ED_view3d_project_float_object(vc.ar, eed->v1->co, v1_co, V3D_PROJ_TEST_NOP) == V3D_PROJ_RET_OK) {
					length_1 = len_squared_v2v2(mvalf, v1_co);
				}

				if (ED_view3d_project_float_object(vc.ar, eed->v2->co, v2_co, V3D_PROJ_TEST_NOP) == V3D_PROJ_RET_OK) {
					length_2 = len_squared_v2v2(mvalf, v2_co);
				}
#if 0
				printf("mouse to v1: %f\nmouse to v2: %f\n", len_squared_v2v2(mvalf, v1_co),
				       len_squared_v2v2(mvalf, v2_co));
#endif
				BM_select_history_store(em->bm, (length_1 < length_2) ? eed->v1 : eed->v2);
			}
			else if (em->selectmode & SCE_SELECT_EDGE) {
				BM_select_history_store(em->bm, eed);
			}
			else if (em->selectmode & SCE_SELECT_FACE) {
				/* Select the face of eed which is the nearest of mouse. */
				BMFace *f, *efa = NULL;
				BMIter iterf;
				float best_dist = MAXFLOAT;

				/* We can't be sure this has already been set... */
				ED_view3d_init_mats_rv3d(vc.obedit, vc.rv3d);

				BM_ITER_ELEM(f, &iterf, eed, BM_FACES_OF_EDGE) {
					if (BM_elem_flag_test(f, BM_ELEM_SELECT)) {
						float cent[3];
						float co[2], tdist;

						BM_face_calc_center_mean(f, cent);
						if (ED_view3d_project_float_object(vc.ar, cent, co, V3D_PROJ_TEST_NOP) == V3D_PROJ_RET_OK) {
							tdist = len_squared_v2v2(mvalf, co);
							if (tdist < best_dist) {
/*								printf("Best face: %p (%f)\n", f, tdist);*/
								best_dist = tdist;
								efa = f;
							}
						}
					}
				}
				if (efa) {
					BM_active_face_set(em->bm, efa);
					BM_select_history_store(em->bm, efa);
				}
			}
		}

		WM_event_add_notifier(C, NC_GEOM | ND_SELECT, vc.obedit);
	}
}

static int edbm_select_loop_invoke(bContext *C, wmOperator *op, wmEvent *event)
{
	
	view3d_operator_needs_opengl(C);
	
	mouse_mesh_loop(C, event->mval, RNA_boolean_get(op->ptr, "extend"),
	                RNA_boolean_get(op->ptr, "deselect"),
	                RNA_boolean_get(op->ptr, "toggle"),
	                RNA_boolean_get(op->ptr, "ring"));
	
	/* cannot do tweaks for as long this keymap is after transform map */
	return OPERATOR_FINISHED;
}

void MESH_OT_loop_select(wmOperatorType *ot)
{
	/* identifiers */
	ot->name = "Loop Select";
	ot->idname = "MESH_OT_loop_select";
	ot->description = "Select a loop of connected edges";
	
	/* api callbacks */
	ot->invoke = edbm_select_loop_invoke;
	ot->poll = ED_operator_editmesh_region_view3d;
	
	/* flags */
	ot->flag = OPTYPE_UNDO;
	
	/* properties */
	RNA_def_boolean(ot->srna, "extend", 0, "Extend Select", "Extend the selection");
	RNA_def_boolean(ot->srna, "deselect", 0, "Deselect", "Remove from the selection");
	RNA_def_boolean(ot->srna, "toggle", 0, "Toggle Select", "Toggle the selection");
	RNA_def_boolean(ot->srna, "ring", 0, "Select Ring", "Select ring");
}

void MESH_OT_edgering_select(wmOperatorType *ot)
{
	/* description */
	ot->name = "Edge Ring Select";
	ot->idname = "MESH_OT_edgering_select";
	ot->description = "Select an edge ring";
	
	/* callbacks */
	ot->invoke = edbm_select_loop_invoke;
	ot->poll = ED_operator_editmesh_region_view3d;
	
	/* flags */
	ot->flag = OPTYPE_UNDO;

	RNA_def_boolean(ot->srna, "extend", 0, "Extend", "Extend the selection");
	RNA_def_boolean(ot->srna, "deselect", 0, "Deselect", "Remove from the selection");
	RNA_def_boolean(ot->srna, "toggle", 0, "Toggle Select", "Toggle the selection");
	RNA_def_boolean(ot->srna, "ring", 1, "Select Ring", "Select ring");
}

/* ******************* generic tag_shortest_path and helpers ****************** */

static float step_cost_3_v3(const float v1[3], const float v2[3], const float v3[3])
{
	float cost, d1[3], d2[3];


	/* The cost is based on the simple sum of the length of the two edgees... */
	sub_v3_v3v3(d1, v2, v1);
	sub_v3_v3v3(d2, v3, v2);
	cost = normalize_v3(d1) + normalize_v3(d2);

	/* but is biased to give higher values to sharp turns, so that it will take
	 * paths with fewer "turns" when selecting between equal-weighted paths between
	 * the two edges */
	cost = cost * (1.0f + 0.5f * (2.0f - sqrtf(fabsf(dot_v3v3(d1, d2)))));

	return cost;
}

/* ******************* edgetag_shortest_path and helpers ****************** */

static float edgetag_cut_cost(BMEdge *e1, BMEdge *e2, BMVert *v)
{
	BMVert *v1 = BM_edge_other_vert(e1, v);
	BMVert *v2 = BM_edge_other_vert(e2, v);
	return step_cost_3_v3(v1->co, v->co, v2->co);
}

static void edgetag_add_adjacent(Heap *heap, BMEdge *e1, BMEdge **edges_prev, float *cost)
{
	BMIter viter;
	BMVert *v;

	BMIter eiter;
	BMEdge *e2;

	const int e1_index = BM_elem_index_get(e1);

	BM_ITER_ELEM (v, &viter, e1, BM_VERTS_OF_EDGE) {
		BM_ITER_ELEM (e2, &eiter, v, BM_EDGES_OF_VERT) {
			if (!BM_elem_flag_test(e2, BM_ELEM_TAG)) {
				/* we know 'e2' is not visited, check it out! */
				const int e2_index = BM_elem_index_get(e2);
				const float cost_cut = edgetag_cut_cost(e1, e2, v);
				const float cost_new = cost[e1_index] + cost_cut;

				if (cost[e2_index] > cost_new) {
					cost[e2_index] = cost_new;
					edges_prev[e2_index] = e1;
					BLI_heap_insert(heap, cost_new, e2);
				}
			}
		}
	}
}

static void edgetag_context_set(BMesh *bm, Scene *scene, BMEdge *e, int val)
{
	
	switch (scene->toolsettings->edge_mode) {
		case EDGE_MODE_SELECT:
			BM_edge_select_set(bm, e, val);
			break;
		case EDGE_MODE_TAG_SEAM:
			BM_elem_flag_set(e, BM_ELEM_SEAM, val);
			break;
		case EDGE_MODE_TAG_SHARP:
			BM_elem_flag_set(e, BM_ELEM_SMOOTH, !val);
			break;
		case EDGE_MODE_TAG_CREASE:
			BM_elem_float_data_set(&bm->edata, e, CD_CREASE, (val) ? 1.0f : 0.0f);
			break;
		case EDGE_MODE_TAG_BEVEL:
			BM_elem_float_data_set(&bm->edata, e, CD_BWEIGHT, (val) ? 1.0f : 0.0f);
			break;
	}
}

static int edgetag_context_check(Scene *scene, BMesh *bm, BMEdge *e)
{
	switch (scene->toolsettings->edge_mode) {
		case EDGE_MODE_SELECT:
			return BM_elem_flag_test(e, BM_ELEM_SELECT) ? TRUE : FALSE;
		case EDGE_MODE_TAG_SEAM:
			return BM_elem_flag_test(e, BM_ELEM_SEAM);
		case EDGE_MODE_TAG_SHARP:
			return !BM_elem_flag_test(e, BM_ELEM_SMOOTH);
		case EDGE_MODE_TAG_CREASE:
			return BM_elem_float_data_get(&bm->edata, e, CD_CREASE) ? TRUE : FALSE;
		case EDGE_MODE_TAG_BEVEL:
			return BM_elem_float_data_get(&bm->edata, e, CD_BWEIGHT) ? TRUE : FALSE;
	}
	return 0;
}

static int edgetag_shortest_path(Scene *scene, BMesh *bm, BMEdge *e_src, BMEdge *e_dst)
{
	/* BM_ELEM_TAG flag is used to store visited edges */
	BMEdge *e;
	BMIter eiter;
	Heap *heap;
	float *cost;
	BMEdge **edges_prev;
	int i, totedge;

	/* note, would pass BM_EDGE except we are looping over all edges anyway */
	BM_mesh_elem_index_ensure(bm, BM_VERT /* | BM_EDGE */);

	BM_ITER_MESH_INDEX (e, &eiter, bm, BM_EDGES_OF_MESH, i) {
		if (BM_elem_flag_test(e, BM_ELEM_HIDDEN) == FALSE) {
			BM_elem_flag_disable(e, BM_ELEM_TAG);
		}
		else {
			BM_elem_flag_enable(e, BM_ELEM_TAG);
		}

		BM_elem_index_set(e, i); /* set_inline */
	}
	bm->elem_index_dirty &= ~BM_EDGE;

	/* alloc */
	totedge = bm->totedge;
	edges_prev = MEM_callocN(sizeof(*edges_prev) * totedge, "SeamPathPrevious");
	cost = MEM_mallocN(sizeof(*cost) * totedge, "SeamPathCost");

	fill_vn_fl(cost, totedge, 1e20f);

	/*
	 * Arrays are now filled as follows:
	 *
	 * As the search continues, prevedge[n] will be the previous edge on the shortest
	 * path found so far to edge n. The visitedhash will of course contain entries
	 * for edges that have been visited, cost[n] will contain the length of the shortest
	 * path to edge n found so far, Finally, heap is a priority heap which is built on the
	 * the same data as the cost array, but inverted: it is a worklist of edges prioritized
	 * by the shortest path found so far to the edge.
	 */

	/* regular dijkstra shortest path, but over edges instead of vertices */
	heap = BLI_heap_new();
	BLI_heap_insert(heap, 0.0f, e_src);
	cost[BM_elem_index_get(e_src)] = 0.0f;

	e = NULL;

	while (!BLI_heap_is_empty(heap)) {
		e = BLI_heap_popmin(heap);

		if (e == e_dst)
			break;

		if (!BM_elem_flag_test(e, BM_ELEM_TAG)) {
			BM_elem_flag_enable(e, BM_ELEM_TAG);
			edgetag_add_adjacent(heap, e, edges_prev, cost);
		}
	}
	
	if (e == e_dst) {
		short all_set = TRUE;

		/* Check whether the path is already completely tagged.
		 * if it is, the tags will be cleared instead of set. */
		e = e_dst;
		do {
			if (!edgetag_context_check(scene, bm, e)) {
				all_set = FALSE;
				break;
			}
		} while ((e = edges_prev[BM_elem_index_get(e)]));

		/* Follow path back and source and add or remove tags */
		e = e_dst;
		do {
			edgetag_context_set(bm, scene, e, !all_set);
		} while ((e = edges_prev[BM_elem_index_get(e)]));
	}

	MEM_freeN(edges_prev);
	MEM_freeN(cost);
	BLI_heap_free(heap, NULL);

	return 1;
}

/* ******************* mesh shortest path select, uses prev-selected edge ****************** */

/* since you want to create paths with multiple selects, it doesn't have extend option */
static int mouse_mesh_shortest_path_edge(bContext *C, ViewContext *vc)
{
	BMEditMesh *em = vc->em;
	BMEdge *e_dst;
	float dist = 75.0f;
	
	e_dst = EDBM_edge_find_nearest(vc, &dist);
	if (e_dst) {
		Mesh *me = vc->obedit->data;
		int path = 0;
		
		if (em->bm->selected.last) {
			BMEditSelection *ese = em->bm->selected.last;
			
			if (ese && ese->htype == BM_EDGE) {
				BMEdge *e_act;
				e_act = (BMEdge *)ese->ele;
				if (e_act != e_dst) {
					if (edgetag_shortest_path(vc->scene, em->bm, e_act, e_dst)) {
						BM_select_history_remove(em->bm, e_act);
						path = 1;
					}
				}
			}
		}
		if (path == 0) {
			int act = (edgetag_context_check(vc->scene, em->bm, e_dst) == 0);
			edgetag_context_set(em->bm, vc->scene, e_dst, act); /* switch the edge option */
		}
		
		EDBM_selectmode_flush(em);

		/* even if this is selected it may not be in the selection list */
		if (edgetag_context_check(vc->scene, em->bm, e_dst) == 0)
			BM_select_history_remove(em->bm, e_dst);
		else
			BM_select_history_store(em->bm, e_dst);
	
		/* force drawmode for mesh */
		switch (CTX_data_tool_settings(C)->edge_mode) {
			
			case EDGE_MODE_TAG_SEAM:
				me->drawflag |= ME_DRAWSEAMS;
				ED_uvedit_live_unwrap(vc->scene, vc->obedit);
				break;
			case EDGE_MODE_TAG_SHARP:
				me->drawflag |= ME_DRAWSHARP;
				break;
			case EDGE_MODE_TAG_CREASE:
				me->drawflag |= ME_DRAWCREASES;
				break;
			case EDGE_MODE_TAG_BEVEL:
				me->drawflag |= ME_DRAWBWEIGHTS;
				break;
		}
		
		EDBM_update_generic(C, em, FALSE);

		return TRUE;
	}
	else {
		return FALSE;
	}
}


/* ******************* facetag_shortest_path and helpers ****************** */


static float facetag_cut_cost(BMFace *f1, BMFace *f2, BMEdge *e)
{
	float f1_cent[3];
	float f2_cent[3];
	float e_cent[3];

	BM_face_calc_center_mean(f1, f1_cent);
	BM_face_calc_center_mean(f2, f2_cent);
	mid_v3_v3v3(e_cent, e->v1->co, e->v2->co);

	return step_cost_3_v3(f1_cent, e_cent, f2_cent);
}

static void facetag_add_adjacent(Heap *heap, BMFace *f1, BMFace **faces_prev, float *cost)
{
	BMIter liter;
	BMLoop *l2;
	BMFace *f2;

	const int f1_index = BM_elem_index_get(f1);

	/* loop over faces of face, but do so by first looping over loops */
	BM_ITER_ELEM (l2, &liter, f1, BM_LOOPS_OF_FACE) {
		BMLoop *l_first;
		BMLoop *l_iter;

		l_iter = l_first = l2;
		do {
			f2 = l_iter->f;
			if (!BM_elem_flag_test(f2, BM_ELEM_TAG)) {
				/* we know 'f2' is not visited, check it out! */
				const int f2_index = BM_elem_index_get(f2);
				const float cost_cut = facetag_cut_cost(f1, f2, l_iter->e);
				const float cost_new = cost[f1_index] + cost_cut;

				if (cost[f2_index] > cost_new) {
					cost[f2_index] = cost_new;
					faces_prev[f2_index] = f1;
					BLI_heap_insert(heap, cost_new, f2);
				}
			}
		} while ((l_iter = l_iter->radial_next) != l_first);
	}
}

static void facetag_context_set(BMesh *bm, Scene *UNUSED(scene), BMFace *f, int val)
{
	BM_face_select_set(bm, f, val);
}

static int facetag_context_check(Scene *UNUSED(scene), BMesh *UNUSED(bm), BMFace *f)
{
	return BM_elem_flag_test(f, BM_ELEM_SELECT) ? 1 : 0;
}

static int facetag_shortest_path(Scene *scene, BMesh *bm, BMFace *f_src, BMFace *f_dst)
{
	/* BM_ELEM_TAG flag is used to store visited edges */
	BMFace *f;
	BMIter fiter;
	Heap *heap;
	float *cost;
	BMFace **faces_prev;
	int i, totface;

	/* note, would pass BM_EDGE except we are looping over all faces anyway */
	// BM_mesh_elem_index_ensure(bm, BM_VERT /* | BM_EDGE */); // NOT NEEDED FOR FACETAG

	BM_ITER_MESH_INDEX (f, &fiter, bm, BM_FACES_OF_MESH, i) {
		if (BM_elem_flag_test(f, BM_ELEM_HIDDEN) == FALSE) {
			BM_elem_flag_disable(f, BM_ELEM_TAG);
		}
		else {
			BM_elem_flag_enable(f, BM_ELEM_TAG);
		}

		BM_elem_index_set(f, i); /* set_inline */
	}
	bm->elem_index_dirty &= ~BM_FACE;

	/* alloc */
	totface = bm->totface;
	faces_prev = MEM_callocN(sizeof(*faces_prev) * totface, "SeamPathPrevious");
	cost = MEM_mallocN(sizeof(*cost) * totface, "SeamPathCost");

	fill_vn_fl(cost, totface, 1e20f);

	/*
	 * Arrays are now filled as follows:
	 *
	 * As the search continues, faces_prev[n] will be the previous face on the shortest
	 * path found so far to face n. The visitedhash will of course contain entries
	 * for faces that have been visited, cost[n] will contain the length of the shortest
	 * path to face n found so far, Finally, heap is a priority heap which is built on the
	 * the same data as the cost array, but inverted: it is a worklist of faces prioritized
	 * by the shortest path found so far to the face.
	 */

	/* regular dijkstra shortest path, but over faces instead of vertices */
	heap = BLI_heap_new();
	BLI_heap_insert(heap, 0.0f, f_src);
	cost[BM_elem_index_get(f_src)] = 0.0f;

	f = NULL;

	while (!BLI_heap_is_empty(heap)) {
		f = BLI_heap_popmin(heap);

		if (f == f_dst)
			break;

		if (!BM_elem_flag_test(f, BM_ELEM_TAG)) {
			BM_elem_flag_enable(f, BM_ELEM_TAG);
			facetag_add_adjacent(heap, f, faces_prev, cost);
		}
	}

	if (f == f_dst) {
		short all_set = TRUE;

		/* Check whether the path is already completely tagged.
		 * if it is, the tags will be cleared instead of set. */
		f = f_dst;
		do {
			if (!facetag_context_check(scene, bm, f)) {
				all_set = FALSE;
				break;
			}
		} while ((f = faces_prev[BM_elem_index_get(f)]));

		/* Follow path back and source and add or remove tags */
		f = f_dst;
		do {
			facetag_context_set(bm, scene, f, !all_set);
		} while ((f = faces_prev[BM_elem_index_get(f)]));
	}

	MEM_freeN(faces_prev);
	MEM_freeN(cost);
	BLI_heap_free(heap, NULL);

	return 1;
}

static int mouse_mesh_shortest_path_face(bContext *C, ViewContext *vc)
{
	BMEditMesh *em = vc->em;
	BMFace *f_dst;
	float dist = 75.0f;

	f_dst = EDBM_face_find_nearest(vc, &dist);
	if (f_dst) {
		int path = 0;
		BMFace *f_act = BM_active_face_get(em->bm, FALSE, TRUE);

		if (f_act) {
			if (f_act != f_dst) {
				if (facetag_shortest_path(vc->scene, em->bm, f_act, f_dst)) {
					BM_select_history_remove(em->bm, f_act);
					path = 1;
				}
			}
		}
		if (path == 0) {
			int act = (facetag_context_check(vc->scene, em->bm, f_dst) == 0);
			facetag_context_set(em->bm, vc->scene, f_dst, act); /* switch the face option */
		}

		EDBM_selectmode_flush(em);

		/* even if this is selected it may not be in the selection list */
		if (facetag_context_check(vc->scene, em->bm, f_dst) == 0)
			BM_select_history_remove(em->bm, f_dst);
		else
			BM_select_history_store(em->bm, f_dst);

		BM_active_face_set(em->bm, f_dst);

		EDBM_update_generic(C, em, FALSE);

		return TRUE;
	}
	else {
		return FALSE;
	}
}


/* ******************* operator for edge and face tag ****************** */

static int edbm_shortest_path_select_invoke(bContext *C, wmOperator *UNUSED(op), wmEvent *event)
{
	ViewContext vc;
	BMEditMesh *em;

	view3d_operator_needs_opengl(C);

	em_setup_viewcontext(C, &vc);
	vc.mval[0] = event->mval[0];
	vc.mval[1] = event->mval[1];
	em = vc.em;

	if (em->selectmode & SCE_SELECT_EDGE) {
		if (mouse_mesh_shortest_path_edge(C, &vc)) {
			return OPERATOR_FINISHED;
		}
		else {
			return OPERATOR_PASS_THROUGH;
		}
	}
	else if (em->selectmode & SCE_SELECT_FACE) {
		if (mouse_mesh_shortest_path_face(C, &vc)) {
			return OPERATOR_FINISHED;
		}
		else {
			return OPERATOR_PASS_THROUGH;
		}
	}

	return OPERATOR_PASS_THROUGH;
}

static int edbm_shortest_path_select_poll(bContext *C)
{
	if (ED_operator_editmesh_region_view3d(C)) {
		Object *obedit = CTX_data_edit_object(C);
		BMEditMesh *em = BMEdit_FromObject(obedit);
		return (em->selectmode & (SCE_SELECT_EDGE | SCE_SELECT_FACE)) != 0;
	}
	return 0;
}

void MESH_OT_select_shortest_path(wmOperatorType *ot)
{
	/* identifiers */
	ot->name = "Shortest Path Select";
	ot->idname = "MESH_OT_select_shortest_path";
	ot->description = "Select shortest path between two selections";
	
	/* api callbacks */
	ot->invoke = edbm_shortest_path_select_invoke;
	ot->poll = edbm_shortest_path_select_poll;
	
	/* flags */
	ot->flag = OPTYPE_REGISTER | OPTYPE_UNDO;
	
	/* properties */
	RNA_def_boolean(ot->srna, "extend", 0, "Extend Select", "");
}

/* ************************************************** */
/* here actual select happens */
/* gets called via generic mouse select operator */
int EDBM_select_pick(bContext *C, const int mval[2], short extend, short deselect, short toggle)
{
	ViewContext vc;
	BMVert *eve = NULL;
	BMEdge *eed = NULL;
	BMFace *efa = NULL;

	/* setup view context for argument to callbacks */
	em_setup_viewcontext(C, &vc);
	vc.mval[0] = mval[0];
	vc.mval[1] = mval[1];

	if (unified_findnearest(&vc, &eve, &eed, &efa)) {

		/* Deselect everything */
		if (extend == 0 && deselect == 0 && toggle == 0)
			EDBM_flag_disable_all(vc.em, BM_ELEM_SELECT);

		if (efa) {
			if (extend) {
				/* set the last selected face */
				BM_active_face_set(vc.em->bm, efa);

				/* Work-around: deselect first, so we can guarantee it will */
				/* be active even if it was already selected */
				BM_select_history_remove(vc.em->bm, efa);
				BM_face_select_set(vc.em->bm, efa, FALSE);
				BM_select_history_store(vc.em->bm, efa);
				BM_face_select_set(vc.em->bm, efa, TRUE);
			}
			else if (deselect) {
				BM_select_history_remove(vc.em->bm, efa);
				BM_face_select_set(vc.em->bm, efa, FALSE);
			}
			else {
				/* set the last selected face */
				BM_active_face_set(vc.em->bm, efa);

				if (!BM_elem_flag_test(efa, BM_ELEM_SELECT)) {
					BM_select_history_store(vc.em->bm, efa);
					BM_face_select_set(vc.em->bm, efa, TRUE);
				}
				else if (toggle) {
					BM_select_history_remove(vc.em->bm, efa);
					BM_face_select_set(vc.em->bm, efa, FALSE);
				}
			}
		}
		else if (eed) {
			if (extend) {
				/* Work-around: deselect first, so we can guarantee it will */
				/* be active even if it was already selected */
				BM_select_history_remove(vc.em->bm, eed);
				BM_edge_select_set(vc.em->bm, eed, FALSE);
				BM_select_history_store(vc.em->bm, eed);
				BM_edge_select_set(vc.em->bm, eed, TRUE);
			}
			else if (deselect) {
				BM_select_history_remove(vc.em->bm, eed);
				BM_edge_select_set(vc.em->bm, eed, FALSE);
			}
			else {
				if (!BM_elem_flag_test(eed, BM_ELEM_SELECT)) {
					BM_select_history_store(vc.em->bm, eed);
					BM_edge_select_set(vc.em->bm, eed, TRUE);
				}
				else if (toggle) {
					BM_select_history_remove(vc.em->bm, eed);
					BM_edge_select_set(vc.em->bm, eed, FALSE);
				}
			}
		}
		else if (eve) {
			if (extend) {
				/* Work-around: deselect first, so we can guarantee it will */
				/* be active even if it was already selected */
				BM_select_history_remove(vc.em->bm, eve);
				BM_vert_select_set(vc.em->bm, eve, FALSE);
				BM_select_history_store(vc.em->bm, eve);
				BM_vert_select_set(vc.em->bm, eve, TRUE);
			}
			else if (deselect) {
				BM_select_history_remove(vc.em->bm, eve);
				BM_vert_select_set(vc.em->bm, eve, FALSE);
			}
			else {
				if (!BM_elem_flag_test(eve, BM_ELEM_SELECT)) {
					BM_select_history_store(vc.em->bm, eve);
					BM_vert_select_set(vc.em->bm, eve, TRUE);
				}
				else if (toggle) {
					BM_select_history_remove(vc.em->bm, eve);
					BM_vert_select_set(vc.em->bm, eve, FALSE);
				}
			}
		}

		EDBM_selectmode_flush(vc.em);

		/* change active material on object */
		if (efa && efa->mat_nr != vc.obedit->actcol - 1) {
			vc.obedit->actcol = efa->mat_nr + 1;
			vc.em->mat_nr = efa->mat_nr;

			WM_event_add_notifier(C, NC_MATERIAL | ND_SHADING_LINKS, NULL);

		}

		WM_event_add_notifier(C, NC_GEOM | ND_SELECT, vc.obedit);
		return 1;
	}

	return 0;
}

static void edbm_strip_selections(BMEditMesh *em)
{
	BMEditSelection *ese, *nextese;

	if (!(em->selectmode & SCE_SELECT_VERTEX)) {
		ese = em->bm->selected.first;
		while (ese) {
			nextese = ese->next;
			if (ese->htype == BM_VERT) BLI_freelinkN(&(em->bm->selected), ese);
			ese = nextese;
		}
	}
	if (!(em->selectmode & SCE_SELECT_EDGE)) {
		ese = em->bm->selected.first;
		while (ese) {
			nextese = ese->next;
			if (ese->htype == BM_EDGE) BLI_freelinkN(&(em->bm->selected), ese);
			ese = nextese;
		}
	}
	if (!(em->selectmode & SCE_SELECT_FACE)) {
		ese = em->bm->selected.first;
		while (ese) {
			nextese = ese->next;
			if (ese->htype == BM_FACE) BLI_freelinkN(&(em->bm->selected), ese);
			ese = nextese;
		}
	}
}

/* when switching select mode, makes sure selection is consistent for editing */
/* also for paranoia checks to make sure edge or face mode works */
void EDBM_selectmode_set(BMEditMesh *em)
{
	BMVert *eve;
	BMEdge *eed;
	BMFace *efa;
	BMIter iter;
	
	em->bm->selectmode = em->selectmode;

	edbm_strip_selections(em); /* strip BMEditSelections from em->selected that are not relevant to new mode */
	
	if (em->selectmode & SCE_SELECT_VERTEX) {
		EDBM_select_flush(em);
	}
	else if (em->selectmode & SCE_SELECT_EDGE) {
		/* deselect vertices, and select again based on edge select */
		eve = BM_iter_new(&iter, em->bm, BM_VERTS_OF_MESH, NULL);
		for (; eve; eve = BM_iter_step(&iter)) BM_vert_select_set(em->bm, eve, FALSE);
		
		eed = BM_iter_new(&iter, em->bm, BM_EDGES_OF_MESH, NULL);
		for (; eed; eed = BM_iter_step(&iter)) {
			if (BM_elem_flag_test(eed, BM_ELEM_SELECT)) {
				BM_edge_select_set(em->bm, eed, TRUE);
			}
		}
		
		/* selects faces based on edge status */
		EDBM_selectmode_flush(em);
	}
	else if (em->selectmode & SCE_SELECT_FACE) {
		/* deselect eges, and select again based on face select */
		eed = BM_iter_new(&iter, em->bm, BM_EDGES_OF_MESH, NULL);
		for (; eed; eed = BM_iter_step(&iter)) BM_edge_select_set(em->bm, eed, FALSE);
		
		efa = BM_iter_new(&iter, em->bm, BM_FACES_OF_MESH, NULL);
		for (; efa; efa = BM_iter_step(&iter)) {
			if (BM_elem_flag_test(efa, BM_ELEM_SELECT)) {
				BM_face_select_set(em->bm, efa, TRUE);
			}
		}
	}
}

void EDBM_selectmode_convert(BMEditMesh *em, const short selectmode_old, const short selectmode_new)
{
	BMEdge *eed;
	BMFace *efa;
	BMIter iter;

	/* first tag-to-select, then select --- this avoids a feedback loop */

	/* have to find out what the selectionmode was previously */
	if (selectmode_old == SCE_SELECT_VERTEX) {
		if (selectmode_new == SCE_SELECT_EDGE) {
			/* select all edges associated with every selected vert */
			BM_ITER_MESH (eed, &iter, em->bm, BM_EDGES_OF_MESH) {
				BM_elem_flag_set(eed, BM_ELEM_TAG, BM_edge_is_any_vert_flag_test(eed, BM_ELEM_SELECT));
			}

			BM_ITER_MESH (eed, &iter, em->bm, BM_EDGES_OF_MESH) {
				if (BM_elem_flag_test(eed, BM_ELEM_TAG)) {
					BM_edge_select_set(em->bm, eed, TRUE);
				}
			}
		}
		else if (selectmode_new == SCE_SELECT_FACE) {
			/* select all faces associated with every selected vert */
			BM_ITER_MESH (efa, &iter, em->bm, BM_FACES_OF_MESH) {
				BM_elem_flag_set(efa, BM_ELEM_TAG, BM_face_is_any_vert_flag_test(efa, BM_ELEM_SELECT));
			}

			BM_ITER_MESH (efa, &iter, em->bm, BM_FACES_OF_MESH) {
				if (BM_elem_flag_test(efa, BM_ELEM_TAG)) {
					BM_face_select_set(em->bm, efa, TRUE);
				}
			}
		}
	}
	else if (selectmode_old == SCE_SELECT_EDGE) {
		if (selectmode_new == SCE_SELECT_FACE) {
			/* select all faces associated with every selected edge */
			BM_ITER_MESH (efa, &iter, em->bm, BM_FACES_OF_MESH) {
				BM_elem_flag_set(efa, BM_ELEM_TAG, BM_face_is_any_edge_flag_test(efa, BM_ELEM_SELECT));
			}

			BM_ITER_MESH (efa, &iter, em->bm, BM_FACES_OF_MESH) {
				if (BM_elem_flag_test(efa, BM_ELEM_TAG)) {
					BM_face_select_set(em->bm, efa, TRUE);
				}
			}
		}
	}
}

/* user facing function, does notification and undo push */
int EDBM_selectmode_toggle(bContext *C, const short selectmode_new,
                           const int action, const int use_extend, const int use_expand)
{
	ToolSettings *ts = CTX_data_tool_settings(C);
	Object *obedit = CTX_data_edit_object(C);
	BMEditMesh *em = NULL;
	int ret = FALSE;

	if (obedit && obedit->type == OB_MESH) {
		em = BMEdit_FromObject(obedit);
	}

	if (em == NULL) {
		return ret;
	}

	switch (action) {
		case -1:
			/* already set */
			break;
		case 0:  /* disable */
			/* check we have something to do */
			if ((em->selectmode & selectmode_new) == 0) {
				return FALSE;
			}
			em->selectmode &= ~selectmode_new;
			break;
		case 1:  /* enable */
			/* check we have something to do */
			if ((em->selectmode & selectmode_new) != 0) {
				return FALSE;
			}
			em->selectmode |= selectmode_new;
			break;
		case 2:  /* toggle */
			/* can't disable this flag if its the only one set */
			if (em->selectmode == selectmode_new) {
				return FALSE;
			}
			em->selectmode ^= selectmode_new;
			break;
		default:
			BLI_assert(0);
	}

	switch (selectmode_new) {
		case SCE_SELECT_VERTEX:
			if (use_extend == 0 || em->selectmode == 0)
				em->selectmode = SCE_SELECT_VERTEX;
			ts->selectmode = em->selectmode;
			EDBM_selectmode_set(em);
			ret = TRUE;
			break;
		case SCE_SELECT_EDGE:
			if (use_extend == 0 || em->selectmode == 0) {
				if (use_expand) {
					const short selmode_max = highest_order_bit_s(ts->selectmode);
					if (selmode_max == SCE_SELECT_VERTEX) {
						EDBM_selectmode_convert(em, selmode_max, SCE_SELECT_EDGE);
					}
				}
				em->selectmode = SCE_SELECT_EDGE;
			}
			ts->selectmode = em->selectmode;
			EDBM_selectmode_set(em);
			ret = TRUE;
			break;
		case SCE_SELECT_FACE:
			if (use_extend == 0 || em->selectmode == 0) {
				if (use_expand) {
					const short selmode_max = highest_order_bit_s(ts->selectmode);
					if (ELEM(selmode_max, SCE_SELECT_VERTEX, SCE_SELECT_EDGE)) {
						EDBM_selectmode_convert(em, selmode_max, SCE_SELECT_FACE);
					}
				}

				em->selectmode = SCE_SELECT_FACE;
			}
			ts->selectmode = em->selectmode;
			EDBM_selectmode_set(em);
			ret = TRUE;
			break;
		default:
			BLI_assert(0);
			break;
	}

	if (ret == TRUE) {
		WM_event_add_notifier(C, NC_GEOM | ND_SELECT, obedit->data);
		WM_main_add_notifier(NC_SCENE | ND_TOOLSETTINGS, NULL);
	}

	return ret;
}

void EDBM_deselect_by_material(BMEditMesh *em, const short index, const short select)
{
	BMIter iter;
	BMFace *efa;

	BM_ITER_MESH (efa, &iter, em->bm, BM_FACES_OF_MESH) {
		if (BM_elem_flag_test(efa, BM_ELEM_HIDDEN))
			continue;
		if (efa->mat_nr == index) {
			BM_face_select_set(em->bm, efa, select);
		}
	}
}

void EDBM_select_toggle_all(BMEditMesh *em) /* exported for UV */
{
	if (em->bm->totvertsel || em->bm->totedgesel || em->bm->totfacesel)
		EDBM_flag_disable_all(em, BM_ELEM_SELECT);
	else
		EDBM_flag_enable_all(em, BM_ELEM_SELECT);
}

void EDBM_select_swap(BMEditMesh *em) /* exported for UV */
{
	BMIter iter;
	BMVert *eve;
	BMEdge *eed;
	BMFace *efa;
	
	if (em->bm->selectmode & SCE_SELECT_VERTEX) {
		BM_ITER_MESH (eve, &iter, em->bm, BM_VERTS_OF_MESH) {
			if (BM_elem_flag_test(eve, BM_ELEM_HIDDEN))
				continue;
			BM_vert_select_set(em->bm, eve, !BM_elem_flag_test(eve, BM_ELEM_SELECT));
		}
	}
	else if (em->selectmode & SCE_SELECT_EDGE) {
		BM_ITER_MESH (eed, &iter, em->bm, BM_EDGES_OF_MESH) {
			if (BM_elem_flag_test(eed, BM_ELEM_HIDDEN))
				continue;
			BM_edge_select_set(em->bm, eed, !BM_elem_flag_test(eed, BM_ELEM_SELECT));
		}
	}
	else {
		BM_ITER_MESH (efa, &iter, em->bm, BM_FACES_OF_MESH) {
			if (BM_elem_flag_test(efa, BM_ELEM_HIDDEN))
				continue;
			BM_face_select_set(em->bm, efa, !BM_elem_flag_test(efa, BM_ELEM_SELECT));
		}

	}
//	if (EM_texFaceCheck())
}

int EDBM_select_interior_faces(BMEditMesh *em)
{
	BMesh *bm = em->bm;
	BMIter iter;
	BMIter eiter;
	BMFace *efa;
	BMEdge *eed;
	int ok;
	int change = FALSE;

	BM_ITER_MESH (efa, &iter, em->bm, BM_FACES_OF_MESH) {
		if (BM_elem_flag_test(efa, BM_ELEM_HIDDEN))
			continue;


		ok = TRUE;
		BM_ITER_ELEM (eed, &eiter, efa, BM_EDGES_OF_FACE) {
			if (BM_edge_face_count(eed) < 3) {
				ok = FALSE;
				break;
			}
		}

		if (ok) {
			BM_face_select_set(bm, efa, TRUE);
			change = TRUE;
		}
	}

	return change;
}

static void linked_limit_default(bContext *C, wmOperator *op)
{
	if (!RNA_struct_property_is_set(op->ptr, "limit")) {
		Object *obedit = CTX_data_edit_object(C);
		BMEditMesh *em = BMEdit_FromObject(obedit);
		if (em->selectmode == SCE_SELECT_FACE)
			RNA_boolean_set(op->ptr, "limit", TRUE);
		else
			RNA_boolean_set(op->ptr, "limit", FALSE);
	}
}

static int edbm_select_linked_pick_invoke(bContext *C, wmOperator *op, wmEvent *event)
{
	Object *obedit = CTX_data_edit_object(C);
	ViewContext vc;
	BMesh *bm;
	BMWalker walker;
	BMEditMesh *em;
	BMVert *eve;
	BMEdge *e, *eed;
	BMFace *efa;
	int sel = !RNA_boolean_get(op->ptr, "deselect");

	int limit;

	linked_limit_default(C, op);

	limit = RNA_boolean_get(op->ptr, "limit");

	/* unified_finednearest needs ogl */
	view3d_operator_needs_opengl(C);
	
	/* setup view context for argument to callbacks */
	em_setup_viewcontext(C, &vc);
	em = vc.em;

	if (em->bm->totedge == 0)
		return OPERATOR_CANCELLED;
	
	bm = em->bm;

	vc.mval[0] = event->mval[0];
	vc.mval[1] = event->mval[1];
	
	/* return warning! */
	
	if (unified_findnearest(&vc, &eve, &eed, &efa) == 0) {
		WM_event_add_notifier(C, NC_GEOM | ND_SELECT, obedit);
	
		return OPERATOR_CANCELLED;
	}
	
	if (em->selectmode == SCE_SELECT_FACE) {
		BMIter iter;

		if (efa == NULL)
			return OPERATOR_CANCELLED;

		if (limit) {
			/* grr, shouldn't need to alloc BMO flags here */
			BM_mesh_elem_toolflags_ensure(bm);
			/* hflag no-seam --> bmo-tag */
			BM_ITER_MESH (e, &iter, bm, BM_EDGES_OF_MESH) {
				/* BMESH_TODO, don't use 'BM_ELEM_SELECT' here, its a HFLAG only! */
				BMO_elem_flag_set(bm, e, BM_ELEM_SELECT, !BM_elem_flag_test(e, BM_ELEM_SEAM));
			}
		}

		/* walk */
		BMW_init(&walker, bm, BMW_ISLAND,
		         BMW_MASK_NOP, limit ? BM_ELEM_SELECT : BMW_MASK_NOP, BMW_MASK_NOP,
		         BMW_FLAG_TEST_HIDDEN,
		         BMW_NIL_LAY);

		e = BMW_begin(&walker, efa);
		for (; efa; efa = BMW_step(&walker)) {
			BM_face_select_set(bm, efa, sel);
		}
		BMW_end(&walker);
	}
	else {
		if (efa) {
			eed = BM_FACE_FIRST_LOOP(efa)->e;
		}
		else if (!eed) {
			if (!eve || !eve->e)
				return OPERATOR_CANCELLED;

			eed = eve->e;
		}

		BMW_init(&walker, bm, BMW_SHELL,
		         BMW_MASK_NOP, BMW_MASK_NOP, BMW_MASK_NOP,
		         BMW_FLAG_TEST_HIDDEN,
		         BMW_NIL_LAY);

		e = BMW_begin(&walker, eed->v1);
		for (; e; e = BMW_step(&walker)) {
			BM_edge_select_set(bm, e, sel);
		}
		BMW_end(&walker);

		EDBM_selectmode_flush(em);
	}

	WM_event_add_notifier(C, NC_GEOM | ND_SELECT, obedit);
	return OPERATOR_FINISHED;
}

void MESH_OT_select_linked_pick(wmOperatorType *ot)
{
	/* identifiers */
	ot->name = "Select Linked";
	ot->idname = "MESH_OT_select_linked_pick";
	ot->description = "(De)select all vertices linked to the edge under the mouse cursor";
	
	/* api callbacks */
	ot->invoke = edbm_select_linked_pick_invoke;
	ot->poll = ED_operator_editmesh;
	
	/* flags */
	ot->flag = OPTYPE_REGISTER | OPTYPE_UNDO;
	
	RNA_def_boolean(ot->srna, "deselect", 0, "Deselect", "");
	RNA_def_boolean(ot->srna, "limit", 0, "Limit by Seams", "");
}


static int edbm_select_linked_exec(bContext *C, wmOperator *op)
{
	Object *obedit = CTX_data_edit_object(C);
	BMEditMesh *em = BMEdit_FromObject(obedit);
	BMesh *bm = em->bm;
	BMIter iter;
	BMVert *v;
	BMEdge *e;
	BMWalker walker;

	int limit;

	linked_limit_default(C, op);

	limit = RNA_boolean_get(op->ptr, "limit");

	if (em->selectmode == SCE_SELECT_FACE) {
		BMFace *efa;

		BM_ITER_MESH (efa, &iter, em->bm, BM_FACES_OF_MESH) {
			BM_elem_flag_set(efa, BM_ELEM_TAG, (BM_elem_flag_test(efa, BM_ELEM_SELECT) &&
			                                    !BM_elem_flag_test(efa, BM_ELEM_HIDDEN)));
		}

		if (limit) {
			/* grr, shouldn't need to alloc BMO flags here */
			BM_mesh_elem_toolflags_ensure(bm);
			BM_ITER_MESH (e, &iter, bm, BM_EDGES_OF_MESH) {
				/* BMESH_TODO, don't use 'BM_ELEM_SELECT' here, its a HFLAG only! */
				BMO_elem_flag_set(bm, e, BM_ELEM_SELECT, !BM_elem_flag_test(e, BM_ELEM_SEAM));
			}
		}

		BMW_init(&walker, bm, BMW_ISLAND,
		         BMW_MASK_NOP, limit ? BM_ELEM_SELECT : BMW_MASK_NOP, BMW_MASK_NOP,
		         BMW_FLAG_TEST_HIDDEN,
		         BMW_NIL_LAY);

		BM_ITER_MESH (efa, &iter, em->bm, BM_FACES_OF_MESH) {
			if (BM_elem_flag_test(efa, BM_ELEM_TAG)) {
				e = BMW_begin(&walker, efa);
				for (; efa; efa = BMW_step(&walker)) {
					BM_face_select_set(bm, efa, TRUE);
				}
			}
		}
		BMW_end(&walker);

		if (limit) {
			BM_mesh_elem_toolflags_clear(bm);
		}
	}
	else {
		BM_ITER_MESH (v, &iter, em->bm, BM_VERTS_OF_MESH) {
			if (BM_elem_flag_test(v, BM_ELEM_SELECT)) {
				BM_elem_flag_enable(v, BM_ELEM_TAG);
			}
			else {
				BM_elem_flag_disable(v, BM_ELEM_TAG);
			}
		}

		BMW_init(&walker, em->bm, BMW_SHELL,
		         BMW_MASK_NOP, BMW_MASK_NOP, BMW_MASK_NOP,
		         BMW_FLAG_TEST_HIDDEN,
		         BMW_NIL_LAY);

		BM_ITER_MESH (v, &iter, em->bm, BM_VERTS_OF_MESH) {
			if (BM_elem_flag_test(v, BM_ELEM_TAG)) {
				e = BMW_begin(&walker, v);
				for (; e; e = BMW_step(&walker)) {
					BM_vert_select_set(em->bm, e->v1, TRUE);
					BM_vert_select_set(em->bm, e->v2, TRUE);
				}
			}
		}
		BMW_end(&walker);
	}
	EDBM_selectmode_flush_ex(em, SCE_SELECT_VERTEX);

	WM_event_add_notifier(C, NC_GEOM | ND_SELECT, obedit);

	return OPERATOR_FINISHED;
}

void MESH_OT_select_linked(wmOperatorType *ot)
{
	/* identifiers */
	ot->name = "Select Linked All";
	ot->idname = "MESH_OT_select_linked";
	ot->description = "Select all vertices linked to the active mesh";
	
	/* api callbacks */
	ot->exec = edbm_select_linked_exec;
	ot->poll = ED_operator_editmesh;
	
	/* flags */
	ot->flag = OPTYPE_REGISTER | OPTYPE_UNDO;
	
	RNA_def_boolean(ot->srna, "limit", 0, "Limit by Seams", "");
}

/* ******************** **************** */

static int edbm_select_more_exec(bContext *C, wmOperator *UNUSED(op))
{
	Object *obedit = CTX_data_edit_object(C);
	BMEditMesh *em = BMEdit_FromObject(obedit);

	EDBM_select_more(em);

	WM_event_add_notifier(C, NC_GEOM | ND_SELECT, obedit);
	return OPERATOR_FINISHED;
}

void MESH_OT_select_more(wmOperatorType *ot)
{
	/* identifiers */
	ot->name = "Select More";
	ot->idname = "MESH_OT_select_more";
	ot->description = "Select more vertices, edges or faces connected to initial selection";

	/* api callbacks */
	ot->exec = edbm_select_more_exec;
	ot->poll = ED_operator_editmesh;
	
	/* flags */
	ot->flag = OPTYPE_REGISTER | OPTYPE_UNDO;
}

static int edbm_select_less_exec(bContext *C, wmOperator *UNUSED(op))
{
	Object *obedit = CTX_data_edit_object(C);
	BMEditMesh *em = BMEdit_FromObject(obedit);

	EDBM_select_less(em);

	WM_event_add_notifier(C, NC_GEOM | ND_SELECT, obedit);
	return OPERATOR_FINISHED;
}

void MESH_OT_select_less(wmOperatorType *ot)
{
	/* identifiers */
	ot->name = "Select Less";
	ot->idname = "MESH_OT_select_less";
	ot->description = "Deselect vertices, edges or faces at the boundary of each selection region";

	/* api callbacks */
	ot->exec = edbm_select_less_exec;
	ot->poll = ED_operator_editmesh;
	
	/* flags */
	ot->flag = OPTYPE_REGISTER | OPTYPE_UNDO;
}

/* Walk all reachable elements of the same type as h_act in breadth-first
 * order, starting from h_act. Deselects elements if the depth when they
 * are reached is not a multiple of "nth". */
static void walker_deselect_nth(BMEditMesh *em, int nth, int offset, BMHeader *h_act)
{
	BMElem *ele;
	BMesh *bm = em->bm;
	BMWalker walker;
	BMIter iter;
	int walktype = 0, itertype = 0, flushtype = 0;
	short mask_vert = 0, mask_edge = 0, mask_face = 0;

	/* No active element from which to start - nothing to do */
	if (h_act == NULL) {
		return;
	}

	/* Determine which type of iter, walker, and select flush to use
	 * based on type of the elements being deselected */
	switch (h_act->htype) {
		case BM_VERT:
			itertype = BM_VERTS_OF_MESH;
			walktype = BMW_CONNECTED_VERTEX;
			flushtype = SCE_SELECT_VERTEX;
			mask_vert = BM_ELEM_SELECT;
			break;
		case BM_EDGE:
			itertype = BM_EDGES_OF_MESH;
			walktype = BMW_SHELL;
			flushtype = SCE_SELECT_EDGE;
			mask_edge = BM_ELEM_SELECT;
			break;
		case BM_FACE:
			itertype = BM_FACES_OF_MESH;
			walktype = BMW_ISLAND;
			flushtype = SCE_SELECT_FACE;
			mask_face = BM_ELEM_SELECT;
			break;
	}

	/* grr, shouldn't need to alloc BMO flags here */
	BM_mesh_elem_toolflags_ensure(bm);

	/* Walker restrictions uses BMO flags, not header flags,
	 * so transfer BM_ELEM_SELECT from HFlags onto a BMO flag layer. */
	BMO_push(bm, NULL);
	BM_ITER_MESH (ele, &iter, bm, itertype) {
		if (BM_elem_flag_test(ele, BM_ELEM_SELECT)) {
			/* BMESH_TODO, don't use 'BM_ELEM_SELECT' here, its a HFLAG only! */
			BMO_elem_flag_enable(bm, (BMElemF *)ele, BM_ELEM_SELECT);
		}
	}

	/* Walk over selected elements starting at active */
	BMW_init(&walker, bm, walktype,
	         mask_vert, mask_edge, mask_face,
	         BMW_FLAG_NOP, /* don't use BMW_FLAG_TEST_HIDDEN here since we want to desel all */
	         BMW_NIL_LAY);

	/* use tag to avoid touching the same verts twice */
	BM_ITER_MESH (ele, &iter, bm, itertype) {
		BM_elem_flag_disable(ele, BM_ELEM_TAG);
	}

	BLI_assert(walker.order == BMW_BREADTH_FIRST);
	for (ele = BMW_begin(&walker, h_act); ele != NULL; ele = BMW_step(&walker)) {
		if (!BM_elem_flag_test(ele, BM_ELEM_TAG)) {
			/* Deselect elements that aren't at "nth" depth from active */
			if ((offset + BMW_current_depth(&walker)) % nth) {
				BM_elem_select_set(bm, ele, FALSE);
			}
			BM_elem_flag_enable(ele, BM_ELEM_TAG);
		}
	}
	BMW_end(&walker);

	BMO_pop(bm);

	/* Flush selection up */
	EDBM_selectmode_flush_ex(em, flushtype);
}

static void deselect_nth_active(BMEditMesh *em, BMVert **r_eve, BMEdge **r_eed, BMFace **r_efa)
{
	BMVert *v;
	BMEdge *e;
	BMFace *f;
	BMIter iter;
	BMEditSelection *ese;

	*r_eve = NULL;
	*r_eed = NULL;
	*r_efa = NULL;

	EDBM_selectmode_flush(em);
	ese = (BMEditSelection *)em->bm->selected.last;

	if (ese) {
		switch (ese->htype) {
			case BM_VERT:
				*r_eve = (BMVert *)ese->ele;
				return;
			case BM_EDGE:
				*r_eed = (BMEdge *)ese->ele;
				return;
			case BM_FACE:
				*r_efa = (BMFace *)ese->ele;
				return;
		}
	}

	if (em->selectmode & SCE_SELECT_VERTEX) {
		BM_ITER_MESH (v, &iter, em->bm, BM_VERTS_OF_MESH) {
			if (BM_elem_flag_test(v, BM_ELEM_SELECT)) {
				*r_eve = v;
				return;
			}
		}
	}
	else if (em->selectmode & SCE_SELECT_EDGE) {
		BM_ITER_MESH (e, &iter, em->bm, BM_EDGES_OF_MESH) {
			if (BM_elem_flag_test(e, BM_ELEM_SELECT)) {
				*r_eed = e;
				return;
			}
		}
	}
	else if (em->selectmode & SCE_SELECT_FACE) {
		f = BM_active_face_get(em->bm, TRUE, FALSE);
		if (f) {
			*r_efa = f;
			return;
		}
	}
}

static int edbm_deselect_nth(BMEditMesh *em, int nth, int offset)
{
	BMVert *v;
	BMEdge *e;
	BMFace *f;

	deselect_nth_active(em, &v, &e, &f);

	if (v) {
		walker_deselect_nth(em, nth, offset, &v->head);
		return 1;
	}
	else if (e) {
		walker_deselect_nth(em, nth, offset, &e->head);
		return 1;
	}
	else if (f) {
		walker_deselect_nth(em, nth, offset, &f->head);
		return 1;
	}

	return 0;
}

static int edbm_select_nth_exec(bContext *C, wmOperator *op)
{
	Object *obedit = CTX_data_edit_object(C);
	BMEditMesh *em = BMEdit_FromObject(obedit);
	int nth = RNA_int_get(op->ptr, "nth");
	int offset = RNA_int_get(op->ptr, "offset");

	offset = MIN2(nth, offset);

	if (edbm_deselect_nth(em, nth, offset) == 0) {
		BKE_report(op->reports, RPT_ERROR, "Mesh has no active vert/edge/face");
		return OPERATOR_CANCELLED;
	}

	EDBM_update_generic(C, em, FALSE);

	return OPERATOR_FINISHED;
}


void MESH_OT_select_nth(wmOperatorType *ot)
{
	/* identifiers */
	ot->name = "Checker Deselect";
	ot->idname = "MESH_OT_select_nth";
	ot->description = "Deselect every Nth element starting from a selected vertex, edge or face";

	/* api callbacks */
	ot->exec = edbm_select_nth_exec;
	ot->poll = ED_operator_editmesh;

	/* flags */
	ot->flag = OPTYPE_REGISTER | OPTYPE_UNDO;

	RNA_def_int(ot->srna, "nth", 2, 2, INT_MAX, "Nth Selection", "", 2, 100);
	RNA_def_int(ot->srna, "offset", 0, 0, INT_MAX, "Offset", "", 0, 100);
}

void em_setup_viewcontext(bContext *C, ViewContext *vc)
{
	view3d_set_viewcontext(C, vc);
	
	if (vc->obedit) {
		vc->em = BMEdit_FromObject(vc->obedit);
	}
}

/* poll call for mesh operators requiring a view3d context */
int EM_view3d_poll(bContext *C)
{
	if (ED_operator_editmesh(C) && ED_operator_view3d_active(C))
		return 1;

	return 0;
}


static int edbm_select_sharp_edges_exec(bContext *C, wmOperator *op)
{
	/* Find edges that have exactly two neighboring faces,
	 * check the angle between those faces, and if angle is
	 * small enough, select the edge
	 */
	Object *obedit = CTX_data_edit_object(C);
	BMEditMesh *em = BMEdit_FromObject(obedit);
	BMIter iter;
	BMEdge *e;
	BMLoop *l1, *l2;
	const float sharp = RNA_float_get(op->ptr, "sharpness");

	BM_ITER_MESH (e, &iter, em->bm, BM_EDGES_OF_MESH) {
		if (BM_elem_flag_test(e, BM_ELEM_HIDDEN) == FALSE &&
		    BM_edge_loop_pair(e, &l1, &l2))
		{
			/* edge has exactly two neighboring faces, check angle */
			const float angle = angle_normalized_v3v3(l1->f->no, l2->f->no);

			if (fabsf(angle) > sharp) {
				BM_edge_select_set(em->bm, e, TRUE);
			}
		}
	}

	WM_event_add_notifier(C, NC_GEOM | ND_SELECT, obedit->data);

	return OPERATOR_FINISHED;
}

void MESH_OT_edges_select_sharp(wmOperatorType *ot)
{
	PropertyRNA *prop;

	/* identifiers */
	ot->name = "Select Sharp Edges";
	ot->description = "Select all sharp-enough edges";
	ot->idname = "MESH_OT_edges_select_sharp";
	
	/* api callbacks */
	ot->exec = edbm_select_sharp_edges_exec;
	ot->poll = ED_operator_editmesh;
	
	/* flags */
	ot->flag = OPTYPE_REGISTER | OPTYPE_UNDO;
	
	/* props */
	prop = RNA_def_float_rotation(ot->srna, "sharpness", 0, NULL, DEG2RADF(0.01f), DEG2RADF(180.0f),
	                              "Sharpness", "", DEG2RADF(1.0f), DEG2RADF(180.0f));
	RNA_def_property_float_default(prop, DEG2RADF(30.0f));
}

static int edbm_select_linked_flat_faces_exec(bContext *C, wmOperator *op)
{
	Object *obedit = CTX_data_edit_object(C);
	BMEditMesh *em = BMEdit_FromObject(obedit);
	BMIter iter, liter, liter2;
	BMFace *f, **stack = NULL;
	BLI_array_declare(stack);
	BMLoop *l, *l2;
	float sharp = RNA_float_get(op->ptr, "sharpness");
	int i;

	BM_ITER_MESH (f, &iter, em->bm, BM_FACES_OF_MESH) {
		BM_elem_flag_disable(f, BM_ELEM_TAG);
	}

	BM_ITER_MESH (f, &iter, em->bm, BM_FACES_OF_MESH) {
		if (BM_elem_flag_test(f, BM_ELEM_HIDDEN) || !BM_elem_flag_test(f, BM_ELEM_SELECT) || BM_elem_flag_test(f, BM_ELEM_TAG))
			continue;

		BLI_array_empty(stack);
		i = 1;

		BLI_array_grow_one(stack);
		stack[i - 1] = f;

		while (i) {
			f = stack[i - 1];
			i--;

			BM_face_select_set(em->bm, f, TRUE);

			BM_elem_flag_enable(f, BM_ELEM_TAG);

			BM_ITER_ELEM (l, &liter, f, BM_LOOPS_OF_FACE) {
				BM_ITER_ELEM (l2, &liter2, l, BM_LOOPS_OF_LOOP) {
					float angle;

					if (BM_elem_flag_test(l2->f, BM_ELEM_TAG) || BM_elem_flag_test(l2->f, BM_ELEM_HIDDEN))
						continue;

					/* edge has exactly two neighboring faces, check angle */
					angle = angle_normalized_v3v3(f->no, l2->f->no);

					/* invalidate: edge too sharp */
					if (angle < sharp) {
						BLI_array_grow_one(stack);
						stack[i] = l2->f;
						i++;
					}
				}
			}
		}
	}

	BLI_array_free(stack);

	WM_event_add_notifier(C, NC_GEOM | ND_SELECT, obedit->data);

	return OPERATOR_FINISHED;
}

void MESH_OT_faces_select_linked_flat(wmOperatorType *ot)
{
	PropertyRNA *prop;

	/* identifiers */
	ot->name = "Select Linked Flat Faces";
	ot->description = "Select linked faces by angle";
	ot->idname = "MESH_OT_faces_select_linked_flat";
	
	/* api callbacks */
	ot->exec = edbm_select_linked_flat_faces_exec;
	ot->poll = ED_operator_editmesh;
	
	/* flags */
	ot->flag = OPTYPE_REGISTER | OPTYPE_UNDO;
	
	/* props */
	prop = RNA_def_float_rotation(ot->srna, "sharpness", 0, NULL, DEG2RADF(0.01f), DEG2RADF(180.0f),
	                              "Sharpness", "", DEG2RADF(1.0f), DEG2RADF(180.0f));
	RNA_def_property_float_default(prop, DEG2RADF(1.0f));
}

static int edbm_select_non_manifold_exec(bContext *C, wmOperator *op)
{
	Object *obedit = CTX_data_edit_object(C);
	BMEditMesh *em = BMEdit_FromObject(obedit);
	BMVert *v;
	BMEdge *e;
	BMIter iter;

	/* Selects isolated verts, and edges that do not have 2 neighboring
	 * faces
	 */
	
	if (em->selectmode == SCE_SELECT_FACE) {
		BKE_report(op->reports, RPT_ERROR, "Does not work in face selection mode");
		return OPERATOR_CANCELLED;
	}
	
	BM_ITER_MESH (v, &iter, em->bm, BM_VERTS_OF_MESH) {
		if (!BM_elem_flag_test(v, BM_ELEM_HIDDEN) && !BM_vert_is_manifold(v)) {
			BM_vert_select_set(em->bm, v, TRUE);
		}
	}
	
	BM_ITER_MESH (e, &iter, em->bm, BM_EDGES_OF_MESH) {
		if (!BM_elem_flag_test(e, BM_ELEM_HIDDEN) && !BM_edge_is_manifold(e)) {
			BM_edge_select_set(em->bm, e, TRUE);
		}
	}

	WM_event_add_notifier(C, NC_GEOM | ND_SELECT, obedit->data);

	return OPERATOR_FINISHED;
}

void MESH_OT_select_non_manifold(wmOperatorType *ot)
{
	/* identifiers */
	ot->name = "Select Non Manifold";
	ot->description = "Select all non-manifold vertices or edges";
	ot->idname = "MESH_OT_select_non_manifold";
	
	/* api callbacks */
	ot->exec = edbm_select_non_manifold_exec;
	ot->poll = ED_operator_editmesh;
	
	/* flags */
	ot->flag = OPTYPE_REGISTER | OPTYPE_UNDO;
}

static int edbm_select_random_exec(bContext *C, wmOperator *op)
{
	Object *obedit = CTX_data_edit_object(C);
	BMEditMesh *em = BMEdit_FromObject(obedit);
	BMVert *eve;
	BMEdge *eed;
	BMFace *efa;
	BMIter iter;
	float randfac =  RNA_float_get(op->ptr, "percent") / 100.0f;

	BLI_srand(BLI_rand()); /* random seed */
	
	if (!RNA_boolean_get(op->ptr, "extend"))
		EDBM_flag_disable_all(em, BM_ELEM_SELECT);

	if (em->selectmode & SCE_SELECT_VERTEX) {
		BM_ITER_MESH (eve, &iter, em->bm, BM_VERTS_OF_MESH) {
			if (!BM_elem_flag_test(eve, BM_ELEM_HIDDEN) && BLI_frand() < randfac) {
				BM_vert_select_set(em->bm, eve, TRUE);
			}
		}
		EDBM_selectmode_flush(em);
	}
	else if (em->selectmode & SCE_SELECT_EDGE) {
		BM_ITER_MESH (eed, &iter, em->bm, BM_EDGES_OF_MESH) {
			if (!BM_elem_flag_test(eed, BM_ELEM_HIDDEN) && BLI_frand() < randfac) {
				BM_edge_select_set(em->bm, eed, TRUE);
			}
		}
		EDBM_selectmode_flush(em);
	}
	else {
		BM_ITER_MESH (efa, &iter, em->bm, BM_FACES_OF_MESH) {
			if (!BM_elem_flag_test(efa, BM_ELEM_HIDDEN) && BLI_frand() < randfac) {
				BM_face_select_set(em->bm, efa, TRUE);
			}
		}
		EDBM_selectmode_flush(em);
	}
	
	WM_event_add_notifier(C, NC_GEOM | ND_SELECT, obedit->data);
	
	return OPERATOR_FINISHED;
}

void MESH_OT_select_random(wmOperatorType *ot)
{
	/* identifiers */
	ot->name = "Select Random";
	ot->description = "Randomly select vertices";
	ot->idname = "MESH_OT_select_random";

	/* api callbacks */
	ot->exec = edbm_select_random_exec;
	ot->poll = ED_operator_editmesh;

	/* flags */
	ot->flag = OPTYPE_REGISTER | OPTYPE_UNDO;
	
	/* props */
	RNA_def_float_percentage(ot->srna, "percent", 50.f, 0.0f, 100.0f,
	                         "Percent", "Percentage of elements to select randomly", 0.f, 100.0f);
	RNA_def_boolean(ot->srna, "extend", 0,
	                "Extend Selection", "Extend selection instead of deselecting everything first");
}

static int edbm_select_next_loop_exec(bContext *C, wmOperator *UNUSED(op))
{
	Object *obedit = CTX_data_edit_object(C);
	BMEditMesh *em = BMEdit_FromObject(obedit);
	BMFace *f;
	BMVert *v;
	BMIter iter;
	
	BM_ITER_MESH (v, &iter, em->bm, BM_VERTS_OF_MESH) {
		BM_elem_flag_disable(v, BM_ELEM_TAG);
	}
	
	BM_ITER_MESH (f, &iter, em->bm, BM_FACES_OF_MESH) {
		BMLoop *l;
		BMIter liter;
		
		BM_ITER_ELEM (l, &liter, f, BM_LOOPS_OF_FACE) {
			if (BM_elem_flag_test(l->v, BM_ELEM_SELECT)) {
				BM_elem_flag_enable(l->next->v, BM_ELEM_TAG);
				BM_vert_select_set(em->bm, l->v, FALSE);
			}
		}
	}

	BM_ITER_MESH (v, &iter, em->bm, BM_VERTS_OF_MESH) {
		if (BM_elem_flag_test(v, BM_ELEM_TAG)) {
			BM_vert_select_set(em->bm, v, TRUE);
		}
	}

	WM_event_add_notifier(C, NC_GEOM | ND_SELECT, obedit);
	return OPERATOR_FINISHED;
}

void MESH_OT_select_next_loop(wmOperatorType *ot)
{
	/* identifiers */
	ot->name = "Select Next Loop";
	ot->idname = "MESH_OT_select_next_loop";
	ot->description = "Select next edge loop adjacent to a selected loop";

	/* api callbacks */
	ot->exec = edbm_select_next_loop_exec;
	ot->poll = ED_operator_editmesh;
	
	/* flags */
	ot->flag = OPTYPE_REGISTER | OPTYPE_UNDO;
}


static int edbm_region_to_loop_exec(bContext *C, wmOperator *UNUSED(op))
{
	Object *obedit = CTX_data_edit_object(C);
	BMEditMesh *em = BMEdit_FromObject(obedit);
	BMFace *f;
	BMEdge *e;
	BMIter iter;

	BM_mesh_elem_hflag_disable_all(em->bm, BM_EDGE, BM_ELEM_TAG, FALSE);

	BM_ITER_MESH (f, &iter, em->bm, BM_FACES_OF_MESH) {
		BMLoop *l1, *l2;
		BMIter liter1, liter2;
		
		BM_ITER_ELEM (l1, &liter1, f, BM_LOOPS_OF_FACE) {
			int tot = 0, totsel = 0;
			
			BM_ITER_ELEM (l2, &liter2, l1->e, BM_LOOPS_OF_EDGE) {
				tot++;
				totsel += BM_elem_flag_test(l2->f, BM_ELEM_SELECT) != 0;
			}
			
			if ((tot != totsel && totsel > 0) || (totsel == 1 && tot == 1))
				BM_elem_flag_enable(l1->e, BM_ELEM_TAG);
		}
	}

	EDBM_flag_disable_all(em, BM_ELEM_SELECT);
	
	BM_ITER_MESH (e, &iter, em->bm, BM_EDGES_OF_MESH) {
		if (BM_elem_flag_test(e, BM_ELEM_TAG)) {
			BM_edge_select_set(em->bm, e, TRUE);
		}
	}

	/* If in face-only select mode, switch to edge select mode so that
	 * an edge-only selection is not inconsistent state */
	if (em->selectmode == SCE_SELECT_FACE) {
		em->selectmode = SCE_SELECT_EDGE;
		EDBM_selectmode_set(em);
		EDBM_selectmode_to_scene(C);
	}

	WM_event_add_notifier(C, NC_GEOM | ND_SELECT, obedit->data);

	return OPERATOR_FINISHED;
}

void MESH_OT_region_to_loop(wmOperatorType *ot)
{
	/* identifiers */
	ot->name = "Select Boundary Loop";
	ot->idname = "MESH_OT_region_to_loop";
	ot->description = "Select boundary edges around the selected faces";

	/* api callbacks */
	ot->exec = edbm_region_to_loop_exec;
	ot->poll = ED_operator_editmesh;

	/* flags */
	ot->flag = OPTYPE_REGISTER | OPTYPE_UNDO;
}

static int loop_find_region(BMLoop *l, int flag,
                            SmallHash *fhash, BMFace ***region_out)
{
	BLI_array_declare(region);
	BLI_array_declare(stack);
	BMFace **region = NULL;
	BMFace **stack = NULL;
	BMFace *f;
	
	BLI_array_append(stack, l->f);
	BLI_smallhash_insert(fhash, (uintptr_t)l->f, NULL);
	
	while (BLI_array_count(stack) > 0) {
		BMIter liter1, liter2;
		BMLoop *l1, *l2;
		
		f = BLI_array_pop(stack);
		BLI_array_append(region, f);
		
		BM_ITER_ELEM (l1, &liter1, f, BM_LOOPS_OF_FACE) {
			if (BM_elem_flag_test(l1->e, flag))
				continue;
			
			BM_ITER_ELEM (l2, &liter2, l1->e, BM_LOOPS_OF_EDGE) {
				if (BLI_smallhash_haskey(fhash, (uintptr_t)l2->f))
					continue;
				
				BLI_array_append(stack, l2->f);
				BLI_smallhash_insert(fhash, (uintptr_t)l2->f, NULL);
			}
		}
	}
	
	BLI_array_free(stack);
	
	*region_out = region;
	return BLI_array_count(region);
}

static int verg_radial(const void *va, const void *vb)
{
	BMEdge *e1 = *((void **)va);
	BMEdge *e2 = *((void **)vb);
	int a, b;
	
	a = BM_edge_face_count(e1);
	b = BM_edge_face_count(e2);
	
	if (a > b)  return -1;
	if (a == b) return  0;
	if (a < b)  return  1;
	
	return -1;
}

static int loop_find_regions(BMEditMesh *em, int selbigger)
{
	SmallHash visithash;
	BMIter iter;
	BMEdge *e, **edges = NULL;
	BLI_array_declare(edges);
	BMFace *f;
	int count = 0, i;
	
	BLI_smallhash_init(&visithash);
	
	BM_ITER_MESH (f, &iter, em->bm, BM_FACES_OF_MESH) {
		BM_elem_flag_disable(f, BM_ELEM_TAG);
	}

	BM_ITER_MESH (e, &iter, em->bm, BM_EDGES_OF_MESH) {
		if (BM_elem_flag_test(e, BM_ELEM_SELECT)) {
			BLI_array_append(edges, e);
			BM_elem_flag_enable(e, BM_ELEM_TAG);
		}
		else {
			BM_elem_flag_disable(e, BM_ELEM_TAG);
		}
	}
	
	/* sort edges by radial cycle length */
	qsort(edges,  BLI_array_count(edges), sizeof(void *), verg_radial);
	
	for (i = 0; i < BLI_array_count(edges); i++) {
		BMIter liter;
		BMLoop *l;
		BMFace **region = NULL, **region_out;
		int c, tot = 0;
		
		e = edges[i];
		
		if (!BM_elem_flag_test(e, BM_ELEM_TAG))
			continue;
		
		BM_ITER_ELEM (l, &liter, e, BM_LOOPS_OF_EDGE) {
			if (BLI_smallhash_haskey(&visithash, (uintptr_t)l->f))
				continue;
						
			c = loop_find_region(l, BM_ELEM_SELECT, &visithash, &region_out);

			if (!region || (selbigger ? c >= tot : c < tot)) {
				/* this region is the best seen so far */
				tot = c;
				if (region) {
					/* free the previous best */
					MEM_freeN(region);
				}
				/* track the current region as the new best */
				region = region_out;
			}
			else {
				/* this region is not as good as best so far, just free it */
				MEM_freeN(region_out);
			}
		}
		
		if (region) {
			int j;
			
			for (j = 0; j < tot; j++) {
				BM_elem_flag_enable(region[j], BM_ELEM_TAG);
				BM_ITER_ELEM (l, &liter, region[j], BM_LOOPS_OF_FACE) {
					BM_elem_flag_disable(l->e, BM_ELEM_TAG);
				}
			}
			
			count += tot;
			
			MEM_freeN(region);
		}
	}
	
	BLI_array_free(edges);
	BLI_smallhash_release(&visithash);
	
	return count;
}

static int edbm_loop_to_region_exec(bContext *C, wmOperator *op)
{
	Object *obedit = CTX_data_edit_object(C);
	BMEditMesh *em = BMEdit_FromObject(obedit);
	BMIter iter;
	BMFace *f;
	int selbigger = RNA_boolean_get(op->ptr, "select_bigger");
	int a, b;

	/* find the set of regions with smallest number of total faces */
	a = loop_find_regions(em, selbigger);
	b = loop_find_regions(em, !selbigger);
	
	if ((a <= b) ^ selbigger) {
		loop_find_regions(em, selbigger);
	}
	
	EDBM_flag_disable_all(em, BM_ELEM_SELECT);
	
	BM_ITER_MESH (f, &iter, em->bm, BM_FACES_OF_MESH) {
		if (BM_elem_flag_test(f, BM_ELEM_TAG) && !BM_elem_flag_test(f, BM_ELEM_HIDDEN)) {
			BM_face_select_set(em->bm, f, TRUE);
		}
	}
	
	WM_event_add_notifier(C, NC_GEOM | ND_SELECT, obedit->data);
	return OPERATOR_FINISHED;
}

void MESH_OT_loop_to_region(wmOperatorType *ot)
{
	/* identifiers */
	ot->name = "Select Loop Inner-Region";
	ot->idname = "MESH_OT_loop_to_region";
	ot->description = "Select region of faces inside of a selected loop of edges";

	/* api callbacks */
	ot->exec = edbm_loop_to_region_exec;
	ot->poll = ED_operator_editmesh;

	/* flags */
	ot->flag = OPTYPE_REGISTER | OPTYPE_UNDO;
	
	RNA_def_boolean(ot->srna, "select_bigger", 0, "Select Bigger", "Select bigger regions instead of smaller ones");
}<|MERGE_RESOLUTION|>--- conflicted
+++ resolved
@@ -464,21 +464,12 @@
 
 	if (distance < data->dist) {
 		if (data->vc.rv3d->rflag & RV3D_CLIPPING) {
-<<<<<<< HEAD
-			float labda = line_point_factor_v2(data->mval_fl, screen_co_a, screen_co_b);
-			float vec[3];
-
-			vec[0] = eed->v1->co[0] + labda * (eed->v2->co[0] - eed->v1->co[0]);
-			vec[1] = eed->v1->co[1] + labda * (eed->v2->co[1] - eed->v1->co[1]);
-			vec[2] = eed->v1->co[2] + labda * (eed->v2->co[2] - eed->v1->co[2]);
-=======
 			float lambda = line_point_factor_v2(data->mval_fl, screen_co_a, screen_co_b);
 			float vec[3];
 
 			vec[0] = eed->v1->co[0] + lambda * (eed->v2->co[0] - eed->v1->co[0]);
 			vec[1] = eed->v1->co[1] + lambda * (eed->v2->co[1] - eed->v1->co[1]);
 			vec[2] = eed->v1->co[2] + lambda * (eed->v2->co[2] - eed->v1->co[2]);
->>>>>>> 188718a3
 
 			if (ED_view3d_clipping_test(data->vc.rv3d, vec, TRUE) == 0) {
 				data->dist = distance;
@@ -582,11 +573,7 @@
 
 			data.mval_fl[0] = vc->mval[0];
 			data.mval_fl[1] = vc->mval[1];
-<<<<<<< HEAD
-			data.dist = 0x7FFF;     /* largest short */
-=======
 			data.dist = FLT_MAX;
->>>>>>> 188718a3
 			data.toFace = efa;
 
 			mesh_foreachScreenFace(vc, findnearestface__getDistance, &data, V3D_PROJ_TEST_CLIP_DEFAULT);
