--- conflicted
+++ resolved
@@ -189,13 +189,6 @@
 	 */
 	/* TODO(sergey): Need to check has_combined here? */
 	if (iuser->passtype == SCE_PASS_COMBINED) {
-<<<<<<< HEAD
-		size_t view_id = BKE_scene_multiview_view_id_get(&scene->r, viewname);
-		/* find current float rect for display, first case is after composite... still weak */
-		rectf = RE_RenderViewGetRectf(rr, view_id);
-		if (rectf == NULL) {
-			if (RE_RenderViewGetRect32(rr, view_id)) {
-=======
 		RenderView *rv;
 		size_t view_id = BKE_scene_multiview_view_id_get(&scene->r, viewname);
 		rv = RE_RenderViewGetById(rr, view_id);
@@ -205,7 +198,6 @@
 			rectf = rv->rectf;
 		else {
 			if (rv->rect32) {
->>>>>>> 5a8629c0
 				/* special case, currently only happens with sequencer rendering,
 				 * which updates the whole frame, so we can only mark display buffer
 				 * as invalid here (sergey)
