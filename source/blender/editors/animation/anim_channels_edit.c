/*
 * ***** BEGIN GPL LICENSE BLOCK *****
 *
 * This program is free software; you can redistribute it and/or
 * modify it under the terms of the GNU General Public License
 * as published by the Free Software Foundation; either version 2
 * of the License, or (at your option) any later version.
 *
 * This program is distributed in the hope that it will be useful,
 * but WITHOUT ANY WARRANTY; without even the implied warranty of
 * MERCHANTABILITY or FITNESS FOR A PARTICULAR PURPOSE.  See the
 * GNU General Public License for more details.
 *
 * You should have received a copy of the GNU General Public License
 * along with this program; if not, write to the Free Software Foundation,
 * Inc., 51 Franklin Street, Fifth Floor, Boston, MA 02110-1301, USA.
 *
 * The Original Code is Copyright (C) 2009 Blender Foundation, Joshua Leung
 * All rights reserved.
 *
 * Contributor(s): Joshua Leung
 *
 * ***** END GPL LICENSE BLOCK *****
 */

/** \file blender/editors/animation/anim_channels_edit.c
 *  \ingroup edanimation
 */


#include <stdio.h>
#include <stdlib.h>
#include <string.h> 

#include "MEM_guardedalloc.h"

#include "BLI_blenlib.h"
#include "BLI_utildefines.h"
#include "BKE_library.h"

#include "DNA_anim_types.h"
#include "DNA_object_types.h"
#include "DNA_scene_types.h"
#include "DNA_key_types.h"
#include "DNA_gpencil_types.h"

#include "RNA_access.h"
#include "RNA_define.h"

#include "BKE_action.h"
#include "BKE_fcurve.h"
#include "BKE_gpencil.h"
#include "BKE_context.h"
#include "BKE_global.h"

#include "UI_view2d.h"

#include "ED_anim_api.h"
#include "ED_keyframes_edit.h" // XXX move the select modes out of there!
#include "ED_screen.h"

#include "WM_api.h"
#include "WM_types.h"

/* ************************************************************************** */
/* CHANNELS API - Exposed API */

/* -------------------------- Selection ------------------------------------- */

/* Set the given animation-channel as the active one for the active context */
// TODO: extend for animdata types...
void ANIM_set_active_channel (bAnimContext *ac, void *data, short datatype, int filter, void *channel_data, short channel_type)
{
	ListBase anim_data = {NULL, NULL};
	bAnimListElem *ale;
	
	/* try to build list of filtered items */
	ANIM_animdata_filter(ac, &anim_data, filter, data, datatype);
	if (anim_data.first == NULL)
		return;
		
	/* only clear the 'active' flag for the channels of the same type */
	for (ale= anim_data.first; ale; ale= ale->next) {
		/* skip if types don't match */
		if (channel_type != ale->type)
			continue;
		
		/* flag to set depends on type */
		switch (ale->type) {
			case ANIMTYPE_GROUP:
			{
				bActionGroup *agrp= (bActionGroup *)ale->data;
				
				ACHANNEL_SET_FLAG(agrp, ACHANNEL_SETFLAG_CLEAR, AGRP_ACTIVE);
			}
				break;
			case ANIMTYPE_FCURVE:
			{
				FCurve *fcu= (FCurve *)ale->data;
				
				ACHANNEL_SET_FLAG(fcu, ACHANNEL_SETFLAG_CLEAR, FCURVE_ACTIVE);
			}
				break;
			case ANIMTYPE_NLATRACK:
			{
				NlaTrack *nlt= (NlaTrack *)ale->data;
				
				ACHANNEL_SET_FLAG(nlt, ACHANNEL_SETFLAG_CLEAR, NLATRACK_ACTIVE);
			}
				break;
			
			case ANIMTYPE_FILLACTD: /* Action Expander */
			case ANIMTYPE_DSMAT:	/* Datablock AnimData Expanders */
			case ANIMTYPE_DSLAM:
			case ANIMTYPE_DSCAM:
			case ANIMTYPE_DSCUR:
			case ANIMTYPE_DSSKEY:
			case ANIMTYPE_DSWOR:
			case ANIMTYPE_DSPART:
			case ANIMTYPE_DSMBALL:
			case ANIMTYPE_DSARM:
			case ANIMTYPE_DSMESH:
			case ANIMTYPE_DSTEX:
			case ANIMTYPE_DSLAT:
			case ANIMTYPE_DSSPK:
			{
				/* need to verify that this data is valid for now */
				if (ale->adt) {
					ACHANNEL_SET_FLAG(ale->adt, ACHANNEL_SETFLAG_CLEAR, ADT_UI_ACTIVE);
				}
			}
				break;
		}
	}
	
	/* set active flag */
	if (channel_data) {
		switch (channel_type) {
			case ANIMTYPE_GROUP:
			{
				bActionGroup *agrp= (bActionGroup *)channel_data;
				agrp->flag |= AGRP_ACTIVE;
			}
				break;
			case ANIMTYPE_FCURVE:
			{
				FCurve *fcu= (FCurve *)channel_data;
				fcu->flag |= FCURVE_ACTIVE;
			}
				break;
			case ANIMTYPE_NLATRACK:
			{
				NlaTrack *nlt= (NlaTrack *)channel_data;
				nlt->flag |= NLATRACK_ACTIVE;
			}
				break;
				
			case ANIMTYPE_FILLACTD: /* Action Expander */
			case ANIMTYPE_DSMAT:	/* Datablock AnimData Expanders */
			case ANIMTYPE_DSLAM:
			case ANIMTYPE_DSCAM:
			case ANIMTYPE_DSCUR:
			case ANIMTYPE_DSSKEY:
			case ANIMTYPE_DSWOR:
			case ANIMTYPE_DSPART:
			case ANIMTYPE_DSMBALL:
			case ANIMTYPE_DSARM:
			case ANIMTYPE_DSMESH:
			case ANIMTYPE_DSLAT:
			case ANIMTYPE_DSSPK:
			{
				/* need to verify that this data is valid for now */
				if (ale && ale->adt) {
					ale->adt->flag |= ADT_UI_ACTIVE;
				}
			}
				break;
		}
	}
	
	/* clean up */
	BLI_freelistN(&anim_data);
}

/* Deselect all animation channels 
 *	- data: pointer to datatype, as contained in bAnimContext
 *	- datatype: the type of data that 'data' represents (eAnimCont_Types)
 *	- test: check if deselecting instead of selecting
 *	- sel: eAnimChannels_SetFlag;
 */
void ANIM_deselect_anim_channels (bAnimContext *ac, void *data, short datatype, short test, short sel)
{
	ListBase anim_data = {NULL, NULL};
	bAnimListElem *ale;
	int filter;
	
	/* filter data */
	/* NOTE: no list visible, otherwise, we get dangling */
	filter= ANIMFILTER_DATA_VISIBLE | ANIMFILTER_LIST_CHANNELS;
	ANIM_animdata_filter(ac, &anim_data, filter, data, datatype);
	
	/* See if we should be selecting or deselecting */
	if (test) {
		for (ale= anim_data.first; ale; ale= ale->next) {
			if (sel == 0) 
				break;
			
			switch (ale->type) {
				case ANIMTYPE_SCENE:
					if (ale->flag & SCE_DS_SELECTED)
						sel= ACHANNEL_SETFLAG_CLEAR;
					break;
				case ANIMTYPE_OBJECT:
				#if 0	/* for now, do not take object selection into account, since it gets too annoying */
					if (ale->flag & SELECT)
						sel= ACHANNEL_SETFLAG_CLEAR;
				#endif
					break;
				case ANIMTYPE_GROUP:
					if (ale->flag & AGRP_SELECTED)
						sel= ACHANNEL_SETFLAG_CLEAR;
					break;
				case ANIMTYPE_FCURVE:
					if (ale->flag & FCURVE_SELECTED)
						sel= ACHANNEL_SETFLAG_CLEAR;
					break;
				case ANIMTYPE_SHAPEKEY:
					if (ale->flag & KEYBLOCK_SEL)
						sel= ACHANNEL_SETFLAG_CLEAR;
					break;
				case ANIMTYPE_NLATRACK:
					if (ale->flag & NLATRACK_SELECTED)
						sel= ACHANNEL_SETFLAG_CLEAR;
					break;
					
				case ANIMTYPE_FILLACTD: /* Action Expander */
				case ANIMTYPE_DSMAT:	/* Datablock AnimData Expanders */
				case ANIMTYPE_DSLAM:
				case ANIMTYPE_DSCAM:
				case ANIMTYPE_DSCUR:
				case ANIMTYPE_DSSKEY:
				case ANIMTYPE_DSWOR:
				case ANIMTYPE_DSPART:
				case ANIMTYPE_DSMBALL:
				case ANIMTYPE_DSARM:
				case ANIMTYPE_DSMESH:
				case ANIMTYPE_DSNTREE:
				case ANIMTYPE_DSTEX:
				case ANIMTYPE_DSLAT:
<<<<<<< HEAD
				case ANIMTYPE_DSLINESTYLE:
=======
				case ANIMTYPE_DSSPK:
>>>>>>> 812d5d2e
				{
					if ((ale->adt) && (ale->adt->flag & ADT_UI_SELECTED))
						sel= ACHANNEL_SETFLAG_CLEAR;
				}
					break;
					
				case ANIMTYPE_GPLAYER:
					if (ale->flag & GP_LAYER_SELECT)
						sel= ACHANNEL_SETFLAG_CLEAR;
					break;
			}
		}
	}
		
	/* Now set the flags */
	for (ale= anim_data.first; ale; ale= ale->next) {
		switch (ale->type) {
			case ANIMTYPE_SCENE:
			{
				Scene *scene= (Scene *)ale->data;
				
				ACHANNEL_SET_FLAG(scene, sel, SCE_DS_SELECTED);
				
				if (scene->adt) {
					ACHANNEL_SET_FLAG(scene, sel, ADT_UI_SELECTED);
				}
			}
				break;
			case ANIMTYPE_OBJECT:
			#if 0	/* for now, do not take object selection into account, since it gets too annoying */
			{
				Base *base= (Base *)ale->data;
				Object *ob= base->object;
				
				ACHANNEL_SET_FLAG(base, sel, SELECT);
				ACHANNEL_SET_FLAG(ob, sel, SELECT);
				
				if (ob->adt) {
					ACHANNEL_SET_FLAG(ob, sel, ADT_UI_SELECTED);
				}
			}
			#endif
				break;
			case ANIMTYPE_GROUP:
			{
				bActionGroup *agrp= (bActionGroup *)ale->data;
				
				ACHANNEL_SET_FLAG(agrp, sel, AGRP_SELECTED);
				agrp->flag &= ~AGRP_ACTIVE;
			}
				break;
			case ANIMTYPE_FCURVE:
			{
				FCurve *fcu= (FCurve *)ale->data;
				
				ACHANNEL_SET_FLAG(fcu, sel, FCURVE_SELECTED);
				fcu->flag &= ~FCURVE_ACTIVE;
			}
				break;
			case ANIMTYPE_SHAPEKEY:
			{
				KeyBlock *kb= (KeyBlock *)ale->data;
				
				ACHANNEL_SET_FLAG(kb, sel, KEYBLOCK_SEL);
			}
				break;
			case ANIMTYPE_NLATRACK:
			{
				NlaTrack *nlt= (NlaTrack *)ale->data;
				
				ACHANNEL_SET_FLAG(nlt, sel, NLATRACK_SELECTED);
				nlt->flag &= ~NLATRACK_ACTIVE;
			}
				break;
				
			case ANIMTYPE_FILLACTD: /* Action Expander */
			case ANIMTYPE_DSMAT:	/* Datablock AnimData Expanders */
			case ANIMTYPE_DSLAM:
			case ANIMTYPE_DSCAM:
			case ANIMTYPE_DSCUR:
			case ANIMTYPE_DSSKEY:
			case ANIMTYPE_DSWOR:
			case ANIMTYPE_DSPART:
			case ANIMTYPE_DSMBALL:
			case ANIMTYPE_DSARM:
			case ANIMTYPE_DSMESH:
			case ANIMTYPE_DSNTREE:
			case ANIMTYPE_DSTEX:
			case ANIMTYPE_DSLAT:
<<<<<<< HEAD
			case ANIMTYPE_DSLINESTYLE:
=======
			case ANIMTYPE_DSSPK:
>>>>>>> 812d5d2e
			{
				/* need to verify that this data is valid for now */
				if (ale->adt) {
					ACHANNEL_SET_FLAG(ale->adt, sel, ADT_UI_SELECTED);
					ale->adt->flag &= ~ADT_UI_ACTIVE;
				}
			}
				break;
				
			case ANIMTYPE_GPLAYER:
			{
				bGPDlayer *gpl = (bGPDlayer *)ale->data;
				
				ACHANNEL_SET_FLAG(gpl, sel, GP_LAYER_SELECT);
			}
				break;
		}
	}
	
	/* Cleanup */
	BLI_freelistN(&anim_data);
}

/* ---------------------------- Graph Editor ------------------------------------- */

/* Flush visibility (for Graph Editor) changes up/down hierarchy for changes in the given setting 
 *	- anim_data: list of the all the anim channels that can be chosen
 *		-> filtered using ANIMFILTER_CHANNELS only, since if we took VISIBLE too,
 *	 	  then the channels under closed expanders get ignored...
 *	- ale_setting: the anim channel (not in the anim_data list directly, though occuring there)
 *		with the new state of the setting that we want flushed up/down the hierarchy 
 *	- setting: type of setting to set
 *	- on: whether the visibility setting has been enabled or disabled 
 */
void ANIM_flush_setting_anim_channels (bAnimContext *ac, ListBase *anim_data, bAnimListElem *ale_setting, int setting, short on)
{
	bAnimListElem *ale, *match=NULL;
	int prevLevel=0, matchLevel=0;
	
	/* sanity check */
	if (ELEM(NULL, anim_data, anim_data->first))
		return;
	
	/* find the channel that got changed */
	for (ale= anim_data->first; ale; ale= ale->next) {
		/* compare data, and type as main way of identifying the channel */
		if ((ale->data == ale_setting->data) && (ale->type == ale_setting->type)) {
			/* we also have to check the ID, this is assigned to, since a block may have multiple users */
			// TODO: is the owner-data more revealing?
			if (ale->id == ale_setting->id) {
				match= ale;
				break;
			}
		}
	}
	if (match == NULL) {
		printf("ERROR: no channel matching the one changed was found \n");
		return;
	}
	else {
		bAnimChannelType *acf= ANIM_channel_get_typeinfo(ale_setting);
		
		if (acf == NULL) {
			printf("ERROR: no channel info for the changed channel \n");
			return;
		}
		
		/* get the level of the channel that was affected
		 * 	 - we define the level as simply being the offset for the start of the channel
		 */
		matchLevel= (acf->get_offset)? acf->get_offset(ac, ale_setting) : 0;
		prevLevel= matchLevel;
	}
	
	/* flush up? 
	 *
	 * For Visibility:
	 *	- only flush up if the current state is now enabled (positive 'on' state is default) 
	 *	  (otherwise, it's too much work to force the parents to be inactive too)
	 *
	 * For everything else:
	 *	- only flush up if the current state is now disabled (negative 'off' state is default)
	 *	  (otherwise, it's too much work to force the parents to be active too)
	 */
	if ( ((setting == ACHANNEL_SETTING_VISIBLE) && on) ||
		 ((setting != ACHANNEL_SETTING_VISIBLE) && on==0) )
	{
		/* go backwards in the list, until the highest-ranking element (by indention has been covered) */
		for (ale= match->prev; ale; ale= ale->prev) {
			bAnimChannelType *acf= ANIM_channel_get_typeinfo(ale);
			int level;
			
			/* if no channel info was found, skip, since this type might not have any useful info */
			if (acf == NULL)
				continue;
			
			/* get the level of the current channel traversed 
			 * 	 - we define the level as simply being the offset for the start of the channel
			 */
			level= (acf->get_offset)? acf->get_offset(ac, ale) : 0;
			
			/* if the level is 'less than' (i.e. more important) the level we're matching
			 * but also 'less than' the level just tried (i.e. only the 1st group above grouped F-Curves, 
			 * when toggling visibility of F-Curves, gets flushed, which should happen if we don't let prevLevel
			 * get updated below once the first 1st group is found)...
			 */
			if (level < prevLevel) {
				/* flush the new status... */
				ANIM_channel_setting_set(ac, ale, setting, on);
				
				/* store this level as the 'old' level now */
				prevLevel= level;
			}	
			/* if the level is 'greater than' (i.e. less important) than the previous level... */
			else if (level > prevLevel) {
				/* if previous level was a base-level (i.e. 0 offset / root of one hierarchy),
				 * stop here
				 */
				if (prevLevel == 0)
					break;
				/* otherwise, this level weaves into another sibling hierarchy to the previous one just
				 * finished, so skip until we get to the parent of this level 
				 */
				else
					continue;
			}
		}
	}
	
	/* flush down (always) */
	{
		/* go forwards in the list, until the lowest-ranking element (by indention has been covered) */
		for (ale= match->next; ale; ale= ale->next) {
			bAnimChannelType *acf= ANIM_channel_get_typeinfo(ale);
			int level;
			
			/* if no channel info was found, skip, since this type might not have any useful info */
			if (acf == NULL)
				continue;
			
			/* get the level of the current channel traversed 
			 * 	 - we define the level as simply being the offset for the start of the channel
			 */
			level= (acf->get_offset)? acf->get_offset(ac, ale) : 0;
			
			/* if the level is 'greater than' (i.e. less important) the channel that was changed, 
			 * flush the new status...
			 */
			if (level > matchLevel)
				ANIM_channel_setting_set(ac, ale, setting, on);
			/* however, if the level is 'less than or equal to' the channel that was changed,
			 * (i.e. the current channel is as important if not more important than the changed channel)
			 * then we should stop, since we've found the last one of the children we should flush
			 */
			else
				break;
			
			/* store this level as the 'old' level now */
			prevLevel= level; // XXX: prevLevel is unused
		}
	}
}

/* -------------------------- F-Curves ------------------------------------- */

/* Delete the given F-Curve from its AnimData block */
void ANIM_fcurve_delete_from_animdata (bAnimContext *ac, AnimData *adt, FCurve *fcu)
{
	/* - if no AnimData, we've got nowhere to remove the F-Curve from 
	 *	(this doesn't guarantee that the F-Curve is in there, but at least we tried
	 * - if no F-Curve, there is nothing to remove
	 */
	if (ELEM(NULL, adt, fcu))
		return;
		
	/* remove from whatever list it came from
	 *	- Action Group
	 *	- Action
	 *	- Drivers
	 *	- TODO... some others?
	 */
	if ((ac) && (ac->datatype == ANIMCONT_DRIVERS)) {
		/* driver F-Curve */
		BLI_remlink(&adt->drivers, fcu);
	}
	else if (adt->action) {
		/* remove from group or action, whichever one "owns" the F-Curve */
		if (fcu->grp)
			action_groups_remove_channel(adt->action, fcu);
		else
			BLI_remlink(&adt->action->curves, fcu);
			
		/* if action has no more F-Curves as a result of this, unlink it from
		 * AnimData if it did not come from a NLA Strip being tweaked.
		 *
		 * This is done so that we don't have dangling Object+Action entries in
		 * channel list that are empty, and linger around long after the data they
		 * are for has disappeared (and probably won't come back).
		 */
			// XXX: does everybody always want this?
			/* XXX: there's a problem where many actions could build up in the file if multiple
			 * full add/delete cycles are performed on the same objects, but assume that this is rare
			 */
		if ((adt->action->curves.first == NULL) && (adt->flag & ADT_NLA_EDIT_ON)==0)
		{
			id_us_min(&adt->action->id);
			adt->action = NULL;
		}
	}
		
	/* free the F-Curve itself */
	free_fcurve(fcu);
}

/* ************************************************************************** */
/* OPERATORS */

/* ****************** Operator Utilities ********************************** */

/* poll callback for being in an Animation Editor channels list region */
static int animedit_poll_channels_active (bContext *C)
{
	ScrArea *sa= CTX_wm_area(C);
	
	/* channels region test */
	// TODO: could enhance with actually testing if channels region?
	if (ELEM(NULL, sa, CTX_wm_region(C)))
		return 0;
	/* animation editor test */
	if (ELEM3(sa->spacetype, SPACE_ACTION, SPACE_IPO, SPACE_NLA) == 0)
		return 0;
		
	return 1;
}

/* poll callback for Animation Editor channels list region + not in NLA-tweakmode for NLA */
static int animedit_poll_channels_nla_tweakmode_off (bContext *C)
{
	ScrArea *sa= CTX_wm_area(C);
	Scene *scene = CTX_data_scene(C);
	
	/* channels region test */
	// TODO: could enhance with actually testing if channels region?
	if (ELEM(NULL, sa, CTX_wm_region(C)))
		return 0;
	/* animation editor test */
	if (ELEM3(sa->spacetype, SPACE_ACTION, SPACE_IPO, SPACE_NLA) == 0)
		return 0;
	
	/* NLA TweakMode test */	
	if (sa->spacetype == SPACE_NLA) {
		if ((scene == NULL) || (scene->flag & SCE_NLA_EDIT_ON))
			return 0;
	}
		
	return 1;
}

/* ****************** Rearrange Channels Operator ******************* */

/* constants for channel rearranging */
/* WARNING: don't change exising ones without modifying rearrange func accordingly */
enum {
	REARRANGE_ANIMCHAN_TOP= -2,
	REARRANGE_ANIMCHAN_UP= -1,
	REARRANGE_ANIMCHAN_DOWN= 1,
	REARRANGE_ANIMCHAN_BOTTOM= 2
};

/* defines for rearranging channels */
static EnumPropertyItem prop_animchannel_rearrange_types[] = {
	{REARRANGE_ANIMCHAN_TOP, "TOP", 0, "To Top", ""},
	{REARRANGE_ANIMCHAN_UP, "UP", 0, "Up", ""},
	{REARRANGE_ANIMCHAN_DOWN, "DOWN", 0, "Down", ""},
	{REARRANGE_ANIMCHAN_BOTTOM, "BOTTOM", 0, "To Bottom", ""},
	{0, NULL, 0, NULL, NULL}
};

/* Reordering "Islands" Defines ----------------------------------- */

/* Island definition - just a listbase container */
typedef struct tReorderChannelIsland {
	struct tReorderChannelIsland *next, *prev;
	
	ListBase channels; 	/* channels within this region with the same state */
	int flag;			/* eReorderIslandFlag */
} tReorderChannelIsland;

/* flags for channel reordering islands */
typedef enum eReorderIslandFlag {
	REORDER_ISLAND_SELECTED 		= (1<<0),	/* island is selected */
	REORDER_ISLAND_UNTOUCHABLE 		= (1<<1),	/* island should be ignored */
	REORDER_ISLAND_MOVED			= (1<<2)	/* island has already been moved */
} eReorderIslandFlag;


/* Rearrange Methods --------------------------------------------- */

static short rearrange_island_ok (tReorderChannelIsland *island)
{
	/* island must not be untouchable */
	if (island->flag & REORDER_ISLAND_UNTOUCHABLE)
		return 0;
	
	/* island should be selected to be moved */
	return (island->flag & REORDER_ISLAND_SELECTED) && !(island->flag & REORDER_ISLAND_MOVED);
}

/* ............................. */

static short rearrange_island_top (ListBase *list, tReorderChannelIsland *island)
{
	if (rearrange_island_ok(island)) {
		/* remove from current position */
		BLI_remlink(list, island);
		
		/* make it first element */
		BLI_insertlinkbefore(list, list->first, island);
		
		return 1;
	}
	
	return 0;
}

static short rearrange_island_up (ListBase *list, tReorderChannelIsland *island)
{
	if (rearrange_island_ok(island)) {
		/* moving up = moving before the previous island, otherwise we're in the same place */
		tReorderChannelIsland *prev= island->prev;
		
		if (prev) {
			/* remove from current position */
			BLI_remlink(list, island);
			
			/* push it up */
			BLI_insertlinkbefore(list, prev, island);
			
			return 1;
		}
	}
	
	return 0;
}

static short rearrange_island_down (ListBase *list, tReorderChannelIsland *island)
{
	if (rearrange_island_ok(island)) {
		/* moving down = moving after the next island, otherwise we're in the same place */
		tReorderChannelIsland *next = island->next;
		
		if (next) {
			/* can only move past if next is not untouchable (i.e. nothing can go after it) */
			if ((next->flag & REORDER_ISLAND_UNTOUCHABLE)==0) {
				/* remove from current position */
				BLI_remlink(list, island);
				
				/* push it down */
				BLI_insertlinkafter(list, next, island);
				
				return 1;
			}
		}
		/* else: no next channel, so we're at the bottom already, so can't move */
	}
	
	return 0;
}

static short rearrange_island_bottom (ListBase *list, tReorderChannelIsland *island)
{
	if (rearrange_island_ok(island)) {
		tReorderChannelIsland *last = list->last;
		
		/* remove island from current position */
		BLI_remlink(list, island);
		
		/* add before or after the last channel? */
		if ((last->flag & REORDER_ISLAND_UNTOUCHABLE)==0) {
			/* can add after it */
			BLI_addtail(list, island);
		}
		else {
			/* can at most go just before it, since last cannot be moved */
			BLI_insertlinkbefore(list, last, island);
			
		}
		
		return 1;
	}
	
	return 0;
}

/* ............................. */

/* typedef for channel rearranging function 
 * < list: list that channels belong to
 * < island: island to be moved
 * > return[0]: whether operation was a success
 */
typedef short (*AnimChanRearrangeFp)(ListBase *list, tReorderChannelIsland *island);

/* get rearranging function, given 'rearrange' mode */
static AnimChanRearrangeFp rearrange_get_mode_func (short mode)
{
	switch (mode) {
		case REARRANGE_ANIMCHAN_TOP:
			return rearrange_island_top;
		case REARRANGE_ANIMCHAN_UP:
			return rearrange_island_up;
		case REARRANGE_ANIMCHAN_DOWN:
			return rearrange_island_down;
		case REARRANGE_ANIMCHAN_BOTTOM:
			return rearrange_island_bottom;
		default:
			return NULL;
	}
}

/* Rearrange Islands Generics ------------------------------------- */

/* add channel into list of islands */
static void rearrange_animchannel_add_to_islands (ListBase *islands, ListBase *srcList, Link *channel, short type)
{
	tReorderChannelIsland *island = islands->last; 	/* always try to add to last island if possible */
	short is_sel=0, is_untouchable=0;
	
	/* get flags - selected and untouchable from the channel */
	switch (type) {
		case ANIMTYPE_GROUP:
		{
			bActionGroup *agrp= (bActionGroup *)channel;
			
			is_sel= SEL_AGRP(agrp);
			is_untouchable= (agrp->flag & AGRP_TEMP) != 0;
		}
			break;
		case ANIMTYPE_FCURVE:
		{
			FCurve *fcu= (FCurve *)channel;
			
			is_sel= SEL_FCU(fcu);
		}	
			break;
		case ANIMTYPE_NLATRACK:
		{
			NlaTrack *nlt= (NlaTrack *)channel;
			
			is_sel= SEL_NLT(nlt);
		}
			break;
			
		default:
			printf("rearrange_animchannel_add_to_islands(): don't know how to handle channels of type %d\n", type);
			return;
	}
	
	/* do we need to add to a new island? */
	if ((island == NULL) ||                                 /* 1) no islands yet */
		((island->flag & REORDER_ISLAND_SELECTED) == 0) ||  /* 2) unselected islands have single channels only - to allow up/down movement */
		(is_sel == 0))                                      /* 3) if channel is unselected, stop existing island (it was either wrong sel status, or full already) */
	{
		/* create a new island now */
		island = MEM_callocN(sizeof(tReorderChannelIsland), "tReorderChannelIsland");
		BLI_addtail(islands, island);
		
		if (is_sel)
			island->flag |= REORDER_ISLAND_SELECTED;
		if (is_untouchable)
			island->flag |= REORDER_ISLAND_UNTOUCHABLE;
	}

	/* add channel to island - need to remove it from its existing list first though */
	BLI_remlink(srcList, channel);
	BLI_addtail(&island->channels, channel);
}

/* flatten islands out into a single list again */
static void rearrange_animchannel_flatten_islands (ListBase *islands, ListBase *srcList)
{
	tReorderChannelIsland *island, *isn=NULL;
	
	/* make sure srcList is empty now */
	BLI_assert(srcList->first == NULL);
	
	/* go through merging islands */
	for (island = islands->first; island; island = isn) {
		isn = island->next;
		
		/* merge island channels back to main list, then delete the island */
		BLI_movelisttolist(srcList, &island->channels);
		BLI_freelinkN(islands, island);
	}
}

/* ............................. */

/* performing rearranging of channels using islands */
static short rearrange_animchannel_islands (ListBase *list, AnimChanRearrangeFp rearrange_func, short mode, short type)
{
	ListBase islands = {NULL, NULL};
	Link *channel, *chanNext=NULL;
	short done = 0;
	
	/* don't waste effort on an empty list */
	if (list->first == NULL)
		return 0;
	
	/* group channels into islands */
	for (channel = list->first; channel; channel = chanNext) {
		chanNext = channel->next;
		rearrange_animchannel_add_to_islands(&islands, list, channel, type);
	}
	
	/* perform moving of selected islands now, but only if there is more than one of 'em so that something will happen 
	 *	- scanning of the list is performed in the opposite direction to the direction we're moving things, so that we 
	 *	  shouldn't need to encounter items we've moved already
	 */
	if (islands.first != islands.last) {
		tReorderChannelIsland *first = (mode > 0) ? islands.last : islands.first;
		tReorderChannelIsland *island, *isn=NULL;
		
		for (island = first; island; island = isn) {
			isn = (mode > 0) ? island->prev : island->next;
			
			/* perform rearranging */
			if (rearrange_func(&islands, island)) {
				island->flag |= REORDER_ISLAND_MOVED;
				done = 1;
			}
		}
	}
	
	/* ungroup islands */
	rearrange_animchannel_flatten_islands(&islands, list);
	
	/* did we do anything? */
	return done;
}

/* NLA Specific Stuff ----------------------------------------------------- */

/* Change the order NLA Tracks within NLA Stack
 * ! NLA tracks are displayed in opposite order, so directions need care
 *	mode: REARRANGE_ANIMCHAN_*  
 */
static void rearrange_nla_channels (bAnimContext *UNUSED(ac), AnimData *adt, short mode)
{
	AnimChanRearrangeFp rearrange_func;
	
	/* hack: invert mode so that functions will work in right order */
	mode *= -1;
	
	/* get rearranging function */
	rearrange_func = rearrange_get_mode_func(mode);
	if (rearrange_func == NULL)
		return;
	
	/* only consider NLA data if it's accessible */	
	//if (EXPANDED_DRVD(adt) == 0)
	//	return;
	
	/* perform rearranging on tracks list */
	rearrange_animchannel_islands(&adt->nla_tracks, rearrange_func, mode, ANIMTYPE_NLATRACK);
}

/* Drivers Specific Stuff ------------------------------------------------- */

/* Change the order drivers within AnimData block
 *	mode: REARRANGE_ANIMCHAN_*  
 */
static void rearrange_driver_channels (bAnimContext *UNUSED(ac), AnimData *adt, short mode)
{
	/* get rearranging function */
	AnimChanRearrangeFp rearrange_func = rearrange_get_mode_func(mode);
	
	if (rearrange_func == NULL)
		return;
	
	/* only consider drivers if they're accessible */	
	if (EXPANDED_DRVD(adt) == 0)
		return;
	
	/* perform rearranging on drivers list (drivers are really just F-Curves) */
	rearrange_animchannel_islands(&adt->drivers, rearrange_func, mode, ANIMTYPE_FCURVE);
}

/* Action Specific Stuff ------------------------------------------------- */

/* make sure all action-channels belong to a group (and clear action's list) */
static void split_groups_action_temp (bAction *act, bActionGroup *tgrp)
{
	bActionGroup *agrp;
	FCurve *fcu;
	
	if (act == NULL)
		return;
	
	/* Separate F-Curves into lists per group */
	for (agrp= act->groups.first; agrp; agrp= agrp->next) {
		if (agrp->channels.first) {
			fcu= agrp->channels.last;
			act->curves.first= fcu->next;
			
			fcu= agrp->channels.first;
			fcu->prev= NULL;
			
			fcu= agrp->channels.last;
			fcu->next= NULL;
		}
	}
	
	/* Initialise memory for temp-group */
	memset(tgrp, 0, sizeof(bActionGroup));
	tgrp->flag |= (AGRP_EXPANDED|AGRP_TEMP);
	BLI_strncpy(tgrp->name, "#TempGroup", sizeof(tgrp->name));
	
	/* Move any action-channels not already moved, to the temp group */
	if (act->curves.first) {
		/* start of list */
		fcu= act->curves.first;
		fcu->prev= NULL;
		tgrp->channels.first= fcu;
		act->curves.first= NULL;
		
		/* end of list */
		fcu= act->curves.last;
		fcu->next= NULL;
		tgrp->channels.last= fcu;
		act->curves.last= NULL;
	}
	
	/* Add temp-group to list */
	BLI_addtail(&act->groups, tgrp);
}

/* link lists of channels that groups have */
static void join_groups_action_temp (bAction *act)
{
	bActionGroup *agrp;
	
	for (agrp= act->groups.first; agrp; agrp= agrp->next) {
		ListBase tempGroup;
		
		/* add list of channels to action's channels */
		tempGroup= agrp->channels;
		BLI_movelisttolist(&act->curves, &agrp->channels);
		agrp->channels= tempGroup;
		
		/* clear moved flag */
		agrp->flag &= ~AGRP_MOVED;
		
		/* if temp-group... remove from list (but don't free as it's on the stack!) */
		if (agrp->flag & AGRP_TEMP) {
			BLI_remlink(&act->groups, agrp);
			break;
		}
	}
}

/* Change the order of anim-channels within action 
 *	mode: REARRANGE_ANIMCHAN_*  
 */
static void rearrange_action_channels (bAnimContext *ac, bAction *act, short mode)
{
	bActionGroup tgrp;
	short do_channels;
	
	/* get rearranging function */
	AnimChanRearrangeFp rearrange_func = rearrange_get_mode_func(mode);
	
	if (rearrange_func == NULL)
		return;
	
	/* make sure we're only operating with groups (vs a mixture of groups+curves) */
	split_groups_action_temp(act, &tgrp);
	
	/* rearrange groups first 
	 *	- the group's channels will only get considered if nothing happened when rearranging the groups
	 *	  i.e. the rearrange function returned 0
	 */
	do_channels = rearrange_animchannel_islands(&act->groups, rearrange_func, mode, ANIMTYPE_GROUP) == 0;
	
	if (do_channels) {
		bActionGroup *agrp;
		
		for (agrp= act->groups.first; agrp; agrp= agrp->next) {
			/* only consider F-Curves if they're visible (group expanded) */
			if (EXPANDED_AGRP(ac, agrp)) {
				rearrange_animchannel_islands(&agrp->channels, rearrange_func, mode, ANIMTYPE_FCURVE);
			}
		}
	}
	
	/* assemble lists into one list (and clear moved tags) */
	join_groups_action_temp(act);
}

/* ------------------- */

static int animchannels_rearrange_exec(bContext *C, wmOperator *op)
{
	bAnimContext ac;
	short mode;
	
	/* get editor data */
	if (ANIM_animdata_get_context(C, &ac) == 0)
		return OPERATOR_CANCELLED;
		
	/* get mode */
	mode= RNA_enum_get(op->ptr, "direction");
	
	/* method to move channels depends on the editor */
	if (ac.datatype == ANIMCONT_GPENCIL) {
		/* Grease Pencil channels */
		printf("Grease Pencil not supported for moving yet\n");
	}
	else if (ac.datatype == ANIMCONT_ACTION) {
		/* Directly rearrange action's channels */
		rearrange_action_channels(&ac, ac.data, mode);
	}
	else {
		ListBase anim_data = {NULL, NULL};
		bAnimListElem *ale;
		int filter;
		
		/* get animdata blocks */
		filter= (ANIMFILTER_DATA_VISIBLE | ANIMFILTER_LIST_VISIBLE | ANIMFILTER_ANIMDATA);
		ANIM_animdata_filter(&ac, &anim_data, filter, ac.data, ac.datatype);
		
		for (ale = anim_data.first; ale; ale = ale->next) {
			AnimData *adt= ale->data;
			
			switch (ac.datatype) {
				case ANIMCONT_NLA: /* NLA-tracks only */
					rearrange_nla_channels(&ac, adt, mode);
					break;
				
				case ANIMCONT_DRIVERS: /* Drivers list only */
					rearrange_driver_channels(&ac, adt, mode);
					break;
				
				case ANIMCONT_SHAPEKEY: // DOUBLE CHECK ME...
					
				default: /* some collection of actions */
					if (adt->action)
						rearrange_action_channels(&ac, adt->action, mode);
					else if (G.f & G_DEBUG)
						printf("Animdata has no action\n");
					break;
			}
		}
		
		/* free temp data */
		BLI_freelistN(&anim_data);
	}
	
	/* send notifier that things have changed */
	WM_event_add_notifier(C, NC_ANIMATION|ND_ANIMCHAN|NA_EDITED, NULL);
	
	return OPERATOR_FINISHED;
}

static void ANIM_OT_channels_move (wmOperatorType *ot)
{
	/* identifiers */
	ot->name= "Move Channels";
	ot->idname= "ANIM_OT_channels_move";
	ot->description = "Rearrange selected animation channels";
	
	/* api callbacks */
	ot->exec= animchannels_rearrange_exec;
	ot->poll= animedit_poll_channels_nla_tweakmode_off;
	
	/* flags */
	ot->flag= OPTYPE_REGISTER|OPTYPE_UNDO;
	
	/* props */
	ot->prop= RNA_def_enum(ot->srna, "direction", prop_animchannel_rearrange_types, REARRANGE_ANIMCHAN_DOWN, "Direction", "");
}

/* ******************** Delete Channel Operator *********************** */

static int animchannels_delete_exec(bContext *C, wmOperator *UNUSED(op))
{
	bAnimContext ac;
	ListBase anim_data = {NULL, NULL};
	bAnimListElem *ale;
	int filter;
	
	/* get editor data */
	if (ANIM_animdata_get_context(C, &ac) == 0)
		return OPERATOR_CANCELLED;
	
	/* cannot delete in shapekey */
	if (ac.datatype == ANIMCONT_SHAPEKEY) 
		return OPERATOR_CANCELLED;
		
		
	/* do groups only first (unless in Drivers mode, where there are none) */
	if (ac.datatype != ANIMCONT_DRIVERS) {
		/* filter data */
		filter= (ANIMFILTER_DATA_VISIBLE | ANIMFILTER_LIST_VISIBLE | ANIMFILTER_SEL | ANIMFILTER_LIST_CHANNELS | ANIMFILTER_FOREDIT | ANIMFILTER_NODUPLIS);
		ANIM_animdata_filter(&ac, &anim_data, filter, ac.data, ac.datatype);
		
		/* delete selected groups and their associated channels */
		for (ale= anim_data.first; ale; ale= ale->next) {
			/* only groups - don't check other types yet, since they may no-longer exist */
			if (ale->type == ANIMTYPE_GROUP) {
				bActionGroup *agrp= (bActionGroup *)ale->data;
				AnimData *adt= ale->adt;
				FCurve *fcu, *fcn;
				
				/* skip this group if no AnimData available, as we can't safely remove the F-Curves */
				if (adt == NULL)
					continue;
				
				/* delete all of the Group's F-Curves, but no others */
				for (fcu= agrp->channels.first; fcu && fcu->grp==agrp; fcu= fcn) {
					fcn= fcu->next;
					
					/* remove from group and action, then free */
					action_groups_remove_channel(adt->action, fcu);
					free_fcurve(fcu);
				}
				
				/* free the group itself */
				if (adt->action)
					BLI_freelinkN(&adt->action->groups, agrp);
				else
					MEM_freeN(agrp);
			}
		}
		
		/* cleanup */
		BLI_freelistN(&anim_data);
	}
	
	/* filter data */
	filter= (ANIMFILTER_DATA_VISIBLE | ANIMFILTER_LIST_VISIBLE | ANIMFILTER_SEL | ANIMFILTER_FOREDIT | ANIMFILTER_NODUPLIS);
	ANIM_animdata_filter(&ac, &anim_data, filter, ac.data, ac.datatype);
	
	/* delete selected data channels */
	for (ale= anim_data.first; ale; ale= ale->next) {
		switch (ale->type) {
			case ANIMTYPE_FCURVE: 
			{
				/* F-Curves if we can identify its parent */
				AnimData *adt= ale->adt;
				FCurve *fcu= (FCurve *)ale->data;
				
				/* try to free F-Curve */
				ANIM_fcurve_delete_from_animdata(&ac, adt, fcu);
			}
				break;
				
			case ANIMTYPE_GPLAYER:
			{
				/* Grease Pencil layer */
				bGPdata *gpd= (bGPdata *)ale->id;
				bGPDlayer *gpl= (bGPDlayer *)ale->data;
				
				/* try to delete the layer's data and the layer itself */
				free_gpencil_frames(gpl);
				BLI_freelinkN(&gpd->layers, gpl);
			}
				break;
		}
	}
	
	/* cleanup */
	BLI_freelistN(&anim_data);
	
	/* send notifier that things have changed */
	WM_event_add_notifier(C, NC_ANIMATION|ND_ANIMCHAN|NA_EDITED, NULL);
	
	return OPERATOR_FINISHED;
}
 
static void ANIM_OT_channels_delete (wmOperatorType *ot)
{
	/* identifiers */
	ot->name= "Delete Channels";
	ot->idname= "ANIM_OT_channels_delete";
	ot->description= "Delete all selected animation channels";
	
	/* api callbacks */
	ot->exec= animchannels_delete_exec;
	ot->poll= animedit_poll_channels_active;
	
	/* flags */
	ot->flag= OPTYPE_REGISTER|OPTYPE_UNDO;
}

/* ******************** Set Channel Visibility Operator *********************** */
/* NOTE: this operator is only valid in the Graph Editor channels region */

static int animchannels_visibility_set_exec(bContext *C, wmOperator *UNUSED(op))
{
	bAnimContext ac;
	ListBase anim_data = {NULL, NULL};
	ListBase all_data = {NULL, NULL};
	bAnimListElem *ale;
	int filter;
	
	/* get editor data */
	if (ANIM_animdata_get_context(C, &ac) == 0)
		return OPERATOR_CANCELLED;
	
	/* get list of all channels that selection may need to be flushed to 
	 * - hierarchy mustn't affect what we have access to here...
	 */
	filter= (ANIMFILTER_DATA_VISIBLE | ANIMFILTER_LIST_CHANNELS | ANIMFILTER_NODUPLIS);
	ANIM_animdata_filter(&ac, &all_data, filter, ac.data, ac.datatype);
		
	/* hide all channels not selected
	 * - hierarchy matters if we're doing this from the channels region
	 *   since we only want to apply this to channels we can "see", 
	 *   and have these affect their relatives
	 * - but for Graph Editor, this gets used also from main region
	 *   where hierarchy doesn't apply, as for [#21276]
	 */
	if ((ac.spacetype == SPACE_IPO) && (ac.regiontype != RGN_TYPE_CHANNELS)) {
		/* graph editor (case 2) */
		filter= (ANIMFILTER_DATA_VISIBLE | ANIMFILTER_UNSEL | ANIMFILTER_CURVE_VISIBLE | ANIMFILTER_NODUPLIS);
	}
	else {
		/* standard case */
		filter= (ANIMFILTER_DATA_VISIBLE | ANIMFILTER_LIST_VISIBLE | ANIMFILTER_UNSEL | ANIMFILTER_NODUPLIS);
	}
	ANIM_animdata_filter(&ac, &anim_data, filter, ac.data, ac.datatype);
	
	for (ale= anim_data.first; ale; ale= ale->next) {
		/* clear setting first */
		ANIM_channel_setting_set(&ac, ale, ACHANNEL_SETTING_VISIBLE, ACHANNEL_SETFLAG_CLEAR);
		
		/* now also flush selection status as appropriate 
		 * NOTE: in some cases, this may result in repeat flushing being performed
		 */
		ANIM_flush_setting_anim_channels(&ac, &all_data, ale, ACHANNEL_SETTING_VISIBLE, 0);
	}
	
	BLI_freelistN(&anim_data);
	
	/* make all the selected channels visible */
	filter= (ANIMFILTER_SEL | ANIMFILTER_NODUPLIS);
	ANIM_animdata_filter(&ac, &anim_data, filter, ac.data, ac.datatype);
	
	for (ale= anim_data.first; ale; ale= ale->next) {
		/* hack: skip object channels for now, since flushing those will always flush everything, but they are always included */
		// TODO: find out why this is the case, and fix that
		if (ale->type == ANIMTYPE_OBJECT)
			continue;
		
		/* enable the setting */
		ANIM_channel_setting_set(&ac, ale, ACHANNEL_SETTING_VISIBLE, ACHANNEL_SETFLAG_ADD);
		
		/* now, also flush selection status up/down as appropriate */
		ANIM_flush_setting_anim_channels(&ac, &all_data, ale, ACHANNEL_SETTING_VISIBLE, 1);
	}
	
	BLI_freelistN(&anim_data);
	BLI_freelistN(&all_data);
	
	
	/* send notifier that things have changed */
	WM_event_add_notifier(C, NC_ANIMATION|ND_ANIMCHAN|NA_EDITED, NULL);
	
	return OPERATOR_FINISHED;
}

static void ANIM_OT_channels_visibility_set (wmOperatorType *ot)
{
	/* identifiers */
	ot->name= "Set Visibility";
	ot->idname= "ANIM_OT_channels_visibility_set";
	ot->description= "Make only the selected animation channels visible in the Graph Editor";
	
	/* api callbacks */
	ot->exec= animchannels_visibility_set_exec;
	ot->poll= ED_operator_graphedit_active;
	
	/* flags */
	ot->flag= OPTYPE_REGISTER|OPTYPE_UNDO;
}


/* ******************** Toggle Channel Visibility Operator *********************** */
/* NOTE: this operator is only valid in the Graph Editor channels region */

static int animchannels_visibility_toggle_exec(bContext *C, wmOperator *UNUSED(op))
{
	bAnimContext ac;
	ListBase anim_data = {NULL, NULL};
	ListBase all_data = {NULL, NULL};
	bAnimListElem *ale;
	int filter;
	short vis= ACHANNEL_SETFLAG_ADD;
	
	/* get editor data */
	if (ANIM_animdata_get_context(C, &ac) == 0)
		return OPERATOR_CANCELLED;
		
	/* get list of all channels that selection may need to be flushed to 
	 * - hierarchy mustn't affect what we have access to here...
	 */
	filter= (ANIMFILTER_DATA_VISIBLE | ANIMFILTER_LIST_CHANNELS | ANIMFILTER_NODUPLIS);
	ANIM_animdata_filter(&ac, &all_data, filter, ac.data, ac.datatype);
		
	/* filter data
	 * - restrict this to only applying on settings we can get to in the list
	 */
	filter= (ANIMFILTER_DATA_VISIBLE | ANIMFILTER_LIST_VISIBLE | ANIMFILTER_SEL | ANIMFILTER_NODUPLIS);
	ANIM_animdata_filter(&ac, &anim_data, filter, ac.data, ac.datatype);
	
	/* See if we should be making showing all selected or hiding */
	for (ale= anim_data.first; ale; ale= ale->next) {
		/* set the setting in the appropriate way (if available) */
		if (ANIM_channel_setting_get(&ac, ale, ACHANNEL_SETTING_VISIBLE)) {
			vis= ACHANNEL_SETFLAG_CLEAR;
			break;
		}
	}

	/* Now set the flags */
	for (ale= anim_data.first; ale; ale= ale->next) {
		/* hack: skip object channels for now, since flushing those will always flush everything, but they are always included */
		// TODO: find out why this is the case, and fix that
		if (ale->type == ANIMTYPE_OBJECT)
			continue;
		
		/* change the setting */
		ANIM_channel_setting_set(&ac, ale, ACHANNEL_SETTING_VISIBLE, vis);
		
		/* now, also flush selection status up/down as appropriate */
		ANIM_flush_setting_anim_channels(&ac, &all_data, ale, ACHANNEL_SETTING_VISIBLE, (vis == ACHANNEL_SETFLAG_ADD));
	}
	
	/* cleanup */
	BLI_freelistN(&anim_data);
	BLI_freelistN(&all_data);
	
	/* send notifier that things have changed */
	WM_event_add_notifier(C, NC_ANIMATION|ND_ANIMCHAN|NA_EDITED, NULL);
	
	return OPERATOR_FINISHED;
}

static void ANIM_OT_channels_visibility_toggle (wmOperatorType *ot)
{
	/* identifiers */
	ot->name= "Toggle Visibility";
	ot->idname= "ANIM_OT_channels_visibility_toggle";
	ot->description= "Toggle visibility in Graph Editor of all selected animation channels";
	
	/* api callbacks */
	ot->exec= animchannels_visibility_toggle_exec;
	ot->poll= ED_operator_graphedit_active;
	
	/* flags */
	ot->flag= OPTYPE_REGISTER|OPTYPE_UNDO;
}

/* ********************** Set Flags Operator *********************** */

/* defines for setting animation-channel flags */
static EnumPropertyItem prop_animchannel_setflag_types[] = {
	{ACHANNEL_SETFLAG_TOGGLE, "TOGGLE", 0, "Toggle", ""},
	{ACHANNEL_SETFLAG_CLEAR, "DISABLE", 0, "Disable", ""},
	{ACHANNEL_SETFLAG_ADD, "ENABLE", 0, "Enable", ""},
	{ACHANNEL_SETFLAG_INVERT, "INVERT", 0, "Invert", ""},
	{0, NULL, 0, NULL, NULL}
};

/* defines for set animation-channel settings */
// TODO: could add some more types, but those are really quite dependent on the mode...
static EnumPropertyItem prop_animchannel_settings_types[] = {
	{ACHANNEL_SETTING_PROTECT, "PROTECT", 0, "Protect", ""},
	{ACHANNEL_SETTING_MUTE, "MUTE", 0, "Mute", ""},
	{0, NULL, 0, NULL, NULL}
};


/* ------------------- */

/* Set/clear a particular flag (setting) for all selected + visible channels 
 *	setting: the setting to modify
 *	mode: eAnimChannels_SetFlag
 *	onlysel: only selected channels get the flag set
 */
// TODO: enable a setting which turns flushing on/off?
static void setflag_anim_channels (bAnimContext *ac, short setting, short mode, short onlysel, short flush)
{
	ListBase anim_data = {NULL, NULL};
	ListBase all_data = {NULL, NULL};
	bAnimListElem *ale;
	int filter;
	
	/* filter data that we need if flush is on */
	if (flush) {
		/* get list of all channels that selection may need to be flushed to 
		 * - hierarchy visibility needs to be ignored so that settings can get flushed
		 *   "down" inside closed containers
		 */
		filter= ANIMFILTER_DATA_VISIBLE | ANIMFILTER_LIST_CHANNELS;
		ANIM_animdata_filter(ac, &all_data, filter, ac->data, ac->datatype);
	}
	
	/* filter data that we're working on 
	 * - hierarchy matters if we're doing this from the channels region
	 *   since we only want to apply this to channels we can "see", 
	 *   and have these affect their relatives
	 * - but for Graph Editor, this gets used also from main region
	 *   where hierarchy doesn't apply [#21276]
	 */
	if ((ac->spacetype == SPACE_IPO) && (ac->regiontype != RGN_TYPE_CHANNELS)) {
		/* graph editor (case 2) */
		filter= (ANIMFILTER_DATA_VISIBLE | ANIMFILTER_LIST_CHANNELS | ANIMFILTER_CURVE_VISIBLE | ANIMFILTER_NODUPLIS);
	}
	else {
		/* standard case */
		filter= (ANIMFILTER_DATA_VISIBLE | ANIMFILTER_LIST_VISIBLE | ANIMFILTER_LIST_CHANNELS | ANIMFILTER_NODUPLIS);
	}
	if (onlysel) filter |= ANIMFILTER_SEL;
	ANIM_animdata_filter(ac, &anim_data, filter, ac->data, ac->datatype);
	
	/* if toggling, check if disable or enable */
	if (mode == ACHANNEL_SETFLAG_TOGGLE) {
		/* default to turn all on, unless we encounter one that's on... */
		mode= ACHANNEL_SETFLAG_ADD;
		
		/* see if we should turn off instead... */
		for (ale= anim_data.first; ale; ale= ale->next) {
			/* set the setting in the appropriate way (if available) */
			if (ANIM_channel_setting_get(ac, ale, setting) > 0) {
				mode= ACHANNEL_SETFLAG_CLEAR;
				break;
			}
		}
	}
	
	/* apply the setting */
	for (ale= anim_data.first; ale; ale= ale->next) {
		/* skip channel if setting is not available */
		if (ANIM_channel_setting_get(ac, ale, setting) == -1)
			continue;
		
		/* set the setting in the appropriate way */
		ANIM_channel_setting_set(ac, ale, setting, mode);
		
		/* if flush status... */
		if (flush)
			ANIM_flush_setting_anim_channels(ac, &all_data, ale, setting, mode);
	}
	
	BLI_freelistN(&anim_data);
	BLI_freelistN(&all_data);
}

/* ------------------- */

static int animchannels_setflag_exec(bContext *C, wmOperator *op)
{
	bAnimContext ac;
	short mode, setting;
	short flush=1;
	
	/* get editor data */
	if (ANIM_animdata_get_context(C, &ac) == 0)
		return OPERATOR_CANCELLED;
		
	/* mode (eAnimChannels_SetFlag), setting (eAnimChannel_Settings) */
	mode= RNA_enum_get(op->ptr, "mode");
	setting= RNA_enum_get(op->ptr, "type");
	
	/* check if setting is flushable */
	if (setting == ACHANNEL_SETTING_EXPAND)
		flush= 0;
	
	/* modify setting 
	 *	- only selected channels are affected
	 */
	setflag_anim_channels(&ac, setting, mode, 1, flush);
	
	/* send notifier that things have changed */
	WM_event_add_notifier(C, NC_ANIMATION|ND_ANIMCHAN|NA_EDITED, NULL);
	
	return OPERATOR_FINISHED;
}


static void ANIM_OT_channels_setting_enable (wmOperatorType *ot)
{
	/* identifiers */
	ot->name= "Enable Channel Setting";
	ot->idname= "ANIM_OT_channels_setting_enable";
	ot->description= "Enable specified setting on all selected animation channels";
	
	/* api callbacks */
	ot->invoke= WM_menu_invoke;
	ot->exec= animchannels_setflag_exec;
	ot->poll= animedit_poll_channels_active;
	
	/* flags */
	ot->flag= OPTYPE_REGISTER|OPTYPE_UNDO;
	
	/* props */
		/* flag-setting mode */
	RNA_def_enum(ot->srna, "mode", prop_animchannel_setflag_types, ACHANNEL_SETFLAG_ADD, "Mode", "");
		/* setting to set */
	ot->prop= RNA_def_enum(ot->srna, "type", prop_animchannel_settings_types, 0, "Type", "");
}

static void ANIM_OT_channels_setting_disable (wmOperatorType *ot)
{
	/* identifiers */
	ot->name= "Disable Channel Setting";
	ot->idname= "ANIM_OT_channels_setting_disable";
	ot->description= "Disable specified setting on all selected animation channels";
	
	/* api callbacks */
	ot->invoke= WM_menu_invoke;
	ot->exec= animchannels_setflag_exec;
	ot->poll= animedit_poll_channels_active;
	
	/* flags */
	ot->flag= OPTYPE_REGISTER|OPTYPE_UNDO;
	
	/* props */
		/* flag-setting mode */
	RNA_def_enum(ot->srna, "mode", prop_animchannel_setflag_types, ACHANNEL_SETFLAG_CLEAR, "Mode", "");
		/* setting to set */
	ot->prop= RNA_def_enum(ot->srna, "type", prop_animchannel_settings_types, 0, "Type", "");
}

static void ANIM_OT_channels_setting_invert (wmOperatorType *ot)
{
	/* identifiers */
	ot->name= "Invert Channel Setting";
	ot->idname= "ANIM_OT_channels_setting_toggle";
	ot->description= "Invert specified setting on all selected animation channels";
	
	/* api callbacks */
	ot->invoke= WM_menu_invoke;
	ot->exec= animchannels_setflag_exec;
	ot->poll= animedit_poll_channels_active;
	
	/* flags */
	ot->flag= OPTYPE_REGISTER|OPTYPE_UNDO;
	
	/* props */
		/* flag-setting mode */
	RNA_def_enum(ot->srna, "mode", prop_animchannel_setflag_types, ACHANNEL_SETFLAG_INVERT, "Mode", "");
		/* setting to set */
	ot->prop= RNA_def_enum(ot->srna, "type", prop_animchannel_settings_types, 0, "Type", "");
}

static void ANIM_OT_channels_setting_toggle (wmOperatorType *ot)
{
	/* identifiers */
	ot->name= "Toggle Channel Setting";
	ot->idname= "ANIM_OT_channels_setting_toggle";
	ot->description= "Toggle specified setting on all selected animation channels";
	
	/* api callbacks */
	ot->invoke= WM_menu_invoke;
	ot->exec= animchannels_setflag_exec;
	ot->poll= animedit_poll_channels_active;
	
	/* flags */
	ot->flag= OPTYPE_REGISTER|OPTYPE_UNDO;
	
	/* props */
		/* flag-setting mode */
	RNA_def_enum(ot->srna, "mode", prop_animchannel_setflag_types, ACHANNEL_SETFLAG_TOGGLE, "Mode", "");
		/* setting to set */
	ot->prop= RNA_def_enum(ot->srna, "type", prop_animchannel_settings_types, 0, "Type", "");
}

static void ANIM_OT_channels_editable_toggle (wmOperatorType *ot)
{
	/* identifiers */
	ot->name= "Toggle Channel Editability";
	ot->idname= "ANIM_OT_channels_editable_toggle";
	ot->description= "Toggle editability of selected channels";
	
	/* api callbacks */
	ot->exec= animchannels_setflag_exec;
	ot->poll= animedit_poll_channels_active;
	
	/* flags */
	ot->flag= OPTYPE_REGISTER|OPTYPE_UNDO;
	
	/* props */
		/* flag-setting mode */
	RNA_def_enum(ot->srna, "mode", prop_animchannel_setflag_types, ACHANNEL_SETFLAG_TOGGLE, "Mode", "");
		/* setting to set */
	RNA_def_enum(ot->srna, "type", prop_animchannel_settings_types, ACHANNEL_SETTING_PROTECT, "Type", "");
}

/* ********************** Expand Channels Operator *********************** */

static int animchannels_expand_exec (bContext *C, wmOperator *op)
{
	bAnimContext ac;
	short onlysel= 1;
	
	/* get editor data */
	if (ANIM_animdata_get_context(C, &ac) == 0)
		return OPERATOR_CANCELLED;
		
	/* only affect selected channels? */
	if (RNA_boolean_get(op->ptr, "all"))
		onlysel= 0;
	
	/* modify setting */
	setflag_anim_channels(&ac, ACHANNEL_SETTING_EXPAND, ACHANNEL_SETFLAG_ADD, onlysel, 0);
	
	/* send notifier that things have changed */
	WM_event_add_notifier(C, NC_ANIMATION|ND_ANIMCHAN|NA_EDITED, NULL);
	
	return OPERATOR_FINISHED;
}

static void ANIM_OT_channels_expand (wmOperatorType *ot)
{
	/* identifiers */
	ot->name= "Expand Channels";
	ot->idname= "ANIM_OT_channels_expand";
	ot->description= "Expand (i.e. open) all selected expandable animation channels";
	
	/* api callbacks */
	ot->exec= animchannels_expand_exec;
	ot->poll= animedit_poll_channels_active;
	
	/* flags */
	ot->flag= OPTYPE_REGISTER|OPTYPE_UNDO;
	
	/* props */
	ot->prop= RNA_def_boolean(ot->srna, "all", 1, "All", "Expand all channels (not just selected ones)");
}

/* ********************** Collapse Channels Operator *********************** */

static int animchannels_collapse_exec (bContext *C, wmOperator *op)
{
	bAnimContext ac;
	short onlysel= 1;
	
	/* get editor data */
	if (ANIM_animdata_get_context(C, &ac) == 0)
		return OPERATOR_CANCELLED;
		
	/* only affect selected channels? */
	if (RNA_boolean_get(op->ptr, "all"))
		onlysel= 0;
	
	/* modify setting */
	setflag_anim_channels(&ac, ACHANNEL_SETTING_EXPAND, ACHANNEL_SETFLAG_CLEAR, onlysel, 0);
	
	/* send notifier that things have changed */
	WM_event_add_notifier(C, NC_ANIMATION|ND_ANIMCHAN|NA_EDITED, NULL);
	
	return OPERATOR_FINISHED;
}

static void ANIM_OT_channels_collapse (wmOperatorType *ot)
{
	/* identifiers */
	ot->name= "Collapse Channels";
	ot->idname= "ANIM_OT_channels_collapse";
	ot->description= "Collapse (i.e. close) all selected expandable animation channels";
	
	/* api callbacks */
	ot->exec= animchannels_collapse_exec;
	ot->poll= animedit_poll_channels_active;
	
	/* flags */
	ot->flag= OPTYPE_REGISTER|OPTYPE_UNDO;
	
	/* props */
	ot->prop= RNA_def_boolean(ot->srna, "all", 1, "All", "Collapse all channels (not just selected ones)");
}

/* ******************* Reenable Disabled Operator ******************* */

static int animchannels_enable_poll (bContext *C)
{
	ScrArea *sa= CTX_wm_area(C);
	
	/* channels region test */
	// TODO: could enhance with actually testing if channels region?
	if (ELEM(NULL, sa, CTX_wm_region(C)))
		return 0;
		
	/* animation editor test - Action/Dopesheet/etc. and Graph only */
	if (ELEM(sa->spacetype, SPACE_ACTION, SPACE_IPO) == 0)
		return 0;
		
	return 1;
}

static int animchannels_enable_exec (bContext *C, wmOperator *UNUSED(op))
{
	bAnimContext ac;
	
	ListBase anim_data = {NULL, NULL};
	bAnimListElem *ale;
	int filter;
	
	/* get editor data */
	if (ANIM_animdata_get_context(C, &ac) == 0)
		return OPERATOR_CANCELLED;
	
	/* filter data */
	filter= (ANIMFILTER_DATA_VISIBLE | ANIMFILTER_NODUPLIS);
	ANIM_animdata_filter(&ac, &anim_data, filter, ac.data, ac.datatype);
	
	/* loop through filtered data and clean curves */
	for (ale= anim_data.first; ale; ale= ale->next) {
		FCurve *fcu = (FCurve *)ale->data;
		
		/* remove disabled flags from F-Curves */
		fcu->flag &= ~FCURVE_DISABLED;
		
		/* for drivers, let's do the same too */
		if (fcu->driver)
			fcu->driver->flag &= ~DRIVER_FLAG_INVALID;
			
		/* tag everything for updates - in particular, this is needed to get drivers working again */
		ANIM_list_elem_update(ac.scene, ale);
	}
	
	/* free temp data */
	BLI_freelistN(&anim_data);
		
	/* send notifier that things have changed */
	WM_event_add_notifier(C, NC_ANIMATION|ND_ANIMCHAN|NA_EDITED, NULL);
	
	return OPERATOR_FINISHED;
}

static void ANIM_OT_channels_fcurves_enable (wmOperatorType *ot)
{
	/* identifiers */
	ot->name= "Revive Disabled F-Curves";
	ot->idname= "ANIM_OT_channels_fcurves_enable";
	ot->description= "Clears 'disabled' tag from all F-Curves to get broken F-Curves working again";
	
	/* api callbacks */
	ot->exec= animchannels_enable_exec;
	ot->poll= animchannels_enable_poll;
	
	/* flags */
	ot->flag= OPTYPE_REGISTER|OPTYPE_UNDO;
}

/* ********************** Select All Operator *********************** */

static int animchannels_deselectall_exec (bContext *C, wmOperator *op)
{
	bAnimContext ac;
	
	/* get editor data */
	if (ANIM_animdata_get_context(C, &ac) == 0)
		return OPERATOR_CANCELLED;
		
	/* 'standard' behaviour - check if selected, then apply relevant selection */
	if (RNA_boolean_get(op->ptr, "invert"))
		ANIM_deselect_anim_channels(&ac, ac.data, ac.datatype, 0, ACHANNEL_SETFLAG_TOGGLE);
	else
		ANIM_deselect_anim_channels(&ac, ac.data, ac.datatype, 1, ACHANNEL_SETFLAG_ADD);
	
	/* send notifier that things have changed */
	WM_event_add_notifier(C, NC_ANIMATION|ND_ANIMCHAN|NA_SELECTED, NULL);
	
	return OPERATOR_FINISHED;
}
 
static void ANIM_OT_channels_select_all_toggle (wmOperatorType *ot)
{
	/* identifiers */
	ot->name= "Select All";
	ot->idname= "ANIM_OT_channels_select_all_toggle";
	ot->description= "Toggle selection of all animation channels";
	
	/* api callbacks */
	ot->exec= animchannels_deselectall_exec;
	ot->poll= animedit_poll_channels_nla_tweakmode_off;
	
	/* flags */
	ot->flag= OPTYPE_REGISTER|OPTYPE_UNDO;
	
	/* props */
	ot->prop= RNA_def_boolean(ot->srna, "invert", 0, "Invert", "");
}

/* ******************** Borderselect Operator *********************** */

static void borderselect_anim_channels (bAnimContext *ac, rcti *rect, short selectmode)
{
	ListBase anim_data = {NULL, NULL};
	bAnimListElem *ale;
	int filter;
	
	SpaceNla *snla = (SpaceNla *)ac->sl;
	View2D *v2d= &ac->ar->v2d;
	rctf rectf;
	float ymin, ymax;
	
	/* set initial y extents */
	if (ac->datatype == ANIMCONT_NLA) {
		ymin = (float)(-NLACHANNEL_HEIGHT(snla));
		ymax = 0.0f;
	}
	else {
		ymin = 0.0f;
		ymax = (float)(-ACHANNEL_HEIGHT);
	}
	
	/* convert border-region to view coordinates */
	UI_view2d_region_to_view(v2d, rect->xmin, rect->ymin+2, &rectf.xmin, &rectf.ymin);
	UI_view2d_region_to_view(v2d, rect->xmax, rect->ymax-2, &rectf.xmax, &rectf.ymax);
	
	/* filter data */
	filter= (ANIMFILTER_DATA_VISIBLE | ANIMFILTER_LIST_VISIBLE | ANIMFILTER_LIST_CHANNELS);
	ANIM_animdata_filter(ac, &anim_data, filter, ac->data, ac->datatype);
	
	/* loop over data, doing border select */
	for (ale= anim_data.first; ale; ale= ale->next) {
		if (ac->datatype == ANIMCONT_NLA)
			ymin= ymax - NLACHANNEL_STEP(snla);
		else
			ymin= ymax - ACHANNEL_STEP;
		
		/* if channel is within border-select region, alter it */
		if (!((ymax < rectf.ymin) || (ymin > rectf.ymax))) {
			/* set selection flags only */
			ANIM_channel_setting_set(ac, ale, ACHANNEL_SETTING_SELECT, selectmode);
			
			/* type specific actions */
			switch (ale->type) {
				case ANIMTYPE_GROUP:
				{
					bActionGroup *agrp= (bActionGroup *)ale->data;
					
					/* always clear active flag after doing this */
					agrp->flag &= ~AGRP_ACTIVE;
				}
					break;
				case ANIMTYPE_NLATRACK:
				{
					NlaTrack *nlt= (NlaTrack *)ale->data;
					
					/* for now, it's easier just to do this here manually, as defining a new type 
					 * currently adds complications when doing other stuff 
					 */
					ACHANNEL_SET_FLAG(nlt, selectmode, NLATRACK_SELECTED);
				}
					break;
			}
		}
		
		/* set minimum extent to be the maximum of the next channel */
		ymax= ymin;
	}
	
	/* cleanup */
	BLI_freelistN(&anim_data);
}

/* ------------------- */

static int animchannels_borderselect_exec(bContext *C, wmOperator *op)
{
	bAnimContext ac;
	rcti rect;
	short selectmode=0;
	int gesture_mode;
	
	/* get editor data */
	if (ANIM_animdata_get_context(C, &ac) == 0)
		return OPERATOR_CANCELLED;
	
	/* get settings from operator */
	rect.xmin= RNA_int_get(op->ptr, "xmin");
	rect.ymin= RNA_int_get(op->ptr, "ymin");
	rect.xmax= RNA_int_get(op->ptr, "xmax");
	rect.ymax= RNA_int_get(op->ptr, "ymax");
		
	gesture_mode= RNA_int_get(op->ptr, "gesture_mode");
	if (gesture_mode == GESTURE_MODAL_SELECT)
		selectmode = ACHANNEL_SETFLAG_ADD;
	else
		selectmode = ACHANNEL_SETFLAG_CLEAR;
	
	/* apply borderselect animation channels */
	borderselect_anim_channels(&ac, &rect, selectmode);
	
	/* send notifier that things have changed */
	WM_event_add_notifier(C, NC_ANIMATION|ND_ANIMCHAN|NA_SELECTED, NULL);
	
	return OPERATOR_FINISHED;
} 

static void ANIM_OT_channels_select_border(wmOperatorType *ot)
{
	/* identifiers */
	ot->name= "Border Select";
	ot->idname= "ANIM_OT_channels_select_border";
	ot->description= "Select all animation channels within the specified region";
	
	/* api callbacks */
	ot->invoke= WM_border_select_invoke;
	ot->exec= animchannels_borderselect_exec;
	ot->modal= WM_border_select_modal;
	ot->cancel= WM_border_select_cancel;
	
	ot->poll= animedit_poll_channels_nla_tweakmode_off;
	
	/* flags */
	ot->flag= OPTYPE_REGISTER|OPTYPE_UNDO;
	
	/* rna */
	WM_operator_properties_gesture_border(ot, FALSE);
}

/* ******************* Rename Operator ***************************** */
/* Allow renaming some channels by clicking on them */

static void rename_anim_channels (bAnimContext *ac, int channel_index)
{
	ListBase anim_data = {NULL, NULL};
	bAnimChannelType *acf;
	bAnimListElem *ale;
	int filter;
	
	/* get the channel that was clicked on */
		/* filter channels */
	filter= (ANIMFILTER_DATA_VISIBLE | ANIMFILTER_LIST_VISIBLE | ANIMFILTER_LIST_CHANNELS);
	ANIM_animdata_filter(ac, &anim_data, filter, ac->data, ac->datatype);
	
		/* get channel from index */
	ale= BLI_findlink(&anim_data, channel_index);
	if (ale == NULL) {
		/* channel not found */
		if (G.f & G_DEBUG)
			printf("Error: animation channel (index = %d) not found in rename_anim_channels() \n", channel_index);
		
		BLI_freelistN(&anim_data);
		return;
	}
	
	/* check that channel can be renamed */
	acf = ANIM_channel_get_typeinfo(ale);
	if (acf && acf->name_prop) {
		PointerRNA ptr;
		PropertyRNA *prop;
		
		/* ok if we can get name property to edit from this channel */
		if (acf->name_prop(ale, &ptr, &prop)) {
			/* actually showing the rename textfield is done on redraw,
			 * so here we just store the index of this channel in the 
			 * dopesheet data, which will get utilised when drawing the
			 * channel...
			 *
			 * +1 factor is for backwards compat issues
			 */
			if (ac->ads) {
				ac->ads->renameIndex = channel_index + 1;
			}
		}
	}
	
	/* free temp data and tag for refresh */
	BLI_freelistN(&anim_data);
	ED_region_tag_redraw(ac->ar);
}

static int animchannels_rename_invoke (bContext *C, wmOperator *UNUSED(op), wmEvent *evt)
{
	bAnimContext ac;
	ARegion *ar;
	View2D *v2d;
	int channel_index;
	float x, y;
	
	/* get editor data */
	if (ANIM_animdata_get_context(C, &ac) == 0)
		return OPERATOR_CANCELLED;
		
	/* get useful pointers from animation context data */
	ar= ac.ar;
	v2d= &ar->v2d;
	
	/* figure out which channel user clicked in 
	 * Note: although channels technically start at y= ACHANNEL_FIRST, we need to adjust by half a channel's height
	 *		so that the tops of channels get caught ok. Since ACHANNEL_FIRST is really ACHANNEL_HEIGHT, we simply use
	 *		ACHANNEL_HEIGHT_HALF.
	 */
	UI_view2d_region_to_view(v2d, evt->mval[0], evt->mval[1], &x, &y);
	
	if (ac.datatype == ANIMCONT_NLA) {
		SpaceNla *snla = (SpaceNla *)ac.sl;
		UI_view2d_listview_view_to_cell(v2d, NLACHANNEL_NAMEWIDTH, NLACHANNEL_STEP(snla), 0, (float)NLACHANNEL_HEIGHT_HALF(snla), x, y, NULL, &channel_index);
	}
	else {
		UI_view2d_listview_view_to_cell(v2d, ACHANNEL_NAMEWIDTH, ACHANNEL_STEP, 0, (float)ACHANNEL_HEIGHT_HALF, x, y, NULL, &channel_index);
	}
	
	/* handle click */
	rename_anim_channels(&ac, channel_index);
	
	return OPERATOR_FINISHED;
}

static void ANIM_OT_channels_rename (wmOperatorType *ot)
{
	/* identifiers */
	ot->name= "Rename Channels";
	ot->idname= "ANIM_OT_channels_rename";
	ot->description= "Rename animation channel under mouse";
	
	/* api callbacks */
	ot->invoke= animchannels_rename_invoke;
	ot->poll= animedit_poll_channels_active;
}

/* ******************** Mouse-Click Operator *********************** */
/* Handle selection changes due to clicking on channels. Settings will get caught by UI code... */

static int mouse_anim_channels (bAnimContext *ac, float UNUSED(x), int channel_index, short selectmode)
{
	ListBase anim_data = {NULL, NULL};
	bAnimListElem *ale;
	int filter;
	int notifierFlags = 0;
	
	/* get the channel that was clicked on */
		/* filter channels */
	filter= (ANIMFILTER_DATA_VISIBLE | ANIMFILTER_LIST_VISIBLE | ANIMFILTER_LIST_CHANNELS);
	ANIM_animdata_filter(ac, &anim_data, filter, ac->data, ac->datatype);
	
		/* get channel from index */
	ale= BLI_findlink(&anim_data, channel_index);
	if (ale == NULL) {
		/* channel not found */
		if (G.f & G_DEBUG)
			printf("Error: animation channel (index = %d) not found in mouse_anim_channels() \n", channel_index);
		
		BLI_freelistN(&anim_data);
		return 0;
	}
	
	/* selectmode -1 is a special case for ActionGroups only, which selects all of the channels underneath it only... */
	// TODO: should this feature be extended to work with other channel types too?
	if ((selectmode == -1) && (ale->type != ANIMTYPE_GROUP)) {
		/* normal channels should not behave normally in this case */
		BLI_freelistN(&anim_data);
		return 0;
	}
	
	/* action to take depends on what channel we've got */
	// WARNING: must keep this in sync with the equivalent function in nla_channels.c
	switch (ale->type) {
		case ANIMTYPE_SCENE:
		{
			Scene *sce= (Scene *)ale->data;
			AnimData *adt= sce->adt;
			
			/* set selection status */
			if (selectmode == SELECT_INVERT) {
				/* swap select */
				sce->flag ^= SCE_DS_SELECTED;
				if (adt) adt->flag ^= ADT_UI_SELECTED;
			}
			else {
				sce->flag |= SCE_DS_SELECTED;
				if (adt) adt->flag |= ADT_UI_SELECTED;
			}
			
			notifierFlags |= (ND_ANIMCHAN|NA_SELECTED);
		}
			break;
		case ANIMTYPE_OBJECT:
		{
			bDopeSheet *ads= (bDopeSheet *)ac->data;
			Scene *sce= (Scene *)ads->source;
			Base *base= (Base *)ale->data;
			Object *ob= base->object;
			AnimData *adt= ob->adt;
			
			/* set selection status */
			if (selectmode == SELECT_INVERT) {
				/* swap select */
				base->flag ^= SELECT;
				ob->flag= base->flag;
				
				if (adt) adt->flag ^= ADT_UI_SELECTED;
			}
			else {
				Base *b;
				
				/* deselect all */
				// TODO: should this deselect all other types of channels too?
				for (b= sce->base.first; b; b= b->next) {
					b->flag &= ~SELECT;
					b->object->flag= b->flag;
					if (b->object->adt) b->object->adt->flag &= ~(ADT_UI_SELECTED|ADT_UI_ACTIVE);
				}
				
				/* select object now */
				base->flag |= SELECT;
				ob->flag |= SELECT;
				if (adt) adt->flag |= ADT_UI_SELECTED;
			}
			
			if ((adt) && (adt->flag & ADT_UI_SELECTED))
				adt->flag |= ADT_UI_ACTIVE;
			
			notifierFlags |= (ND_ANIMCHAN|NA_SELECTED);
		}
			break;
		
		case ANIMTYPE_FILLACTD: /* Action Expander */
		case ANIMTYPE_DSMAT:	/* Datablock AnimData Expanders */
		case ANIMTYPE_DSLAM:
		case ANIMTYPE_DSCAM:
		case ANIMTYPE_DSCUR:
		case ANIMTYPE_DSSKEY:
		case ANIMTYPE_DSWOR:
		case ANIMTYPE_DSPART:
		case ANIMTYPE_DSMBALL:
		case ANIMTYPE_DSARM:
		case ANIMTYPE_DSMESH:
		case ANIMTYPE_DSNTREE:
		case ANIMTYPE_DSTEX:
		case ANIMTYPE_DSLAT:
<<<<<<< HEAD
		case ANIMTYPE_DSLINESTYLE:
=======
		case ANIMTYPE_DSSPK:
>>>>>>> 812d5d2e
		{
			/* sanity checking... */
			if (ale->adt) {
				/* select/deselect */
				if (selectmode == SELECT_INVERT) {
					/* inverse selection status of this AnimData block only */
					ale->adt->flag ^= ADT_UI_SELECTED;
				}
				else {
					/* select AnimData block by itself */
					ANIM_deselect_anim_channels(ac, ac->data, ac->datatype, 0, ACHANNEL_SETFLAG_CLEAR);
					ale->adt->flag |= ADT_UI_SELECTED;
				}
				
				/* set active? */
				if ((ale->adt) && (ale->adt->flag & ADT_UI_SELECTED))
					ale->adt->flag |= ADT_UI_ACTIVE;
			}
			
			notifierFlags |= (ND_ANIMCHAN|NA_SELECTED);
		}	
			break;
		
		case ANIMTYPE_GROUP: 
		{
			bActionGroup *agrp= (bActionGroup *)ale->data;
			
			/* select/deselect group */
			if (selectmode == SELECT_INVERT) {
				/* inverse selection status of this group only */
				agrp->flag ^= AGRP_SELECTED;
			}
			else if (selectmode == -1) {
				/* select all in group (and deselect everthing else) */	
				FCurve *fcu;
				
				/* deselect all other channels */
				ANIM_deselect_anim_channels(ac, ac->data, ac->datatype, 0, ACHANNEL_SETFLAG_CLEAR);
				
				/* only select channels in group and group itself */
				for (fcu= agrp->channels.first; fcu && fcu->grp==agrp; fcu= fcu->next)
					fcu->flag |= FCURVE_SELECTED;
				agrp->flag |= AGRP_SELECTED;					
			}
			else {
				/* select group by itself */
				ANIM_deselect_anim_channels(ac, ac->data, ac->datatype, 0, ACHANNEL_SETFLAG_CLEAR);
				agrp->flag |= AGRP_SELECTED;
			}
			
			/* if group is selected now, make group the 'active' one in the visible list */
			if (agrp->flag & AGRP_SELECTED)
				ANIM_set_active_channel(ac, ac->data, ac->datatype, filter, agrp, ANIMTYPE_GROUP);
				
			notifierFlags |= (ND_ANIMCHAN|NA_SELECTED);
		}
			break;
		case ANIMTYPE_FCURVE: 
		{
			FCurve *fcu= (FCurve *)ale->data;
			
			/* select/deselect */
			if (selectmode == SELECT_INVERT) {
				/* inverse selection status of this F-Curve only */
				fcu->flag ^= FCURVE_SELECTED;
			}
			else {
				/* select F-Curve by itself */
				ANIM_deselect_anim_channels(ac, ac->data, ac->datatype, 0, ACHANNEL_SETFLAG_CLEAR);
				fcu->flag |= FCURVE_SELECTED;
			}
			
			/* if F-Curve is selected now, make F-Curve the 'active' one in the visible list */
			if (fcu->flag & FCURVE_SELECTED)
				ANIM_set_active_channel(ac, ac->data, ac->datatype, filter, fcu, ANIMTYPE_FCURVE);
				
			notifierFlags |= (ND_ANIMCHAN|NA_SELECTED);
		}
			break;
		case ANIMTYPE_SHAPEKEY: 
		{
			KeyBlock *kb= (KeyBlock *)ale->data;
			
			/* select/deselect */
			if (selectmode == SELECT_INVERT) {
				/* inverse selection status of this ShapeKey only */
				kb->flag ^= KEYBLOCK_SEL;
			}
			else {
				/* select ShapeKey by itself */
				ANIM_deselect_anim_channels(ac, ac->data, ac->datatype, 0, ACHANNEL_SETFLAG_CLEAR);
				kb->flag |= KEYBLOCK_SEL;
			}
				
			notifierFlags |= (ND_ANIMCHAN|NA_SELECTED);
		}
			break;
		case ANIMTYPE_GPDATABLOCK:
		{
			bGPdata *gpd= (bGPdata *)ale->data;
			
			/* toggle expand 
			 *	- although the triangle widget already allows this, the whole channel can also be used for this purpose
			 */
			gpd->flag ^= GP_DATA_EXPAND;
			
			notifierFlags |= (ND_ANIMCHAN|NA_EDITED);
		}
			break;
		case ANIMTYPE_GPLAYER:
		{
			bGPDlayer *gpl= (bGPDlayer *)ale->data;
			
			/* select/deselect */
			if (selectmode == SELECT_INVERT) {
				/* invert selection status of this layer only */
				gpl->flag ^= GP_LAYER_SELECT;
			}
			else {	
				/* select layer by itself */
				ANIM_deselect_anim_channels(ac, ac->data, ac->datatype, 0, ACHANNEL_SETFLAG_CLEAR);
				gpl->flag |= GP_LAYER_SELECT;
			}
			
			notifierFlags |= (ND_ANIMCHAN|NA_EDITED);
		}
			break;
		default:
			if (G.f & G_DEBUG)
				printf("Error: Invalid channel type in mouse_anim_channels() \n");
	}
	
	/* free channels */
	BLI_freelistN(&anim_data);
	
	/* return notifier flags */
	return notifierFlags;
}

/* ------------------- */

/* handle clicking */
static int animchannels_mouseclick_invoke(bContext *C, wmOperator *op, wmEvent *event)
{
	bAnimContext ac;
	ARegion *ar;
	View2D *v2d;
	int channel_index;
	int notifierFlags = 0;
	short selectmode;
	float x, y;
	
	
	/* get editor data */
	if (ANIM_animdata_get_context(C, &ac) == 0)
		return OPERATOR_CANCELLED;
		
	/* get useful pointers from animation context data */
	ar= ac.ar;
	v2d= &ar->v2d;
	
	/* select mode is either replace (deselect all, then add) or add/extend */
	if (RNA_boolean_get(op->ptr, "extend"))
		selectmode= SELECT_INVERT;
	else if (RNA_boolean_get(op->ptr, "children_only"))
		selectmode= -1; /* this is a bit of a special case for ActionGroups only... should it be removed or extended to all instead? */
	else
		selectmode= SELECT_REPLACE;
	
	/* figure out which channel user clicked in 
	 * Note: although channels technically start at y= ACHANNEL_FIRST, we need to adjust by half a channel's height
	 *		so that the tops of channels get caught ok. Since ACHANNEL_FIRST is really ACHANNEL_HEIGHT, we simply use
	 *		ACHANNEL_HEIGHT_HALF.
	 */
	UI_view2d_region_to_view(v2d, event->mval[0], event->mval[1], &x, &y);
	UI_view2d_listview_view_to_cell(v2d, ACHANNEL_NAMEWIDTH, ACHANNEL_STEP, 0, (float)ACHANNEL_HEIGHT_HALF, x, y, NULL, &channel_index);
	
	/* handle mouse-click in the relevant channel then */
	notifierFlags= mouse_anim_channels(&ac, x, channel_index, selectmode);
	
	/* set notifier that things have changed */
	WM_event_add_notifier(C, NC_ANIMATION|notifierFlags, NULL);
	
	return OPERATOR_FINISHED;
}
 
static void ANIM_OT_channels_click (wmOperatorType *ot)
{
	/* identifiers */
	ot->name= "Mouse Click on Channels";
	ot->idname= "ANIM_OT_channels_click";
	ot->description= "Handle mouse-clicks over animation channels";
	
	/* api callbacks */
	ot->invoke= animchannels_mouseclick_invoke;
	ot->poll= animedit_poll_channels_active;
	
	/* flags */
	ot->flag= OPTYPE_REGISTER|OPTYPE_UNDO;
	
	/* id-props */
	RNA_def_boolean(ot->srna, "extend", 0, "Extend Select", ""); // SHIFTKEY
	RNA_def_boolean(ot->srna, "children_only", 0, "Select Children Only", ""); // CTRLKEY|SHIFTKEY
}

/* ************************************************************************** */
/* Operator Registration */

void ED_operatortypes_animchannels(void)
{
	WM_operatortype_append(ANIM_OT_channels_select_all_toggle);
	WM_operatortype_append(ANIM_OT_channels_select_border);
	
	WM_operatortype_append(ANIM_OT_channels_click);
	WM_operatortype_append(ANIM_OT_channels_rename);
	
	WM_operatortype_append(ANIM_OT_channels_setting_enable);
	WM_operatortype_append(ANIM_OT_channels_setting_disable);
	WM_operatortype_append(ANIM_OT_channels_setting_invert);
	WM_operatortype_append(ANIM_OT_channels_setting_toggle);
	
	WM_operatortype_append(ANIM_OT_channels_delete);
	
		// XXX does this need to be a separate operator?
	WM_operatortype_append(ANIM_OT_channels_editable_toggle);
	
	WM_operatortype_append(ANIM_OT_channels_move);
	
	WM_operatortype_append(ANIM_OT_channels_expand);
	WM_operatortype_append(ANIM_OT_channels_collapse);
	
	WM_operatortype_append(ANIM_OT_channels_visibility_toggle);
	WM_operatortype_append(ANIM_OT_channels_visibility_set);
	
	WM_operatortype_append(ANIM_OT_channels_fcurves_enable);
}

// TODO: check on a poll callback for this, to get hotkeys into menus
void ED_keymap_animchannels(wmKeyConfig *keyconf)
{
	wmKeyMap *keymap = WM_keymap_find(keyconf, "Animation Channels", 0, 0);
	
	/* selection */
		/* click-select */
		// XXX for now, only leftmouse.... 
	WM_keymap_add_item(keymap, "ANIM_OT_channels_click", LEFTMOUSE, KM_PRESS, 0, 0);
	RNA_boolean_set(WM_keymap_add_item(keymap, "ANIM_OT_channels_click", LEFTMOUSE, KM_PRESS, KM_SHIFT, 0)->ptr, "extend", 1);
	RNA_boolean_set(WM_keymap_add_item(keymap, "ANIM_OT_channels_click", LEFTMOUSE, KM_PRESS, KM_CTRL|KM_SHIFT, 0)->ptr, "children_only", 1);
	
		/* rename */
	WM_keymap_add_item(keymap, "ANIM_OT_channels_rename", LEFTMOUSE, KM_PRESS, KM_CTRL, 0);
	
		/* deselect all */
	WM_keymap_add_item(keymap, "ANIM_OT_channels_select_all_toggle", AKEY, KM_PRESS, 0, 0);
	RNA_boolean_set(WM_keymap_add_item(keymap, "ANIM_OT_channels_select_all_toggle", IKEY, KM_PRESS, KM_CTRL, 0)->ptr, "invert", 1);
	
		/* borderselect */
	WM_keymap_add_item(keymap, "ANIM_OT_channels_select_border", BKEY, KM_PRESS, 0, 0);
	WM_keymap_add_item(keymap, "ANIM_OT_channels_select_border", EVT_TWEAK_L, KM_ANY, 0, 0);
	
	/* delete */
	WM_keymap_add_item(keymap, "ANIM_OT_channels_delete", XKEY, KM_PRESS, 0, 0);
	WM_keymap_add_item(keymap, "ANIM_OT_channels_delete", DELKEY, KM_PRESS, 0, 0);
	
	/* settings */
	WM_keymap_add_item(keymap, "ANIM_OT_channels_setting_toggle", WKEY, KM_PRESS, KM_SHIFT, 0);
	WM_keymap_add_item(keymap, "ANIM_OT_channels_setting_enable", WKEY, KM_PRESS, KM_CTRL|KM_SHIFT, 0);
	WM_keymap_add_item(keymap, "ANIM_OT_channels_setting_disable", WKEY, KM_PRESS, KM_ALT, 0);
	
	/* settings - specialised hotkeys */
	WM_keymap_add_item(keymap, "ANIM_OT_channels_editable_toggle", TABKEY, KM_PRESS, 0, 0);
	
	/* expand/collapse */
	WM_keymap_add_item(keymap, "ANIM_OT_channels_expand", PADPLUSKEY, KM_PRESS, 0, 0);
	WM_keymap_add_item(keymap, "ANIM_OT_channels_collapse", PADMINUS, KM_PRESS, 0, 0);
	
	RNA_boolean_set(WM_keymap_add_item(keymap, "ANIM_OT_channels_expand", PADPLUSKEY, KM_PRESS, KM_CTRL, 0)->ptr, "all", 0);
	RNA_boolean_set(WM_keymap_add_item(keymap, "ANIM_OT_channels_collapse", PADMINUS, KM_PRESS, KM_CTRL, 0)->ptr, "all", 0);
	
	/* rearranging */
	RNA_enum_set(WM_keymap_add_item(keymap, "ANIM_OT_channels_move", PAGEUPKEY, KM_PRESS, 0, 0)->ptr, "direction", REARRANGE_ANIMCHAN_UP);
	RNA_enum_set(WM_keymap_add_item(keymap, "ANIM_OT_channels_move", PAGEDOWNKEY, KM_PRESS, 0, 0)->ptr, "direction", REARRANGE_ANIMCHAN_DOWN);
	RNA_enum_set(WM_keymap_add_item(keymap, "ANIM_OT_channels_move", PAGEUPKEY, KM_PRESS, KM_SHIFT, 0)->ptr, "direction", REARRANGE_ANIMCHAN_TOP);
	RNA_enum_set(WM_keymap_add_item(keymap, "ANIM_OT_channels_move", PAGEDOWNKEY, KM_PRESS, KM_SHIFT, 0)->ptr, "direction", REARRANGE_ANIMCHAN_BOTTOM);
	
	/* Graph Editor only */
	WM_keymap_add_item(keymap, "ANIM_OT_channels_visibility_set", VKEY, KM_PRESS, 0, 0);
	WM_keymap_add_item(keymap, "ANIM_OT_channels_visibility_toggle", VKEY, KM_PRESS, KM_SHIFT, 0);
}

/* ************************************************************************** */<|MERGE_RESOLUTION|>--- conflicted
+++ resolved
@@ -122,6 +122,7 @@
 			case ANIMTYPE_DSMESH:
 			case ANIMTYPE_DSTEX:
 			case ANIMTYPE_DSLAT:
+			case ANIMTYPE_DSLINESTYLE:
 			case ANIMTYPE_DSSPK:
 			{
 				/* need to verify that this data is valid for now */
@@ -167,6 +168,7 @@
 			case ANIMTYPE_DSARM:
 			case ANIMTYPE_DSMESH:
 			case ANIMTYPE_DSLAT:
+			case ANIMTYPE_DSLINESTYLE:
 			case ANIMTYPE_DSSPK:
 			{
 				/* need to verify that this data is valid for now */
@@ -247,11 +249,8 @@
 				case ANIMTYPE_DSNTREE:
 				case ANIMTYPE_DSTEX:
 				case ANIMTYPE_DSLAT:
-<<<<<<< HEAD
 				case ANIMTYPE_DSLINESTYLE:
-=======
 				case ANIMTYPE_DSSPK:
->>>>>>> 812d5d2e
 				{
 					if ((ale->adt) && (ale->adt->flag & ADT_UI_SELECTED))
 						sel= ACHANNEL_SETFLAG_CLEAR;
@@ -341,11 +340,8 @@
 			case ANIMTYPE_DSNTREE:
 			case ANIMTYPE_DSTEX:
 			case ANIMTYPE_DSLAT:
-<<<<<<< HEAD
 			case ANIMTYPE_DSLINESTYLE:
-=======
 			case ANIMTYPE_DSSPK:
->>>>>>> 812d5d2e
 			{
 				/* need to verify that this data is valid for now */
 				if (ale->adt) {
@@ -2185,11 +2181,8 @@
 		case ANIMTYPE_DSNTREE:
 		case ANIMTYPE_DSTEX:
 		case ANIMTYPE_DSLAT:
-<<<<<<< HEAD
 		case ANIMTYPE_DSLINESTYLE:
-=======
 		case ANIMTYPE_DSSPK:
->>>>>>> 812d5d2e
 		{
 			/* sanity checking... */
 			if (ale->adt) {
