--- conflicted
+++ resolved
@@ -103,26 +103,21 @@
 		ar->v2d.flag = V2D_VIEWSYNC_AREA_VERTICAL;
 	}
 	else {
-	ar->v2d.tot.xmin = 0.0f;
-	ar->v2d.tot.ymin = -10.0f;
-	ar->v2d.tot.xmax = (float)scene->r.efra;
-	ar->v2d.tot.ymax = 10.0f;
-
-	ar->v2d.cur = ar->v2d.tot;
-
-	ar->v2d.min[0] = FLT_MIN;
-	ar->v2d.min[1] = FLT_MIN;
-
-	ar->v2d.max[0] = MAXFRAMEF;
-	ar->v2d.max[1] = FLT_MAX;
-
-<<<<<<< HEAD
-	ar->v2d.scroll = (V2D_SCROLL_BOTTOM|V2D_SCROLL_SCALE_HORIZONTAL);
-	ar->v2d.scroll |= (V2D_SCROLL_LEFT|V2D_SCROLL_SCALE_VERTICAL);
-=======
+		ar->v2d.tot.xmin = 0.0f;
+		ar->v2d.tot.ymin = -10.0f;
+		ar->v2d.tot.xmax = (float)scene->r.efra;
+		ar->v2d.tot.ymax = 10.0f;
+
+		ar->v2d.cur = ar->v2d.tot;
+
+		ar->v2d.min[0] = FLT_MIN;
+		ar->v2d.min[1] = FLT_MIN;
+
+		ar->v2d.max[0] = MAXFRAMEF;
+		ar->v2d.max[1] = FLT_MAX;
+
 		ar->v2d.scroll = (V2D_SCROLL_BOTTOM | V2D_SCROLL_SCALE_HORIZONTAL);
 		ar->v2d.scroll |= (V2D_SCROLL_LEFT | V2D_SCROLL_SCALE_VERTICAL);
->>>>>>> e5963aae
 
 		ar->v2d.minzoom = 0.0f;
 		ar->v2d.maxzoom = 0.0f;
@@ -131,8 +126,8 @@
 		ar->v2d.align = 0;
 		ar->v2d.flag = 0;
 
-	ar->v2d.keeptot = 0;
-}
+		ar->v2d.keeptot = 0;
+	}
 }
 
 static void reinit_preview_region(const bContext *C, ARegion *ar)
@@ -990,16 +985,11 @@
 	ar->v2d.mask.ymax = winy;
 
 	/* which part of the image space do we see? */
-<<<<<<< HEAD
-	x1= ar->winrct.xmin + (winx-sc->zoom * w) / 2.0f;
-	y1= ar->winrct.ymin + (winy-sc->zoom * h) / 2.0f;
-=======
 	x1 = ar->winrct.xmin + (winx - sc->zoom * w) / 2.0f;
 	y1 = ar->winrct.ymin + (winy - sc->zoom * h) / 2.0f;
->>>>>>> e5963aae
-
-	x1-= sc->zoom * sc->xof;
-	y1-= sc->zoom * sc->yof;
+
+	x1 -= sc->zoom * sc->xof;
+	y1 -= sc->zoom * sc->yof;
 
 	/* relative display right */
 	ar->v2d.cur.xmin = (ar->winrct.xmin - (float)x1) / sc->zoom;
@@ -1179,7 +1169,7 @@
 	SpaceClip *sc = CTX_wm_space_clip(C);
 
 	if (sc->view == SC_VIEW_GRAPH)
-	graph_area_draw(C, ar);
+		graph_area_draw(C, ar);
 	else if (sc->view == SC_VIEW_DOPESHEET)
 		dopesheet_area_draw(C, ar);
 }
