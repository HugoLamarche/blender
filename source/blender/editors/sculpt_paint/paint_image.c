--- conflicted
+++ resolved
@@ -66,16 +66,11 @@
 
 #include "BKE_editmesh.h"
 
-<<<<<<< HEAD
 #include "GPU_blender_aspect.h"
 #include "GPU_primitives.h"
 #include "GPU_matrix.h"
 #include "GPU_raster.h"
 
-#include "BIF_glutil.h"
-
-=======
->>>>>>> 146a1c77
 #include "UI_view2d.h"
 
 #include "ED_image.h"
@@ -713,81 +708,6 @@
 
 /************************ cursor drawing *******************************/
 
-<<<<<<< HEAD
-void brush_drawcursor_texpaint_uvsculpt(bContext *C, int x, int y, void *UNUSED(customdata))
-{
-#define PX_SIZE_FADE_MAX 12.0f
-#define PX_SIZE_FADE_MIN 4.0f
-
-	Scene *scene = CTX_data_scene(C);
-	//Brush *brush = image_paint_brush(C);
-	Paint *paint = BKE_paint_get_active_from_context(C);
-	Brush *brush = BKE_paint_brush(paint);
-
-	if (paint && brush && paint->flags & PAINT_SHOW_BRUSH) {
-		float zoomx, zoomy;
-		const float size = (float)BKE_brush_size_get(scene, brush);
-		short use_zoom;
-		float pixel_size;
-		float alpha = 0.5f;
-
-		use_zoom = get_imapaint_zoom(C, &zoomx, &zoomy);
-
-		if (use_zoom) {
-			pixel_size = size * max_ff(zoomx, zoomy);
-		}
-		else {
-			pixel_size = size;
-		}
-
-		/* fade out the brush (cheap trick to work around brush interfering with sampling [#])*/
-		if (pixel_size < PX_SIZE_FADE_MIN) {
-			return;
-		}
-		else if (pixel_size < PX_SIZE_FADE_MAX) {
-			alpha *= (pixel_size - PX_SIZE_FADE_MIN) / (PX_SIZE_FADE_MAX - PX_SIZE_FADE_MIN);
-		}
-
-		gpuPushMatrix();
-
-		gpuTranslate((float)x, (float)y, 0.0f);
-
-		/* No need to scale for uv sculpting, on the contrary it might be useful to keep un-scaled */
-		if (use_zoom)
-			gpuScale(zoomx, zoomy, 1.0f);
-
-		gpuColor4f(brush->add_col[0], brush->add_col[1], brush->add_col[2], alpha);
-
-		GPU_raster_begin();
-
-		GPU_aspect_enable(GPU_ASPECT_RASTER, GPU_RASTER_AA);
-
-		glEnable(GL_BLEND);
-		{
-			UnifiedPaintSettings *ups = &scene->toolsettings->unified_paint_settings;
-			/* hrmf, duplicate paint_draw_cursor logic here */
-			if (ups->stroke_active && BKE_brush_use_size_pressure(scene, brush)) {
-				/* inner at full alpha */
-				gpuSingleCircle(0, 0, size * ups->pressure_value, 40);
-				/* outer at half alpha */
-				gpuColor4f(brush->add_col[0], brush->add_col[1], brush->add_col[2], alpha * 0.5f);
-			}
-		}
-		gpuSingleCircle(0, 0, size, 40);
-		glDisable(GL_BLEND);
-
-		GPU_aspect_disable(GPU_ASPECT_RASTER, GPU_RASTER_AA);
-
-		GPU_raster_end();
-
-		gpuPopMatrix();
-	}
-#undef PX_SIZE_FADE_MAX
-#undef PX_SIZE_FADE_MIN
-}
-
-=======
->>>>>>> 146a1c77
 static void toggle_paint_cursor(bContext *C, int enable)
 {
 	wmWindowManager *wm = CTX_wm_manager(C);
