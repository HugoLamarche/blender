/*
 * ***** BEGIN GPL LICENSE BLOCK *****
 *
 * This program is free software; you can redistribute it and/or
 * modify it under the terms of the GNU General Public License
 * as published by the Free Software Foundation; either version 2
 * of the License, or (at your option) any later version.
 *
 * This program is distributed in the hope that it will be useful,
 * but WITHOUT ANY WARRANTY; without even the implied warranty of
 * MERCHANTABILITY or FITNESS FOR A PARTICULAR PURPOSE.  See the
 * GNU General Public License for more details.
 *
 * along with this program; if not, write to the Free Software Foundation,
 * Inc., 51 Franklin Street, Fifth Floor, Boston, MA 02110-1301, USA.
 *
 * The Original Code is Copyright (C) 2001-2002 by NaN Holding BV.
 * All rights reserved.
 *
 * The Original Code is: some of this file.
 *
 * Contributor(s): Jens Ole Wund (bjornmose), Campbell Barton (ideasman42)
 *
 * ***** END GPL LICENSE BLOCK *****
 */

/** \file blender/editors/sculpt_paint/paint_image.c
 *  \ingroup edsculpt
 *  \brief Functions to paint images in 2D and 3D.
 */

#include <float.h>
#include <string.h>
#include <stdio.h>
#include <math.h>
#include <stddef.h>

#include "MEM_guardedalloc.h"

#ifdef WIN32
#  include "BLI_winstuff.h"
#endif

#include "BLI_math.h"
#include "BLI_blenlib.h"
#include "BLI_linklist.h"
#include "BLI_memarena.h"
#include "BLI_threads.h"
#include "BLI_utildefines.h"

#include "PIL_time.h"

#include "IMB_imbuf.h"
#include "IMB_imbuf_types.h"

#include "DNA_brush_types.h"
#include "DNA_mesh_types.h"
#include "DNA_node_types.h"
#include "DNA_object_types.h"

#include "BKE_camera.h"
#include "BKE_context.h"
#include "BKE_depsgraph.h"
#include "BKE_DerivedMesh.h"
#include "BKE_idprop.h"
#include "BKE_brush.h"
#include "BKE_image.h"
#include "BKE_library.h"
#include "BKE_main.h"
#include "BKE_mesh.h"
#include "BKE_node.h"
#include "BKE_object.h"
#include "BKE_paint.h"
#include "BKE_report.h"
#include "BKE_scene.h"
#include "BKE_colortools.h"

#include "BKE_editmesh.h"

#include "GPU_blender_aspect.h"
#include "GPU_primitives.h"
#include "GPU_matrix.h"
#include "GPU_raster.h"

#include "BIF_glutil.h"

#include "UI_view2d.h"

#include "ED_image.h"
#include "ED_object.h"
#include "ED_screen.h"
#include "ED_sculpt.h"
#include "ED_uvedit.h"
#include "ED_view3d.h"
#include "ED_mesh.h"

#include "WM_api.h"
#include "WM_types.h"

#include "RNA_access.h"
#include "RNA_define.h"
#include "RNA_enum_types.h"

#include "GPU_draw.h"

#include "IMB_colormanagement.h"

#include "paint_intern.h"

typedef struct UndoImageTile {
	struct UndoImageTile *next, *prev;

	char idname[MAX_ID_NAME];  /* name instead of pointer*/
	char ibufname[IB_FILENAME_SIZE];

	union {
		float        *fp;
		unsigned int *uint;
		void         *pt;
	} rect;

	unsigned short *mask;

	int x, y;

	short source, use_float;
	char gen_type;
} UndoImageTile;

/* this is a static resource for non-globality,
 * Maybe it should be exposed as part of the
 * paint operation, but for now just give a public interface */
static ImagePaintPartialRedraw imapaintpartial = {0, 0, 0, 0, 0};

ImagePaintPartialRedraw *get_imapaintpartial(void)
{
	return &imapaintpartial;
}

void set_imapaintpartial(struct ImagePaintPartialRedraw *ippr)
{
	imapaintpartial = *ippr;
}

/* UNDO */

static void undo_copy_tile(UndoImageTile *tile, ImBuf *tmpibuf, ImBuf *ibuf, int restore)
{
	/* copy or swap contents of tile->rect and region in ibuf->rect */
	IMB_rectcpy(tmpibuf, ibuf, 0, 0, tile->x * IMAPAINT_TILE_SIZE,
	            tile->y * IMAPAINT_TILE_SIZE, IMAPAINT_TILE_SIZE, IMAPAINT_TILE_SIZE);

	if (ibuf->rect_float) {
		SWAP(float *, tmpibuf->rect_float, tile->rect.fp);
	}
	else {
		SWAP(unsigned int *, tmpibuf->rect, tile->rect.uint);
	}
	
	if (restore)
		IMB_rectcpy(ibuf, tmpibuf, tile->x * IMAPAINT_TILE_SIZE,
		            tile->y * IMAPAINT_TILE_SIZE, 0, 0, IMAPAINT_TILE_SIZE, IMAPAINT_TILE_SIZE);
}

void *image_undo_find_tile(Image *ima, ImBuf *ibuf, int x_tile, int y_tile, unsigned short **mask)
{
	ListBase *lb = undo_paint_push_get_list(UNDO_PAINT_IMAGE);
	UndoImageTile *tile;
	short use_float = ibuf->rect_float ? 1 : 0;

	for (tile = lb->first; tile; tile = tile->next) {
		if (tile->x == x_tile && tile->y == y_tile && ima->gen_type == tile->gen_type && ima->source == tile->source) {
			if (tile->use_float == use_float) {
				if (strcmp(tile->idname, ima->id.name) == 0 && strcmp(tile->ibufname, ibuf->name) == 0) {
					if (mask) {
						/* allocate mask if requested */
						if (!tile->mask) {
							tile->mask = MEM_callocN(sizeof(unsigned short) * IMAPAINT_TILE_SIZE * IMAPAINT_TILE_SIZE,
							                         "UndoImageTile.mask");
						}

						*mask = tile->mask;
					}

					return tile->rect.pt;
				}
			}
		}
	}
	
	return NULL;
}

void *image_undo_push_tile(Image *ima, ImBuf *ibuf, ImBuf **tmpibuf, int x_tile, int y_tile)
{
	ListBase *lb = undo_paint_push_get_list(UNDO_PAINT_IMAGE);
	UndoImageTile *tile;
	int allocsize;
	short use_float = ibuf->rect_float ? 1 : 0;
	void *data;

	/* check if tile is already pushed */
	data = image_undo_find_tile(ima, ibuf, x_tile, y_tile, NULL);
	if (data)
		return data;
	
	if (*tmpibuf == NULL)
		*tmpibuf = IMB_allocImBuf(IMAPAINT_TILE_SIZE, IMAPAINT_TILE_SIZE, 32, IB_rectfloat | IB_rect);
	
	tile = MEM_callocN(sizeof(UndoImageTile), "UndoImageTile");
	BLI_strncpy(tile->idname, ima->id.name, sizeof(tile->idname));
	tile->x = x_tile;
	tile->y = y_tile;

	allocsize = IMAPAINT_TILE_SIZE * IMAPAINT_TILE_SIZE * 4;
	allocsize *= (ibuf->rect_float) ? sizeof(float) : sizeof(char);
	tile->rect.pt = MEM_mapallocN(allocsize, "UndeImageTile.rect");

	BLI_strncpy(tile->ibufname, ibuf->name, sizeof(tile->ibufname));

	tile->gen_type = ima->gen_type;
	tile->source = ima->source;
	tile->use_float = use_float;

	undo_copy_tile(tile, *tmpibuf, ibuf, 0);
	undo_paint_push_count_alloc(UNDO_PAINT_IMAGE, allocsize);

	BLI_addtail(lb, tile);
	
	return tile->rect.pt;
}

void image_undo_remove_masks(void)
{
	ListBase *lb = undo_paint_push_get_list(UNDO_PAINT_IMAGE);
	UndoImageTile *tile;

	for (tile = lb->first; tile; tile = tile->next) {
		if (tile->mask) {
			MEM_freeN(tile->mask);
			tile->mask = NULL;
		}
	}
}

void ED_image_undo_restore(bContext *C, ListBase *lb)
{
	Main *bmain = CTX_data_main(C);
	Image *ima = NULL;
	ImBuf *ibuf, *tmpibuf;
	UndoImageTile *tile;

	tmpibuf = IMB_allocImBuf(IMAPAINT_TILE_SIZE, IMAPAINT_TILE_SIZE, 32,
	                         IB_rectfloat | IB_rect);

	for (tile = lb->first; tile; tile = tile->next) {
		short use_float;

		/* find image based on name, pointer becomes invalid with global undo */
		if (ima && strcmp(tile->idname, ima->id.name) == 0) {
			/* ima is valid */
		}
		else {
			ima = BLI_findstring(&bmain->image, tile->idname, offsetof(ID, name));
		}

		ibuf = BKE_image_acquire_ibuf(ima, NULL, NULL);

		if (ima && ibuf && strcmp(tile->ibufname, ibuf->name) != 0) {
			/* current ImBuf filename was changed, probably current frame
			 * was changed when paiting on image sequence, rather than storing
			 * full image user (which isn't so obvious, btw) try to find ImBuf with
			 * matched file name in list of already loaded images */

			BKE_image_release_ibuf(ima, ibuf, NULL);

			ibuf = BKE_image_get_ibuf_with_name(ima, tile->ibufname);
		}

		if (!ima || !ibuf || !(ibuf->rect || ibuf->rect_float)) {
			BKE_image_release_ibuf(ima, ibuf, NULL);
			continue;
		}

		if (ima->gen_type != tile->gen_type || ima->source != tile->source) {
			BKE_image_release_ibuf(ima, ibuf, NULL);
			continue;
		}

		use_float = ibuf->rect_float ? 1 : 0;

		if (use_float != tile->use_float) {
			BKE_image_release_ibuf(ima, ibuf, NULL);
			continue;
		}

		undo_copy_tile(tile, tmpibuf, ibuf, 1);

		GPU_free_image(ima); /* force OpenGL reload */
		if (ibuf->rect_float)
			ibuf->userflags |= IB_RECT_INVALID; /* force recreate of char rect */
		if (ibuf->mipmap[0])
			ibuf->userflags |= IB_MIPMAP_INVALID;  /* force mipmap recreatiom */
		ibuf->userflags |= IB_DISPLAY_BUFFER_INVALID;

		BKE_image_release_ibuf(ima, ibuf, NULL);
	}

	IMB_freeImBuf(tmpibuf);
}

void ED_image_undo_free(ListBase *lb)
{
	UndoImageTile *tile;

	for (tile = lb->first; tile; tile = tile->next)
		MEM_freeN(tile->rect.pt);
}

/* Imagepaint Partial Redraw & Dirty Region */

void ED_imapaint_clear_partial_redraw(void)
{
	memset(&imapaintpartial, 0, sizeof(imapaintpartial));
}

void imapaint_region_tiles(ImBuf *ibuf, int x, int y, int w, int h, int *tx, int *ty, int *tw, int *th)
{
	int srcx = 0, srcy = 0;

	IMB_rectclip(ibuf, NULL, &x, &y, &srcx, &srcy, &w, &h);

	*tw = ((x + w - 1) >> IMAPAINT_TILE_BITS);
	*th = ((y + h - 1) >> IMAPAINT_TILE_BITS);
	*tx = (x >> IMAPAINT_TILE_BITS);
	*ty = (y >> IMAPAINT_TILE_BITS);
}

void ED_imapaint_dirty_region(Image *ima, ImBuf *ibuf, int x, int y, int w, int h)
{
	ImBuf *tmpibuf = NULL;
	int tilex, tiley, tilew, tileh, tx, ty;
	int srcx = 0, srcy = 0;

	IMB_rectclip(ibuf, NULL, &x, &y, &srcx, &srcy, &w, &h);

	if (w == 0 || h == 0)
		return;
	
	if (!imapaintpartial.enabled) {
		imapaintpartial.x1 = x;
		imapaintpartial.y1 = y;
		imapaintpartial.x2 = x + w;
		imapaintpartial.y2 = y + h;
		imapaintpartial.enabled = 1;
	}
	else {
		imapaintpartial.x1 = min_ii(imapaintpartial.x1, x);
		imapaintpartial.y1 = min_ii(imapaintpartial.y1, y);
		imapaintpartial.x2 = max_ii(imapaintpartial.x2, x + w);
		imapaintpartial.y2 = max_ii(imapaintpartial.y2, y + h);
	}

	imapaint_region_tiles(ibuf, x, y, w, h, &tilex, &tiley, &tilew, &tileh);

	for (ty = tiley; ty <= tileh; ty++)
		for (tx = tilex; tx <= tilew; tx++)
			image_undo_push_tile(ima, ibuf, &tmpibuf, tx, ty);

	ibuf->userflags |= IB_BITMAPDIRTY;
	
	if (tmpibuf)
		IMB_freeImBuf(tmpibuf);
}

void imapaint_image_update(SpaceImage *sima, Image *image, ImBuf *ibuf, short texpaint)
{
	if (imapaintpartial.x1 != imapaintpartial.x2 &&
	    imapaintpartial.y1 != imapaintpartial.y2)
	{
		IMB_partial_display_buffer_update_delayed(ibuf, imapaintpartial.x1, imapaintpartial.y1,
		                                          imapaintpartial.x2, imapaintpartial.y2);
	}
	
	if (ibuf->mipmap[0])
		ibuf->userflags |= IB_MIPMAP_INVALID;

	/* todo: should set_tpage create ->rect? */
	if (texpaint || (sima && sima->lock)) {
		int w = imapaintpartial.x2 - imapaintpartial.x1;
		int h = imapaintpartial.y2 - imapaintpartial.y1;
		/* Testing with partial update in uv editor too */
		GPU_paint_update_image(image, imapaintpartial.x1, imapaintpartial.y1, w, h); //!texpaint);
	}
}

/************************ image paint poll ************************/

static Brush *image_paint_brush(bContext *C)
{
	Scene *scene = CTX_data_scene(C);
	ToolSettings *settings = scene->toolsettings;

	return BKE_paint_brush(&settings->imapaint.paint);
}

static int image_paint_poll(bContext *C)
{
	Object *obact = CTX_data_active_object(C);

	if (!image_paint_brush(C))
		return 0;

	if ((obact && obact->mode & OB_MODE_TEXTURE_PAINT) && CTX_wm_region_view3d(C)) {
		return 1;
	}
	else {
		SpaceImage *sima = CTX_wm_space_image(C);

		if (sima) {
			ARegion *ar = CTX_wm_region(C);

			if ((sima->mode == SI_MODE_PAINT) && ar->regiontype == RGN_TYPE_WINDOW) {
				return 1;
			}
		}
	}

	return 0;
}

static int image_paint_2d_clone_poll(bContext *C)
{
	Brush *brush = image_paint_brush(C);

	if (!CTX_wm_region_view3d(C) && image_paint_poll(C))
		if (brush && (brush->imagepaint_tool == PAINT_TOOL_CLONE))
			if (brush->clone.image)
				return 1;
	
	return 0;
}

/************************ paint operator ************************/
typedef enum TexPaintMode {
	PAINT_MODE_2D,
	PAINT_MODE_3D_PROJECT
} TexPaintMode;

typedef struct PaintOperation {
	TexPaintMode mode;

	void *custom_paint;

	float prevmouse[2];
	double starttime;

	ViewContext vc;
} PaintOperation;

void paint_brush_init_tex(Brush *brush)
{
	/* init mtex nodes */
	if (brush) {
		MTex *mtex = &brush->mtex;
		if (mtex->tex && mtex->tex->nodetree)
			ntreeTexBeginExecTree(mtex->tex->nodetree);  /* has internal flag to detect it only does it once */
		mtex = &brush->mask_mtex;
		if (mtex->tex && mtex->tex->nodetree)
			ntreeTexBeginExecTree(mtex->tex->nodetree);
	}
}

void paint_brush_exit_tex(Brush *brush)
{
	if (brush) {
		MTex *mtex = &brush->mtex;
		if (mtex->tex && mtex->tex->nodetree)
			ntreeTexEndExecTree(mtex->tex->nodetree->execdata);
		mtex = &brush->mask_mtex;
		if (mtex->tex && mtex->tex->nodetree)
			ntreeTexEndExecTree(mtex->tex->nodetree->execdata);
	}
}


static PaintOperation *texture_paint_init(bContext *C, wmOperator *op, float mouse[2])
{
	Scene *scene = CTX_data_scene(C);
	ToolSettings *settings = scene->toolsettings;
	PaintOperation *pop = MEM_callocN(sizeof(PaintOperation), "PaintOperation"); /* caller frees */
	int mode = RNA_enum_get(op->ptr, "mode");
	view3d_set_viewcontext(C, &pop->vc);

	pop->prevmouse[0] = mouse[0];
	pop->prevmouse[1] = mouse[1];

	/* initialize from context */
	if (CTX_wm_region_view3d(C)) {
		pop->mode = PAINT_MODE_3D_PROJECT;
		pop->custom_paint = paint_proj_new_stroke(C, OBACT, pop->prevmouse, mode);
	}
	else {
		pop->mode = PAINT_MODE_2D;
		pop->custom_paint = paint_2d_new_stroke(C, op);
	}

	if (!pop->custom_paint) {
		MEM_freeN(pop);
		return NULL;
	}

	settings->imapaint.flag |= IMAGEPAINT_DRAWING;
	ED_undo_paint_push_begin(UNDO_PAINT_IMAGE, op->type->name,
	                      ED_image_undo_restore, ED_image_undo_free);

	{
		UnifiedPaintSettings *ups = &settings->unified_paint_settings;
		ups->stroke_active = true;
	}

	return pop;
}

static void paint_stroke_update_step(bContext *C, struct PaintStroke *stroke, PointerRNA *itemptr)
{
	PaintOperation *pop = paint_stroke_mode_data(stroke);
	Scene *scene = CTX_data_scene(C);
	Brush *brush = BKE_paint_brush(&scene->toolsettings->imapaint.paint);

	/* initial brush values. Maybe it should be considered moving these to stroke system */
<<<<<<< HEAD
	float startsize  = (float)BKE_brush_size_get(scene, brush);
=======
	float startsize = (float)BKE_brush_size_get(scene, brush);
>>>>>>> 42946c37
	float startalpha = BKE_brush_alpha_get(scene, brush);

	float mouse[2];
	float pressure;
	int eraser;

	RNA_float_get_array(itemptr, "mouse", mouse);
	pressure = RNA_float_get(itemptr, "pressure");
	eraser = RNA_boolean_get(itemptr, "pen_flip");

	if (BKE_brush_use_alpha_pressure(scene, brush))
		BKE_brush_alpha_set(scene, brush, max_ff(0.0f, startalpha * pressure));
	if (BKE_brush_use_size_pressure(scene, brush))
		BKE_brush_size_set(scene, brush, (int)max_ff(1.0f, startsize * pressure));

	if (pop->mode == PAINT_MODE_3D_PROJECT) {
		paint_proj_stroke(C, pop->custom_paint, pop->prevmouse, mouse);
	}
	else {
		paint_2d_stroke(pop->custom_paint, pop->prevmouse, mouse, eraser);
	}

	pop->prevmouse[0] = mouse[0];
	pop->prevmouse[1] = mouse[1];

	/* restore brush values */
	BKE_brush_alpha_set(scene, brush, startalpha);
	BKE_brush_size_set(scene, brush, (int)startsize);
}

static void paint_stroke_redraw(const bContext *C, struct PaintStroke *stroke, bool final)
{
	PaintOperation *pop = paint_stroke_mode_data(stroke);

	if (pop->mode == PAINT_MODE_3D_PROJECT) {
		paint_proj_redraw(C, pop->custom_paint, final);
	}
	else {
		paint_2d_redraw(C, pop->custom_paint, final);
	}
}

static void paint_stroke_done(const bContext *C, struct PaintStroke *stroke)
{
	Scene *scene = CTX_data_scene(C);
	ToolSettings *settings = scene->toolsettings;
	PaintOperation *pop = paint_stroke_mode_data(stroke);

	settings->imapaint.flag &= ~IMAGEPAINT_DRAWING;

	if (pop->mode == PAINT_MODE_3D_PROJECT) {
		paint_proj_stroke_done(pop->custom_paint);
	}
	else {
		paint_2d_stroke_done(pop->custom_paint);
	}

	ED_undo_paint_push_end(UNDO_PAINT_IMAGE);

	/* duplicate warning, see texpaint_init */
#if 0
	if (pop->s.warnmultifile)
		BKE_reportf(op->reports, RPT_WARNING, "Image requires 4 color channels to paint: %s", pop->s.warnmultifile);
	if (pop->s.warnpackedfile)
		BKE_reportf(op->reports, RPT_WARNING, "Packed MultiLayer files cannot be painted: %s", pop->s.warnpackedfile);
#endif
	MEM_freeN(pop);

	{
		UnifiedPaintSettings *ups = &scene->toolsettings->unified_paint_settings;
		ups->stroke_active = false;
	}
}

static bool paint_stroke_test_start(bContext *UNUSED(C), wmOperator *UNUSED(op), const float UNUSED(mouse[2]))
{
	return true;
}


static int paint_invoke(bContext *C, wmOperator *op, const wmEvent *event)
{
	PaintOperation *pop;
	float mouse[2];
	int retval;

	/* TODO Should avoid putting this here. Instead, last position should be requested
	 * from stroke system. */
	mouse[0] = (float)(event->mval[0]);
	mouse[1] = (float)(event->mval[1]);

	if (!(pop = texture_paint_init(C, op, mouse))) {
		return OPERATOR_CANCELLED;
	}

	op->customdata = paint_stroke_new(C, NULL, paint_stroke_test_start,
	                                  paint_stroke_update_step,
	                                  paint_stroke_redraw,
	                                  paint_stroke_done, event->type);
	paint_stroke_set_mode_data(op->customdata, pop);
	/* add modal handler */
	WM_event_add_modal_handler(C, op);

	retval = op->type->modal(C, op, event);
	OPERATOR_RETVAL_CHECK(retval);
	BLI_assert(retval == OPERATOR_RUNNING_MODAL);

	return OPERATOR_RUNNING_MODAL;
}

static int paint_exec(bContext *C, wmOperator *op)
{
	PaintOperation *pop;
	PropertyRNA *strokeprop;
	PointerRNA firstpoint;
	float mouse[2];

	strokeprop = RNA_struct_find_property(op->ptr, "stroke");

	if (!RNA_property_collection_lookup_int(op->ptr, strokeprop, 0, &firstpoint))
		return OPERATOR_CANCELLED;

	RNA_float_get_array(&firstpoint, "mouse", mouse);

	if (!(pop = texture_paint_init(C, op, mouse))) {
		return OPERATOR_CANCELLED;
	}

	op->customdata = paint_stroke_new(C, NULL, paint_stroke_test_start,
	                                  paint_stroke_update_step,
	                                  paint_stroke_redraw,
	                                  paint_stroke_done, 0);
	paint_stroke_set_mode_data(op->customdata, pop);

	/* frees op->customdata */
	paint_stroke_exec(C, op);

	return OPERATOR_FINISHED;
}

void PAINT_OT_image_paint(wmOperatorType *ot)
{
	static EnumPropertyItem stroke_mode_items[] = {
		{BRUSH_STROKE_NORMAL, "NORMAL", 0, "Normal", "Apply brush normally"},
		{BRUSH_STROKE_INVERT, "INVERT", 0, "Invert", "Invert action of brush for duration of stroke"},
		{0}
	};

	/* identifiers */
	ot->name = "Image Paint";
	ot->idname = "PAINT_OT_image_paint";
	ot->description = "Paint a stroke into the image";

	/* api callbacks */
	ot->invoke = paint_invoke;
	ot->modal = paint_stroke_modal;
	ot->exec = paint_exec;
	ot->poll = image_paint_poll;
	ot->cancel = paint_stroke_cancel;

	/* flags */
	ot->flag = OPTYPE_UNDO | OPTYPE_BLOCKING;

	RNA_def_enum(ot->srna, "mode", stroke_mode_items, BRUSH_STROKE_NORMAL,
	             "Paint Stroke Mode",
	             "Action taken when a paint stroke is made");

	RNA_def_collection_runtime(ot->srna, "stroke", &RNA_OperatorStrokeElement, "Stroke", "");
}


int get_imapaint_zoom(bContext *C, float *zoomx, float *zoomy)
{
	RegionView3D *rv3d = CTX_wm_region_view3d(C);

	if (!rv3d) {
		SpaceImage *sima = CTX_wm_space_image(C);
		ARegion *ar = CTX_wm_region(C);

		if (sima->mode == SI_MODE_PAINT) {
			ED_space_image_get_zoom(sima, ar, zoomx, zoomy);

			return 1;
		}
	}

	*zoomx = *zoomy = 1;

	return 0;
}

/************************ cursor drawing *******************************/

void brush_drawcursor_texpaint_uvsculpt(bContext *C, int x, int y, void *UNUSED(customdata))
{
#define PX_SIZE_FADE_MAX 12.0f
#define PX_SIZE_FADE_MIN 4.0f

	Scene *scene = CTX_data_scene(C);
	//Brush *brush = image_paint_brush(C);
	Paint *paint = BKE_paint_get_active_from_context(C);
	Brush *brush = BKE_paint_brush(paint);

	if (paint && brush && paint->flags & PAINT_SHOW_BRUSH) {
		float zoomx, zoomy;
		const float size = (float)BKE_brush_size_get(scene, brush);
		short use_zoom;
		float pixel_size;
		float alpha = 0.5f;

		use_zoom = get_imapaint_zoom(C, &zoomx, &zoomy);

		if (use_zoom) {
			pixel_size = size * max_ff(zoomx, zoomy);
		}
		else {
			pixel_size = size;
		}

		/* fade out the brush (cheap trick to work around brush interfering with sampling [#])*/
		if (pixel_size < PX_SIZE_FADE_MIN) {
			return;
		}
		else if (pixel_size < PX_SIZE_FADE_MAX) {
			alpha *= (pixel_size - PX_SIZE_FADE_MIN) / (PX_SIZE_FADE_MAX - PX_SIZE_FADE_MIN);
		}

		gpuPushMatrix();

		gpuTranslate((float)x, (float)y, 0.0f);

		/* No need to scale for uv sculpting, on the contrary it might be useful to keep un-scaled */
		if (use_zoom)
			gpuScale(zoomx, zoomy, 1.0f);

		gpuColor4f(brush->add_col[0], brush->add_col[1], brush->add_col[2], alpha);

		GPU_raster_begin();

		GPU_aspect_enable(GPU_ASPECT_RASTER, GPU_RASTER_AA);

		glEnable(GL_BLEND);
		{
			UnifiedPaintSettings *ups = &scene->toolsettings->unified_paint_settings;
			/* hrmf, duplicate paint_draw_cursor logic here */
			if (ups->stroke_active && BKE_brush_use_size_pressure(scene, brush)) {
				/* inner at full alpha */
				gpuSingleCircle(0, 0, size * ups->pressure_value, 40);
				/* outer at half alpha */
				gpuColor4f(brush->add_col[0], brush->add_col[1], brush->add_col[2], alpha * 0.5f);
			}
		}
		gpuSingleCircle(0, 0, size, 40);
		glDisable(GL_BLEND);

		GPU_aspect_disable(GPU_ASPECT_RASTER, GPU_RASTER_AA);

		GPU_raster_end();

		gpuPopMatrix();
	}
#undef PX_SIZE_FADE_MAX
#undef PX_SIZE_FADE_MIN
}

static void toggle_paint_cursor(bContext *C, int enable)
{
	wmWindowManager *wm = CTX_wm_manager(C);
	Scene *scene = CTX_data_scene(C);
	ToolSettings *settings = scene->toolsettings;

	if (settings->imapaint.paintcursor && !enable) {
		WM_paint_cursor_end(wm, settings->imapaint.paintcursor);
		settings->imapaint.paintcursor = NULL;
		paint_cursor_delete_textures();
	}
	else if (enable)
		paint_cursor_start(C, image_paint_poll);
}

/* enable the paint cursor if it isn't already.
 *
 * purpose is to make sure the paint cursor is shown if paint
 * mode is enabled in the image editor. the paint poll will
 * ensure that the cursor is hidden when not in paint mode */
void ED_space_image_paint_update(wmWindowManager *wm, ToolSettings *settings)
{
	wmWindow *win;
	ScrArea *sa;
	ImagePaintSettings *imapaint = &settings->imapaint;
	int enabled = FALSE;

	for (win = wm->windows.first; win; win = win->next)
		for (sa = win->screen->areabase.first; sa; sa = sa->next)
			if (sa->spacetype == SPACE_IMAGE)
				if (((SpaceImage *)sa->spacedata.first)->mode == SI_MODE_PAINT)
					enabled = TRUE;

	if (enabled) {
		BKE_paint_init(&imapaint->paint, PAINT_CURSOR_TEXTURE_PAINT);

		paint_cursor_start_explicit(&imapaint->paint, wm, image_paint_poll);
	}
	else {
		paint_cursor_delete_textures();
	}
}

/************************ grab clone operator ************************/

typedef struct GrabClone {
	float startoffset[2];
	int startx, starty;
} GrabClone;

static void grab_clone_apply(bContext *C, wmOperator *op)
{
	Brush *brush = image_paint_brush(C);
	float delta[2];

	RNA_float_get_array(op->ptr, "delta", delta);
	add_v2_v2(brush->clone.offset, delta);
	ED_region_tag_redraw(CTX_wm_region(C));
}

static int grab_clone_exec(bContext *C, wmOperator *op)
{
	grab_clone_apply(C, op);

	return OPERATOR_FINISHED;
}

static int grab_clone_invoke(bContext *C, wmOperator *op, const wmEvent *event)
{
	Brush *brush = image_paint_brush(C);
	GrabClone *cmv;

	cmv = MEM_callocN(sizeof(GrabClone), "GrabClone");
	copy_v2_v2(cmv->startoffset, brush->clone.offset);
	cmv->startx = event->x;
	cmv->starty = event->y;
	op->customdata = cmv;

	WM_event_add_modal_handler(C, op);

	return OPERATOR_RUNNING_MODAL;
}

static int grab_clone_modal(bContext *C, wmOperator *op, const wmEvent *event)
{
	Brush *brush = image_paint_brush(C);
	ARegion *ar = CTX_wm_region(C);
	GrabClone *cmv = op->customdata;
	float startfx, startfy, fx, fy, delta[2];
	int xmin = ar->winrct.xmin, ymin = ar->winrct.ymin;

	switch (event->type) {
		case LEFTMOUSE:
		case MIDDLEMOUSE:
		case RIGHTMOUSE: // XXX hardcoded
			MEM_freeN(op->customdata);
			return OPERATOR_FINISHED;
		case MOUSEMOVE:
			/* mouse moved, so move the clone image */
			UI_view2d_region_to_view(&ar->v2d, (float)(cmv->startx - xmin), (float)(cmv->starty - ymin), &startfx, &startfy);
			UI_view2d_region_to_view(&ar->v2d, (float)(event->x - xmin),    (float)(event->y - ymin)   , &fx,      &fy);

			delta[0] = fx - startfx;
			delta[1] = fy - startfy;
			RNA_float_set_array(op->ptr, "delta", delta);

			copy_v2_v2(brush->clone.offset, cmv->startoffset);

			grab_clone_apply(C, op);
			break;
	}

	return OPERATOR_RUNNING_MODAL;
}

static void grab_clone_cancel(bContext *UNUSED(C), wmOperator *op)
{
	MEM_freeN(op->customdata);
}

void PAINT_OT_grab_clone(wmOperatorType *ot)
{
	/* identifiers */
	ot->name = "Grab Clone";
	ot->idname = "PAINT_OT_grab_clone";
	ot->description = "Move the clone source image";
	
	/* api callbacks */
	ot->exec = grab_clone_exec;
	ot->invoke = grab_clone_invoke;
	ot->modal = grab_clone_modal;
	ot->cancel = grab_clone_cancel;
	ot->poll = image_paint_2d_clone_poll;

	/* flags */
	ot->flag = OPTYPE_REGISTER | OPTYPE_UNDO | OPTYPE_BLOCKING;

	/* properties */
	RNA_def_float_vector(ot->srna, "delta", 2, NULL, -FLT_MAX, FLT_MAX, "Delta", "Delta offset of clone image in 0.0..1.0 coordinates", -1.0f, 1.0f);
}

/******************** sample color operator ********************/
typedef struct {
	bool show_cursor;
	short event_type;
} SampleColorData;

static int sample_color_exec(bContext *C, wmOperator *op)
{
	Paint *paint = BKE_paint_get_active_from_context(C);
	Brush *brush = BKE_paint_brush(paint);
	ARegion *ar = CTX_wm_region(C);
	wmWindow *win = CTX_wm_window(C);
	bool show_cursor = ((paint->flags & PAINT_SHOW_BRUSH) != 0);
	int location[2];

	paint->flags &= ~PAINT_SHOW_BRUSH;

	/* force redraw without cursor */
	WM_paint_cursor_tag_redraw(win, ar);
	WM_redraw_windows(C);

	RNA_int_get_array(op->ptr, "location", location);
	paint_sample_color(C, ar, location[0], location[1]);

	if (show_cursor) {
		paint->flags |= PAINT_SHOW_BRUSH;
	}

	WM_event_add_notifier(C, NC_BRUSH | NA_EDITED, brush);
	
	return OPERATOR_FINISHED;
}

static int sample_color_invoke(bContext *C, wmOperator *op, const wmEvent *event)
{
	Paint *paint = BKE_paint_get_active_from_context(C);
	SampleColorData *data = MEM_mallocN(sizeof(SampleColorData), "sample color custom data");
	ARegion *ar = CTX_wm_region(C);
	wmWindow *win = CTX_wm_window(C);

	data->event_type = event->type;
	data->show_cursor = ((paint->flags & PAINT_SHOW_BRUSH) != 0);
	op->customdata = data;
	paint->flags &= ~PAINT_SHOW_BRUSH;

	/* force redraw without cursor */
	WM_paint_cursor_tag_redraw(win, ar);
	WM_redraw_windows(C);

	RNA_int_set_array(op->ptr, "location", event->mval);
	paint_sample_color(C, ar, event->mval[0], event->mval[1]);

	WM_event_add_modal_handler(C, op);

	return OPERATOR_RUNNING_MODAL;
}

static int sample_color_modal(bContext *C, wmOperator *op, const wmEvent *event)
{
	SampleColorData *data = op->customdata;
	Paint *paint = BKE_paint_get_active_from_context(C);
	Brush *brush = BKE_paint_brush(paint);

	if ((event->type == data->event_type) && (event->val == KM_RELEASE)) {
		if (data->show_cursor) {
			paint->flags |= PAINT_SHOW_BRUSH;
		}

		MEM_freeN(data);
		return OPERATOR_FINISHED;
	}

	switch (event->type) {
		case MOUSEMOVE:
		{
			ARegion *ar = CTX_wm_region(C);
			RNA_int_set_array(op->ptr, "location", event->mval);
			paint_sample_color(C, ar, event->mval[0], event->mval[1]);
			WM_event_add_notifier(C, NC_BRUSH | NA_EDITED, brush);
			break;
		}
	}

	return OPERATOR_RUNNING_MODAL;
}

static int sample_color_poll(bContext *C)
{
	return (image_paint_poll(C) || vertex_paint_poll(C));
}

void PAINT_OT_sample_color(wmOperatorType *ot)
{
	/* identifiers */
	ot->name = "Sample Color";
	ot->idname = "PAINT_OT_sample_color";
	ot->description = "Use the mouse to sample a color in the image";
	
	/* api callbacks */
	ot->exec = sample_color_exec;
	ot->invoke = sample_color_invoke;
	ot->modal = sample_color_modal;
	ot->poll = sample_color_poll;

	/* flags */
	ot->flag = OPTYPE_REGISTER | OPTYPE_UNDO;

	/* properties */
	RNA_def_int_vector(ot->srna, "location", 2, NULL, 0, INT_MAX, "Location", "Cursor location in region coordinates", 0, 16384);
}

/******************** texture paint toggle operator ********************/

static int texture_paint_toggle_poll(bContext *C)
{
	Object *ob = CTX_data_active_object(C);
	if (ob == NULL || ob->type != OB_MESH)
		return 0;
	if (!ob->data || ((ID *)ob->data)->lib)
		return 0;
	if (CTX_data_edit_object(C))
		return 0;

	return 1;
}

static int texture_paint_toggle_exec(bContext *C, wmOperator *op)
{
	Scene *scene = CTX_data_scene(C);
	Object *ob = CTX_data_active_object(C);
	const int mode_flag = OB_MODE_TEXTURE_PAINT;
	const bool is_mode_set = (ob->mode & mode_flag) != 0;
	Mesh *me;

	if (!is_mode_set) {
		if (!ED_object_mode_compat_set(C, ob, mode_flag, op->reports)) {
			return OPERATOR_CANCELLED;
		}
	}

	me = BKE_mesh_from_object(ob);

	if (ob->mode & mode_flag) {
		ob->mode &= ~mode_flag;

		if (U.glreslimit != 0)
			GPU_free_images();
		GPU_paint_set_mipmap(1);

		toggle_paint_cursor(C, 0);
	}
	else {
		ob->mode |= mode_flag;

		if (me->mtface == NULL)
			me->mtface = CustomData_add_layer(&me->fdata, CD_MTFACE, CD_DEFAULT,
			                                  NULL, me->totface);

		BKE_paint_init(&scene->toolsettings->imapaint.paint, PAINT_CURSOR_TEXTURE_PAINT);

		if (U.glreslimit != 0)
			GPU_free_images();
		GPU_paint_set_mipmap(0);

		toggle_paint_cursor(C, 1);
	}

	DAG_id_tag_update(&ob->id, OB_RECALC_DATA);
	WM_event_add_notifier(C, NC_SCENE | ND_MODE, scene);

	return OPERATOR_FINISHED;
}

void PAINT_OT_texture_paint_toggle(wmOperatorType *ot)
{
	/* identifiers */
	ot->name = "Texture Paint Toggle";
	ot->idname = "PAINT_OT_texture_paint_toggle";
	ot->description = "Toggle texture paint mode in 3D view";
	
	/* api callbacks */
	ot->exec = texture_paint_toggle_exec;
	ot->poll = texture_paint_toggle_poll;

	/* flags */
	ot->flag = OPTYPE_REGISTER | OPTYPE_UNDO;
}

static int texture_paint_poll(bContext *C)
{
	if (texture_paint_toggle_poll(C))
		if (CTX_data_active_object(C)->mode & OB_MODE_TEXTURE_PAINT)
			return 1;
	
	return 0;
}

int image_texture_paint_poll(bContext *C)
{
	return (texture_paint_poll(C) || image_paint_poll(C));
}

int facemask_paint_poll(bContext *C)
{
	return paint_facesel_test(CTX_data_active_object(C));
}

int vert_paint_poll(bContext *C)
{
	return paint_vertsel_test(CTX_data_active_object(C));
}

int mask_paint_poll(bContext *C)
{
	return paint_facesel_test(CTX_data_active_object(C)) || paint_vertsel_test(CTX_data_active_object(C));
}
<|MERGE_RESOLUTION|>--- conflicted
+++ resolved
@@ -529,11 +529,7 @@
 	Brush *brush = BKE_paint_brush(&scene->toolsettings->imapaint.paint);
 
 	/* initial brush values. Maybe it should be considered moving these to stroke system */
-<<<<<<< HEAD
 	float startsize  = (float)BKE_brush_size_get(scene, brush);
-=======
-	float startsize = (float)BKE_brush_size_get(scene, brush);
->>>>>>> 42946c37
 	float startalpha = BKE_brush_alpha_get(scene, brush);
 
 	float mouse[2];
