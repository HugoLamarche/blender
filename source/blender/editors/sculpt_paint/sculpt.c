/*
 * $Id$
 *
 * ***** BEGIN GPL LICENSE BLOCK *****
 *
 * This program is free software; you can redistribute it and/or
 * modify it under the terms of the GNU General Public License
 * as published by the Free Software Foundation; either version 2
 * of the License, or (at your option) any later version.
 *
 * This program is distributed in the hope that it will be useful,
 * but WITHOUT ANY WARRANTY; without even the implied warranty of
 * MERCHANTABILITY or FITNESS FOR A PARTICULAR PURPOSE.  See the
 * GNU General Public License for more details.
 *
 * You should have received a copy of the GNU General Public License
 * along with this program; if not, write to the Free Software  Foundation,
 * Inc., 51 Franklin Street, Fifth Floor, Boston, MA 02110-1301, USA.
 *
 * The Original Code is Copyright (C) 2006 by Nicholas Bishop
 * All rights reserved.
 *
 * The Original Code is: all of this file.
 *
 * Contributor(s): Jason Wilkins, Tom Musgrove.
 *
 * ***** END GPL LICENSE BLOCK *****
 *
 * Implements the Sculpt Mode tools
 *
 */

#include "MEM_guardedalloc.h"

#include "BLI_math.h"
#include "BLI_blenlib.h"
#include "BLI_dynstr.h"
#include "BLI_ghash.h"
#include "BLI_pbvh.h"
#include "BLI_threads.h"
#include "BLI_editVert.h"
#include "BLI_rand.h"

#include "DNA_meshdata_types.h"
#include "DNA_object_types.h"
#include "DNA_scene_types.h"
#include "DNA_brush_types.h"

#include "BKE_brush.h"
#include "BKE_cdderivedmesh.h"
#include "BKE_context.h"
#include "BKE_depsgraph.h"
#include "BKE_key.h"
#include "BKE_library.h"
#include "BKE_mesh.h"
#include "BKE_modifier.h"
#include "BKE_multires.h"
#include "BKE_paint.h"
#include "BKE_report.h"

#include "BIF_gl.h"
#include "BIF_glutil.h"

#include "WM_api.h"
#include "WM_types.h"
#include "ED_screen.h"
#include "ED_view3d.h"
#include "paint_intern.h"
#include "sculpt_intern.h"

#include "RNA_access.h"
#include "RNA_define.h"


#include "RE_render_ext.h"
#include "RE_shader_ext.h"

#include "GPU_buffers.h"

#include <math.h>
#include <stdlib.h>
#include <string.h>

#ifdef _OPENMP
#include <omp.h>
#endif

/* ==== FORWARD DEFINITIONS =====
 *
 */

static void calc_sculpt_normal(const Sculpt *sd, const SculptSession *ss, float an[3], PBVHNode **nodes, int totnode, float range);



void ED_sculpt_force_update(bContext *C)
{
	Object *ob= CTX_data_active_object(C);

	if(ob && (ob->mode & OB_MODE_SCULPT))
		multires_force_update(ob);
}

/* Sculpt mode handles multires differently from regular meshes, but only if
   it's the last modifier on the stack and it is not on the first level */
struct MultiresModifierData *sculpt_multires_active(Scene *scene, Object *ob)
{
	Mesh *me= (Mesh*)ob->data;
	ModifierData *md, *nmd;

	if(!CustomData_get_layer(&me->fdata, CD_MDISPS)) {
		/* multires can't work without displacement layer */
		return NULL;
	}

	for(md= modifiers_getVirtualModifierList(ob); md; md= md->next) {
		if(md->type == eModifierType_Multires) {
			MultiresModifierData *mmd= (MultiresModifierData*)md;

			/* Check if any of the modifiers after multires are active
			 * if not it can use the multires struct */
			for(nmd= md->next; nmd; nmd= nmd->next)
				if(modifier_isEnabled(scene, nmd, eModifierMode_Realtime))
					break;

			if(!nmd && mmd->sculptlvl > 0)
				return mmd;
		}
	}

	return NULL;
}

/* Checks whether full update mode (slower) needs to be used to work with modifiers */
int sculpt_modifiers_active(Scene *scene, Object *ob)
{
	ModifierData *md;
	MultiresModifierData *mmd= sculpt_multires_active(scene, ob);

	/* check if there are any modifiers after what we are sculpting,
	   for a multires modifier with a deform modifier in front, we
	   do no need to recalculate the modifier stack. note that this
	   needs to be in sync with ccgDM_use_grid_pbvh! */
	if(mmd)
		md= mmd->modifier.next;
	else
		md= modifiers_getVirtualModifierList(ob);
	
	/* exception for shape keys because we can edit those */
	for(; md; md= md->next) {
		if(modifier_isEnabled(scene, md, eModifierMode_Realtime))
			if(md->type != eModifierType_ShapeKey)
				return 1;
	}

	return 0;
}

/* ===== STRUCTS =====
 *
 */

typedef enum StrokeFlags {
	CLIP_X = 1,
	CLIP_Y = 2,
	CLIP_Z = 4
} StrokeFlags;

/* Cache stroke properties. Used because
   RNA property lookup isn't particularly fast.

   For descriptions of these settings, check the operator properties.
*/
typedef struct StrokeCache {
	/* Invariants */
	float initial_radius;
	float scale[3];
	int flag;
	float clip_tolerance[3];
	float initial_mouse[2];

	/* Variants */
	float radius;
	float radius_squared;
	//float traced_location[3];
	float true_location[3];
	float location[3];

	float pen_flip;
	float invert;
	float pressure;
	float mouse[2];
	float bstrength;
	float tex_mouse[2];

	/* The rest is temporary storage that isn't saved as a property */

	int first_time; /* Beginning of stroke may do some things special */

	bglMats *mats;

	/* Clean this up! */
	ViewContext *vc;
	Brush *brush;

	float (*face_norms)[3]; /* Copy of the mesh faces' normals */
	float special_rotation; /* Texture rotation (radians) for anchored and rake modes */
	int pixel_radius, previous_pixel_radius;
	float grab_delta[3], grab_delta_symmetry[3];
	float old_grab_location[3], orig_grab_location[3];

	int symmetry; /* Symmetry index between 0 and 7 bit combo 0 is Brush only;
		1 is X mirror; 2 is Y mirror; 3 is XY; 4 is Z; 5 is XZ; 6 is YZ; 7 is XYZ */
	int mirror_symmetry_pass; /* the symmetry pass we are currently on between 0 and 7*/
	float true_view_normal[3];
	float view_normal[3];
	float last_area_normal[3];
	float last_center[3];
	int radial_symmetry_pass;
	float symm_rot_mat[4][4];
	float symm_rot_mat_inv[4][4];
	float last_rake[2]; /* Last location of updating rake rotation */
	int original;

	/* used for orienting brush local space when raking is enabled */
	float orig_rake_location[3];
	float old_rake_location[3];
	float rake_delta[3];
	float rake_delta_symmetry[3];

	float brush_local_mat[4][4];
	float symm_brush_local_mat[4][4];

	float vertex_rotation;

	char saved_active_brush_name[24];
	int alt_smooth;

	float plane_trim_squared;

	float frontface_start, frontface_range;
} StrokeCache;

/* rotation direction is flipped in different symmetrical passes */
static const int rotation_flip[8] = { 1, -1, -1, 1, -1, 1, 1, -1 };


/* ===== OPENGL =====
 *
 * Simple functions to get data from the GL
 */

/* Convert a point in model coordinates to 2D screen coordinates. */
static void projectf(bglMats *mats, const float v[3], float p[2])
{
	double ux, uy, uz;

	gluProject(v[0],v[1],v[2], mats->modelview, mats->projection,
		   (GLint *)mats->viewport, &ux, &uy, &uz);
	p[0]= ux;
	p[1]= uy;
}

/*XXX: static void project(bglMats *mats, const float v[3], short p[2])
{
	float f[2];
	projectf(mats, v, f);

	p[0]= f[0];
	p[1]= f[1];
}
*/

/*** BVH Tree ***/

/* Get a screen-space rectangle of the modified area */
int sculpt_get_redraw_rect(ARegion *ar, RegionView3D *rv3d,
				Object *ob, rcti *rect)
{
	PBVH *pbvh= ob->sculpt->pbvh;
	float bb_min[3], bb_max[3], pmat[4][4];
	int i, j, k;

	view3d_get_object_project_mat(rv3d, ob, pmat);

	if(!pbvh)
		return 0;

	BLI_pbvh_redraw_BB(pbvh, bb_min, bb_max);

	rect->xmin = rect->ymin = INT_MAX;
	rect->xmax = rect->ymax = INT_MIN;

	if(bb_min[0] > bb_max[0] || bb_min[1] > bb_max[1] || bb_min[2] > bb_max[2])
		return 0;

	for(i = 0; i < 2; ++i) {
		for(j = 0; j < 2; ++j) {
			for(k = 0; k < 2; ++k) {
				float vec[3], proj[2];
				vec[0] = i ? bb_min[0] : bb_max[0];
				vec[1] = j ? bb_min[1] : bb_max[1];
				vec[2] = k ? bb_min[2] : bb_max[2];
				view3d_project_float(ar, vec, proj, pmat);
				rect->xmin = MIN2(rect->xmin, proj[0]);
				rect->xmax = MAX2(rect->xmax, proj[0]);
				rect->ymin = MIN2(rect->ymin, proj[1]);
				rect->ymax = MAX2(rect->ymax, proj[1]);
			}
		}
	}
	
	return rect->xmin < rect->xmax && rect->ymin < rect->ymax;
}

void sculpt_get_redraw_planes(float planes[4][4], ARegion *ar,
				  RegionView3D *rv3d, Object *ob)
{
	PBVH *pbvh= ob->sculpt->pbvh;
	BoundBox bb;
	bglMats mats;
	rcti rect;

	memset(&bb, 0, sizeof(BoundBox));

	view3d_get_transformation(ar, rv3d, ob, &mats);
	sculpt_get_redraw_rect(ar, rv3d,ob, &rect);

#if 1
	/* use some extra space just in case */
	rect.xmin -= 2;
	rect.xmax += 2;
	rect.ymin -= 2;
	rect.ymax += 2;
#else
	/* it was doing this before, allows to redraw a smaller
	   part of the screen but also gives artifaces .. */
	rect.xmin += 2;
	rect.xmax -= 2;
	rect.ymin += 2;
	rect.ymax -= 2;
#endif

	view3d_calculate_clipping(&bb, planes, &mats, &rect);
	mul_m4_fl(planes, -1.0f);

	/* clear redraw flag from nodes */
	if(pbvh)
		BLI_pbvh_update(pbvh, PBVH_UpdateRedraw, NULL);
}

/************************ Brush Testing *******************/

typedef struct SculptBrushTest {
	float radius_squared;
	float location[3];
	float dist;
} SculptBrushTest;

static void sculpt_brush_test_init(const SculptSession *ss, SculptBrushTest *test)
{
	test->radius_squared= ss->cache->radius_squared;
	copy_v3_v3(test->location, ss->cache->location);
}

static void sculpt_brush_range_test_init(const SculptSession *ss, SculptBrushTest *test, float range)
{
	test->radius_squared= ss->cache->radius_squared*range*range;
	copy_v3_v3(test->location, ss->cache->location);
}

static int sculpt_brush_test(SculptBrushTest *test, float co[3])
{
	float distsq = len_squared_v3v3(co, test->location);

	if(distsq <= test->radius_squared) {
		test->dist = sqrt(distsq);
		return 1;
	}
	else {
		return 0;
	}
}

static int sculpt_brush_test_sq(SculptBrushTest *test, float co[3])
{
	float distsq = len_squared_v3v3(co, test->location);

	if(distsq <= test->radius_squared) {
		test->dist = distsq;
		return 1;
	}
	else {
		return 0;
	}
}

static int sculpt_brush_test_fast(SculptBrushTest *test, float co[3])
{
	return len_squared_v3v3(co, test->location) <= test->radius_squared;
}

static int sculpt_brush_test_cube(SculptBrushTest *test, float *fade, float co[3], float local[4][4])
{
	static const float side = 0.70710678118654752440084436210485; // sqrt(.5);

	float local_co[3];

	mul_v3_m4v3(local_co, local, co);

	local_co[0] = fabs(local_co[0]);
	local_co[1] = fabs(local_co[1]);
	local_co[2] = fabs(local_co[2]);

	if (local_co[0] <= side && local_co[1] <= side && local_co[2] <= side) {
		float cmin, cmax;
		int i;

		for (i= 0; i < 3; i++) {
			cmin = MIN2(local_co[0]-0.1f, side);
			cmax = MIN2(local_co[0]+0.1f, side);

			(*fade) *= (10*cmax)-(10*cmin);
		}


		test->dist = len_v3v3(co, test->location);

		return 1;
	}
	else {
		return 0;
	}
}

static float frontface(Brush *brush, float start, float range, float sculpt_normal[3], short no[3])
{
	if (brush->flag & BRUSH_FRONTFACE) {
		float angle;
		float tmp[3];

		normal_short_to_float_v3(tmp, no);
		angle= angle_normalized_v3v3(tmp, sculpt_normal);

		if (angle >= start+range) {
			return 0;
		}
		else if (angle > start) {
			return (start+range-angle) / range;
		}
	}

	return 1;
}

static void set_adaptive_space_factor(Sculpt *sd, SculptSession *ss, PBVHNode **nodes, int totnode, float an_in[3])
{
	Brush *brush = paint_brush(&(sd->paint));

	if (brush->flag & BRUSH_ADAPTIVE_SPACE) {
		float an[3];

		if (an_in)
			copy_v3_v3(an, an_in);
		else
			calc_sculpt_normal(sd, ss, an, nodes, totnode, brush->sculpt_plane_range);

		brush->adaptive_space_factor= dot_v3v3(an, ss->cache->view_normal);
	}
	else {
		brush->adaptive_space_factor= 1;
	}
}

#if 0

static int sculpt_brush_test_cyl(SculptBrushTest *test, float co[3], float location[3], float an[3])
{
	if (sculpt_brush_test_fast(test, co)) {
		float t1[3], t2[3], t3[3], dist;

		sub_v3_v3v3(t1, location, co);
		sub_v3_v3v3(t2, x2, location);

		cross_v3_v3v3(t3, an, t1);

		dist = len_v3(t3)/len_v3(t2);

		test->dist = dist;

		return 1;
	}

	return 0;
}

#endif

/* ===== Sculpting =====
 *
 */
  

static float overlapped_curve(Brush* br, float x)
{
	int i;
	const int n = 100 / ((br->flag&BRUSH_ADAPTIVE_SPACE ? br->adaptive_space_factor : 1.0f)  *  br->spacing);
	const float h = br->spacing / 50.0f;
	const float x0 = x-1;

	float sum;

	sum = 0;
	for (i= 0; i < n; i++) {
		float xx;

		xx = fabs(x0 + i*h);

		if (xx < 1.0f)
			sum += brush_curve_strength(br, xx, 1);
	}

	return sum;
}

static float integrate_overlap(Brush* br)
{
	int i;
	int m= 10;
	float g = 1.0f/m;
	float overlap;
	float max;

	overlap= 0;
	max= 0;
	for(i= 0; i < m; i++) {
		overlap = overlapped_curve(br, i*g);

		if (overlap > max)
			max = overlap;
	}

	return max;
}

/* Uses symm to selectively flip any axis of a coordinate. */
static void flip_coord(float out[3], float in[3], const char symm)
{
	if(symm & SCULPT_SYMM_X)
		out[0]= -in[0];
	else
		out[0]= in[0];
	if(symm & SCULPT_SYMM_Y)
		out[1]= -in[1];
	else
		out[1]= in[1];
	if(symm & SCULPT_SYMM_Z)
		out[2]= -in[2];
	else
		out[2]= in[2];
}

float calc_overlap(StrokeCache *cache, const char symm, const char axis, const float angle)
{
	float mirror[3];
	float distsq;
	
	//flip_coord(mirror, cache->traced_location, symm);
	flip_coord(mirror, cache->true_location, symm);

	if(axis != 0) {
		float mat[4][4]= MAT4_UNITY;
		rotate_m4(mat, axis, angle);
		mul_m4_v3(mat, mirror);
	}

	//distsq = len_squared_v3v3(mirror, cache->traced_location);
	distsq = len_squared_v3v3(mirror, cache->true_location);

	if (distsq <= 4*(cache->radius_squared))
		return (2*(cache->radius) - sqrt(distsq))  /  (2*(cache->radius));
	else
		return 0;
}

static float calc_radial_symmetry_feather(Sculpt *sd, StrokeCache *cache, const char symm, const char axis)
{
	int i;
	float overlap;

	overlap = 0;
	for(i = 1; i < sd->radial_symm[axis-'X']; ++i) {
		const float angle = 2*M_PI*i/sd->radial_symm[axis-'X'];
		overlap += calc_overlap(cache, symm, axis, angle);
	}

	return overlap;
}

static float calc_symmetry_feather(Sculpt *sd, StrokeCache* cache)
{
	Brush *brush= paint_brush(&(sd->paint));

	if (brush->flag & BRUSH_SYMMETRY_FEATHER) {
		float overlap;
		int symm = cache->symmetry;
		int i;

		overlap = 0;
		for (i = 0; i <= symm; i++) {
			if(i == 0 || (symm & i && (symm != 5 || i != 3) && (symm != 6 || (i != 3 && i != 5)))) {

				overlap += calc_overlap(cache, i, 0, 0);

				overlap += calc_radial_symmetry_feather(sd, cache, i, 'X');
				overlap += calc_radial_symmetry_feather(sd, cache, i, 'Y');
				overlap += calc_radial_symmetry_feather(sd, cache, i, 'Z');
			}
		}

		return 1/overlap;
	}
	else {
		return 1;
	}
}

/* Return modified brush strength. Includes the direction of the brush, positive
   values pull vertices, negative values push. Uses tablet pressure and a
   special multiplier found experimentally to scale the strength factor. */
static float brush_strength(Sculpt *sd, StrokeCache *cache, float feather)
{
	Brush *brush = paint_brush(&sd->paint);

	/* Primary strength input; square it to make lower values more sensitive */
	const float root_alpha = brush_alpha(brush);
	float alpha        = root_alpha*root_alpha;
	float dir          = brush->flag & BRUSH_DIR_IN ? -1 : 1;
	float pressure     = brush_use_alpha_pressure(brush) ? cache->pressure : 1;
	float pen_flip     = cache->pen_flip ? -1 : 1;
	float invert       = cache->invert ? -1 : 1;
	float accum        = integrate_overlap(brush);
	float overlap      = (brush->flag & BRUSH_SPACE_ATTEN && brush->flag & BRUSH_SPACE && !(brush->flag & BRUSH_ANCHORED)) && (brush->spacing < 100) ? 1.0f/accum : 1; // spacing is integer percentage of radius, divide by 50 to get normalized diameter
	float flip         = dir * invert * pen_flip;

	switch(brush->sculpt_tool){
		case SCULPT_TOOL_CLAY:
		case SCULPT_TOOL_CLAY_STRIPS:
		case SCULPT_TOOL_DRAW:
		case SCULPT_TOOL_GRAVITY:
		case SCULPT_TOOL_LAYER:
			return alpha * flip * pressure * overlap * feather;

		case SCULPT_TOOL_CREASE:
		case SCULPT_TOOL_BLOB:
			return alpha * flip * pressure * overlap * feather;

		case SCULPT_TOOL_INFLATE:
			if (flip > 0) {
				return 0.250f * alpha * flip * pressure * overlap * feather;
			}
			else {
				return 0.125f * alpha * flip * pressure * overlap * feather;
			}

		case SCULPT_TOOL_FILL:
		case SCULPT_TOOL_SCRAPE:
		case SCULPT_TOOL_FLATTEN:
			if (flip > 0) {
				overlap = (1+overlap) / 2;
				return alpha * flip * pressure * overlap * feather;
			}
			else {
				/* reduce strength for DEEPEN, PEAKS, and CONTRAST */
				return 0.5f * alpha * flip * pressure * overlap * feather; 
			}

		case SCULPT_TOOL_SMOOTH:
			return alpha * pressure * feather;

		case SCULPT_TOOL_PINCH:
			if (flip > 0) {
				return alpha * flip * pressure * overlap * feather;
			}
			else {
				return 0.25f * alpha * flip * pressure * overlap * feather;
			}

		case SCULPT_TOOL_NUDGE:
			overlap = (1+overlap) / 2;
			return alpha * pressure * overlap * feather;

		case SCULPT_TOOL_THUMB:
			return alpha*pressure*feather;

		case SCULPT_TOOL_SNAKE_HOOK:
			return feather;

		case SCULPT_TOOL_GRAB:
		case SCULPT_TOOL_ROTATE:
			return feather;

		default:
			return 0;
	}
}

/* Texture Sampling */

static void set_brush_local_mat(const Sculpt *sd, const SculptSession *ss, const Brush *brush, PBVHNode **nodes, int totnode, float *an_in)
{
	float tmat[4][4];

	if (brush->mtex.brush_map_mode == MTEX_MAP_MODE_WRAP) {
		if (ss->cache->mirror_symmetry_pass == 0 && ss->cache->radial_symmetry_pass == 0) {
			float mat[4][4];
			float scale[4][4];
			float an[3];

			if (an_in)
				copy_v3_v3(an, an_in);
			else
				calc_sculpt_normal(sd, ss, an, nodes, totnode, brush->sculpt_plane_range);

			if (brush->flag & BRUSH_RAKE) {
				cross_v3_v3v3(mat[0], an, ss->cache->rake_delta_symmetry); mat[0][3] = 0;
			}
			else {
				float up[4]= {0,1,0,0}; // homogeneous up vector

				mul_m4_v4(ss->cache->vc->rv3d->viewinv, up);
				cross_v3_v3v3(mat[0], up, an); mat[0][3] = 0;
			}

			cross_v3_v3v3(mat[1], an, mat[0]); mat[1][3] = 0;
			copy_v3_v3(mat[2], an); mat[2][3] = 0;
			copy_v3_v3(mat[3], ss->cache->location);  mat[3][3] = 1;
			normalize_m4(mat);
			scale_m4_fl(scale, ss->cache->radius);
			mul_m4_m4m4(tmat, scale, mat);
			invert_m4_m4(ss->cache->brush_local_mat, tmat);

			copy_m4_m4(ss->cache->symm_brush_local_mat, ss->cache->brush_local_mat);
		}
		else {
			copy_m4_m4(tmat, ss->cache->symm_brush_local_mat);
			mul_m4_m4m4(ss->cache->symm_brush_local_mat, tmat, ss->cache->symm_rot_mat);

			flip_coord(ss->cache->symm_brush_local_mat[0], ss->cache->brush_local_mat[0], ss->cache->mirror_symmetry_pass);
			flip_coord(ss->cache->symm_brush_local_mat[1], ss->cache->brush_local_mat[1], ss->cache->mirror_symmetry_pass);
			flip_coord(ss->cache->symm_brush_local_mat[2], ss->cache->brush_local_mat[2], ss->cache->mirror_symmetry_pass);
			flip_coord(ss->cache->symm_brush_local_mat[3], ss->cache->brush_local_mat[3], ss->cache->mirror_symmetry_pass);
		}
	}
}

float get_tex_pixel(Brush* br, float u, float v)
{
	TexResult texres;
	float co[3];
	int hasrgb;

	co[0] = u;
	co[1] = v;
	co[2] = 0;

	memset(&texres, 0, sizeof(TexResult));
	hasrgb = multitex_ext(br->mtex.tex, co, NULL, NULL, 1, &texres);

	if (hasrgb & TEX_RGB)
		texres.tin = (0.35*texres.tr + 0.45*texres.tg + 0.2*texres.tb)*texres.ta;

	return texres.tin;
}

#if 0

/* Get a pixel from the texcache at (px, py) */
static unsigned char get_texcache_pixel(const SculptSession *ss, int px, int py)
{
	unsigned *p;
	p = ss->texcache + py * ss->texcache_side + px;
	return ((unsigned char*)(p))[0];
}

static float get_texcache_pixel_bilinear(const SculptSession *ss, float u, float v)
{
	unsigned x, y, x2, y2;
	const int tc_max = ss->texcache_side - 1;
	float urat, vrat, uopp;

	if(u < 0) u = 0;
	else if(u >= ss->texcache_side) u = tc_max;
	if(v < 0) v = 0;
	else if(v >= ss->texcache_side) v = tc_max;

	x = floor(u);
	y = floor(v);
	x2 = x + 1;
	y2 = y + 1;

	if(x2 > ss->texcache_side) x2 = tc_max;
	if(y2 > ss->texcache_side) y2 = tc_max;
	
	urat = u - x;
	vrat = v - y;
	uopp = 1 - urat;
		
	return ((get_texcache_pixel(ss, x, y) * uopp +
		 get_texcache_pixel(ss, x2, y) * urat) * (1 - vrat) + 
		(get_texcache_pixel(ss, x, y2) * uopp +
		 get_texcache_pixel(ss, x2, y2) * urat) * vrat) / 255.0;
}

#endif

/* Return a multiplier for brush strength on a particular vertex. */
static float tex_strength(SculptSession *ss, Brush *br, float *point, const float len)
{
	MTex *mtex = &br->mtex;
	float avg= 1;

	if(!mtex->tex) {
		avg= 1;
	}
	else if(mtex->brush_map_mode == MTEX_MAP_MODE_3D) {
		float jnk;

		/* Get strength by feeding the vertex 
		   location directly into a texture */
		externtex(mtex, point, &avg,
			  &jnk, &jnk, &jnk, &jnk, 0);
	}
	else if(ELEM(mtex->brush_map_mode, MTEX_MAP_MODE_FIXED, MTEX_MAP_MODE_TILED)) {
		float rotation = -mtex->rot;
		float x, y, point_2d[3];
		float radius;

		/* if the active area is being applied for symmetry, flip it
		   across the symmetry axis and rotate it back to the orignal
		   position in order to project it. This insures that the 
		   brush texture will be oriented correctly. */

		flip_coord(point_2d, point, ss->cache->mirror_symmetry_pass);

		if (ss->cache->radial_symmetry_pass)
			mul_m4_v3(ss->cache->symm_rot_mat_inv, point_2d);

		projectf(ss->cache->mats, point_2d, point_2d);

		/* if fixed mode, keep coordinates relative to mouse */
		if(mtex->brush_map_mode == MTEX_MAP_MODE_FIXED) {
			rotation += ss->cache->special_rotation;

			point_2d[0] -= ss->cache->tex_mouse[0];
			point_2d[1] -= ss->cache->tex_mouse[1];

			radius = ss->cache->pixel_radius; // use pressure adjusted size for fixed mode

			x = point_2d[0];
			y = point_2d[1];
		}
		else /* else (mtex->brush_map_mode == MTEX_MAP_MODE_TILED),
		        leave the coordinates relative to the screen */
		{
			radius = brush_size(br); // use unadjusted size for tiled mode

			x = point_2d[0] - ss->cache->vc->ar->winrct.xmin;
			y = point_2d[1] - ss->cache->vc->ar->winrct.ymin;
		}

		x /= ss->cache->vc->ar->winx;
		y /= ss->cache->vc->ar->winy;

		if (mtex->brush_map_mode == MTEX_MAP_MODE_TILED) {
			x -= 0.5f;
			y -= 0.5f;
		}

		x *= ss->cache->vc->ar->winx / radius;
		y *= ss->cache->vc->ar->winy / radius;

		/* it is probably worth optimizing for those cases where 
		   the texture is not rotated by skipping the calls to
		   atan2, sqrtf, sin, and cos. */
		if (rotation > 0.001 || rotation < -0.001) {
			const float angle    = atan2(y, x) + rotation;
			const float flen     = sqrtf(x*x + y*y);

			x = flen * cos(angle);
			y = flen * sin(angle);
		}

		x *= br->mtex.size[0];
		y *= br->mtex.size[1];

		x += br->mtex.ofs[0];
		y += br->mtex.ofs[1];

		avg = get_tex_pixel(br, x, y);
	}
	// XXX: redunancy here can be refactored once this has been debugged
	else /* mtex->brush_map_mode == MTEX_MAP_MODE_WRAP */{
		float rotation = -mtex->rot;
		float x, y, point_2d[3];

		/* if the active area is being applied for symmetry, flip it
		   across the symmetry axis and rotate it back to the orignal
		   position in order to project it. This insures that the 
		   brush texture will be oriented correctly. */

		flip_coord(point_2d, point, ss->cache->mirror_symmetry_pass);

		if (ss->cache->radial_symmetry_pass)
			mul_m4_v3(ss->cache->symm_rot_mat_inv, point_2d);

		mul_m4_v3(ss->cache->symm_brush_local_mat, point_2d);

		x = point_2d[0];
		y = point_2d[1];

		if (br->flag & BRUSH_RANDOM_ROTATION)
			rotation += ss->cache->special_rotation;

		/* it is probably worth optimizing for those cases where 
		   the texture is not rotated by skipping the calls to
		   atan2, sqrtf, sin, and cos. */

		if (rotation > 0.001 || rotation < -0.001) {
			const float angle    = (atan2(y, x) + rotation) * rotation_flip[ss->cache->mirror_symmetry_pass];
			const float flen     = sqrtf(x*x + y*y);

			x = flen * cos(angle);
			y = flen * sin(angle);
		}

		x *= br->mtex.size[0];
		y *= br->mtex.size[1];

		x += br->mtex.ofs[0];
		y += br->mtex.ofs[1];

		avg = get_tex_pixel(br, x, y);
	}

	avg += br->texture_sample_bias;

	avg *= brush_curve_strength(br, len, ss->cache->radius); /* Falloff curve */

	return avg;
}

typedef struct {
	Sculpt *sd;
	SculptSession *ss;
	float radius_squared;
	int original;
} SculptSearchSphereData;

/* Test AABB against sphere */
static int sculpt_search_sphere_cb(PBVHNode *node, void *data_v)
{
	SculptSearchSphereData *data = data_v;
	float *center = data->ss->cache->location, nearest[3];
	float t[3], bb_min[3], bb_max[3];
	int i;

	if(data->original)
		BLI_pbvh_node_get_original_BB(node, bb_min, bb_max);
	else
		BLI_pbvh_node_get_BB(node, bb_min, bb_max);
	
	for(i = 0; i < 3; ++i) {
		if(bb_min[i] > center[i])
			nearest[i] = bb_min[i];
		else if(bb_max[i] < center[i])
			nearest[i] = bb_max[i];
		else
			nearest[i] = center[i]; 
	}
	
	sub_v3_v3v3(t, center, nearest);

	return dot_v3v3(t, t) < data->radius_squared;
}

/* Handles clipping against a mirror modifier and SCULPT_LOCK axis flags */
static void sculpt_clip(Sculpt *sd, SculptSession *ss, float *co, const float val[3])
{
	int i;

	for(i=0; i<3; ++i) {
		if(sd->flags & (SCULPT_LOCK_X << i))
			continue;

		if((ss->cache->flag & (CLIP_X << i)) && (fabs(co[i]) <= ss->cache->clip_tolerance[i]))
			co[i]= 0.0f;
		else
			co[i]= val[i];
	}
}

static void add_norm_if(float view_vec[3], float out[3], float out_flip[3], float fno[3])
{
	if((dot_v3v3(view_vec, fno)) > 0) {
		add_v3_v3(out, fno);
	} else {
		add_v3_v3(out_flip, fno); /* out_flip is used when out is {0,0,0} */
	}
}

static void calc_area_normal(const Sculpt *sd, const SculptSession *ss, float an[3], PBVHNode **nodes, int totnode, float range)
{
	int n;

	float out_flip[3] = {0.0f, 0.0f, 0.0f};

	zero_v3(an);

	#pragma omp parallel for schedule(guided) if (sd->flags & SCULPT_USE_OPENMP)
	for(n=0; n<totnode; n++) {
		PBVHVertexIter vd;
		SculptBrushTest test;
		SculptUndoNode *unode;
		float private_an[3] = {0.0f, 0.0f, 0.0f};
		float private_out_flip[3] = {0.0f, 0.0f, 0.0f};

		unode = sculpt_undo_push_node(ss, nodes[n]);
		sculpt_brush_range_test_init(ss, &test, range);

		if(ss->cache->original) {
			BLI_pbvh_vertex_iter_begin(ss->pbvh, nodes[n], vd, PBVH_ITER_UNIQUE) {
				if(sculpt_brush_test_fast(&test, unode->co[vd.i])) {
					float fno[3];

					normal_short_to_float_v3(fno, unode->no[vd.i]);
					add_norm_if(ss->cache->view_normal, private_an, private_out_flip, fno);
				}
			}
			BLI_pbvh_vertex_iter_end;
		}
		else {
			BLI_pbvh_vertex_iter_begin(ss->pbvh, nodes[n], vd, PBVH_ITER_UNIQUE) {
				if(sculpt_brush_test_fast(&test, vd.co)) {
					if(vd.no) {
						float fno[3];

						normal_short_to_float_v3(fno, vd.no);
						add_norm_if(ss->cache->view_normal, private_an, private_out_flip, fno);
					}
					else {
						add_norm_if(ss->cache->view_normal, private_an, private_out_flip, vd.fno);
					}
				}
			}
			BLI_pbvh_vertex_iter_end;
		}

		#pragma omp critical
		{
			add_v3_v3(an, private_an);
			add_v3_v3(out_flip, private_out_flip);
		}
	}

	if (is_zero_v3(an))
		copy_v3_v3(an, out_flip);

	normalize_v3(an);
}

/* This initializes the faces to be moved for this sculpt for draw/layer/flatten; then it
 finds average normal for all active vertices - note that this is called once for each mirroring direction */
static void calc_sculpt_normal(const Sculpt *sd, const SculptSession *ss, float an[3], PBVHNode **nodes, int totnode, float range)
{
	Brush *brush = paint_brush(&sd->paint);

	if (ss->cache->mirror_symmetry_pass == 0 &&
	    ss->cache->radial_symmetry_pass == 0 &&
	   (ss->cache->first_time || !(brush->flag & BRUSH_ORIGINAL_NORMAL)))
	{
		switch (brush->sculpt_plane) {
			case SCULPT_DISP_DIR_VIEW:
				viewvector(ss->cache->vc->rv3d, ss->cache->vc->rv3d->twmat[3], an);
				break;

			case SCULPT_DISP_DIR_X:
				an[1] = 0.0;
				an[2] = 0.0;
				an[0] = 1.0;
				break;

			case SCULPT_DISP_DIR_Y:
				an[0] = 0.0;
				an[2] = 0.0;
				an[1] = 1.0;
				break;

			case SCULPT_DISP_DIR_Z:
				an[0] = 0.0;
				an[1] = 0.0;
				an[2] = 1.0;
				break;

			case SCULPT_DISP_DIR_AREA:
				calc_area_normal(sd, ss, an, nodes, totnode, range);

			default:
				break;
		}

		copy_v3_v3(ss->cache->last_area_normal, an);
	}
	else {
		copy_v3_v3(an, ss->cache->last_area_normal);
		flip_coord(an, an, ss->cache->mirror_symmetry_pass);
		mul_m4_v3(ss->cache->symm_rot_mat, an);
	}
}

/* For the smooth brush, uses the neighboring vertices around vert to calculate
   a smoothed location for vert. Skips corner vertices (used by only one
   polygon.) */
static void neighbor_average(SculptSession *ss, float avg[3], const unsigned vert)
{
	int i, skip= -1, total=0;
	IndexNode *node= ss->fmap[vert].first;
	char ncount= BLI_countlist(&ss->fmap[vert]);
	MFace *f;

	avg[0] = avg[1] = avg[2] = 0;
		
	/* Don't modify corner vertices */
	if(ncount==1) {
		copy_v3_v3(avg, ss->mvert[vert].co);
		return;
	}

	while(node){
		f= &ss->mface[node->index];
		
		if(f->v4) {
			skip= (f->v1==vert?2:
				   f->v2==vert?3:
				   f->v3==vert?0:
				   f->v4==vert?1:-1);
		}

		for(i=0; i<(f->v4?4:3); ++i) {
			if(i != skip && (ncount!=2 || BLI_countlist(&ss->fmap[(&f->v1)[i]]) <= 2)) {
				add_v3_v3(avg, ss->mvert[(&f->v1)[i]].co);
				++total;
			}
		}

		node= node->next;
	}

	if(total>0)
		mul_v3_fl(avg, 1.0f / total);
	else
		copy_v3_v3(avg, ss->mvert[vert].co);
}

static void do_mesh_smooth_brush(Sculpt *sd, SculptSession *ss, PBVHNode *node, float bstrength)
{
	Brush *brush = paint_brush(&sd->paint);
	PBVHVertexIter vd;
	SculptBrushTest test;

	CLAMP(bstrength, 0.0f, 1.0f);

	sculpt_brush_test_init(ss, &test);

	BLI_pbvh_vertex_iter_begin(ss->pbvh, node, vd, PBVH_ITER_UNIQUE) {
		short (*origno)[3];
		SculptUndoNode *unode;

		unode=  sculpt_undo_push_node(ss, node);
		origno= unode->no;

		if(sculpt_brush_test(&test, vd.co)) {
			const float fade = bstrength*tex_strength(ss, brush, vd.co, test.dist)*frontface(brush, ss->cache->frontface_start, ss->cache->frontface_range, ss->cache->view_normal, origno[vd.i]);
			float avg[3], val[3];

			neighbor_average(ss, avg, vd.vert_indices[vd.i]);
			sub_v3_v3v3(val, avg, vd.co);
			mul_v3_fl(val, fade);

			add_v3_v3(val, vd.co);

			sculpt_clip(sd, ss, vd.co, val);

			if(vd.mvert)
					vd.mvert->flag |= ME_VERT_PBVH_UPDATE;
		}
	}
	BLI_pbvh_vertex_iter_end;
}

static void do_multires_smooth_brush(Sculpt *sd, SculptSession *ss, PBVHNode *node, float bstrength)
{
	Brush *brush = paint_brush(&sd->paint);
	SculptBrushTest test;
	DMGridData **griddata, *data;
	DMGridAdjacency *gridadj, *adj;
	float (*tmpgrid)[3], (*tmprow)[3];
	int v1, v2, v3, v4;
	int *grid_indices, totgrid, gridsize, i, k, x, y;

	short (*origno)[3];
	SculptUndoNode *unode;

	unode=  sculpt_undo_push_node(ss, node);
	origno= unode->no;

	sculpt_brush_test_init(ss, &test);

	CLAMP(bstrength, 0.0f, 1.0f);

	BLI_pbvh_node_get_grids(ss->pbvh, node, &grid_indices, &totgrid,
		NULL, &gridsize, &griddata, &gridadj);

	#pragma omp critical
	{
		tmpgrid= MEM_mallocN(sizeof(float)*3*gridsize*gridsize, "tmpgrid");
		tmprow=  MEM_mallocN(sizeof(float)*3*gridsize, "tmprow");
	}

	for(i = 0, k= 0; i < totgrid; ++i) {
		data = griddata[grid_indices[i]];
		adj = &gridadj[grid_indices[i]];

		memset(tmpgrid, 0, sizeof(float)*3*gridsize*gridsize);

		for (y= 0; y < gridsize-1; y++) {
			float tmp[3];

			v1 = y*gridsize;
			add_v3_v3v3(tmprow[0], data[v1].co, data[v1+gridsize].co);

			for (x= 0; x < gridsize-1; x++) {
				v1 = x + y*gridsize;
				v2 = v1 + 1;
				v3 = v1 + gridsize;
				v4 = v3 + 1;

				add_v3_v3v3(tmprow[x+1], data[v2].co, data[v4].co);
				add_v3_v3v3(tmp, tmprow[x+1], tmprow[x]);

				add_v3_v3(tmpgrid[v1], tmp);
				add_v3_v3(tmpgrid[v2], tmp);
				add_v3_v3(tmpgrid[v3], tmp);
				add_v3_v3(tmpgrid[v4], tmp);
			}
		}

		/* blend with existing coordinates */
		for(y= 0; y < gridsize; ++y)  {
			for(x= 0; x < gridsize; ++x, ++k)  {
				float *co;
				float *fno;
				int index;

				if(x == 0 && adj->index[0] == -1)
					continue;

				if(x == gridsize - 1 && adj->index[2] == -1)
					continue;

				if(y == 0 && adj->index[3] == -1)
					continue;

				if(y == gridsize - 1 && adj->index[1] == -1)
					continue;

				index = x + y*gridsize;
				co=  data[index].co;
				fno= data[index].no;

				if(sculpt_brush_test(&test, co)) {
					const float fade = bstrength*tex_strength(ss, brush, co, test.dist)*frontface(brush, ss->cache->frontface_start, ss->cache->frontface_range, ss->cache->view_normal, origno[k]);
					float *avg, val[3];
					float n;

					avg = tmpgrid[x + y*gridsize];

					n = 1/16.0f;

					if(x == 0 || x == gridsize - 1)
						n *= 2;

					if(y == 0 || y == gridsize - 1)
						n *= 2;

					mul_v3_fl(avg, n);

					sub_v3_v3v3(val, avg, co);
					mul_v3_fl(val, fade);

					add_v3_v3(val, co);

					sculpt_clip(sd, ss, co, val);
				}
			}
		}
	}

	#pragma omp critical
	{
		MEM_freeN(tmpgrid);
		MEM_freeN(tmprow);
	}
}

static void smooth(Sculpt *sd, SculptSession *ss, PBVHNode **nodes, int totnode, float bstrength)
{
	const int max_iterations = 4;
	const float fract = 1.0f/max_iterations;
	int iteration, n, count;
	float last;
	Brush *brush = paint_brush(&sd->paint);

	CLAMP(bstrength, 0, 1);

	count = (int)(bstrength*max_iterations);
	last  = max_iterations*(bstrength - count*fract);

	set_brush_local_mat(sd, ss, brush, nodes, totnode, NULL);

	set_adaptive_space_factor(sd, ss, nodes, totnode, NULL);

	for(iteration = 0; iteration <= count; ++iteration) {
		#pragma omp parallel for schedule(guided) if (sd->flags & SCULPT_USE_OPENMP)
		for(n=0; n<totnode; n++) {

			if(ss->multires) {
				do_multires_smooth_brush(sd, ss, nodes[n], iteration != count ? 1.0f : last);
			}
			else if(ss->fmap)
				do_mesh_smooth_brush(sd, ss, nodes[n], iteration != count ? 1.0f : last);
		}

		if(ss->multires)
			multires_stitch_grids(ss->ob);
	}
}

static void do_smooth_brush(Sculpt *sd, SculptSession *ss, PBVHNode **nodes, int totnode)
{
	smooth(sd, ss, nodes, totnode, ss->cache->bstrength);
}

static void do_draw_brush(Sculpt *sd, SculptSession *ss, PBVHNode **nodes, int totnode)
{
	Brush *brush = paint_brush(&sd->paint);
	float offset[3], an[3];
	float bstrength= ss->cache->bstrength;
	int n;

	calc_sculpt_normal(sd, ss, an, nodes, totnode, brush->sculpt_plane_range);

	set_brush_local_mat(sd, ss, brush, NULL, 0, an);

	set_adaptive_space_factor(sd, ss, NULL, 0, an);

	/* offset with as much as possible factored in already */
	mul_v3_v3fl(offset, an, ss->cache->radius);
	mul_v3_v3(offset, ss->cache->scale);
	mul_v3_fl(offset, bstrength);

	/* threaded loop over nodes */
	#pragma omp parallel for schedule(guided) if (sd->flags & SCULPT_USE_OPENMP)
	for(n=0; n<totnode; n++) {
		PBVHVertexIter vd;
		SculptBrushTest test;
		float (*proxy)[3];
		short (*origno)[3];
		SculptUndoNode *unode;

		unode=  sculpt_undo_push_node(ss, nodes[n]);
		origno= unode->no;

		proxy= BLI_pbvh_node_add_proxy(ss->pbvh, nodes[n])->co;

		sculpt_brush_test_init(ss, &test);

		BLI_pbvh_vertex_iter_begin(ss->pbvh, nodes[n], vd, PBVH_ITER_UNIQUE) {
			if (sculpt_brush_test(&test, vd.co)) {
			//if(sculpt_brush_test_cyl(&test, vd.co, ss->cache->location, an)) {
				/* offset vertex */
				float fade = tex_strength(ss, brush, vd.co, test.dist)*frontface(brush, ss->cache->frontface_start, ss->cache->frontface_range, an, origno[vd.i]);

				mul_v3_v3fl(proxy[vd.i], offset, fade);

				if(vd.mvert)
					vd.mvert->flag |= ME_VERT_PBVH_UPDATE;
			}
		}
		BLI_pbvh_vertex_iter_end;
	}
}

static void gravity(Sculpt *sd, SculptSession *ss, PBVHNode **nodes, int totnode, float bstrength)
{
	Brush *brush = paint_brush(&sd->paint);
	float offset[3], an[3];
	int n;
	float gravity[3];

	gravity[0]= gravity[1]= 0;
	gravity[2]= -ss->cache->radius;

	calc_sculpt_normal(sd, ss, an, nodes, totnode, brush->sculpt_plane_range);

	set_brush_local_mat(sd, ss, brush, NULL, 0, an);

	set_adaptive_space_factor(sd, ss, NULL, 0, an);

	/* offset with as much as possible factored in already */
	mul_v3_v3fl(offset, gravity, ss->cache->radius);
	mul_v3_v3(offset, ss->cache->scale);
	mul_v3_fl(offset, bstrength);

	/* threaded loop over nodes */
	#pragma omp parallel for schedule(guided) if (sd->flags & SCULPT_USE_OPENMP)
	for(n=0; n<totnode; n++) {
		PBVHVertexIter vd;
		SculptBrushTest test;
		float (*proxy)[3];
		short (*origno)[3];
		SculptUndoNode *unode;

		unode=  sculpt_undo_push_node(ss, nodes[n]);
		origno= unode->no;

		proxy= BLI_pbvh_node_add_proxy(ss->pbvh, nodes[n])->co;

		sculpt_brush_test_init(ss, &test);

		BLI_pbvh_vertex_iter_begin(ss->pbvh, nodes[n], vd, PBVH_ITER_UNIQUE) {
			if (sculpt_brush_test(&test, vd.co)) {
			//if(sculpt_brush_test_cyl(&test, vd.co, ss->cache->location, an)) {
				/* offset vertex */
				float fade = tex_strength(ss, brush, vd.co, test.dist)*frontface(brush, ss->cache->frontface_start, ss->cache->frontface_range, an, origno[vd.i]);

				mul_v3_v3fl(proxy[vd.i], offset, fade);

				if(vd.mvert)
					vd.mvert->flag |= ME_VERT_PBVH_UPDATE;
			}
		}
		BLI_pbvh_vertex_iter_end;
	}
}

static void do_gravity_brush(Sculpt *sd, SculptSession *ss, PBVHNode **nodes, int totnode)
{
	gravity(sd, ss, nodes, totnode, ss->cache->bstrength);
}

static void do_crease_brush(Sculpt *sd, SculptSession *ss, PBVHNode **nodes, int totnode)
{
	Brush *brush = paint_brush(&sd->paint);
	float offset[3], an[3];
	float bstrength= ss->cache->bstrength;
	float flippedbstrength, crease_correction;
	int n;

	calc_sculpt_normal(sd, ss, an, nodes, totnode, brush->sculpt_plane_range);

	set_brush_local_mat(sd, ss, brush, NULL, 0, an);

	set_adaptive_space_factor(sd, ss, NULL, 0, an);

	/* offset with as much as possible factored in already */
	mul_v3_v3fl(offset, an, ss->cache->radius);
	mul_v3_v3(offset, ss->cache->scale);
	mul_v3_fl(offset, bstrength);
	
	/* we divide out the squared alpha and multiply by the squared crease to give us the pinch strength */
	
	if(brush_alpha(brush) > 0.0f)
		crease_correction = brush->crease_pinch_factor*brush->crease_pinch_factor/(brush_alpha(brush)*brush_alpha(brush));
	else
		crease_correction = brush->crease_pinch_factor*brush->crease_pinch_factor;

	/* we always want crease to pinch or blob to relax even when draw is negative */
	flippedbstrength = (bstrength < 0) ? -crease_correction*bstrength : crease_correction*bstrength;

	if(brush->sculpt_tool == SCULPT_TOOL_BLOB) flippedbstrength *= -1.0f;

	/* threaded loop over nodes */
	#pragma omp parallel for schedule(guided) if (sd->flags & SCULPT_USE_OPENMP)
	for(n=0; n<totnode; n++) {
		PBVHVertexIter vd;
		SculptBrushTest test;
		float (*proxy)[3];
		short (*origno)[3];
		SculptUndoNode *unode;

		unode=  sculpt_undo_push_node(ss, nodes[n]);
		origno= unode->no;

		proxy= BLI_pbvh_node_add_proxy(ss->pbvh, nodes[n])->co;

		sculpt_brush_test_init(ss, &test);

		BLI_pbvh_vertex_iter_begin(ss->pbvh, nodes[n], vd, PBVH_ITER_UNIQUE) {
			if(sculpt_brush_test(&test, vd.co)) {
				/* offset vertex */
				const float fade = tex_strength(ss, brush, vd.co, test.dist)*frontface(brush, ss->cache->frontface_start, ss->cache->frontface_start, an, origno[vd.i]);
				float val1[3];
				float val2[3];

				/* first we pinch */
				sub_v3_v3v3(val1, test.location, vd.co);
				//mul_v3_v3(val1, ss->cache->scale);
				mul_v3_fl(val1, fade*flippedbstrength);

				/* then we draw */
				mul_v3_v3fl(val2, offset, fade);

				add_v3_v3v3(proxy[vd.i], val1, val2);

				if(vd.mvert)
					vd.mvert->flag |= ME_VERT_PBVH_UPDATE;
			}
		}
		BLI_pbvh_vertex_iter_end;
	}
}

static void do_pinch_brush(Sculpt *sd, SculptSession *ss, PBVHNode **nodes, int totnode)
{
	Brush *brush = paint_brush(&sd->paint);
	float bstrength= ss->cache->bstrength;
	int n;

	set_brush_local_mat(sd, ss, brush, nodes, totnode, NULL);

	set_adaptive_space_factor(sd, ss, nodes, totnode, NULL);

	#pragma omp parallel for schedule(guided) if (sd->flags & SCULPT_USE_OPENMP)
	for(n=0; n<totnode; n++) {
		PBVHVertexIter vd;
		SculptBrushTest test;
		float (*proxy)[3];
		short (*origno)[3];
		SculptUndoNode *unode;

		unode=  sculpt_undo_push_node(ss, nodes[n]);
		origno= unode->no;

		proxy= BLI_pbvh_node_add_proxy(ss->pbvh, nodes[n])->co;

		sculpt_brush_test_init(ss, &test);

		BLI_pbvh_vertex_iter_begin(ss->pbvh, nodes[n], vd, PBVH_ITER_UNIQUE) {
			if(sculpt_brush_test(&test, vd.co)) {
				float fade = bstrength*tex_strength(ss, brush, vd.co, test.dist)*frontface(brush, ss->cache->frontface_start, ss->cache->frontface_range, ss->cache->view_normal, origno[vd.i]);
				float val[3];

				sub_v3_v3v3(val, test.location, vd.co);
				mul_v3_v3fl(proxy[vd.i], val, fade);

				if(vd.mvert)
					vd.mvert->flag |= ME_VERT_PBVH_UPDATE;
				}
		}
		BLI_pbvh_vertex_iter_end;
	}
}

static void do_grab_brush(Sculpt *sd, SculptSession *ss, PBVHNode **nodes, int totnode)
{
	Brush *brush= paint_brush(&sd->paint);
	float bstrength= ss->cache->bstrength;
	float grab_delta[3], an[3];
	int n;
	float len;

<<<<<<< HEAD
	if (brush->normal_weight > 0)
		calc_sculpt_normal(sd, ss, an, nodes, totnode, brush->sculpt_plane_range);

	set_brush_local_mat(sd, ss, brush, nodes, totnode, brush->normal_weight > 0 ? an : NULL);

	set_adaptive_space_factor(sd, ss, nodes, totnode, brush->normal_weight > 0 ? an : NULL);
=======
	if (brush->normal_weight > 0 || brush->flag & BRUSH_FRONTFACE)
		calc_sculpt_normal(sd, ss, an, nodes, totnode);
>>>>>>> 6d201907

	copy_v3_v3(grab_delta, ss->cache->grab_delta_symmetry);

	len = len_v3(grab_delta);

	if (brush->normal_weight > 0) {
		mul_v3_fl(an, len*brush->normal_weight);
		mul_v3_fl(grab_delta, 1.0f - brush->normal_weight);
		add_v3_v3(grab_delta, an);
	}

	#pragma omp parallel for schedule(guided) if (sd->flags & SCULPT_USE_OPENMP)
	for(n=0; n<totnode; n++) {
		PBVHVertexIter vd;
		SculptUndoNode* unode;
		SculptBrushTest test;
		float (*origco)[3];
		short (*origno)[3];
		float (*proxy)[3];

		unode=  sculpt_undo_push_node(ss, nodes[n]);
		origco= unode->co;
		origno= unode->no;

		proxy= BLI_pbvh_node_add_proxy(ss->pbvh, nodes[n])->co;

		sculpt_brush_test_init(ss, &test);

		BLI_pbvh_vertex_iter_begin(ss->pbvh, nodes[n], vd, PBVH_ITER_UNIQUE) {
			if(sculpt_brush_test(&test, origco[vd.i])) {
				const float fade = bstrength*tex_strength(ss, brush, origco[vd.i], test.dist)*frontface(brush, ss->cache->frontface_start, ss->cache->frontface_range, an, origno[vd.i]);

				mul_v3_v3fl(proxy[vd.i], grab_delta, fade);

				if(vd.mvert)
					vd.mvert->flag |= ME_VERT_PBVH_UPDATE;
			}
		}
		BLI_pbvh_vertex_iter_end;
	}
}

static void do_nudge_brush(Sculpt *sd, SculptSession *ss, PBVHNode **nodes, int totnode)
{
	Brush *brush = paint_brush(&sd->paint);
	float bstrength = ss->cache->bstrength;
	float grab_delta[3];
	int n;
	float an[3];
	float tmp[3], cono[3];

	copy_v3_v3(grab_delta, ss->cache->grab_delta_symmetry);

	calc_sculpt_normal(sd, ss, an, nodes, totnode, brush->sculpt_plane_range);

	set_brush_local_mat(sd, ss, brush, NULL, 0, an);

	set_adaptive_space_factor(sd, ss, NULL, 0, an);

	cross_v3_v3v3(tmp, an, grab_delta);
	cross_v3_v3v3(cono, tmp, an);

	#pragma omp parallel for schedule(guided) if (sd->flags & SCULPT_USE_OPENMP)
	for(n = 0; n < totnode; n++) {
		PBVHVertexIter vd;
		SculptBrushTest test;
		float (*proxy)[3];
		short (*origno)[3];
		SculptUndoNode *unode;

		unode=  sculpt_undo_push_node(ss, nodes[n]);
		origno= unode->no;

		proxy= BLI_pbvh_node_add_proxy(ss->pbvh, nodes[n])->co;

		sculpt_brush_test_init(ss, &test);

		BLI_pbvh_vertex_iter_begin(ss->pbvh, nodes[n], vd, PBVH_ITER_UNIQUE) {
			if(sculpt_brush_test(&test, vd.co)) {
				const float fade = bstrength*tex_strength(ss, brush, vd.co, test.dist)*frontface(brush, ss->cache->frontface_start, ss->cache->frontface_range, an, origno[vd.i]);

				mul_v3_v3fl(proxy[vd.i], cono, fade);

				if(vd.mvert)
					vd.mvert->flag |= ME_VERT_PBVH_UPDATE;
			}
		}
		BLI_pbvh_vertex_iter_end;
	}
}

static void do_snake_hook_brush(Sculpt *sd, SculptSession *ss, PBVHNode **nodes, int totnode)
{
	Brush *brush = paint_brush(&sd->paint);
	float bstrength = ss->cache->bstrength;
	float grab_delta[3], an[3];
	int n;
	float len;

<<<<<<< HEAD
	if (brush->normal_weight > 0)
		calc_sculpt_normal(sd, ss, an, nodes, totnode, brush->sculpt_plane_range);

	set_brush_local_mat(sd, ss, brush, nodes, totnode, brush->normal_weight > 0 ? an : NULL);

	set_adaptive_space_factor(sd, ss, nodes, totnode, brush->normal_weight > 0 ? an : NULL);
=======
	if (brush->normal_weight > 0 || brush->flag & BRUSH_FRONTFACE)
		calc_sculpt_normal(sd, ss, an, nodes, totnode);
>>>>>>> 6d201907

	copy_v3_v3(grab_delta, ss->cache->grab_delta_symmetry);

	len = len_v3(grab_delta);

	if (bstrength < 0)
		negate_v3(grab_delta);

	if (brush->normal_weight > 0) {
		mul_v3_fl(an, len*brush->normal_weight);
		mul_v3_fl(grab_delta, 1.0f - brush->normal_weight);
		add_v3_v3(grab_delta, an);
	}

	#pragma omp parallel for schedule(guided) if (sd->flags & SCULPT_USE_OPENMP)
	for(n = 0; n < totnode; n++) {
		PBVHVertexIter vd;
		SculptBrushTest test;
		float (*proxy)[3];
		short (*origno)[3];
		SculptUndoNode *unode;

		unode=  sculpt_undo_push_node(ss, nodes[n]);
		origno= unode->no;

		proxy= BLI_pbvh_node_add_proxy(ss->pbvh, nodes[n])->co;

		sculpt_brush_test_init(ss, &test);

		BLI_pbvh_vertex_iter_begin(ss->pbvh, nodes[n], vd, PBVH_ITER_UNIQUE) {
			if(sculpt_brush_test(&test, vd.co)) {
				const float fade = bstrength*tex_strength(ss, brush, vd.co, test.dist)*frontface(brush, ss->cache->frontface_start, ss->cache->frontface_range, an, origno[vd.i]);

				mul_v3_v3fl(proxy[vd.i], grab_delta, fade);

				if(vd.mvert)
					vd.mvert->flag |= ME_VERT_PBVH_UPDATE;
			}
		}
		BLI_pbvh_vertex_iter_end;
	}
}

static void do_thumb_brush(Sculpt *sd, SculptSession *ss, PBVHNode **nodes, int totnode)
{
	Brush *brush = paint_brush(&sd->paint);
	float bstrength = ss->cache->bstrength;
	float grab_delta[3];
	int n;
	float an[3];
	float tmp[3], cono[3];

	copy_v3_v3(grab_delta, ss->cache->grab_delta_symmetry);

	calc_sculpt_normal(sd, ss, an, nodes, totnode, brush->sculpt_plane_range);

	set_brush_local_mat(sd, ss, brush, NULL, 0, an);

	set_adaptive_space_factor(sd, ss, NULL, 0, an);

	cross_v3_v3v3(tmp, an, grab_delta);
	cross_v3_v3v3(cono, tmp, an);

	#pragma omp parallel for schedule(guided) if (sd->flags & SCULPT_USE_OPENMP)
	for(n = 0; n < totnode; n++) {
		PBVHVertexIter vd;
		SculptUndoNode* unode;
		SculptBrushTest test;
		float (*origco)[3];
		short (*origno)[3];
		float (*proxy)[3];

		unode=  sculpt_undo_push_node(ss, nodes[n]);
		origco= unode->co;
		origno= unode->no;

		proxy= BLI_pbvh_node_add_proxy(ss->pbvh, nodes[n])->co;

		sculpt_brush_test_init(ss, &test);

		BLI_pbvh_vertex_iter_begin(ss->pbvh, nodes[n], vd, PBVH_ITER_UNIQUE) {
			if(sculpt_brush_test(&test, origco[vd.i])) {
				const float fade = bstrength*tex_strength(ss, brush, origco[vd.i], test.dist)*frontface(brush, ss->cache->frontface_start, ss->cache->frontface_range, an, origno[vd.i]);

				mul_v3_v3fl(proxy[vd.i], cono, fade);

				if(vd.mvert)
					vd.mvert->flag |= ME_VERT_PBVH_UPDATE;
			}
		}
		BLI_pbvh_vertex_iter_end;
	}
}

static void do_rotate_brush(Sculpt *sd, SculptSession *ss, PBVHNode **nodes, int totnode)
{
	Brush *brush= paint_brush(&sd->paint);
	float bstrength= ss->cache->bstrength;
	float an[3];
	int n;
	float m[3][3];
	float angle = ss->cache->vertex_rotation * rotation_flip[ss->cache->mirror_symmetry_pass];

	calc_sculpt_normal(sd, ss, an, nodes, totnode, brush->sculpt_plane_range);

	set_brush_local_mat(sd, ss, brush, NULL, 0, an);

	set_adaptive_space_factor(sd, ss, NULL, 0, an);

	axis_angle_to_mat3(m, an, angle);

	#pragma omp parallel for schedule(guided) if (sd->flags & SCULPT_USE_OPENMP)
	for(n=0; n<totnode; n++) {
		PBVHVertexIter vd;
		SculptUndoNode* unode;
		SculptBrushTest test;
		float (*origco)[3];
		short (*origno)[3];
		float (*proxy)[3];

		unode=  sculpt_undo_push_node(ss, nodes[n]);
		origco= unode->co;
		origno= unode->no;

		proxy= BLI_pbvh_node_add_proxy(ss->pbvh, nodes[n])->co;

		sculpt_brush_test_init(ss, &test);

		BLI_pbvh_vertex_iter_begin(ss->pbvh, nodes[n], vd, PBVH_ITER_UNIQUE) {
			if(sculpt_brush_test(&test, origco[vd.i])) {
				const float fade = bstrength*tex_strength(ss, brush, origco[vd.i], test.dist)*frontface(brush, ss->cache->frontface_start, ss->cache->frontface_range, an, origno[vd.i]);

				mul_v3_m3v3(proxy[vd.i], m, origco[vd.i]);
				sub_v3_v3(proxy[vd.i], origco[vd.i]);
				mul_v3_fl(proxy[vd.i], fade);

				if(vd.mvert)
					vd.mvert->flag |= ME_VERT_PBVH_UPDATE;
			}
		}
		BLI_pbvh_vertex_iter_end;
	}
}

//static void do_layer_brush(Sculpt *sd, SculptSession *ss, PBVHNode **nodes, int totnode)
//{
//	Brush *brush = paint_brush(&sd->paint);
//	float bstrength= ss->cache->bstrength;
//	float an[3], offset[3];
//	float lim= ss->cache->radius / 4;
//	int n;
//
//	if(bstrength < 0)
//		lim = -lim;
//
//	calc_sculpt_normal(sd, ss, an, nodes, totnode, brush->sculpt_plane_range);
//
//	set_brush_local_mat(sd, ss, brush, NULL, 0, an);
//
//	set_adaptive_space_factor(sd, ss, NULL, 0, an);
//
//	mul_v3_v3v3(offset, ss->cache->scale, an);
//
//	#pragma omp parallel for schedule(guided) if (sd->flags & SCULPT_USE_OPENMP)
//	for(n=0; n<totnode; n++) {
//		PBVHVertexIter vd;
//		SculptBrushTest test;
//		SculptUndoNode *unode;
//		float (*origco)[3], *layer_disp;
//		//float (*proxy)[3]; // XXX layer brush needs conversion to proxy but its more complicated
//
//		//proxy= BLI_pbvh_node_add_proxy(ss->pbvh, nodes[n])->co;
//
//		short (*origno)[3];
//
//		unode= sculpt_undo_push_node(ss, nodes[n]);
//		origco=unode->co;
//		if(!unode->layer_disp)
//			{
//				#pragma omp critical 
//				unode->layer_disp= MEM_callocN(sizeof(float)*unode->totvert, "layer disp");
//			}
//
//		layer_disp= unode->layer_disp;
//
//		origno= unode->no;
//
//		sculpt_brush_test_init(ss, &test);
//
//		BLI_pbvh_vertex_iter_begin(ss->pbvh, nodes[n], vd, PBVH_ITER_UNIQUE) {
//			if(sculpt_brush_test(&test, vd.co)) {
//				const float fade = bstrength*ss->cache->radius*tex_strength(ss, brush, vd.co, test.dist)*frontface(brush, ss->cache->frontface_start, ss->cache->frontface_range, an, origno[vd.i]);
//				float *disp= &layer_disp[vd.i];
//				float val[3];
//
//				*disp+= fade;
//
//				/* Don't let the displacement go past the limit */
//				if((lim < 0 && *disp < lim) || (lim > 0 && *disp > lim))
//					*disp = lim;
//
//				mul_v3_v3fl(val, offset, *disp);
//
//				if(ss->layer_co && (brush->flag & BRUSH_PERSISTENT)) {
//					int index= vd.vert_indices[vd.i];
//
//					/* persistent base */
//					add_v3_v3(val, ss->layer_co[index]);
//				}
//				else {
//					add_v3_v3(val, origco[vd.i]);
//				}
//
//				sculpt_clip(sd, ss, vd.co, val);
//
//				if(vd.mvert)
//					vd.mvert->flag |= ME_VERT_PBVH_UPDATE;
//			}
//		}
//		BLI_pbvh_vertex_iter_end;
//	}
//}

static void do_inflate_brush(Sculpt *sd, SculptSession *ss, PBVHNode **nodes, int totnode)
{
	Brush *brush = paint_brush(&sd->paint);
	float bstrength= ss->cache->bstrength;
	int n;

	set_brush_local_mat(sd, ss, brush, nodes, totnode, NULL);

	set_adaptive_space_factor(sd, ss, nodes, totnode, NULL);

	#pragma omp parallel for schedule(guided) if (sd->flags & SCULPT_USE_OPENMP)
	for(n=0; n<totnode; n++) {
		PBVHVertexIter vd;
		SculptBrushTest test;
		float (*proxy)[3];
		short (*origno)[3];
		SculptUndoNode* unode;

		unode=  sculpt_undo_push_node(ss, nodes[n]);
		origno= unode->no;

		proxy= BLI_pbvh_node_add_proxy(ss->pbvh, nodes[n])->co;

		sculpt_brush_test_init(ss, &test);

		BLI_pbvh_vertex_iter_begin(ss->pbvh, nodes[n], vd, PBVH_ITER_UNIQUE) {
			if(sculpt_brush_test(&test, vd.co)) {
				const float fade = bstrength*tex_strength(ss, brush, vd.co, test.dist)*frontface(brush, ss->cache->frontface_start, ss->cache->frontface_range, ss->cache->view_normal, origno[vd.i]);
				float val[3];

				if(vd.fno) copy_v3_v3(val, vd.fno);
				else normal_short_to_float_v3(val, vd.no);
				
				mul_v3_fl(val, fade * ss->cache->radius);
				mul_v3_v3v3(proxy[vd.i], val, ss->cache->scale);

				if(vd.mvert)
					vd.mvert->flag |= ME_VERT_PBVH_UPDATE;
			}
		}
		BLI_pbvh_vertex_iter_end;
	}
}

static void calc_flatten_center(Sculpt *sd, SculptSession *ss, PBVHNode **nodes, int totnode, float fc[3])
{
	int n;

	float count = 0;

	zero_v3(fc);

	#pragma omp parallel for schedule(guided) if (sd->flags & SCULPT_USE_OPENMP)
	for(n=0; n<totnode; n++) {
		PBVHVertexIter vd;
		SculptBrushTest test;
		SculptUndoNode *unode;
		float private_fc[3] = {0.0f, 0.0f, 0.0f};
		int private_count = 0;

		unode = sculpt_undo_push_node(ss, nodes[n]);
		sculpt_brush_test_init(ss, &test);

		if(ss->cache->original) {
			BLI_pbvh_vertex_iter_begin(ss->pbvh, nodes[n], vd, PBVH_ITER_UNIQUE) {
				if(sculpt_brush_test_fast(&test, unode->co[vd.i])) {
					add_v3_v3(private_fc, vd.co);
					private_count++;
				}
			}
			BLI_pbvh_vertex_iter_end;
		}
		else {
			BLI_pbvh_vertex_iter_begin(ss->pbvh, nodes[n], vd, PBVH_ITER_UNIQUE) {
				if(sculpt_brush_test_fast(&test, vd.co)) {
					add_v3_v3(private_fc, vd.co);
					private_count++;
				}
			}
			BLI_pbvh_vertex_iter_end;
		}

		#pragma omp critical
		{
			add_v3_v3(fc, private_fc);
			count += private_count;
		}
	}

	mul_v3_fl(fc, 1.0f / count);
}

/* this calculates flatten center and area normal together, 
amortizing the memory bandwidth and loop overhead to calculate both at the same time */
static void calc_area_normal_and_flatten_center(Sculpt *sd, SculptSession *ss, PBVHNode **nodes, int totnode, float range, float an[3], float fc[3])
{
	int n;

	// an
	float out_flip[3] = {0.0f, 0.0f, 0.0f};

	// fc
	float count = 0;

	// an
	zero_v3(an);

	// fc
	zero_v3(fc);

	#pragma omp parallel for schedule(guided) if (sd->flags & SCULPT_USE_OPENMP)
	for(n=0; n<totnode; n++) {
		PBVHVertexIter vd;
		SculptBrushTest test;
		SculptUndoNode *unode;
		float private_an[3] = {0.0f, 0.0f, 0.0f};
		float private_out_flip[3] = {0.0f, 0.0f, 0.0f};
		float private_fc[3] = {0.0f, 0.0f, 0.0f};
		int private_count = 0;

		unode = sculpt_undo_push_node(ss, nodes[n]);
		sculpt_brush_range_test_init(ss, &test, range);

		if(ss->cache->original) {
			BLI_pbvh_vertex_iter_begin(ss->pbvh, nodes[n], vd, PBVH_ITER_UNIQUE) {
				if(sculpt_brush_test_fast(&test, unode->co[vd.i])) {
					// an
					float fno[3];

					normal_short_to_float_v3(fno, unode->no[vd.i]);
					add_norm_if(ss->cache->view_normal, private_an, private_out_flip, fno);

					// fc
					add_v3_v3(private_fc, vd.co);
					private_count++;
				}
			}
			BLI_pbvh_vertex_iter_end;
		}
		else {
			BLI_pbvh_vertex_iter_begin(ss->pbvh, nodes[n], vd, PBVH_ITER_UNIQUE) {
				if(sculpt_brush_test_fast(&test, vd.co)) {
					// an
					if(vd.no) {
						float fno[3];

						normal_short_to_float_v3(fno, vd.no);
						add_norm_if(ss->cache->view_normal, private_an, private_out_flip, fno);
					}
					else {
						add_norm_if(ss->cache->view_normal, private_an, private_out_flip, vd.fno);
					}

					// fc
					add_v3_v3(private_fc, vd.co);
					private_count++;
				}
			}
			BLI_pbvh_vertex_iter_end;
		}

		#pragma omp critical
		{
			// an
			add_v3_v3(an, private_an);
			add_v3_v3(out_flip, private_out_flip);

			// fc
			add_v3_v3(fc, private_fc);
			count += private_count;
		}
	}

	// an
	if (is_zero_v3(an))
		copy_v3_v3(an, out_flip);

	normalize_v3(an);

	// fc
	if (count != 0) {
		mul_v3_fl(fc, 1.0f / count);
	}
	else {
		zero_v3(fc);
	}
}

static void calc_sculpt_plane(Sculpt *sd, SculptSession *ss, PBVHNode **nodes, int totnode, float range, float an[3], float fc[3])
{
	Brush *brush = paint_brush(&sd->paint);

	if (ss->cache->mirror_symmetry_pass == 0 &&
	    ss->cache->radial_symmetry_pass == 0 &&
	   (ss->cache->first_time || !(brush->flag & BRUSH_ORIGINAL_NORMAL)))
	{
		switch (brush->sculpt_plane) {
			case SCULPT_DISP_DIR_VIEW:
				viewvector(ss->cache->vc->rv3d, ss->cache->vc->rv3d->twmat[3], an);
				break;

			case SCULPT_DISP_DIR_X:
				an[1] = 0.0;
				an[2] = 0.0;
				an[0] = 1.0;
				break;

			case SCULPT_DISP_DIR_Y:
				an[0] = 0.0;
				an[2] = 0.0;
				an[1] = 1.0;
				break;

			case SCULPT_DISP_DIR_Z:
				an[0] = 0.0;
				an[1] = 0.0;
				an[2] = 1.0;
				break;

			case SCULPT_DISP_DIR_AREA:
				calc_area_normal_and_flatten_center(sd, ss, nodes, totnode, range, an, fc);

			default:
				break;
		}

		// fc
		/* flatten center has not been calculated yet if we are not using the area normal */
		if (brush->sculpt_plane != SCULPT_DISP_DIR_AREA)
			calc_flatten_center(sd, ss, nodes, totnode, fc);

		// an
		copy_v3_v3(ss->cache->last_area_normal, an);

		// fc
		copy_v3_v3(ss->cache->last_center, fc);
	}
	else {
		// an
		copy_v3_v3(an, ss->cache->last_area_normal);

		// fc
		copy_v3_v3(fc, ss->cache->last_center);

		// an
		flip_coord(an, an, ss->cache->mirror_symmetry_pass);

		// fc
		flip_coord(fc, fc, ss->cache->mirror_symmetry_pass);

		// an
		mul_m4_v3(ss->cache->symm_rot_mat, an);

		// fc
		mul_m4_v3(ss->cache->symm_rot_mat, fc);
	}
}

/* Projects a point onto a plane along the plane's normal */
static void point_plane_project(float intr[3], float co[3], float plane_normal[3], float plane_center[3])
{
    sub_v3_v3v3(intr, co, plane_center);
    mul_v3_v3fl(intr, plane_normal, dot_v3v3(plane_normal, intr));
    sub_v3_v3v3(intr, co, intr); 
}

static int plane_trim(StrokeCache *cache, Brush *brush, float val[3], float *fade)
{
	if (brush->flag & BRUSH_PLANE_TRIM) {
		float len_squared=  dot_v3v3(val, val);
		float trim_squared= cache->radius_squared*cache->plane_trim_squared;

		if (len_squared > trim_squared) {
			return 0;
		}
		else {
			*fade= 1 - sqrt(len_squared)/sqrt(trim_squared);

			return 1;
		}
	}
	else {
		*fade= 1;

		return 1;
	}

}

static int plane_point_side_flip(float co[3], float plane_normal[3], float plane_center[3], int flip)
{
    float delta[3];
    float d;

    sub_v3_v3v3(delta, co, plane_center);
    d = dot_v3v3(plane_normal, delta);

    if (flip) d = -d;

    return d <= 0.0f;
}

static int plane_point_side(float co[3], float plane_normal[3], float plane_center[3])
{
    float delta[3];

    sub_v3_v3v3(delta, co, plane_center);
    return  dot_v3v3(plane_normal, delta) <= 0.0f;
}

static float get_offset(Sculpt *sd, SculptSession *ss)
{
	Brush* brush = paint_brush(&sd->paint);

	float rv = brush->plane_offset;

	if (brush->flag & BRUSH_OFFSET_PRESSURE) {
		rv *= ss->cache->pressure;
	}

	return rv;
}

static void do_flatten_brush(Sculpt *sd, SculptSession *ss, PBVHNode **nodes, int totnode)
{
	Brush *brush = paint_brush(&sd->paint);

	float bstrength = ss->cache->bstrength;
	const float radius = ss->cache->radius;

	float an[3];
	float fc[3];

	float offset = get_offset(sd, ss);

	float displace;

	int n;

	float temp[3];

	calc_sculpt_plane(sd, ss, nodes, totnode, brush->sculpt_plane_range, an, fc);

	set_brush_local_mat(sd, ss, brush, NULL, 0, an);

	set_adaptive_space_factor(sd, ss, NULL, 0, an);

	displace = radius*offset;

	mul_v3_v3v3(temp, an, ss->cache->scale);
	mul_v3_fl(temp, displace);
	add_v3_v3(fc, temp);

	#pragma omp parallel for schedule(guided) if (sd->flags & SCULPT_USE_OPENMP)
	for(n = 0; n < totnode; n++) {
		PBVHVertexIter  vd;
		SculptBrushTest test;
		float (*proxy)[3];
		short (*origno)[3];
		SculptUndoNode* unode;

		unode=  sculpt_undo_push_node(ss, nodes[n]);
		origno= unode->no;

		proxy= BLI_pbvh_node_add_proxy(ss->pbvh, nodes[n])->co;

		sculpt_brush_test_init(ss, &test);

		BLI_pbvh_vertex_iter_begin(ss->pbvh, nodes[n], vd, PBVH_ITER_UNIQUE) {
			if (sculpt_brush_test_sq(&test, vd.co)) {
				float intr[3];
				float val[3];
				float fade;

				point_plane_project(intr, vd.co, an, fc);

				sub_v3_v3v3(val, intr, vd.co);

				if (plane_trim(ss->cache, brush, val, &fade)) {
					fade *= bstrength*tex_strength(ss, brush, vd.co, sqrt(test.dist))*frontface(brush, ss->cache->frontface_start, ss->cache->frontface_range, an, origno[vd.i]);

					mul_v3_v3fl(proxy[vd.i], val, fade);

					if(vd.mvert)
						vd.mvert->flag |= ME_VERT_PBVH_UPDATE;
				}
			}
		}
		BLI_pbvh_vertex_iter_end;
	}
}

static void do_clay_brush(Sculpt *sd, SculptSession *ss, PBVHNode **nodes, int totnode)
{
	Brush *brush = paint_brush(&sd->paint);

	float bstrength = ss->cache->bstrength;
	float radius    = ss->cache->radius;
	float offset    = get_offset(sd, ss);
	
	float displace;

	float an[3]; // area normal
	float fc[3]; // flatten center

	int n;

	float temp[3];
	//float p[3];

	int flip;

	calc_sculpt_plane(sd, ss, nodes, totnode, brush->sculpt_plane_range, an, fc);

	set_brush_local_mat(sd, ss, brush, NULL, 0, an);

	set_adaptive_space_factor(sd, ss, NULL, 0, an);

	flip = bstrength < 0;

	if (flip) {
		bstrength = -bstrength;
		radius    = -radius;
	}

	displace = radius * (0.25f+offset);

	mul_v3_v3v3(temp, an, ss->cache->scale);
	mul_v3_fl(temp, displace);
	add_v3_v3(fc, temp);

	//add_v3_v3v3(p, ss->cache->location, an);

	#pragma omp parallel for schedule(guided) if (sd->flags & SCULPT_USE_OPENMP)
	for (n = 0; n < totnode; n++) {
		PBVHVertexIter vd;
		SculptBrushTest test;
		float (*proxy)[3];
		short (*origno)[3];
		SculptUndoNode* unode;

		unode=  sculpt_undo_push_node(ss, nodes[n]);
		origno= unode->no;

		proxy= BLI_pbvh_node_add_proxy(ss->pbvh, nodes[n])->co;

		sculpt_brush_test_init(ss, &test);

		BLI_pbvh_vertex_iter_begin(ss->pbvh, nodes[n], vd, PBVH_ITER_UNIQUE) {
			if (sculpt_brush_test_sq(&test, vd.co)) {
				if (plane_point_side_flip(vd.co, an, fc, flip)) {
				//if (sculpt_brush_test_cyl(&test, vd.co, ss->cache->location, p)) {
					float intr[3];
					float val[3];
					float fade;

					point_plane_project(intr, vd.co, an, fc);

					sub_v3_v3v3(val, intr, vd.co);

					if (plane_trim(ss->cache, brush, val, &fade)) {
						fade *= bstrength*tex_strength(ss, brush, vd.co, sqrt(test.dist))*frontface(brush, ss->cache->frontface_start, ss->cache->frontface_range, an, origno[vd.i]);

						mul_v3_v3fl(proxy[vd.i], val, fade);

						if(vd.mvert)
							vd.mvert->flag |= ME_VERT_PBVH_UPDATE;
					}
				}
			}
		}
		BLI_pbvh_vertex_iter_end;
	}
}

static void do_clay_strips_brush(Sculpt *sd, SculptSession *ss, PBVHNode **nodes, int totnode)
{
	Brush *brush = paint_brush(&sd->paint);

	float bstrength = ss->cache->bstrength;
	float radius    = ss->cache->radius;
	float offset    = get_offset(sd, ss);
	
	float displace;

	float sn[3]; // sculpt normal
	float an[3]; // area normal
	float fc[3]; // flatten center

	int n;

	float temp[3];
	float mat[4][4];
	float scale[4][4];
	float tmat[4][4];

	int flip;

	calc_sculpt_plane(sd, ss, nodes, totnode, brush->sculpt_plane_range, sn, fc);

	set_brush_local_mat(sd, ss, brush, NULL, 0, sn);

	set_adaptive_space_factor(sd, ss, NULL, 0, sn);

	if (brush->sculpt_plane != SCULPT_DISP_DIR_AREA || (brush->flag & BRUSH_ORIGINAL_NORMAL))
		calc_area_normal(sd, ss, an, nodes, totnode, brush->sculpt_plane_range);
	else
		copy_v3_v3(an, sn);

	if (ss->cache->first_time)
		return; // delay the first daub because grab delta is not setup

	flip = bstrength < 0;

	if (flip) {
		bstrength = -bstrength;
		radius    = -radius;
	}

	displace = radius * (0.25f+offset);

	mul_v3_v3v3(temp, sn, ss->cache->scale);
	mul_v3_fl(temp, displace);
	add_v3_v3(fc, temp);

	cross_v3_v3v3(mat[0], an, ss->cache->rake_delta_symmetry); mat[0][3] = 0;
	cross_v3_v3v3(mat[1], an, mat[0]); mat[1][3] = 0;
	copy_v3_v3(mat[2], an); mat[2][3] = 0;
	copy_v3_v3(mat[3], ss->cache->location);  mat[3][3] = 1;
	normalize_m4(mat);
	scale_m4_fl(scale, ss->cache->radius);
	mul_m4_m4m4(tmat, scale, mat);
	invert_m4_m4(mat, tmat);

	#pragma omp parallel for schedule(guided) if (sd->flags & SCULPT_USE_OPENMP)
	for (n = 0; n < totnode; n++) {
		PBVHVertexIter vd;
		SculptBrushTest test;
		float (*proxy)[3];
		float cube_fade;
		short (*origno)[3];
		SculptUndoNode* unode;

		unode=  sculpt_undo_push_node(ss, nodes[n]);
		origno= unode->no;

		proxy= BLI_pbvh_node_add_proxy(ss->pbvh, nodes[n])->co;

		sculpt_brush_test_init(ss, &test);

		BLI_pbvh_vertex_iter_begin(ss->pbvh, nodes[n], vd, PBVH_ITER_UNIQUE) {
			cube_fade = 1;
			if (sculpt_brush_test_cube(&test, &cube_fade, vd.co, mat)) {
				if (plane_point_side_flip(vd.co, sn, fc, flip)) {
					float intr[3];
					float val[3];
					float fade;

					point_plane_project(intr, vd.co, sn, fc);

					sub_v3_v3v3(val, intr, vd.co);

					if (plane_trim(ss->cache, brush, val, &fade)) {
						fade *= cube_fade*bstrength*tex_strength(ss, brush, vd.co, test.dist)*frontface(brush, ss->cache->frontface_start, ss->cache->frontface_range, an, origno[vd.i]);

						mul_v3_v3fl(proxy[vd.i], val, fade);

						if(vd.mvert)
							vd.mvert->flag |= ME_VERT_PBVH_UPDATE;
					}
				}
			}
		}
		BLI_pbvh_vertex_iter_end;
	}
}

static void do_fill_brush(Sculpt *sd, SculptSession *ss, PBVHNode **nodes, int totnode)
{
	Brush *brush = paint_brush(&sd->paint);

	float bstrength = ss->cache->bstrength;
	const float radius = ss->cache->radius;

	float an[3];
	float fc[3];
	float offset = get_offset(sd, ss);

	float displace;

	int n;

	float temp[3];

	calc_sculpt_plane(sd, ss, nodes, totnode, brush->sculpt_plane_range, an, fc);

	set_brush_local_mat(sd, ss, brush, NULL, 0, an);

	set_adaptive_space_factor(sd, ss, NULL, 0, an);

	displace = radius*offset;

	mul_v3_v3v3(temp, an, ss->cache->scale);
	mul_v3_fl(temp, displace);
	add_v3_v3(fc, temp);

	#pragma omp parallel for schedule(guided) if (sd->flags & SCULPT_USE_OPENMP)
	for (n = 0; n < totnode; n++) {
		PBVHVertexIter vd;
		SculptBrushTest test;
		float (*proxy)[3];
		short (*origno)[3];
		SculptUndoNode* unode;

		unode=  sculpt_undo_push_node(ss, nodes[n]);
		origno= unode->no;

		proxy= BLI_pbvh_node_add_proxy(ss->pbvh, nodes[n])->co;

		sculpt_brush_test_init(ss, &test);

		BLI_pbvh_vertex_iter_begin(ss->pbvh, nodes[n], vd, PBVH_ITER_UNIQUE) {
			if (sculpt_brush_test_sq(&test, vd.co)) {
				if (plane_point_side(vd.co, an, fc)) {
					float intr[3];
					float val[3];
					float fade;

					point_plane_project(intr, vd.co, an, fc);

					sub_v3_v3v3(val, intr, vd.co);

					if (plane_trim(ss->cache, brush, val, &fade)) {
						fade *= bstrength*tex_strength(ss, brush, vd.co, sqrt(test.dist))*frontface(brush, ss->cache->frontface_start, ss->cache->frontface_range, an, origno[vd.i]);

						mul_v3_v3fl(proxy[vd.i], val, fade);

						if(vd.mvert)
							vd.mvert->flag |= ME_VERT_PBVH_UPDATE;
					}
				}
			}
		}
		BLI_pbvh_vertex_iter_end;
	}
}

static void do_scrape_brush(Sculpt *sd, SculptSession *ss, PBVHNode **nodes, int totnode)
{
	Brush *brush = paint_brush(&sd->paint);

	float bstrength = ss->cache->bstrength;
	const float radius = ss->cache->radius;

	float an[3];
	float fc[3];
	float offset = get_offset(sd, ss);

	float displace;

	int n;

	float temp[3];

	calc_sculpt_plane(sd, ss, nodes, totnode, brush->sculpt_plane_range, an, fc);

	set_brush_local_mat(sd, ss, brush, NULL, 0, an);

	set_adaptive_space_factor(sd, ss, NULL, 0, an);

	displace = -radius*offset;

	mul_v3_v3v3(temp, an, ss->cache->scale);
	mul_v3_fl(temp, displace);
	add_v3_v3(fc, temp);

	#pragma omp parallel for schedule(guided) if (sd->flags & SCULPT_USE_OPENMP)
	for (n = 0; n < totnode; n++) {
		PBVHVertexIter vd;
		SculptBrushTest test;
		float (*proxy)[3];
		short (*origno)[3];
		SculptUndoNode* unode;

		unode=  sculpt_undo_push_node(ss, nodes[n]);
		origno= unode->no;

		proxy= BLI_pbvh_node_add_proxy(ss->pbvh, nodes[n])->co;

		sculpt_brush_test_init(ss, &test);

		BLI_pbvh_vertex_iter_begin(ss->pbvh, nodes[n], vd, PBVH_ITER_UNIQUE) {
			if (sculpt_brush_test_sq(&test, vd.co)) {
				if (!plane_point_side(vd.co, an, fc)) {
					float intr[3];
					float val[3];
					float fade;

					point_plane_project(intr, vd.co, an, fc);

					sub_v3_v3v3(val, intr, vd.co);

					if (plane_trim(ss->cache, brush, val, &fade)) {
						fade *= bstrength*tex_strength(ss, brush, vd.co, sqrt(test.dist))*frontface(brush, ss->cache->frontface_start, ss->cache->frontface_range, an, origno[vd.i]);

						mul_v3_v3fl(proxy[vd.i], val, fade);

						if(vd.mvert)
							vd.mvert->flag |= ME_VERT_PBVH_UPDATE;
					}
				}
			}
		}
		BLI_pbvh_vertex_iter_end;
	}
}

void sculpt_vertcos_to_key(Object *ob, KeyBlock *kb, float (*vertCos)[3])
{
	Mesh *me= (Mesh*)ob->data;
	float (*ofs)[3]= NULL;
	int a, is_basis= 0;
	KeyBlock *currkey;

	/* for relative keys editing of base should update other keys */
	if (me->key->type == KEY_RELATIVE)
		for (currkey = me->key->block.first; currkey; currkey= currkey->next)
			if(ob->shapenr-1 == currkey->relative) {
				is_basis= 1;
				break;
			}

	if (is_basis) {
		ofs= key_to_vertcos(ob, kb);

		/* calculate key coord offsets (from previous location) */
		for (a= 0; a < me->totvert; a++) {
			VECSUB(ofs[a], vertCos[a], ofs[a]);
		}

		/* apply offsets on other keys */
		currkey = me->key->block.first;
		while (currkey) {
			int apply_offset = ((currkey != kb) && (ob->shapenr-1 == currkey->relative));

			if (apply_offset)
				offset_to_key(ob, currkey, ofs);

			currkey= currkey->next;
		}

		MEM_freeN(ofs);
	}

	/* modifying of basis key should update mesh */
	if (kb == me->key->refkey) {
		MVert *mvert= me->mvert;

		for (a= 0; a < me->totvert; a++, mvert++)
			VECCOPY(mvert->co, vertCos[a]);

		mesh_calc_normals(me->mvert, me->totvert, me->mface, me->totface, NULL);
	}

	/* apply new coords on active key block */
	vertcos_to_key(ob, kb, vertCos);
}

/* copy the modified vertices from bvh to the active key */
static void sculpt_update_keyblock(SculptSession *ss)
{
	float (*vertCos)[3]= BLI_pbvh_get_vertCos(ss->pbvh);

	if (vertCos) {
		sculpt_vertcos_to_key(ss->ob, ss->kb, vertCos);
		MEM_freeN(vertCos);
	}
}

static void do_brush_action(Sculpt *sd, SculptSession *ss, Brush *brush)
{
	SculptSearchSphereData data;
	PBVHNode **nodes = NULL;
	int n, totnode;

	/* Build a list of all nodes that are potentially within the brush's area of influence */
	data.ss = ss;
	data.sd = sd;
	data.radius_squared = ss->cache->radius_squared;
	data.original = ELEM4(brush->sculpt_tool, SCULPT_TOOL_GRAB, SCULPT_TOOL_ROTATE, SCULPT_TOOL_THUMB, SCULPT_TOOL_LAYER);
	BLI_pbvh_search_gather(ss->pbvh, sculpt_search_sphere_cb, &data, &nodes, &totnode);

	/* Only act if some verts are inside the brush area */
	if (totnode) {
		#pragma omp parallel for schedule(guided) if (sd->flags & SCULPT_USE_OPENMP)
		for (n= 0; n < totnode; n++) {
			sculpt_undo_push_node(ss, nodes[n]);
			BLI_pbvh_node_mark_update(nodes[n]);
		}

		/* Apply one type of brush action */
		switch(brush->sculpt_tool){
		case SCULPT_TOOL_DRAW:
			do_draw_brush(sd, ss, nodes, totnode);
			break;
		case SCULPT_TOOL_GRAVITY:
			do_gravity_brush(sd, ss, nodes, totnode);
			break;
		case SCULPT_TOOL_SMOOTH:
			do_smooth_brush(sd, ss, nodes, totnode);
			break;
		case SCULPT_TOOL_CREASE:
			do_crease_brush(sd, ss, nodes, totnode);
			break;
		case SCULPT_TOOL_BLOB:
			do_crease_brush(sd, ss, nodes, totnode);
			break;
		case SCULPT_TOOL_PINCH:
			do_pinch_brush(sd, ss, nodes, totnode);
			break;
		case SCULPT_TOOL_INFLATE:
			do_inflate_brush(sd, ss, nodes, totnode);
			break;
		case SCULPT_TOOL_GRAB:
			do_grab_brush(sd, ss, nodes, totnode);
			break;
		case SCULPT_TOOL_ROTATE:
			do_rotate_brush(sd, ss, nodes, totnode);
			break;
		case SCULPT_TOOL_SNAKE_HOOK:
			do_snake_hook_brush(sd, ss, nodes, totnode);
			break;
		case SCULPT_TOOL_NUDGE:
			do_nudge_brush(sd, ss, nodes, totnode);
			break;
		case SCULPT_TOOL_THUMB:
			do_thumb_brush(sd, ss, nodes, totnode);
			break;
		case SCULPT_TOOL_LAYER:
			//do_layer_brush(sd, ss, nodes, totnode);
			do_draw_brush(sd, ss, nodes, totnode);
			break;
		case SCULPT_TOOL_FLATTEN:
			do_flatten_brush(sd, ss, nodes, totnode);
			break;
		case SCULPT_TOOL_CLAY:
			do_clay_brush(sd, ss, nodes, totnode);
			break;
		case SCULPT_TOOL_CLAY_STRIPS:
			do_clay_strips_brush(sd, ss, nodes, totnode);
			break;
		case SCULPT_TOOL_FILL:
			do_fill_brush(sd, ss, nodes, totnode);
			break;
		case SCULPT_TOOL_SCRAPE:
			do_scrape_brush(sd, ss, nodes, totnode);
			break;
		}

		if (brush->sculpt_tool != SCULPT_TOOL_SMOOTH && brush->autosmooth_factor > 0) {
			if (brush->flag & BRUSH_INVERSE_SMOOTH_PRESSURE) {
				smooth(sd, ss, nodes, totnode, brush->autosmooth_factor*(1-ss->cache->pressure));
			}
			else {
				smooth(sd, ss, nodes, totnode, brush->autosmooth_factor);
			}
		}

		if (brush->sculpt_tool != SCULPT_TOOL_GRAVITY && brush->gravity_factor > 0)
			gravity(sd, ss, nodes, totnode, brush->gravity_factor);

		/* copy the modified vertices from mesh to the active key */
		if(ss->kb)
			mesh_to_key(ss->ob->data, ss->kb);

		/* optimization: we could avoid copying new coords to keyblock at each */
		/* stroke step if there are no modifiers due to pbvh is used for displaying */
		/* so to increase speed we'll copy new coords to keyblock when stroke is done */
		if(ss->kb && ss->modifiers_active) sculpt_update_keyblock(ss);

		MEM_freeN(nodes);
	}
}

static void sculpt_combine_proxies(Sculpt *sd, SculptSession *ss)
{
	Brush *brush= paint_brush(&sd->paint);
	PBVHNode** nodes;
	int totnode;
	int n;

	BLI_pbvh_gather_proxies(ss->pbvh, &nodes, &totnode);

	switch (brush->sculpt_tool) {
		case SCULPT_TOOL_GRAB:
		case SCULPT_TOOL_ROTATE:
		case SCULPT_TOOL_THUMB:
			#pragma omp parallel for schedule(guided) if (sd->flags & SCULPT_USE_OPENMP)
			for (n= 0; n < totnode; n++) {
				PBVHVertexIter vd;
				PBVHProxyNode* proxies;
				int proxy_count;
				float (*origco)[3];

				origco= sculpt_undo_push_node(ss, nodes[n])->co;

				BLI_pbvh_node_get_proxies(nodes[n], &proxies, &proxy_count);

				BLI_pbvh_vertex_iter_begin(ss->pbvh, nodes[n], vd, PBVH_ITER_UNIQUE) {
					float val[3];
					int p;

					copy_v3_v3(val, origco[vd.i]);

					for (p= 0; p < proxy_count; p++)
						add_v3_v3(val, proxies[p].co[vd.i]);

					sculpt_clip(sd, ss, vd.co, val);
				}
				BLI_pbvh_vertex_iter_end;

				BLI_pbvh_node_free_proxies(nodes[n]);
			}

			break;

		case SCULPT_TOOL_DRAW:
		case SCULPT_TOOL_GRAVITY:
		case SCULPT_TOOL_CLAY:
		case SCULPT_TOOL_CLAY_STRIPS:
		case SCULPT_TOOL_CREASE:
		case SCULPT_TOOL_BLOB:
		case SCULPT_TOOL_FILL:
		case SCULPT_TOOL_FLATTEN:
		case SCULPT_TOOL_INFLATE:
		case SCULPT_TOOL_NUDGE:
		case SCULPT_TOOL_PINCH:
		case SCULPT_TOOL_SCRAPE:
		case SCULPT_TOOL_SNAKE_HOOK:
		case SCULPT_TOOL_LAYER:
			#pragma omp parallel for schedule(guided) if (sd->flags & SCULPT_USE_OPENMP)
			for (n= 0; n < totnode; n++) {
				PBVHVertexIter vd;
				PBVHProxyNode* proxies;
				int proxy_count;

				BLI_pbvh_node_get_proxies(nodes[n], &proxies, &proxy_count);

				BLI_pbvh_vertex_iter_begin(ss->pbvh, nodes[n], vd, PBVH_ITER_UNIQUE) {
					float val[3];
					int p;

					copy_v3_v3(val, vd.co);
					for (p= 0; p < proxy_count; p++)
						add_v3_v3(val, proxies[p].co[vd.i]);

					if (brush->sculpt_tool == SCULPT_TOOL_LAYER || brush->flag & BRUSH_LAYER) {
						float disp[3];
						float len;
						float *base;

						if (ss->layer_co && (brush->flag & BRUSH_PERSISTENT)) {
							int index= vd.vert_indices[vd.i];

							/* persistent base */
							base= ss->layer_co[index];
						}
						else {
							base= sculpt_undo_push_node(ss, nodes[n])->co[vd.i];
						}

						sub_v3_v3v3(disp, val, base);
						len= len_v3(disp);

						if (len > ss->cache->radius*brush->layer_distance) {
							normalize_v3(disp);
							mul_v3_fl(disp, ss->cache->radius*brush->layer_distance);
							add_v3_v3v3(val, disp, base);
						}
					}

					sculpt_clip(sd, ss, vd.co, val);
				}
				BLI_pbvh_vertex_iter_end;

				BLI_pbvh_node_free_proxies(nodes[n]);

			}

			break;

		case SCULPT_TOOL_SMOOTH:
		default:
			break;
	}

	if (nodes)
		MEM_freeN(nodes);
}

//static int max_overlap_count(Sculpt *sd)
//{
//	int count[3];
//	int i, j;
//
//	for (i= 0; i < 3; i++) {
//		count[i] = sd->radial_symm[i];
//
//		for (j= 0; j < 3; j++) {
//			if (i != j && sd->flags & (SCULPT_SYMM_X<<i))
//				count[i] *= 2;
//		}
//	}
//
//	return MAX3(count[0], count[1], count[2]);
//}

/* Flip all the editdata across the axis/axes specified by symm. Used to
   calculate multiple modifications to the mesh when symmetry is enabled. */
static void calc_brushdata_symm(Sculpt *sd, StrokeCache *cache, const char symm, const char axis, const float angle, const float feather)
{
	flip_coord(cache->location, cache->true_location, symm);
	flip_coord(cache->grab_delta_symmetry, cache->grab_delta, symm);
	flip_coord(cache->rake_delta_symmetry, cache->rake_delta, symm);
	flip_coord(cache->view_normal, cache->true_view_normal, symm);

	// XXX This reduces the length of the grab delta if it approaches the line of symmetry
	// XXX However, a different approach appears to be needed
	//if (sd->flags & SCULPT_SYMMETRY_FEATHER) {
	//	float frac = 1.0f/max_overlap_count(sd);
	//	float reduce = (feather-frac)/(1-frac);

	//	printf("feather: %f frac: %f reduce: %f\n", feather, frac, reduce);

	//	if (frac < 1)
	//		mul_v3_fl(cache->grab_delta_symmetry, reduce);
	//}

	unit_m4(cache->symm_rot_mat);
	unit_m4(cache->symm_rot_mat_inv);

	if(axis) { /* expects XYZ */
		rotate_m4(cache->symm_rot_mat, axis, angle);
		rotate_m4(cache->symm_rot_mat_inv, axis, -angle);
	}

	mul_m4_v3(cache->symm_rot_mat, cache->location);
	mul_m4_v3(cache->symm_rot_mat, cache->grab_delta_symmetry);
	mul_m4_v3(cache->symm_rot_mat, cache->rake_delta_symmetry);
}

static void do_radial_symmetry(Sculpt *sd, SculptSession *ss, Brush *brush, const char symm, const int axis, const float feather)
{
	int i;

	for(i = 1; i < sd->radial_symm[axis-'X']; ++i) {
		const float angle = 2*M_PI*i/sd->radial_symm[axis-'X'];
		ss->cache->radial_symmetry_pass= i;
		calc_brushdata_symm(sd, ss->cache, symm, axis, angle, feather);
		do_brush_action(sd, ss, brush);
	}
}

/* noise texture gives different values for the same input coord; this
   can tear a multires mesh during sculpting so do a stitch in this
   case */
static void sculpt_fix_noise_tear(Sculpt *sd, SculptSession *ss)
{
	Brush *brush = paint_brush(&sd->paint);
	MTex *mtex = &brush->mtex;

	if(ss->multires && mtex->tex && mtex->tex->type == TEX_NOISE)
		multires_stitch_grids(ss->ob);
}

static void do_symmetrical_brush_actions(Sculpt *sd, SculptSession *ss)
{
	Brush *brush = paint_brush(&sd->paint);
	StrokeCache *cache = ss->cache;
	const char symm = sd->flags & 7;
	int i;

	float feather = calc_symmetry_feather(sd, ss->cache);

	cache->bstrength= brush_strength(sd, cache, feather);

	cache->symmetry= symm;

	/* symm is a bit combination of XYZ - 1 is mirror X; 2 is Y; 3 is XY; 4 is Z; 5 is XZ; 6 is YZ; 7 is XYZ */ 
	for(i = 0; i <= symm; ++i) {
		if(i == 0 || (symm & i && (symm != 5 || i != 3) && (symm != 6 || (i != 3 && i != 5)))) {
			cache->mirror_symmetry_pass= i;
			cache->radial_symmetry_pass= 0;

			calc_brushdata_symm(sd, cache, i, 0, 0, feather);
			do_brush_action(sd, ss, brush);

			do_radial_symmetry(sd, ss, brush, i, 'X', feather);
			do_radial_symmetry(sd, ss, brush, i, 'Y', feather);
			do_radial_symmetry(sd, ss, brush, i, 'Z', feather);
		}
	}

	sculpt_combine_proxies(sd, ss);

	/* hack to fix noise texture tearing mesh */
	sculpt_fix_noise_tear(sd, ss);

	cache->first_time= 0;
}

static void sculpt_update_tex(Sculpt *sd, SculptSession *ss)
{
	Brush *brush = paint_brush(&sd->paint);
	const int radius= brush_size(brush);

	if(ss->texcache) {
		MEM_freeN(ss->texcache);
		ss->texcache= NULL;
	}

	/* Need to allocate a bigger buffer for bigger brush size */
	ss->texcache_side = 2*radius;
	if(!ss->texcache || ss->texcache_side > ss->texcache_actual) {
		ss->texcache = brush_gen_texture_cache(brush, radius);
		ss->texcache_actual = ss->texcache_side;
	}
}

void sculpt_update_mesh_elements(Scene *scene, Object *ob, int need_fmap)
{
	DerivedMesh *dm = mesh_get_derived_final(scene, ob, CD_MASK_BAREMESH);
	SculptSession *ss = ob->sculpt;
	MultiresModifierData *mmd= sculpt_multires_active(scene, ob);

	ss->ob= ob;

	ss->modifiers_active= sculpt_modifiers_active(scene, ob);

	if((ob->shapeflag & OB_SHAPE_LOCK) && !mmd) ss->kb= ob_get_keyblock(ob);
	else ss->kb= NULL;

	if(mmd) {
		ss->multires = mmd;
		ss->totvert = dm->getNumVerts(dm);
		ss->totface = dm->getNumFaces(dm);
		ss->mvert= NULL;
		ss->mface= NULL;
		ss->face_normals= NULL;
	}
	else {
		Mesh *me = get_mesh(ob);
		ss->totvert = me->totvert;
		ss->totface = me->totface;
		ss->mvert = me->mvert;
		ss->mface = me->mface;
		ss->face_normals = NULL;
		ss->multires = NULL;
	}

	ss->pbvh = dm->getPBVH(ob, dm);
	ss->fmap = (need_fmap && dm->getFaceMap)? dm->getFaceMap(ob, dm): NULL;

	/* if pbvh is deformed, key block is already applied to it */
	if (ss->kb && !BLI_pbvh_isDeformed(ss->pbvh)) {
		float (*vertCos)[3]= key_to_vertcos(ob, ss->kb);

		if (vertCos) {
			/* apply shape keys coordinates to PBVH */
			BLI_pbvh_apply_vertCos(ss->pbvh, vertCos);
			MEM_freeN(vertCos);
		}
	}
}

static int sculpt_mode_poll(bContext *C)
{
	Object *ob = CTX_data_active_object(C);
	return ob && ob->mode & OB_MODE_SCULPT;
}

int sculpt_poll(bContext *C)
{
	return sculpt_mode_poll(C) && paint_poll(C);
}

static const char *sculpt_tool_name(Sculpt *sd)
{
	Brush *brush = paint_brush(&sd->paint);

	switch(brush->sculpt_tool) {
	case SCULPT_TOOL_DRAW:
		return "Draw Brush"; break;
	case SCULPT_TOOL_GRAVITY:
		return "Gravity Brush"; break;
	case SCULPT_TOOL_SMOOTH:
		return "Smooth Brush"; break;
	case SCULPT_TOOL_CREASE:
		return "Crease Brush"; break;
	case SCULPT_TOOL_BLOB:
		return "Blob Brush"; break;
	case SCULPT_TOOL_PINCH:
		return "Pinch Brush"; break;
	case SCULPT_TOOL_INFLATE:
		return "Inflate Brush"; break;
	case SCULPT_TOOL_GRAB:
		return "Grab Brush"; break;
	case SCULPT_TOOL_NUDGE:
		return "Nudge Brush"; break;
	case SCULPT_TOOL_THUMB:
		return "Thumb Brush"; break;
	case SCULPT_TOOL_LAYER:
		return "Layer Brush"; break;
	case SCULPT_TOOL_FLATTEN:
		return "Flatten Brush"; break;
	case SCULPT_TOOL_CLAY:
		return "Clay Brush"; break;
	case SCULPT_TOOL_CLAY_STRIPS:
		return "Clay Strips Brush"; break;
	case SCULPT_TOOL_FILL:
		return "Fill Brush"; break;
	case SCULPT_TOOL_SCRAPE:
		return "Scrape Brush"; break;
	default:
		return "Sculpting"; break;
	}
}

/**** Radial control ****/
static int sculpt_radial_control_invoke(bContext *C, wmOperator *op, wmEvent *event)
{
	Paint *p = paint_get_active(CTX_data_scene(C));
	Brush *brush = paint_brush(p);
	float col[4], tex_col[4];

	WM_paint_cursor_end(CTX_wm_manager(C), p->paint_cursor);
	p->paint_cursor = NULL;
	brush_radial_control_invoke(op, brush, 1);

	if((brush->flag & BRUSH_DIR_IN) && ELEM4(brush->sculpt_tool, SCULPT_TOOL_DRAW, SCULPT_TOOL_INFLATE, SCULPT_TOOL_CLAY, SCULPT_TOOL_PINCH))
		copy_v3_v3(col, brush->sub_col);
	else
		copy_v3_v3(col, brush->add_col);
	col[3]= 0.5f;
									    
	copy_v3_v3(tex_col, U.sculpt_paint_overlay_col);
	tex_col[3]= (brush->texture_overlay_alpha / 100.0f);

	RNA_float_set_array(op->ptr, "color", col);
	RNA_float_set_array(op->ptr, "texture_color", tex_col);

	return WM_radial_control_invoke(C, op, event);
}

static int sculpt_radial_control_modal(bContext *C, wmOperator *op, wmEvent *event)
{
	int ret = WM_radial_control_modal(C, op, event);
	if(ret != OPERATOR_RUNNING_MODAL)
		paint_cursor_start(C, sculpt_poll);
	return ret;
}

static int sculpt_radial_control_exec(bContext *C, wmOperator *op)
{
	Brush *brush = paint_brush(&CTX_data_tool_settings(C)->sculpt->paint);
	int ret = brush_radial_control_exec(op, brush, 1);

	WM_event_add_notifier(C, NC_BRUSH|NA_EDITED, brush);

	return ret;
}

static void SCULPT_OT_radial_control(wmOperatorType *ot)
{
	WM_OT_radial_control_partial(ot);

	ot->name= "Sculpt Radial Control";
	ot->idname= "SCULPT_OT_radial_control";

	ot->invoke= sculpt_radial_control_invoke;
	ot->modal= sculpt_radial_control_modal;
	ot->exec= sculpt_radial_control_exec;
	ot->poll= sculpt_poll;

	ot->flag= OPTYPE_REGISTER|OPTYPE_UNDO|OPTYPE_BLOCKING;
}

/**** Operator for applying a stroke (various attributes including mouse path)
	  using the current brush. ****/

static float unproject_brush_radius(Object *ob, ViewContext *vc, float center[3], float offset)
{
	float delta[3], scale, loc[3];

	mul_v3_m4v3(loc, ob->obmat, center);

	initgrabz(vc->rv3d, loc[0], loc[1], loc[2]);
	window_to_3d_delta(vc->ar, delta, offset, 0);

	scale= fabsf(mat4_to_scale(ob->obmat));
	scale= (scale == 0.0f)? 1.0f: scale;

	return len_v3(delta)/scale;
}

static void sculpt_cache_free(StrokeCache *cache)
{
	if(cache->face_norms)
		MEM_freeN(cache->face_norms);
	if(cache->mats)
		MEM_freeN(cache->mats);
	MEM_freeN(cache);
}

/* Initialize the stroke cache invariants from operator properties */
static void sculpt_update_cache_invariants(bContext* C, Sculpt *sd, SculptSession *ss, wmOperator *op, wmEvent *event)
{
	StrokeCache *cache = MEM_callocN(sizeof(StrokeCache), "stroke cache");
	Brush *brush = paint_brush(&sd->paint);
	ViewContext *vc = paint_stroke_view_context(op->customdata);
	Object *ob= CTX_data_active_object(C);
	ModifierData *md;
	int i;
	int mode;

	ss->cache = cache;

	/* Set scaling adjustment */
	ss->cache->scale[0] = 1.0f / ob->size[0];
	ss->cache->scale[1] = 1.0f / ob->size[1];
	ss->cache->scale[2] = 1.0f / ob->size[2];

	ss->cache->plane_trim_squared = brush->plane_trim * brush->plane_trim;

	/* Initialize mirror modifier clipping */

	ss->cache->flag = 0;

	for(md= ob->modifiers.first; md; md= md->next) {
		if(md->type==eModifierType_Mirror && (md->mode & eModifierMode_Realtime)) {
			const MirrorModifierData *mmd = (MirrorModifierData*) md;
			
			/* Mark each axis that needs clipping along with its tolerance */
			if(mmd->flag & MOD_MIR_CLIPPING) {
				ss->cache->flag |= CLIP_X << mmd->axis;
				if(mmd->tolerance > ss->cache->clip_tolerance[mmd->axis])
					ss->cache->clip_tolerance[mmd->axis] = mmd->tolerance;
			}
		}
	}

	/* Initial mouse location */
	if (event) {
		ss->cache->initial_mouse[0] = event->x;
		ss->cache->initial_mouse[1] = event->y;
	}
	else {
		ss->cache->initial_mouse[0] = 0;
		ss->cache->initial_mouse[1] = 0;
	}

	mode = RNA_int_get(op->ptr, "mode");
	cache->invert = mode == WM_BRUSHSTROKE_INVERT;
	cache->alt_smooth = mode == WM_BRUSHSTROKE_SMOOTH;

	/* Alt-Smooth */
	if (ss->cache->alt_smooth) {
		Paint *p= &sd->paint;
		Brush *br;
		
		BLI_strncpy(cache->saved_active_brush_name, brush->id.name+2, sizeof(cache->saved_active_brush_name));

		br= (Brush *)find_id("BR", "Smooth");
		if(br) {
				paint_brush_set(p, br);
				brush = br;
			}
		}

	copy_v2_v2(cache->mouse, cache->initial_mouse);
	copy_v2_v2(cache->tex_mouse, cache->initial_mouse);

	/* Truly temporary data that isn't stored in properties */

	cache->vc = vc;

	cache->brush = brush;

	cache->mats = MEM_callocN(sizeof(bglMats), "sculpt bglMats");
	view3d_get_transformation(vc->ar, vc->rv3d, vc->obact, cache->mats);

	viewvector(cache->vc->rv3d, cache->vc->rv3d->twmat[3], cache->true_view_normal);
	/* Initialize layer brush displacements and persistent coords */
	if(brush->sculpt_tool == SCULPT_TOOL_LAYER) {
		/* not supported yet for multires */
		if(!ss->multires && !ss->layer_co && (brush->flag & BRUSH_PERSISTENT)) {
			if(!ss->layer_co)
				ss->layer_co= MEM_mallocN(sizeof(float) * 3 * ss->totvert,
									   "sculpt mesh vertices copy");

			for(i = 0; i < ss->totvert; ++i)
				copy_v3_v3(ss->layer_co[i], ss->mvert[i].co);
		}
	}

	/* Make copies of the mesh vertex locations and normals for some tools */
	if(brush->flag & BRUSH_ANCHORED) {
		if(ss->face_normals) {
			float *fn = ss->face_normals;
			cache->face_norms= MEM_mallocN(sizeof(float) * 3 * ss->totface, "Sculpt face norms");
			for(i = 0; i < ss->totface; ++i, fn += 3)
				copy_v3_v3(cache->face_norms[i], fn);
		}

		cache->original = 1;
	}

	if(ELEM8(brush->sculpt_tool, SCULPT_TOOL_DRAW, SCULPT_TOOL_GRAVITY,  SCULPT_TOOL_CREASE, SCULPT_TOOL_BLOB, SCULPT_TOOL_LAYER, SCULPT_TOOL_INFLATE, SCULPT_TOOL_CLAY, SCULPT_TOOL_CLAY_STRIPS))
		if(!(brush->flag & BRUSH_ACCUMULATE))
			cache->original = 1;

	cache->special_rotation = (brush->flag & BRUSH_RAKE) ? sd->last_angle : 0;
	//cache->last_rake[0] = sd->last_x;
	//cache->last_rake[1] = sd->last_y;

	cache->first_time= 1;

	cache->vertex_rotation= 0;

	cache->frontface_start= brush->frontface_angle;
	cache->frontface_range= (brush->frontface_angle + M_PI_2) / 2 - cache->frontface_start;
}

#if 0
static void sculpt_update_brush_delta(Sculpt *sd, SculptSession *ss, Brush *brush)
{
	StrokeCache *cache = ss->cache;
	int tool = brush->sculpt_tool;

	if(ELEM5(tool,
		 SCULPT_TOOL_GRAB, SCULPT_TOOL_NUDGE,
		 SCULPT_TOOL_CLAY_STRIPS, SCULPT_TOOL_SNAKE_HOOK,
		 SCULPT_TOOL_THUMB)) {
		float grab_location[3], imat[4][4], delta[3];

		if(cache->first_time) {
			copy_v3_v3(cache->orig_grab_location,
				   cache->true_location);
		}
		else if(tool == SCULPT_TOOL_SNAKE_HOOK)
			add_v3_v3(cache->true_location, cache->grab_delta);

		/* compute 3d coordinate at same z from original location + mouse */
		initgrabz(cache->vc->rv3d,
			  cache->orig_grab_location[0],
			  cache->orig_grab_location[1],
			  cache->orig_grab_location[2]);

		window_to_3d_delta(cache->vc->ar, grab_location,
				   cache->mouse[0], cache->mouse[1]);

		/* compute delta to move verts by */
		if(!cache->first_time) {
			switch(tool) {
			case SCULPT_TOOL_GRAB:
			case SCULPT_TOOL_THUMB:
				sub_v3_v3v3(delta, grab_location, cache->old_grab_location);
				invert_m4_m4(imat, ss->ob->obmat);
				mul_mat3_m4_v3(imat, delta);
				add_v3_v3(cache->grab_delta, delta);
				break;
			case SCULPT_TOOL_CLAY_STRIPS:
			case SCULPT_TOOL_NUDGE:
				sub_v3_v3v3(cache->grab_delta, grab_location, cache->old_grab_location);
				invert_m4_m4(imat, ss->ob->obmat);
				mul_mat3_m4_v3(imat, cache->grab_delta);
				break;
			case SCULPT_TOOL_SNAKE_HOOK:
				sub_v3_v3v3(cache->grab_delta, grab_location, cache->old_grab_location);
				invert_m4_m4(imat, ss->ob->obmat);
				mul_mat3_m4_v3(imat, cache->grab_delta);
				break;
			}
		}
		else {
			zero_v3(cache->grab_delta);
		}

		copy_v3_v3(cache->old_grab_location, grab_location);

		if(tool == SCULPT_TOOL_GRAB)
			copy_v3_v3(sd->anchored_location, cache->true_location);
		else if(tool == SCULPT_TOOL_THUMB)
			copy_v3_v3(sd->anchored_location, cache->orig_grab_location);			

		if(ELEM(tool, SCULPT_TOOL_GRAB, SCULPT_TOOL_THUMB)) {
			/* location stays the same for finding vertices in brush radius */
			copy_v3_v3(cache->true_location, cache->orig_grab_location);

			sd->draw_anchored = 1;
			copy_v3_v3(sd->anchored_initial_mouse, cache->initial_mouse);
			sd->anchored_size = cache->pixel_radius;
		}
	}
}
#endif

/* Initialize the stroke cache variants from operator properties */
static void sculpt_update_cache_variants(bContext *C, Sculpt *sd, SculptSession *ss, struct PaintStroke *stroke, PointerRNA *ptr)
{
	StrokeCache *cache = ss->cache;
	Brush *brush = paint_brush(&sd->paint);

	int dx, dy;

	//RNA_float_get_array(ptr, "location", cache->traced_location);

	if (cache->first_time ||
	    !((brush->flag & BRUSH_ANCHORED)||
	      (brush->sculpt_tool == SCULPT_TOOL_SNAKE_HOOK)||
	      (brush->sculpt_tool == SCULPT_TOOL_ROTATE))
		 )
	{
		RNA_float_get_array(ptr, "location", cache->true_location);
	}

	cache->pen_flip = RNA_boolean_get(ptr, "pen_flip");
	RNA_float_get_array(ptr, "mouse", cache->mouse);

	cache->pressure = RNA_float_get(ptr, "pressure");

	/* Truly temporary data that isn't stored in properties */

	sd->draw_pressure=  1;
	sd->pressure_value= cache->pressure;

	cache->previous_pixel_radius = cache->pixel_radius;
	cache->pixel_radius = brush_size(brush);

	if(cache->first_time) {
		if (!brush_use_locked_size(brush)) {
			cache->initial_radius= unproject_brush_radius(ss->ob, cache->vc, cache->true_location, brush_size(brush));
			brush_set_unprojected_radius(brush, cache->initial_radius);
		}
		else {
			cache->initial_radius= brush_unprojected_radius(brush);
		}

		if (ELEM(brush->sculpt_tool, SCULPT_TOOL_GRAB, SCULPT_TOOL_SNAKE_HOOK))
			cache->initial_radius *= 1.5f;
	}

	if(brush_use_size_pressure(brush)) {
		cache->pixel_radius *= cache->pressure;
		cache->radius= cache->initial_radius * cache->pressure;
	}
	else
		cache->radius= cache->initial_radius;

	cache->radius_squared = cache->radius*cache->radius;

	if(!(brush->flag & BRUSH_ANCHORED || ELEM4(brush->sculpt_tool, SCULPT_TOOL_GRAB, SCULPT_TOOL_SNAKE_HOOK, SCULPT_TOOL_THUMB, SCULPT_TOOL_ROTATE))) {
		copy_v2_v2(cache->tex_mouse, cache->mouse);

		if  (ELEM(brush->mtex.brush_map_mode, MTEX_MAP_MODE_FIXED, MTEX_MAP_MODE_WRAP) &&
			 (brush->flag & BRUSH_RANDOM_ROTATION) &&
			 !(brush->flag & BRUSH_RAKE))
		{
			cache->special_rotation = 2*M_PI*BLI_frand();
		}
	}

	if(brush->flag & BRUSH_ANCHORED) {
		int hit = 0;

		dx = cache->mouse[0] - cache->initial_mouse[0];
		dy = cache->mouse[1] - cache->initial_mouse[1];

		sd->anchored_size = cache->pixel_radius = sqrt(dx*dx + dy*dy);

		cache->special_rotation = atan2(dx, dy) + M_PI;

		if (brush->flag & BRUSH_EDGE_TO_EDGE) {
			float halfway[2];
			float out[3];

			halfway[0] = dx*0.5 + cache->initial_mouse[0];
			halfway[1] = dy*0.5 + cache->initial_mouse[1];

			if (sculpt_stroke_get_location(C, stroke, out, halfway)) {
				copy_v3_v3(sd->anchored_location, out);
				copy_v2_v2(sd->anchored_initial_mouse, halfway);
				copy_v2_v2(cache->tex_mouse, halfway);
				copy_v3_v3(cache->true_location, sd->anchored_location);
				sd->anchored_size /= 2.0f;
				cache->pixel_radius  /= 2.0f;
				hit = 1;
			}
		}

		if (!hit)
			copy_v2_v2(sd->anchored_initial_mouse, cache->initial_mouse);

		cache->radius= unproject_brush_radius(ss->ob, paint_stroke_view_context(stroke), cache->true_location, cache->pixel_radius);
		cache->radius_squared = cache->radius*cache->radius;

		copy_v3_v3(sd->anchored_location, cache->true_location);

		sd->draw_anchored = 1;
	}
	else if(brush->flag & BRUSH_RAKE) {
		const float u = 0.5f;
		const float v = 1 - u;
		const float r = 20;

		const float dx = cache->last_rake[0] - cache->mouse[0];
		const float dy = cache->last_rake[1] - cache->mouse[1];

		if (cache->first_time) {
			copy_v2_v2(cache->last_rake, cache->mouse);
		}
		else if (dx*dx + dy*dy >= r*r) {
			cache->special_rotation = atan2(dx, dy);

			cache->last_rake[0] = u*cache->last_rake[0] + v*cache->mouse[0];
			cache->last_rake[1] = u*cache->last_rake[1] + v*cache->mouse[1];
		}
	}

	/* Find the grab delta */
	if(brush->sculpt_tool == SCULPT_TOOL_GRAB) {
		float grab_location[3], imat[4][4];

		if(cache->first_time)
			copy_v3_v3(cache->orig_grab_location, cache->true_location);

		/* compute 3d coordinate at same z from original location + mouse */
		initgrabz(cache->vc->rv3d, cache->orig_grab_location[0],
			cache->orig_grab_location[1], cache->orig_grab_location[2]);
		window_to_3d_delta(cache->vc->ar, grab_location, cache->mouse[0], cache->mouse[1]);

		/* compute delta to move verts by */
		if(!cache->first_time) {
			float delta[3];
			sub_v3_v3v3(delta, grab_location, cache->old_grab_location);
			invert_m4_m4(imat, ss->ob->obmat);
			mul_mat3_m4_v3(imat, delta);
			add_v3_v3(cache->grab_delta, delta);
		}
		else {
			zero_v3(cache->grab_delta);
		}

		copy_v3_v3(cache->old_grab_location, grab_location);

		/* location stays the same for finding vertices in brush radius */
		copy_v3_v3(cache->true_location, cache->orig_grab_location);

		sd->draw_anchored = 1;
		copy_v3_v3(sd->anchored_location, cache->true_location);
		copy_v3_v3(sd->anchored_initial_mouse, cache->initial_mouse);
		sd->anchored_size = cache->pixel_radius;
	}
	/* Find the nudge/clay tubes delta */
	else if(brush->sculpt_tool == SCULPT_TOOL_NUDGE) {
		float grab_location[3], imat[4][4];

		if(cache->first_time)
			copy_v3_v3(cache->orig_grab_location, cache->true_location);

		/* compute 3d coordinate at same z from original location + mouse */
		initgrabz(cache->vc->rv3d, cache->orig_grab_location[0],
			cache->orig_grab_location[1], cache->orig_grab_location[2]);
		window_to_3d_delta(cache->vc->ar, grab_location, cache->mouse[0], cache->mouse[1]);

		/* compute delta to move verts by */
		if (!cache->first_time) {
			sub_v3_v3v3(cache->grab_delta, grab_location, cache->old_grab_location);
			invert_m4_m4(imat, ss->ob->obmat);
			mul_mat3_m4_v3(imat, cache->grab_delta);
		}
		else {
			zero_v3(cache->grab_delta);
		}

		copy_v3_v3(cache->old_grab_location, grab_location);
	}
	/* Find the snake hook delta */
	else if(brush->sculpt_tool == SCULPT_TOOL_SNAKE_HOOK) {
		float grab_location[3], imat[4][4];

		if(cache->first_time)
			copy_v3_v3(cache->orig_grab_location, cache->true_location);
		else
			add_v3_v3(cache->true_location, cache->grab_delta);

		/* compute 3d coordinate at same z from original location + mouse */
		initgrabz(cache->vc->rv3d, cache->orig_grab_location[0],
			cache->orig_grab_location[1], cache->orig_grab_location[2]);
		window_to_3d_delta(cache->vc->ar, grab_location, cache->mouse[0], cache->mouse[1]);

		/* compute delta to move verts by */
		if (!cache->first_time) {
			sub_v3_v3v3(cache->grab_delta, grab_location, cache->old_grab_location);
			invert_m4_m4(imat, ss->ob->obmat);
			mul_mat3_m4_v3(imat, cache->grab_delta);
		}
		else {
			zero_v3(cache->grab_delta);
		}

		copy_v3_v3(cache->old_grab_location, grab_location);
	}
	/* Find the thumb delta */
	else if(brush->sculpt_tool == SCULPT_TOOL_THUMB) {
		float grab_location[3], imat[4][4];

		if(cache->first_time)
			copy_v3_v3(cache->orig_grab_location, cache->true_location);

		/* compute 3d coordinate at same z from original location + mouse */
		initgrabz(cache->vc->rv3d, cache->orig_grab_location[0],
			cache->orig_grab_location[1], cache->orig_grab_location[2]);
		window_to_3d_delta(cache->vc->ar, grab_location, cache->mouse[0], cache->mouse[1]);

		/* compute delta to move verts by */
		if (!cache->first_time) {
			float delta[3];
			sub_v3_v3v3(delta, grab_location, cache->old_grab_location);
			invert_m4_m4(imat, ss->ob->obmat);
			mul_mat3_m4_v3(imat, delta);
			add_v3_v3(cache->grab_delta, delta);
		}
		else {
			zero_v3(cache->grab_delta);
		}

		copy_v3_v3(cache->old_grab_location, grab_location);

		/* location stays the same for finding vertices in brush radius */
		copy_v3_v3(cache->true_location, cache->orig_grab_location);

		sd->draw_anchored = 1;
		copy_v3_v3(sd->anchored_location, cache->orig_grab_location);
		copy_v3_v3(sd->anchored_initial_mouse, cache->initial_mouse);
		sd->anchored_size = cache->pixel_radius;
	}
	else if(brush->sculpt_tool == SCULPT_TOOL_ROTATE) {
		dx = cache->mouse[0] - cache->initial_mouse[0];
		dy = cache->mouse[1] - cache->initial_mouse[1];

		cache->vertex_rotation = -atan2(dx, dy);

		sd->draw_anchored = 1;
		copy_v2_v2(sd->anchored_initial_mouse, cache->initial_mouse);
		copy_v3_v3(sd->anchored_location, cache->true_location);
		sd->anchored_size = cache->pixel_radius;
	}

	sd->special_rotation = cache->special_rotation;

	if (brush->sculpt_tool == SCULPT_TOOL_CLAY_STRIPS || (brush->mtex.brush_map_mode == MTEX_MAP_MODE_WRAP && brush->flag & BRUSH_RAKE)) {
		float rake_location[3], imat[4][4];

		if(cache->first_time)
			copy_v3_v3(cache->orig_rake_location, cache->true_location);

		/* compute 3d coordinate at same z from original location + mouse */
		initgrabz(cache->vc->rv3d, cache->orig_rake_location[0],
			cache->orig_rake_location[1], cache->orig_rake_location[2]);
		window_to_3d_delta(cache->vc->ar, rake_location, cache->mouse[0], cache->mouse[1]);

		/* compute delta to move verts by */
		if (!cache->first_time) {
			sub_v3_v3v3(cache->rake_delta, rake_location, cache->old_rake_location);
			invert_m4_m4(imat, ss->ob->obmat);
			mul_mat3_m4_v3(imat, cache->rake_delta);
		}
		else {
			zero_v3(cache->rake_delta);
		}

		copy_v3_v3(cache->old_rake_location, rake_location);
	}
}

static void sculpt_stroke_modifiers_check(bContext *C, SculptSession *ss)
{
	if(ss->modifiers_active) {
		Sculpt *sd = CTX_data_tool_settings(C)->sculpt;
		Brush *brush = paint_brush(&sd->paint);

		sculpt_update_mesh_elements(CTX_data_scene(C), ss->ob, brush->sculpt_tool == SCULPT_TOOL_SMOOTH);
	}
}

typedef struct {
	SculptSession *ss;
	float *ray_start, *ray_normal;
	int hit;
	float dist;
	int original;
} SculptRaycastData;

void sculpt_raycast_cb(PBVHNode *node, void *data_v, float* tmin)
{
	if (BLI_pbvh_node_get_tmin(node) < *tmin) {
		SculptRaycastData *srd = data_v;
		float (*origco)[3]= NULL;

		if(srd->original && srd->ss->cache) {
			/* intersect with coordinates from before we started stroke */
			SculptUndoNode *unode= sculpt_undo_get_node(node);
			origco= (unode)? unode->co: NULL;
		}

		if (BLI_pbvh_node_raycast(srd->ss->pbvh, node, origco, srd->ray_start, srd->ray_normal, &srd->dist)) {
			srd->hit = 1;
			*tmin = srd->dist;
		}
	}
}

/* Do a raycast in the tree to find the 3d brush location
   (This allows us to ignore the GL depth buffer)
   Returns 0 if the ray doesn't hit the mesh, non-zero otherwise
 */
int sculpt_stroke_get_location(bContext *C, struct PaintStroke *stroke, float out[3], float mouse[2])
{
	ViewContext *vc = paint_stroke_view_context(stroke);
	SculptSession *ss= vc->obact->sculpt;
	StrokeCache *cache= ss->cache;
	float ray_start[3], ray_end[3], ray_normal[3], dist;
	float obimat[4][4];
	float mval[2];
	SculptRaycastData srd;

	mval[0] = mouse[0] - vc->ar->winrct.xmin;
	mval[1] = mouse[1] - vc->ar->winrct.ymin;

	sculpt_stroke_modifiers_check(C, ss);

	viewline(vc->ar, vc->v3d, mval, ray_start, ray_end);

	invert_m4_m4(obimat, ss->ob->obmat);
	mul_m4_v3(obimat, ray_start);
	mul_m4_v3(obimat, ray_end);

	sub_v3_v3v3(ray_normal, ray_end, ray_start);
	dist= normalize_v3(ray_normal);

	srd.ss = vc->obact->sculpt;
	srd.ray_start = ray_start;
	srd.ray_normal = ray_normal;
	srd.dist = dist;
	srd.hit = 0;
	srd.original = (cache)? cache->original: 0;
	BLI_pbvh_raycast(ss->pbvh, sculpt_raycast_cb, &srd,
			 ray_start, ray_normal, srd.original);
	
	copy_v3_v3(out, ray_normal);
	mul_v3_fl(out, srd.dist);
	add_v3_v3(out, ray_start);

	return srd.hit;
}

static int sculpt_brush_stroke_init(bContext *C, ReportList *reports)
{
	Scene *scene= CTX_data_scene(C);
	Object *ob= CTX_data_active_object(C);
	Sculpt *sd = CTX_data_tool_settings(C)->sculpt;
	SculptSession *ss = CTX_data_active_object(C)->sculpt;
	Brush *brush = paint_brush(&sd->paint);

	if(ob_get_key(ob) && !(ob->shapeflag & OB_SHAPE_LOCK)) {
		BKE_report(reports, RPT_ERROR, "Shape key sculpting requires a locked shape.");
		return 0;
	}

	view3d_operator_needs_opengl(C);

	/* TODO: Shouldn't really have to do this at the start of every
	   stroke, but sculpt would need some sort of notification when
	   changes are made to the texture. */
	sculpt_update_tex(sd, ss);

	sculpt_update_mesh_elements(scene, ob, brush->sculpt_tool == SCULPT_TOOL_SMOOTH);

	return 1;
}

static void sculpt_restore_mesh(Sculpt *sd, SculptSession *ss)
{
	Brush *brush = paint_brush(&sd->paint);

	/* Restore the mesh before continuing with anchored stroke */
	if((brush->flag & BRUSH_ANCHORED) ||
	   (brush->sculpt_tool == SCULPT_TOOL_GRAB && brush_use_size_pressure(brush)) ||
	   (brush->flag & BRUSH_RESTORE_MESH))
	{
		StrokeCache *cache = ss->cache;
		int i;

		PBVHNode **nodes;
		int n, totnode;

		BLI_pbvh_search_gather(ss->pbvh, NULL, NULL, &nodes, &totnode);

		#pragma omp parallel for schedule(guided) if (sd->flags & SCULPT_USE_OPENMP)
		for(n=0; n<totnode; n++) {
			SculptUndoNode *unode;
			
			unode= sculpt_undo_get_node(nodes[n]);
			if(unode) {
				PBVHVertexIter vd;

				BLI_pbvh_vertex_iter_begin(ss->pbvh, nodes[n], vd, PBVH_ITER_UNIQUE) {
					copy_v3_v3(vd.co, unode->co[vd.i]);
					if(vd.no) VECCOPY(vd.no, unode->no[vd.i])
					else normal_short_to_float_v3(vd.fno, unode->no[vd.i]);

					if(vd.mvert) vd.mvert->flag |= ME_VERT_PBVH_UPDATE;
				}
				BLI_pbvh_vertex_iter_end;

				BLI_pbvh_node_mark_update(nodes[n]);
			}
		}

		if(ss->face_normals) {
			float *fn = ss->face_normals;
			for(i = 0; i < ss->totface; ++i, fn += 3)
				copy_v3_v3(fn, cache->face_norms[i]);
		}

		if(nodes)
			MEM_freeN(nodes);
	}
}

static void sculpt_flush_update(bContext *C)
{
	Object *ob = CTX_data_active_object(C);
	SculptSession *ss = ob->sculpt;
	ARegion *ar = CTX_wm_region(C);
	MultiresModifierData *mmd = ss->multires;

	if(mmd)
		multires_mark_as_modified(ob);
	if(ob->derivedFinal) /* VBO no longer valid */
		GPU_drawobject_free(ob->derivedFinal);

	if(ss->modifiers_active) {
		DAG_id_tag_update(&ob->id, OB_RECALC_DATA);
		ED_region_tag_redraw(ar);
	}
	else {
		rcti r;

		BLI_pbvh_update(ss->pbvh, PBVH_UpdateBB, NULL);

		if (sculpt_get_redraw_rect(ar, CTX_wm_region_view3d(C), ob, &r)) {
			//rcti tmp;

			r.xmin += ar->winrct.xmin + 1;
			r.xmax += ar->winrct.xmin - 1;
			r.ymin += ar->winrct.ymin + 1;
			r.ymax += ar->winrct.ymin - 1;

			//tmp = r;

			//if (!BLI_rcti_is_empty(&ss->previous_r))
			//	BLI_union_rcti(&r, &ss->previous_r);

			//ss->previous_r= tmp;

			ss->partial_redraw = 1;
			ED_region_tag_redraw_partial(ar, &r);
		}
	}
}

/* Returns whether the mouse/stylus is over the mesh (1)
   or over the background (0) */
static int over_mesh(bContext *C, struct wmOperator *op, float x, float y)
{
	float mouse[2], co[3];

	mouse[0] = x;
	mouse[1] = y;

	return sculpt_stroke_get_location(C, op->customdata, co, mouse);
}

static int sculpt_stroke_test_start(bContext *C, struct wmOperator *op,
					wmEvent *event)
{
	/* Don't start the stroke until mouse goes over the mesh */
	if(over_mesh(C, op, event->x, event->y)) {
		Object *ob = CTX_data_active_object(C);
		SculptSession *ss = ob->sculpt;
		Sculpt *sd = CTX_data_tool_settings(C)->sculpt;

		ED_view3d_init_mats_rv3d(ob, CTX_wm_region_view3d(C));

		sculpt_update_cache_invariants(C, sd, ss, op, event);

		sculpt_undo_push_begin(sculpt_tool_name(sd));

#ifdef _OPENMP
		/* If using OpenMP then create a number of threads two times the
		   number of processor cores.
		   Justification: Empirically I've found that two threads per
		   processor gives higher throughput. */
		if (sd->flags & SCULPT_USE_OPENMP) {
			int num_procs;

			num_procs = omp_get_num_procs();
			omp_set_num_threads(2*num_procs);
		}
#endif
		sd->sculpting= 1;

		// redraw full screen at beginning of stroke so overlay can be erased
		WM_main_add_notifier(NC_SPACE|ND_SPACE_VIEW3D, NULL);

		return 1;
	}
	else
		return 0;
}

static void sculpt_stroke_update_step(bContext *C, struct PaintStroke *stroke, PointerRNA *itemptr)
{
	Sculpt *sd = CTX_data_tool_settings(C)->sculpt;
	SculptSession *ss = CTX_data_active_object(C)->sculpt;

	sculpt_stroke_modifiers_check(C, ss);
	sculpt_update_cache_variants(C, sd, ss, stroke, itemptr);
	sculpt_restore_mesh(sd, ss);
	do_symmetrical_brush_actions(sd, ss);

	/* Cleanup */
	sculpt_flush_update(C);
}

static void sculpt_stroke_done(bContext *C, struct PaintStroke *unused)
{
	Object *ob= CTX_data_active_object(C);
	SculptSession *ss = ob->sculpt;
	Sculpt *sd = CTX_data_tool_settings(C)->sculpt;

	(void)unused;

	// reset values used to draw brush after completing the stroke
	sd->draw_anchored= 0;
	sd->draw_pressure= 0;
	sd->special_rotation= 0;
	sd->sculpting= 0;

	/* Finished */
	if(ss->cache) {
		sculpt_stroke_modifiers_check(C, ss);

		/* Alt-Smooth */
		if (ss->cache->alt_smooth) {
			Paint *p= &sd->paint;
			Brush *br= (Brush *)find_id("BR", ss->cache->saved_active_brush_name);
			if(br) {
					paint_brush_set(p, br);
				}
			}

		sculpt_cache_free(ss->cache);
		ss->cache = NULL;

		sculpt_undo_push_end();

		BLI_pbvh_update(ss->pbvh, PBVH_UpdateOriginalBB, NULL);

		/* optimization: if there is locked key and active modifiers present in */
		/* the stack, keyblock is updating at each step. otherwise we could update */
		/* keyblock only when stroke is finished */
		if(ss->kb && !ss->modifiers_active) sculpt_update_keyblock(ss);

		ss->partial_redraw = 0;

		/* try to avoid calling this, only for e.g. linked duplicates now */
		if(((Mesh*)ob->data)->id.us > 1)
			DAG_id_tag_update(&ob->id, OB_RECALC_DATA);

		WM_event_add_notifier(C, NC_OBJECT|ND_DRAW, ob);
	}
}

static int sculpt_brush_stroke_invoke(bContext *C, wmOperator *op, wmEvent *event)
{
	struct PaintStroke *stroke;
	int ignore_background_click;

	if(!sculpt_brush_stroke_init(C, op->reports))
		return OPERATOR_CANCELLED;

	stroke = paint_stroke_new(C, sculpt_stroke_get_location,
				  sculpt_stroke_test_start,
				  sculpt_stroke_update_step,
				  sculpt_stroke_done);

	op->customdata = stroke;

	/* For tablet rotation */
	ignore_background_click = RNA_boolean_get(op->ptr,
						  "ignore_background_click"); 

	if(ignore_background_click && !over_mesh(C, op, event->x, event->y)) {
		paint_stroke_free(stroke);
		return OPERATOR_PASS_THROUGH;
	}
	
	/* add modal handler */
	WM_event_add_modal_handler(C, op);

	op->type->modal(C, op, event);
	
	return OPERATOR_RUNNING_MODAL;
}

static int sculpt_brush_stroke_exec(bContext *C, wmOperator *op)
{
	Sculpt *sd = CTX_data_tool_settings(C)->sculpt;
	SculptSession *ss = CTX_data_active_object(C)->sculpt;

	if(!sculpt_brush_stroke_init(C, op->reports))
		return OPERATOR_CANCELLED;

	op->customdata = paint_stroke_new(C, sculpt_stroke_get_location, sculpt_stroke_test_start,
					  sculpt_stroke_update_step, sculpt_stroke_done);

	sculpt_update_cache_invariants(C, sd, ss, op, NULL);

	paint_stroke_exec(C, op);

	sculpt_flush_update(C);
	sculpt_cache_free(ss->cache);

	return OPERATOR_FINISHED;
}

static void SCULPT_OT_brush_stroke(wmOperatorType *ot)
{
	static EnumPropertyItem stroke_mode_items[] = {
		{ WM_BRUSHSTROKE_NORMAL, "NORMAL", 0, "Normal", "Apply brush normally" },
		{ WM_BRUSHSTROKE_INVERT, "INVERT", 0, "Invert", "Invert action of brush for duration of stroke" },
		{ WM_BRUSHSTROKE_SMOOTH, "SMOOTH", 0, "Smooth", "Switch brush to smooth mode for duration of stroke" },
		{ 0 }
	};

	/* identifiers */
	ot->name= "Sculpt Mode";
	ot->idname= "SCULPT_OT_brush_stroke";
	
	/* api callbacks */
	ot->invoke= sculpt_brush_stroke_invoke;
	ot->modal= paint_stroke_modal;
	ot->exec= sculpt_brush_stroke_exec;
	ot->poll= sculpt_poll;

	/* flags (sculpt does own undo? (ton) */
	ot->flag= OPTYPE_BLOCKING;

	/* properties */

	RNA_def_collection_runtime(ot->srna, "stroke", &RNA_OperatorStrokeElement,
			"Stroke", "");

	RNA_def_enum(ot->srna, "mode", stroke_mode_items, WM_BRUSHSTROKE_NORMAL, 
			"Sculpt Stroke Mode",
			"Action taken when a sculpt stroke is made");

	RNA_def_boolean(ot->srna, "ignore_background_click", 0,
			"Ignore Background Click",
			"Clicks on the background do not start the stroke");
}

/**** Reset the copy of the mesh that is being sculpted on (currently just for the layer brush) ****/

static int sculpt_set_persistent_base(bContext *C, wmOperator *unused)
{
	SculptSession *ss = CTX_data_active_object(C)->sculpt;

	(void)unused;

	if(ss) {
		if(ss->layer_co)
			MEM_freeN(ss->layer_co);
		ss->layer_co = NULL;
	}

	return OPERATOR_FINISHED;
}

static void SCULPT_OT_set_persistent_base(wmOperatorType *ot)
{
	/* identifiers */
	ot->name= "Set Persistent Base";
	ot->idname= "SCULPT_OT_set_persistent_base";
	
	/* api callbacks */
	ot->exec= sculpt_set_persistent_base;
	ot->poll= sculpt_mode_poll;
	
	ot->flag= OPTYPE_REGISTER|OPTYPE_UNDO;
}

/**** Toggle operator for turning sculpt mode on or off ****/

static void sculpt_init_session(Scene *scene, Object *ob)
{
	ob->sculpt = MEM_callocN(sizeof(SculptSession), "sculpt session");
	ob->sculpt->ob = ob; 

	sculpt_update_mesh_elements(scene, ob, 0);
}

static int sculpt_toggle_mode(bContext *C, wmOperator *unused)
{
	Scene *scene = CTX_data_scene(C);
	ToolSettings *ts = CTX_data_tool_settings(C);
	Object *ob = CTX_data_active_object(C);
	MultiresModifierData *mmd= sculpt_multires_active(scene, ob);
	int flush_recalc= 0;

	(void)unused;

	/* multires in sculpt mode could have different from object mode subdivision level */
	flush_recalc |= mmd && mmd->sculptlvl != mmd->lvl;
	/* if object has got active modifiers, it's dm could be different in sculpt mode  */
	//flush_recalc |= sculpt_modifiers_active(scene, ob);

	if(ob->mode & OB_MODE_SCULPT) {
		if(mmd)
			multires_force_update(ob);

		if(flush_recalc)
			DAG_id_tag_update(&ob->id, OB_RECALC_DATA);

		/* Leave sculptmode */
		ob->mode &= ~OB_MODE_SCULPT;

		free_sculptsession(ob);
	}
	else {
		/* Enter sculptmode */
		ob->mode |= OB_MODE_SCULPT;

		if(flush_recalc)
			DAG_id_tag_update(&ob->id, OB_RECALC_DATA);
		
		/* Create persistent sculpt mode data */
		if(!ts->sculpt) {
			ts->sculpt = MEM_callocN(sizeof(Sculpt), "sculpt mode data");

			/* Turn on X plane mirror symmetry by default */
			ts->sculpt->flags |= SCULPT_SYMM_X;
		}

		/* Create sculpt mode session data */
		if(ob->sculpt)
			free_sculptsession(ob);

		sculpt_init_session(scene, ob);

		paint_init(&ts->sculpt->paint, PAINT_CURSOR_SCULPT);
		
		paint_cursor_start(C, sculpt_poll);
	}

	WM_event_add_notifier(C, NC_SCENE|ND_MODE, CTX_data_scene(C));

	return OPERATOR_FINISHED;
}

static void SCULPT_OT_sculptmode_toggle(wmOperatorType *ot)
{
	/* identifiers */
	ot->name= "Sculpt Mode";
	ot->idname= "SCULPT_OT_sculptmode_toggle";
	
	/* api callbacks */
	ot->exec= sculpt_toggle_mode;
	ot->poll= ED_operator_object_active;
	
	ot->flag= 0;
}

void ED_operatortypes_sculpt(void)
{
	WM_operatortype_append(SCULPT_OT_radial_control);
	WM_operatortype_append(SCULPT_OT_brush_stroke);
	WM_operatortype_append(SCULPT_OT_sculptmode_toggle);
	WM_operatortype_append(SCULPT_OT_set_persistent_base);
}
<|MERGE_RESOLUTION|>--- conflicted
+++ resolved
@@ -570,8 +570,8 @@
 
 	if(axis != 0) {
 		float mat[4][4]= MAT4_UNITY;
-		rotate_m4(mat, axis, angle);
-		mul_m4_v3(mat, mirror);
+	rotate_m4(mat, axis, angle);
+	mul_m4_v3(mat, mirror);
 	}
 
 	//distsq = len_squared_v3v3(mirror, cache->traced_location);
@@ -1580,17 +1580,12 @@
 	int n;
 	float len;
 
-<<<<<<< HEAD
-	if (brush->normal_weight > 0)
+	if (brush->normal_weight > 0 || brush->flag & BRUSH_FRONTFACE)
 		calc_sculpt_normal(sd, ss, an, nodes, totnode, brush->sculpt_plane_range);
 
 	set_brush_local_mat(sd, ss, brush, nodes, totnode, brush->normal_weight > 0 ? an : NULL);
 
 	set_adaptive_space_factor(sd, ss, nodes, totnode, brush->normal_weight > 0 ? an : NULL);
-=======
-	if (brush->normal_weight > 0 || brush->flag & BRUSH_FRONTFACE)
-		calc_sculpt_normal(sd, ss, an, nodes, totnode);
->>>>>>> 6d201907
 
 	copy_v3_v3(grab_delta, ss->cache->grab_delta_symmetry);
 
@@ -1690,17 +1685,12 @@
 	int n;
 	float len;
 
-<<<<<<< HEAD
-	if (brush->normal_weight > 0)
+	if (brush->normal_weight > 0 || brush->flag & BRUSH_FRONTFACE)
 		calc_sculpt_normal(sd, ss, an, nodes, totnode, brush->sculpt_plane_range);
 
 	set_brush_local_mat(sd, ss, brush, nodes, totnode, brush->normal_weight > 0 ? an : NULL);
 
 	set_adaptive_space_factor(sd, ss, nodes, totnode, brush->normal_weight > 0 ? an : NULL);
-=======
-	if (brush->normal_weight > 0 || brush->flag & BRUSH_FRONTFACE)
-		calc_sculpt_normal(sd, ss, an, nodes, totnode);
->>>>>>> 6d201907
 
 	copy_v3_v3(grab_delta, ss->cache->grab_delta_symmetry);
 
@@ -2966,8 +2956,8 @@
 	unit_m4(cache->symm_rot_mat_inv);
 
 	if(axis) { /* expects XYZ */
-		rotate_m4(cache->symm_rot_mat, axis, angle);
-		rotate_m4(cache->symm_rot_mat_inv, axis, -angle);
+	rotate_m4(cache->symm_rot_mat, axis, angle);
+	rotate_m4(cache->symm_rot_mat_inv, axis, -angle);
 	}
 
 	mul_m4_v3(cache->symm_rot_mat, cache->location);
