--- conflicted
+++ resolved
@@ -114,13 +114,10 @@
 struct Base;
 struct Scene;
 struct Object;
-<<<<<<< HEAD
 struct wmWidget;
 struct wmWidgetGroup;
 struct wmWidgetGroupType;
-=======
 struct wmOperator;
->>>>>>> 2dba2b3d
 
 /* UNUSED */
 // int BIF_snappingSupported(struct Object *obedit);
