--- conflicted
+++ resolved
@@ -224,15 +224,9 @@
 void ED_view3d_calc_camera_border_size(struct Scene *scene, struct ARegion *ar, struct View3D *v3d, struct RegionView3D *rv3d, float size_r[2]);
 
 /* drawobject.c iterators */
-<<<<<<< HEAD
-void mesh_foreachScreenVert(struct ViewContext *vc, void (*func)(void *userData, struct BMVert *eve, int x, int y, int index), void *userData, int clipVerts);
-void mesh_foreachScreenEdge(struct ViewContext *vc, void (*func)(void *userData, struct BMEdge *eed, int x0, int y0, int x1, int y1, int index), void *userData, int clipVerts);
+void mesh_foreachScreenVert(struct ViewContext *vc, void (*func)(void *userData, struct BMVert *eve, int x, int y, int index), void *userData, eV3DClipTest clipVerts);
+void mesh_foreachScreenEdge(struct ViewContext *vc, void (*func)(void *userData, struct BMEdge *eed, int x0, int y0, int x1, int y1, int index), void *userData, eV3DClipTest clipVerts);
 void mesh_foreachScreenFace(struct ViewContext *vc, void (*func)(void *userData, struct BMFace *efa, int x, int y, int index), void *userData);
-=======
-void mesh_foreachScreenVert(struct ViewContext *vc, void (*func)(void *userData, struct EditVert *eve, int x, int y, int index), void *userData, eV3DClipTest clipVerts);
-void mesh_foreachScreenEdge(struct ViewContext *vc, void (*func)(void *userData, struct EditEdge *eed, int x0, int y0, int x1, int y1, int index), void *userData, eV3DClipTest clipVerts);
-void mesh_foreachScreenFace(struct ViewContext *vc, void (*func)(void *userData, struct EditFace *efa, int x, int y, int index), void *userData);
->>>>>>> c126bfba
 void nurbs_foreachScreenVert(struct ViewContext *vc, void (*func)(void *userData, struct Nurb *nu, struct BPoint *bp, struct BezTriple *bezt, int beztindex, int x, int y), void *userData);
 void lattice_foreachScreenVert(struct ViewContext *vc, void (*func)(void *userData, struct BPoint *bp, int x, int y), void *userData);
 
