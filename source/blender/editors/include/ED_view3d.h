/*
 * ***** BEGIN GPL LICENSE BLOCK *****
 *
 * This program is free software; you can redistribute it and/or
 * modify it under the terms of the GNU General Public License
 * as published by the Free Software Foundation; either version 2
 * of the License, or (at your option) any later version. 
 *
 * This program is distributed in the hope that it will be useful,
 * but WITHOUT ANY WARRANTY; without even the implied warranty of
 * MERCHANTABILITY or FITNESS FOR A PARTICULAR PURPOSE.  See the
 * GNU General Public License for more details.
 *
 * You should have received a copy of the GNU General Public License
 * along with this program; if not, write to the Free Software Foundation,
 * Inc., 51 Franklin Street, Fifth Floor, Boston, MA 02110-1301, USA.
 *
 * The Original Code is Copyright (C) 2008 Blender Foundation.
 * All rights reserved.
 *
 * 
 * Contributor(s): Blender Foundation
 *
 * ***** END GPL LICENSE BLOCK *****
 */

/** \file ED_view3d.h
 *  \ingroup editors
 */

#ifndef __ED_VIEW3D_H__
#define __ED_VIEW3D_H__

/* ********* exports for space_view3d/ module ********** */
struct ARegion;
struct BMEdge;
struct BMFace;
struct BMVert;
struct BPoint;
struct Base;
struct BezTriple;
struct BoundBox;
struct EditBone;
struct wmEvent;
struct ImBuf;
struct MVert;
struct Main;
struct MetaElem;
struct Nurb;
struct Object;
struct RegionView3D;
struct Scene;
struct ScrArea;
struct View3D;
struct ViewContext;
struct bContext;
struct bPoseChannel;
struct bScreen;
struct bglMats;
struct rctf;
struct rcti;
struct wmOperator;
struct wmOperatorType;
struct wmWindow;
<<<<<<< HEAD
struct GPUFX;
struct GPUOffScreen;
struct GPUFXOptions;
=======
>>>>>>> f902bbad
struct wmWidget;
struct wmWidgetGroup;
struct wmWidgetGroupType;

/* for derivedmesh drawing callbacks, for view3d_select, .... */
typedef struct ViewContext {
	struct Scene *scene;
	struct Object *obact;
	struct Object *obedit;
	struct ARegion *ar;
	struct View3D *v3d;
	struct RegionView3D *rv3d;
	struct BMEditMesh *em;
	int mval[2];
} ViewContext;

typedef struct ViewDepths {
	unsigned short w, h;
	short x, y; /* only for temp use for sub-rects, added to ar->winx/y */
	float *depths;
	double depth_range[2];
	
	bool damaged;
} ViewDepths;

float *ED_view3d_cursor3d_get(struct Scene *scene, struct View3D *v3d);
void   ED_view3d_cursor3d_position(struct bContext *C, float fp[3], const int mval[2]);
void   ED_view3d_cursor3d_update(struct bContext *C, const int mval[2]);

struct Camera *ED_view3d_camera_data_get(struct View3D *v3d, struct RegionView3D *rv3d);

void ED_view3d_to_m4(float mat[4][4], const float ofs[3], const float quat[4], const float dist);
void ED_view3d_from_m4(float mat[4][4], float ofs[3], float quat[4], float *dist);

void ED_view3d_from_object(struct Object *ob, float ofs[3], float quat[4], float *dist, float *lens);
void ED_view3d_to_object(struct Object *ob, const float ofs[3], const float quat[4], const float dist);

void ED_view3d_lastview_store(struct RegionView3D *rv3d);

/* Depth buffer */
void  ED_view3d_depth_update(struct ARegion *ar);
float ED_view3d_depth_read_cached(struct ViewContext *vc, int x, int y);
void  ED_view3d_depth_tag_update(struct RegionView3D *rv3d);

/* Projection */
#define IS_CLIPPED        12000

/* return values for ED_view3d_project_...() */
typedef enum {
	V3D_PROJ_RET_OK   = 0,
	V3D_PROJ_RET_CLIP_NEAR = 1,  /* can't avoid this when in perspective mode, (can't avoid) */
	V3D_PROJ_RET_CLIP_ZERO = 2,  /* so close to zero we can't apply a perspective matrix usefully */
	V3D_PROJ_RET_CLIP_BB   = 3,  /* bounding box clip - RV3D_CLIPPING */
	V3D_PROJ_RET_CLIP_WIN  = 4,  /* outside window bounds */
	V3D_PROJ_RET_OVERFLOW  = 5   /* outside range (mainly for short), (can't avoid) */
} eV3DProjStatus;

/* some clipping tests are optional */
typedef enum {
	V3D_PROJ_TEST_NOP        = 0,
	V3D_PROJ_TEST_CLIP_BB    = (1 << 0),
	V3D_PROJ_TEST_CLIP_WIN   = (1 << 1),
	V3D_PROJ_TEST_CLIP_NEAR  = (1 << 2),
	V3D_PROJ_TEST_CLIP_ZERO  = (1 << 3)
} eV3DProjTest;

#define V3D_PROJ_TEST_CLIP_DEFAULT \
	(V3D_PROJ_TEST_CLIP_BB | V3D_PROJ_TEST_CLIP_WIN | V3D_PROJ_TEST_CLIP_NEAR)
#define V3D_PROJ_TEST_ALL \
	(V3D_PROJ_TEST_CLIP_BB | V3D_PROJ_TEST_CLIP_WIN | V3D_PROJ_TEST_CLIP_NEAR | V3D_PROJ_TEST_CLIP_ZERO)


/* view3d_iterators.c */

/* foreach iterators */
void meshobject_foreachScreenVert(
        struct ViewContext *vc,
        void (*func)(void *userData, struct MVert *eve, const float screen_co[2], int index),
        void *userData, const eV3DProjTest clip_flag);
void mesh_foreachScreenVert(
        struct ViewContext *vc,
        void (*func)(void *userData, struct BMVert *eve, const float screen_co[2], int index),
        void *userData, const eV3DProjTest clip_flag);
void mesh_foreachScreenEdge(
        struct ViewContext *vc,
        void (*func)(void *userData, struct BMEdge *eed, const float screen_co_a[2], const float screen_co_b[2],
                     int index),
        void *userData, const eV3DProjTest clip_flag);
void mesh_foreachScreenFace(
        struct ViewContext *vc,
        void (*func)(void *userData, struct BMFace *efa, const float screen_co[2], int index),
        void *userData, const eV3DProjTest clip_flag);
void nurbs_foreachScreenVert(
        struct ViewContext *vc,
        void (*func)(void *userData, struct Nurb *nu, struct BPoint *bp, struct BezTriple *bezt,
                     int beztindex, const float screen_co[2]),
        void *userData, const eV3DProjTest clip_flag);
void mball_foreachScreenElem(
        struct ViewContext *vc,
        void (*func)(void *userData, struct MetaElem *ml, const float screen_co[2]),
        void *userData, const eV3DProjTest clip_flag);
void lattice_foreachScreenVert(
        struct ViewContext *vc,
        void (*func)(void *userData, struct BPoint *bp,
                     const float screen_co[2]),
        void *userData, const eV3DProjTest clip_flag);
void armature_foreachScreenBone(
        struct ViewContext *vc,
        void (*func)(void *userData, struct EditBone *ebone,
                     const float screen_co_a[2], const float screen_co_b[2]),
        void *userData, const eV3DProjTest clip_flag);
void pose_foreachScreenBone(
        struct ViewContext *vc,
        void (*func)(void *userData, struct bPoseChannel *pchan,
                     const float screen_co_a[2], const float screen_co_b[2]),
        void *userData, const eV3DProjTest clip_flag);
/* *** end iterators *** */


/* view3d_project.c */
void ED_view3d_project_float_v2_m4(const struct ARegion *ar, const float co[3], float r_co[2], float mat[4][4]);
void ED_view3d_project_float_v3_m4(const struct ARegion *ar, const float co[3], float r_co[3], float mat[4][4]);

eV3DProjStatus ED_view3d_project_base(const struct ARegion *ar, struct Base *base);

/* *** short *** */
eV3DProjStatus ED_view3d_project_short_ex(const struct ARegion *ar, float perspmat[4][4], const bool is_local,
                                          const float co[3], short r_co[2], const eV3DProjTest flag);
eV3DProjStatus ED_view3d_project_short_global(const struct ARegion *ar, const float co[3], short r_co[2], const eV3DProjTest flag);
eV3DProjStatus ED_view3d_project_short_object(const struct ARegion *ar, const float co[3], short r_co[2], const eV3DProjTest flag);

/* *** int *** */
eV3DProjStatus ED_view3d_project_int_ex(const struct ARegion *ar, float perspmat[4][4], const bool is_local,
                                        const float co[3], int r_co[2], const eV3DProjTest flag);
eV3DProjStatus ED_view3d_project_int_global(const struct ARegion *ar, const float co[3], int r_co[2], const eV3DProjTest flag);
eV3DProjStatus ED_view3d_project_int_object(const struct ARegion *ar, const float co[3], int r_co[2], const eV3DProjTest flag);

/* *** float *** */
eV3DProjStatus ED_view3d_project_float_ex(const struct ARegion *ar, float perspmat[4][4], const bool is_local,
                                          const float co[3], float r_co[2], const eV3DProjTest flag);
eV3DProjStatus ED_view3d_project_float_global(const struct ARegion *ar, const float co[3], float r_co[2], const eV3DProjTest flag);
eV3DProjStatus ED_view3d_project_float_object(const struct ARegion *ar, const float co[3], float r_co[2], const eV3DProjTest flag);

float ED_view3d_calc_zfac(const struct RegionView3D *rv3d, const float co[3], bool *r_flip);
bool ED_view3d_win_to_ray(const struct ARegion *ar, struct View3D *v3d, const float mval[2],
                          float ray_start[3], float ray_normal[3], const bool do_clip);
bool ED_view3d_win_to_ray_ex(const struct ARegion *ar, struct View3D *v3d, const float mval[2],
                             float r_ray_co[3], float r_ray_normal[3], float r_ray_start[3], bool do_clip);
void ED_view3d_global_to_vector(const struct RegionView3D *rv3d, const float coord[3], float vec[3]);
void ED_view3d_win_to_3d(const struct ARegion *ar, const float depth_pt[3], const float mval[2], float out[3]);
void ED_view3d_win_to_3d_int(const struct ARegion *ar, const float depth_pt[3], const int mval[2], float out[3]);
void ED_view3d_win_to_delta(const struct ARegion *ar, const float mval[2], float out[3], const float zfac);
void ED_view3d_win_to_vector(const struct ARegion *ar, const float mval[2], float out[3]);
bool ED_view3d_win_to_segment(const struct ARegion *ar, struct View3D *v3d, const float mval[2],
                              float r_ray_start[3], float r_ray_end[3], const bool do_clip);
void ED_view3d_ob_project_mat_get(const struct RegionView3D *v3d, struct Object *ob, float pmat[4][4]);
void ED_view3d_unproject(struct bglMats *mats, float out[3], const float x, const float y, const float z);

/* end */


void ED_view3d_dist_range_get(struct View3D *v3d,
                              float r_dist_range[2]);
bool ED_view3d_clip_range_get(struct View3D *v3d, struct RegionView3D *rv3d,
                              float *r_clipsta, float *r_clipend, const bool use_ortho_factor);
bool ED_view3d_viewplane_get(struct View3D *v3d, struct RegionView3D *rv3d, int winxi, int winyi,
                             struct rctf *r_viewplane, float *r_clipsta, float *r_clipend, float *r_pixsize);

void ED_view3d_polygon_offset(const struct RegionView3D *rv3d, const float dist);

void ED_view3d_calc_camera_border(struct Scene *scene, struct ARegion *ar,
                                  struct View3D *v3d, struct RegionView3D *rv3d,
                                  struct rctf *r_viewborder, const bool no_shift);
void ED_view3d_calc_camera_border_size(struct Scene *scene, struct ARegion *ar,
                                       struct View3D *v3d, struct RegionView3D *rv3d,
                                       float r_size[2]);
bool ED_view3d_calc_render_border(struct Scene *scene, struct View3D *v3d,
                                  struct ARegion *ar, struct rcti *rect);

void ED_view3d_clipping_calc(struct BoundBox *bb, float planes[4][4], struct bglMats *mats, const struct rcti *rect);
void ED_view3d_clipping_local(struct RegionView3D *rv3d, float mat[4][4]);
bool ED_view3d_clipping_test(struct RegionView3D *rv3d, const float co[3], const bool is_local);
void ED_view3d_clipping_set(struct RegionView3D *rv3d);
void ED_view3d_clipping_enable(void);
void ED_view3d_clipping_disable(void);

float ED_view3d_pixel_size(struct RegionView3D *rv3d, const float co[3]);

float ED_view3d_radius_to_persp_dist(const float angle, const float radius);
float ED_view3d_radius_to_ortho_dist(const float lens, const float radius);

void drawcircball(int mode, const float cent[3], float rad, float tmat[4][4]);

/* backbuffer select and draw support */
void view3d_validate_backbuf(struct ViewContext *vc);
struct ImBuf *view3d_read_backbuf(struct ViewContext *vc, short xmin, short ymin, short xmax, short ymax);
unsigned int view3d_sample_backbuf_rect(struct ViewContext *vc, const int mval[2], int size,
                                        unsigned int min, unsigned int max, float *dist, short strict,
                                        void *handle, bool (*indextest)(void *handle, unsigned int index));
unsigned int view3d_sample_backbuf(struct ViewContext *vc, int x, int y);

/* draws and does a 4x4 sample */
bool ED_view3d_autodist(struct Scene *scene, struct ARegion *ar, struct View3D *v3d,
                        const int mval[2], float mouse_worldloc[3],
                        const bool alphaoverride, const float fallback_depth_pt[3]);

/* only draw so ED_view3d_autodist_simple can be called many times after */
void ED_view3d_autodist_init(struct Scene *scene, struct ARegion *ar, struct View3D *v3d, int mode);
bool ED_view3d_autodist_simple(struct ARegion *ar, const int mval[2], float mouse_worldloc[3], int margin, float *force_depth);
bool ED_view3d_autodist_depth(struct ARegion *ar, const int mval[2], int margin, float *depth);
bool ED_view3d_autodist_depth_seg(struct ARegion *ar, const int mval_sta[2], const int mval_end[2], int margin, float *depth);

/* select */
#define MAXPICKBUF      10000
short view3d_opengl_select(struct ViewContext *vc, unsigned int *buffer, unsigned int bufsize, const struct rcti *input, bool do_nearest);

/* view3d_select.c */
float ED_view3d_select_dist_px(void);
void view3d_set_viewcontext(struct bContext *C, struct ViewContext *vc);
void view3d_operator_needs_opengl(const struct bContext *C);
void view3d_region_operator_needs_opengl(struct wmWindow *win, struct ARegion *ar);
void view3d_opengl_read_pixels(struct ARegion *ar, int x, int y, int w, int h, int format, int type, void *data);
void view3d_get_transformation(const struct ARegion *ar, struct RegionView3D *rv3d, struct Object *ob, struct bglMats *mats);

/* XXX should move to BLI_math */
bool edge_inside_circle(const float cent[2], float radius, const float screen_co_a[2], const float screen_co_b[2]);

/* get 3d region from context, also if mouse is in header or toolbar */
struct RegionView3D *ED_view3d_context_rv3d(struct bContext *C);
bool ED_view3d_context_user_region(struct bContext *C, struct View3D **r_v3d, struct ARegion **r_ar);
int ED_operator_rv3d_user_region_poll(struct bContext *C);

void ED_view3d_init_mats_rv3d(struct Object *ob, struct RegionView3D *rv3d);
void ED_view3d_init_mats_rv3d_gl(struct Object *ob, struct RegionView3D *rv3d);
#ifdef DEBUG
void ED_view3d_clear_mats_rv3d(struct RegionView3D *rv3d);
void ED_view3d_check_mats_rv3d(struct RegionView3D *rv3d);
#else
#  define ED_view3d_clear_mats_rv3d(rv3d) (void)(rv3d)
#  define ED_view3d_check_mats_rv3d(rv3d) (void)(rv3d)
#endif
int ED_view3d_scene_layer_set(int lay, const int *values, int *active);

void ED_draw_object_facemap(struct Scene *scene, struct Object *ob, int facemap);

bool ED_view3d_context_activate(struct bContext *C);
void ED_view3d_draw_offscreen_init(struct Scene *scene, struct View3D *v3d);
void ED_view3d_draw_offscreen(struct Scene *scene, struct View3D *v3d, struct ARegion *ar, int winx, int winy, float viewmat[4][4],
                              float winmat[4][4], bool do_bgpic, bool do_sky, struct GPUFX *fx, bool is_persp, struct GPUOffScreen *ofs, struct GPUFXOptions *fxoptions, int fxflags);

struct ImBuf *ED_view3d_draw_offscreen_imbuf(struct Scene *scene, struct View3D *v3d, struct ARegion *ar, int sizex, int sizey, unsigned int flag,
                                             bool draw_background, int alpha_mode, char err_out[256]);
struct ImBuf *ED_view3d_draw_offscreen_imbuf_simple(struct Scene *scene, struct Object *camera, int width, int height, unsigned int flag, int drawtype,
                                                    bool use_solid_tex, bool use_gpencil, bool draw_background, int alpha_mode, char err_out[256]);
void ED_view3d_offscreen_sky_color_get(struct Scene *scene, float sky_color[3]);

struct Base *ED_view3d_give_base_under_cursor(struct bContext *C, const int mval[2]);
void ED_view3d_quadview_update(struct ScrArea *sa, struct ARegion *ar, bool do_clip);
void ED_view3d_update_viewmat(struct Scene *scene, struct View3D *v3d, struct ARegion *ar, float viewmat[4][4], float winmat[4][4]);
bool ED_view3d_quat_from_axis_view(const char view, float quat[4]);
char ED_view3d_quat_to_axis_view(const float quat[4], const float epsilon);
char ED_view3d_lock_view_from_index(int index);
bool ED_view3d_lock(struct RegionView3D *rv3d);

uint64_t ED_view3d_datamask(struct Scene *scene, struct View3D *v3d);
uint64_t ED_view3d_screen_datamask(struct bScreen *screen);

bool ED_view3d_view_lock_check(struct View3D *v3d, struct RegionView3D *rv3d);

bool ED_view3d_offset_lock_check(struct View3D *v3d, struct RegionView3D *rv3d);

/* camera lock functions */
bool ED_view3d_camera_lock_check(struct View3D *v3d, struct RegionView3D *rv3d);
/* copy the camera to the view before starting a view transformation */
void ED_view3d_camera_lock_init_ex(struct View3D *v3d, struct RegionView3D *rv3d, const bool calc_dist);
void ED_view3d_camera_lock_init(struct View3D *v3d, struct RegionView3D *rv3d);
/* copy the view to the camera, return true if */
bool ED_view3d_camera_lock_sync(struct View3D *v3d, struct RegionView3D *rv3d);

bool ED_view3d_camera_autokey(
        struct Scene *scene, struct ID *id_key,
        struct bContext *C, const bool do_rotate, const bool do_translate);
bool ED_view3d_camera_lock_autokey(
        struct View3D *v3d, struct RegionView3D *rv3d,
        struct bContext *C, const bool do_rotate, const bool do_translate);

void ED_view3D_lock_clear(struct View3D *v3d);

struct BGpic *ED_view3D_background_image_new(struct View3D *v3d);
void ED_view3D_background_image_remove(struct View3D *v3d, struct BGpic *bgpic);
void ED_view3D_background_image_clear(struct View3D *v3d);

#define VIEW3D_MARGIN 1.4f
#define VIEW3D_DIST_FALLBACK 1.0f

float ED_view3d_offset_distance(float mat[4][4], const float ofs[3], const float dist_fallback);
void  ED_view3d_distance_set(struct RegionView3D *rv3d, const float dist);

float ED_scene_grid_scale(struct Scene *scene, const char **grid_unit);
float ED_view3d_grid_scale(struct Scene *scene, struct View3D *v3d, const char **grid_unit);

void ED_scene_draw_fps(struct Scene *scene, const struct rcti *rect);

/* view matrix properties utilities */
/* unused */
#if 0
void ED_view3d_operator_properties_viewmat(struct wmOperatorType *ot);
void ED_view3d_operator_properties_viewmat_set(struct bContext *C, struct wmOperator *op);
void ED_view3d_operator_properties_viewmat_get(struct wmOperator *op, int *winx, int *winy, float persmat[4][4]);
#endif

int WIDGETGROUP_lamp_poll(const struct bContext *C, struct wmWidgetGroupType *wgrouptype);
void WIDGETGROUP_lamp_draw(const struct bContext *C, struct wmWidgetGroup *wgroup);

/* render */
void ED_view3d_shade_update(struct Main *bmain, struct Scene *scene, struct View3D *v3d, struct ScrArea *sa);

#endif /* __ED_VIEW3D_H__ */<|MERGE_RESOLUTION|>--- conflicted
+++ resolved
@@ -62,12 +62,9 @@
 struct wmOperator;
 struct wmOperatorType;
 struct wmWindow;
-<<<<<<< HEAD
 struct GPUFX;
 struct GPUOffScreen;
 struct GPUFXOptions;
-=======
->>>>>>> f902bbad
 struct wmWidget;
 struct wmWidgetGroup;
 struct wmWidgetGroupType;
