/*
 * ***** BEGIN GPL LICENSE BLOCK *****
 *
 * This program is free software; you can redistribute it and/or
 * modify it under the terms of the GNU General Public License
 * as published by the Free Software Foundation; either version 2
 * of the License, or (at your option) any later version.
 *
 * This program is distributed in the hope that it will be useful,
 * but WITHOUT ANY WARRANTY; without even the implied warranty of
 * MERCHANTABILITY or FITNESS FOR A PARTICULAR PURPOSE.  See the
 * GNU General Public License for more details.
 *
 * You should have received a copy of the GNU General Public License
 * along with this program; if not, write to the Free Software Foundation,
 * Inc., 51 Franklin Street, Fifth Floor, Boston, MA 02110-1301, USA.
 *
 * The Original Code is Copyright (C) 2001-2002 by NaN Holding BV.
 * All rights reserved.
 *
 * Contributor(s): Blender Foundation, full recode and added functions
 *
 * ***** END GPL LICENSE BLOCK *****
 */

/** \file blender/editors/space_view3d/drawobject.c
 *  \ingroup spview3d
 */

#include "MEM_guardedalloc.h"

#include "DNA_camera_types.h"
#include "DNA_curve_types.h"
#include "DNA_constraint_types.h"  /* for drawing constraint */
#include "DNA_lamp_types.h"
#include "DNA_lattice_types.h"
#include "DNA_material_types.h"
#include "DNA_mesh_types.h"
#include "DNA_meta_types.h"
#include "DNA_rigidbody_types.h"
#include "DNA_scene_types.h"
#include "DNA_smoke_types.h"
#include "DNA_world_types.h"
#include "DNA_object_types.h"

#include "BLI_listbase.h"
#include "BLI_link_utils.h"
#include "BLI_string.h"
#include "BLI_math.h"
#include "BLI_memarena.h"

#include "BKE_anim.h"  /* for the where_on_path function */
#include "BKE_armature.h"
#include "BKE_camera.h"
#include "BKE_colortools.h"
#include "BKE_constraint.h"  /* for the get_constraint_target function */
#include "BKE_curve.h"
#include "BKE_DerivedMesh.h"
#include "BKE_deform.h"
#include "BKE_displist.h"
#include "BKE_font.h"
#include "BKE_global.h"
#include "BKE_image.h"
#include "BKE_key.h"
#include "BKE_lattice.h"
#include "BKE_main.h"
#include "BKE_mesh.h"
#include "BKE_material.h"
#include "BKE_mball.h"
#include "BKE_modifier.h"
#include "BKE_movieclip.h"
#include "BKE_object.h"
#include "BKE_paint.h"
#include "BKE_particle.h"
#include "BKE_pointcache.h"
#include "BKE_scene.h"
#include "BKE_unit.h"
#include "BKE_tracking.h"

#include "BKE_editmesh.h"

#include "IMB_imbuf.h"
#include "IMB_imbuf_types.h"

#include "BIF_gl.h"
#include "BIF_glutil.h"

#include "GPU_draw.h"
#include "GPU_extensions.h"
#include "GPU_select.h"
#include "GPU_primitives.h"

#include "ED_mesh.h"
#include "ED_particle.h"
#include "ED_screen.h"
#include "ED_sculpt.h"
#include "ED_types.h"

#include "UI_resources.h"
#include "UI_interface_icons.h"

#include "WM_api.h"
#include "BLF_api.h"

#include "view3d_intern.h"  /* bad level include */

/* Workaround for sequencer scene render mode.
 *
 * Strips doesn't use DAG to update objects or so, which
 * might lead to situations when object is drawing without
 * curve cache ready.
 *
 * Ideally we don't want to evaluate objects from drawing,
 * but it'll require some major sequencer re-design. So
 * for now just fallback to legacy behavior with calling
 * display ist creating from draw().
 */
#define SEQUENCER_DAG_WORKAROUND

typedef enum eWireDrawMode {
	OBDRAW_WIRE_OFF = 0,
	OBDRAW_WIRE_ON = 1,
	OBDRAW_WIRE_ON_DEPTH = 2
} eWireDrawMode;

typedef struct drawDMVerts_userData {
	BMesh *bm;

	BMVert *eve_act;
	char sel;

	/* cached theme values */
	unsigned char th_editmesh_active[4];
	unsigned char th_vertex_select[4];
	unsigned char th_vertex[4];
	unsigned char th_skin_root[4];
	float th_vertex_size;

	/* for skin node drawing */
	int cd_vskin_offset;
	float imat[4][4];
} drawDMVerts_userData;

typedef struct drawDMEdgesSel_userData {
	BMesh *bm;

	unsigned char *baseCol, *selCol, *actCol;
	BMEdge *eed_act;
} drawDMEdgesSel_userData;

typedef struct drawDMEdgesSelInterp_userData {
	BMesh *bm;

	unsigned char *baseCol, *selCol;
	unsigned char *lastCol;
} drawDMEdgesSelInterp_userData;

typedef struct drawDMEdgesWeightInterp_userData {
	BMesh *bm;

	int cd_dvert_offset;
	int defgroup_tot;
	int vgroup_index;
	char weight_user;
	float alert_color[3];

} drawDMEdgesWeightInterp_userData;

typedef struct drawDMFacesSel_userData {
#ifdef WITH_FREESTYLE
	unsigned char *cols[4];
#else
	unsigned char *cols[3];
#endif

	DerivedMesh *dm;
	BMesh *bm;

	BMFace *efa_act;
	const int *orig_index_mf_to_mpoly;
	const int *orig_index_mp_to_orig;
} drawDMFacesSel_userData;

typedef struct drawDMNormal_userData {
	BMesh *bm;
	int uniform_scale;
	float normalsize;
	float tmat[3][3];
	float imat[3][3];
} drawDMNormal_userData;

typedef struct drawMVertOffset_userData {
	MVert *mvert;
	int offset;
} drawMVertOffset_userData;

typedef struct drawDMLayer_userData {
	BMesh *bm;
	int cd_layer_offset;
} drawDMLayer_userData;

typedef struct drawBMOffset_userData {
	BMesh *bm;
	int offset;
} drawBMOffset_userData;

typedef struct drawBMSelect_userData {
	BMesh *bm;
	bool select;
} drawBMSelect_userData;

static void draw_bounding_volume(Object *ob, char type);

static void drawcube_size(float size);
static void drawcircle_size(float size);
static void draw_empty_sphere(float size);
static void draw_empty_cone(float size);

static void ob_wire_color_blend_theme_id(const unsigned char ob_wire_col[4], const int theme_id, float fac)
{
	float col_wire[3], col_bg[3], col[3];

	rgb_uchar_to_float(col_wire, ob_wire_col);

	UI_GetThemeColor3fv(theme_id, col_bg);
	interp_v3_v3v3(col, col_bg, col_wire, fac);
	glColor3fv(col);
}

/* this condition has been made more complex since editmode can draw textures */
bool check_object_draw_texture(Scene *scene, View3D *v3d, const char drawtype)
{
	/* texture and material draw modes */
	if (ELEM(v3d->drawtype, OB_TEXTURE, OB_MATERIAL) && drawtype > OB_SOLID) {
		return true;
	}

	/* textured solid */
	if ((v3d->drawtype == OB_SOLID) &&
	    (v3d->flag2 & V3D_SOLID_TEX) &&
	    (BKE_scene_use_new_shading_nodes(scene) == false))
	{
		return true;
	}
	
	if (v3d->flag2 & V3D_SHOW_SOLID_MATCAP) {
		return true;
	}
	
	return false;
}

static bool check_object_draw_editweight(Mesh *me, DerivedMesh *finalDM)
{
	if (me->drawflag & ME_DRAWEIGHT) {
		/* editmesh handles its own weight drawing */
		if (finalDM->type != DM_TYPE_EDITBMESH) {
			return true;
		}
	}

	return false;
}

static bool check_ob_drawface_dot(Scene *sce, View3D *vd, char dt)
{
	if ((sce->toolsettings->selectmode & SCE_SELECT_FACE) == 0)
		return false;

	if (G.f & G_BACKBUFSEL)
		return false;

	if ((vd->flag & V3D_ZBUF_SELECT) == 0)
		return true;

	/* if its drawing textures with zbuf sel, then don't draw dots */
	if (dt == OB_TEXTURE && vd->drawtype == OB_TEXTURE)
		return false;

	if ((vd->drawtype >= OB_SOLID) && (vd->flag2 & V3D_SOLID_TEX))
		return false;

	return true;
}

/* ************************ */

/* check for glsl drawing */

bool draw_glsl_material(Scene *scene, Object *ob, View3D *v3d, const char dt)
{
	if (!GPU_glsl_support())
		return false;
	if (G.f & G_PICKSEL)
		return false;
	if (!check_object_draw_texture(scene, v3d, dt))
		return false;
	if (ob == OBACT && (ob && ob->mode & OB_MODE_WEIGHT_PAINT))
		return false;
	
	if (v3d->flag2 & V3D_SHOW_SOLID_MATCAP)
		return true;
	
	if (BKE_scene_use_new_shading_nodes(scene))
		return false;
	
	return ((scene->gm.matmode == GAME_MAT_GLSL && v3d->drawtype == OB_TEXTURE) ||
	        (v3d->drawtype == OB_MATERIAL)) && (dt > OB_SOLID);
}

static bool check_alpha_pass(Base *base)
{
	if (base->flag & OB_FROMDUPLI)
		return false;

	if (G.f & G_PICKSEL)
		return false;

	if (base->object->mode & OB_MODE_ALL_PAINT)
		return false;

	return (base->object->dtx & OB_DRAWTRANSP);
}

/***/
static const unsigned int colortab[] = {
	0x0, 0x403000, 0xFFFF88
};

/* ----------------- OpenGL Circle Drawing - Tables for Optimized Drawing Speed ------------------ */
/* 32 values of sin function (still same result!) */
#define CIRCLE_RESOL 32

static const float sinval[CIRCLE_RESOL] = {
	0.00000000,
	0.20129852,
	0.39435585,
	0.57126821,
	0.72479278,
	0.84864425,
	0.93775213,
	0.98846832,
	0.99871650,
	0.96807711,
	0.89780453,
	0.79077573,
	0.65137248,
	0.48530196,
	0.29936312,
	0.10116832,
	-0.10116832,
	-0.29936312,
	-0.48530196,
	-0.65137248,
	-0.79077573,
	-0.89780453,
	-0.96807711,
	-0.99871650,
	-0.98846832,
	-0.93775213,
	-0.84864425,
	-0.72479278,
	-0.57126821,
	-0.39435585,
	-0.20129852,
	0.00000000
};

/* 32 values of cos function (still same result!) */
static const float cosval[CIRCLE_RESOL] = {
	1.00000000,
	0.97952994,
	0.91895781,
	0.82076344,
	0.68896691,
	0.52896401,
	0.34730525,
	0.15142777,
	-0.05064916,
	-0.25065253,
	-0.44039415,
	-0.61210598,
	-0.75875812,
	-0.87434661,
	-0.95413925,
	-0.99486932,
	-0.99486932,
	-0.95413925,
	-0.87434661,
	-0.75875812,
	-0.61210598,
	-0.44039415,
	-0.25065253,
	-0.05064916,
	0.15142777,
	0.34730525,
	0.52896401,
	0.68896691,
	0.82076344,
	0.91895781,
	0.97952994,
	1.00000000
};

static void draw_xyz_wire(const float c[3], float size, int axis)
{
	float v1[3] = {0.f, 0.f, 0.f}, v2[3] = {0.f, 0.f, 0.f};
	float dim = size * 0.1f;
	float dx[3], dy[3], dz[3];

	dx[0] = dim; dx[1] = 0.f; dx[2] = 0.f;
	dy[0] = 0.f; dy[1] = dim; dy[2] = 0.f;
	dz[0] = 0.f; dz[1] = 0.f; dz[2] = dim;

	switch (axis) {
		case 0:     /* x axis */
			glBegin(GL_LINES);
			
			/* bottom left to top right */
			sub_v3_v3v3(v1, c, dx);
			sub_v3_v3(v1, dy);
			add_v3_v3v3(v2, c, dx);
			add_v3_v3(v2, dy);
			
			glVertex3fv(v1);
			glVertex3fv(v2);
			
			/* top left to bottom right */
			mul_v3_fl(dy, 2.f);
			add_v3_v3(v1, dy);
			sub_v3_v3(v2, dy);
			
			glVertex3fv(v1);
			glVertex3fv(v2);
			
			glEnd();
			break;
		case 1:     /* y axis */
			glBegin(GL_LINES);
			
			/* bottom left to top right */
			mul_v3_fl(dx, 0.75f);
			sub_v3_v3v3(v1, c, dx);
			sub_v3_v3(v1, dy);
			add_v3_v3v3(v2, c, dx);
			add_v3_v3(v2, dy);
			
			glVertex3fv(v1);
			glVertex3fv(v2);
			
			/* top left to center */
			mul_v3_fl(dy, 2.f);
			add_v3_v3(v1, dy);
			copy_v3_v3(v2, c);
			
			glVertex3fv(v1);
			glVertex3fv(v2);
			
			glEnd();
			break;
		case 2:     /* z axis */
			glBegin(GL_LINE_STRIP);
			
			/* start at top left */
			sub_v3_v3v3(v1, c, dx);
			add_v3_v3v3(v1, c, dz);
			
			glVertex3fv(v1);
			
			mul_v3_fl(dx, 2.f);
			add_v3_v3(v1, dx);

			glVertex3fv(v1);
			
			mul_v3_fl(dz, 2.f);
			sub_v3_v3(v1, dx);
			sub_v3_v3(v1, dz);
			
			glVertex3fv(v1);
			
			add_v3_v3(v1, dx);
		
			glVertex3fv(v1);
			
			glEnd();
			break;
	}
	
}

void drawaxes(float size, char drawtype)
{
	int axis;
	float v1[3] = {0.0, 0.0, 0.0};
	float v2[3] = {0.0, 0.0, 0.0};
	float v3[3] = {0.0, 0.0, 0.0};
	
	switch (drawtype) {

		case OB_PLAINAXES:
			for (axis = 0; axis < 3; axis++) {
				glBegin(GL_LINES);

				v1[axis] = size;
				v2[axis] = -size;
				glVertex3fv(v1);
				glVertex3fv(v2);

				/* reset v1 & v2 to zero */
				v1[axis] = v2[axis] = 0.0f;

				glEnd();
			}
			break;
		case OB_SINGLE_ARROW:

			glBegin(GL_LINES);
			/* in positive z direction only */
			v1[2] = size;
			glVertex3fv(v1);
			glVertex3fv(v2);
			glEnd();

			/* square pyramid */
			glBegin(GL_TRIANGLES);

			v2[0] = size * 0.035f; v2[1] = size * 0.035f;
			v3[0] = size * -0.035f; v3[1] = size * 0.035f;
			v2[2] = v3[2] = size * 0.75f;

			for (axis = 0; axis < 4; axis++) {
				if (axis % 2 == 1) {
					v2[0] = -v2[0];
					v3[1] = -v3[1];
				}
				else {
					v2[1] = -v2[1];
					v3[0] = -v3[0];
				}

				glVertex3fv(v1);
				glVertex3fv(v2);
				glVertex3fv(v3);

			}
			glEnd();

			break;
		case OB_CUBE:
			drawcube_size(size);
			break;

		case OB_CIRCLE:
			drawcircle_size(size);
			break;

		case OB_EMPTY_SPHERE:
			draw_empty_sphere(size);
			break;

		case OB_EMPTY_CONE:
			draw_empty_cone(size);
			break;

		case OB_ARROWS:
		default:
		{
			for (axis = 0; axis < 3; axis++) {
				const int arrow_axis = (axis == 0) ? 1 : 0;

				glBegin(GL_LINES);

				v2[axis] = size;
				glVertex3fv(v1);
				glVertex3fv(v2);
				
				v1[axis] = size * 0.85f;
				v1[arrow_axis] = -size * 0.08f;
				glVertex3fv(v1);
				glVertex3fv(v2);
				
				v1[arrow_axis] = size * 0.08f;
				glVertex3fv(v1);
				glVertex3fv(v2);

				glEnd();
				
				v2[axis] += size * 0.125f;

				draw_xyz_wire(v2, size, axis);


				/* reset v1 & v2 to zero */
				v1[arrow_axis] = v1[axis] = v2[axis] = 0.0f;
			}
			break;
		}
	}
}


/* Function to draw an Image on an empty Object */
static void draw_empty_image(Object *ob, const short dflag, const unsigned char ob_wire_col[4])
{
	Image *ima = ob->data;
	ImBuf *ibuf = BKE_image_acquire_ibuf(ima, ob->iuser, NULL);

	float scale, ofs_x, ofs_y, sca_x, sca_y;
	int ima_x, ima_y;

	if (ibuf && (ibuf->rect == NULL) && (ibuf->rect_float != NULL)) {
		IMB_rect_from_float(ibuf);
	}

	/* Get the buffer dimensions so we can fallback to fake ones */
	if (ibuf && ibuf->rect) {
		ima_x = ibuf->x;
		ima_y = ibuf->y;
	}
	else {
		ima_x = 1;
		ima_y = 1;
	}

	/* Get the image aspect even if the buffer is invalid */
	if (ima) {
		if (ima->aspx > ima->aspy) {
			sca_x = 1.0f;
			sca_y = ima->aspy / ima->aspx;
		}
		else if (ima->aspx < ima->aspy) {
			sca_x = ima->aspx / ima->aspy;
			sca_y = 1.0f;
		}
		else {
			sca_x = 1.0f;
			sca_y = 1.0f;
		}
	}
	else {
		sca_x = 1.0f;
		sca_y = 1.0f;
	}

	/* Calculate the scale center based on object's origin */
	ofs_x = ob->ima_ofs[0] * ima_x;
	ofs_y = ob->ima_ofs[1] * ima_y;

	glMatrixMode(GL_MODELVIEW);
	glPushMatrix();

	/* Calculate Image scale */
	scale = (ob->empty_drawsize / max_ff((float)ima_x * sca_x, (float)ima_y * sca_y));

	/* Set the object scale */
	glScalef(scale * sca_x, scale * sca_y, 1.0f);

	if (ibuf && ibuf->rect) {
		const bool use_clip = (U.glalphaclip != 1.0f);
		int zoomfilter = (U.gameflags & USER_DISABLE_MIPMAP ) ? GL_NEAREST : GL_LINEAR;
		/* Setup GL params */
		glEnable(GL_BLEND);
		glBlendFunc(GL_SRC_ALPHA,  GL_ONE_MINUS_SRC_ALPHA);

		if (use_clip) {
			glEnable(GL_ALPHA_TEST);
			glAlphaFunc(GL_GREATER, U.glalphaclip);
		}

		/* Use the object color and alpha */
		glColor4fv(ob->col);

		/* Draw the Image on the screen */
		glaDrawPixelsTex(ofs_x, ofs_y, ima_x, ima_y, GL_RGBA, GL_UNSIGNED_BYTE, zoomfilter, ibuf->rect);
		glPixelTransferf(GL_ALPHA_SCALE, 1.0f);

		glDisable(GL_BLEND);

		if (use_clip) {
			glDisable(GL_ALPHA_TEST);
			glAlphaFunc(GL_GREATER, 0.0f);
		}
	}

	if ((dflag & DRAW_CONSTCOLOR) == 0) {
		glColor3ubv(ob_wire_col);
	}

	/* Calculate the outline vertex positions */
	glBegin(GL_LINE_LOOP);
	glVertex2f(ofs_x, ofs_y);
	glVertex2f(ofs_x + ima_x, ofs_y);
	glVertex2f(ofs_x + ima_x, ofs_y + ima_y);
	glVertex2f(ofs_x, ofs_y + ima_y);
	glEnd();


	/* Reset GL settings */
	glMatrixMode(GL_MODELVIEW);
	glPopMatrix();

	BKE_image_release_ibuf(ima, ibuf, NULL);
}

static void circball_array_fill(float verts[CIRCLE_RESOL][3], const float cent[3], float rad, float tmat[4][4])
{
	float vx[3], vy[3];
	float *viter = (float *)verts;
	unsigned int a;

	mul_v3_v3fl(vx, tmat[0], rad);
	mul_v3_v3fl(vy, tmat[1], rad);

	for (a = 0; a < CIRCLE_RESOL; a++, viter += 3) {
		viter[0] = cent[0] + sinval[a] * vx[0] + cosval[a] * vy[0];
		viter[1] = cent[1] + sinval[a] * vx[1] + cosval[a] * vy[1];
		viter[2] = cent[2] + sinval[a] * vx[2] + cosval[a] * vy[2];
	}
}

void drawcircball(int mode, const float cent[3], float rad, float tmat[4][4])
{
	float verts[CIRCLE_RESOL][3];

	circball_array_fill(verts, cent, rad, tmat);

	glEnableClientState(GL_VERTEX_ARRAY);
	glVertexPointer(3, GL_FLOAT, 0, verts);
	glDrawArrays(mode, 0, CIRCLE_RESOL);
	glDisableClientState(GL_VERTEX_ARRAY);
}

/* circle for object centers, special_color is for library or ob users */
static void drawcentercircle(View3D *v3d, RegionView3D *rv3d, const float co[3], int selstate, bool special_color)
{
	const float size = ED_view3d_pixel_size(rv3d, co) * (float)U.obcenter_dia * 0.5f;
	float verts[CIRCLE_RESOL][3];

	/* using gldepthfunc guarantees that it does write z values,
	 * but not checks for it, so centers remain visible independent order of drawing */
	if (v3d->zbuf) glDepthFunc(GL_ALWAYS);
	/* write to near buffer always */
	glDepthRange(0.0, 0.0);
	glEnable(GL_BLEND);
	
	if (special_color) {
		if (selstate == ACTIVE || selstate == SELECT) glColor4ub(0x88, 0xFF, 0xFF, 155);

		else glColor4ub(0x55, 0xCC, 0xCC, 155);
	}
	else {
		if (selstate == ACTIVE) UI_ThemeColorShadeAlpha(TH_ACTIVE, 0, -80);
		else if (selstate == SELECT) UI_ThemeColorShadeAlpha(TH_SELECT, 0, -80);
		else if (selstate == DESELECT) UI_ThemeColorShadeAlpha(TH_TRANSFORM, 0, -80);
	}

	circball_array_fill(verts, co, size, rv3d->viewinv);

	/* enable vertex array */
	glEnableClientState(GL_VERTEX_ARRAY);
	glVertexPointer(3, GL_FLOAT, 0, verts);

	/* 1. draw filled, blended polygon */
	glDrawArrays(GL_POLYGON, 0, CIRCLE_RESOL);

	/* 2. draw outline */
	UI_ThemeColorShadeAlpha(TH_WIRE, 0, -30);
	glDrawArrays(GL_LINE_LOOP, 0, CIRCLE_RESOL);

	/* finish up */
	glDisableClientState(GL_VERTEX_ARRAY);

	glDepthRange(0.0, 1.0);
	glDisable(GL_BLEND);

	if (v3d->zbuf) glDepthFunc(GL_LEQUAL);
}

/* *********** text drawing for object/particles/armature ************* */

typedef struct ViewCachedString {
	struct ViewCachedString *next;
	float vec[3];
	union {
		unsigned char ub[4];
		int pack;
	} col;
	short sco[2];
	short xoffs;
	short flag;
	int str_len;

	/* str is allocated past the end */
	char str[0];
} ViewCachedString;

/* one arena for all 3 string lists */
static MemArena         *g_v3d_strings_arena = NULL;
static ViewCachedString *g_v3d_strings[3] = {NULL, NULL, NULL};
static int g_v3d_string_level = -1;

void view3d_cached_text_draw_begin(void)
{
	g_v3d_string_level++;

	BLI_assert(g_v3d_string_level >= 0);

	if (g_v3d_string_level == 0) {
		BLI_assert(g_v3d_strings_arena == NULL);
	}
}

void view3d_cached_text_draw_add(const float co[3],
                                 const char *str, const size_t str_len,
                                 short xoffs, short flag,
                                 const unsigned char col[4])
{
	int alloc_len = str_len + 1;
	ViewCachedString *vos;

	BLI_assert(str_len == strlen(str));

	if (g_v3d_strings_arena == NULL) {
		g_v3d_strings_arena = BLI_memarena_new(MEM_SIZE_OPTIMAL(1 << 14), __func__);
	}

	vos = BLI_memarena_alloc(g_v3d_strings_arena, sizeof(ViewCachedString) + alloc_len);

	BLI_LINKS_PREPEND(g_v3d_strings[g_v3d_string_level], vos);

	copy_v3_v3(vos->vec, co);
	copy_v4_v4_char((char *)vos->col.ub, (const char *)col);
	vos->xoffs = xoffs;
	vos->flag = flag;
	vos->str_len = str_len;

	/* allocate past the end */
	memcpy(vos->str, str, alloc_len);
}

void view3d_cached_text_draw_end(View3D *v3d, ARegion *ar, bool depth_write, float mat[4][4])
{
	RegionView3D *rv3d = ar->regiondata;
	ViewCachedString *vos;
	int tot = 0;
	
	BLI_assert(g_v3d_string_level >= 0 && g_v3d_string_level <= 2);

	/* project first and test */
	for (vos = g_v3d_strings[g_v3d_string_level]; vos; vos = vos->next) {
		if (mat && !(vos->flag & V3D_CACHE_TEXT_WORLDSPACE))
			mul_m4_v3(mat, vos->vec);

		if (ED_view3d_project_short_ex(ar,
		                               (vos->flag & V3D_CACHE_TEXT_GLOBALSPACE) ? rv3d->persmat : rv3d->persmatob,
		                               (vos->flag & V3D_CACHE_TEXT_LOCALCLIP) != 0,
		                               vos->vec, vos->sco,
		                               V3D_PROJ_TEST_CLIP_BB | V3D_PROJ_TEST_CLIP_WIN | V3D_PROJ_TEST_CLIP_NEAR) == V3D_PROJ_RET_OK)
		{
			tot++;
		}
		else {
			vos->sco[0] = IS_CLIPPED;
		}
	}

	if (tot) {
		int col_pack_prev = 0;

#if 0
		bglMats mats; /* ZBuffer depth vars */
		double ux, uy, uz;
		float depth;

		if (v3d->zbuf)
			bgl_get_mats(&mats);
#endif
		if (rv3d->rflag & RV3D_CLIPPING) {
			ED_view3d_clipping_disable();
		}

		glMatrixMode(GL_PROJECTION);
		glPushMatrix();
		glMatrixMode(GL_MODELVIEW);
		glPushMatrix();
		wmOrtho2_region_ui(ar);
		glLoadIdentity();
		
		if (depth_write) {
			if (v3d->zbuf) glDisable(GL_DEPTH_TEST);
		}
		else {
			glDepthMask(0);
		}
		
		for (vos = g_v3d_strings[g_v3d_string_level]; vos; vos = vos->next) {
			if (vos->sco[0] != IS_CLIPPED) {
				if (col_pack_prev != vos->col.pack) {
					glColor3ubv(vos->col.ub);
					col_pack_prev = vos->col.pack;
				}

				((vos->flag & V3D_CACHE_TEXT_ASCII) ?
				 BLF_draw_default_ascii :
				 BLF_draw_default
				 )((float)(vos->sco[0] + vos->xoffs),
				   (float)(vos->sco[1]),
				   (depth_write) ? 0.0f : 2.0f,
				   vos->str,
				   vos->str_len);
			}
		}

		if (depth_write) {
			if (v3d->zbuf) glEnable(GL_DEPTH_TEST);
		}
		else {
			glDepthMask(1);
		}
		
		glMatrixMode(GL_PROJECTION);
		glPopMatrix();
		glMatrixMode(GL_MODELVIEW);
		glPopMatrix();

		if (rv3d->rflag & RV3D_CLIPPING) {
			ED_view3d_clipping_enable();
		}
	}

	g_v3d_strings[g_v3d_string_level] = NULL;

	if (g_v3d_string_level == 0) {
		if (g_v3d_strings_arena) {
			BLI_memarena_free(g_v3d_strings_arena);
			g_v3d_strings_arena = NULL;
		}
	}

	g_v3d_string_level--;
}

/* ******************** primitive drawing ******************* */

/* draws a cube given the scaling of the cube, assuming that
 * all required matrices have been set (used for drawing empties)
 */
static void drawcube_size(float size)
{
	glBegin(GL_LINE_STRIP);
	glVertex3f(-size, -size, -size); glVertex3f(-size, -size, size);
	glVertex3f(-size, size, size); glVertex3f(-size, size, -size);

	glVertex3f(-size, -size, -size); glVertex3f(size, -size, -size);
	glVertex3f(size, -size, size); glVertex3f(size, size, size);

	glVertex3f(size, size, -size); glVertex3f(size, -size, -size);
	glEnd();

	glBegin(GL_LINE_STRIP);
	glVertex3f(-size, -size, size); glVertex3f(size, -size, size);
	glEnd();

	glBegin(GL_LINE_STRIP);
	glVertex3f(-size, size, size); glVertex3f(size, size, size);
	glEnd();

	glBegin(GL_LINE_STRIP);
	glVertex3f(-size, size, -size); glVertex3f(size, size, -size);
	glEnd();
}

/* this is an unused (old) cube-drawing function based on a given size */
#if 0
static void drawcube_size(const float size[3])
{

	glPushMatrix();
	glScalef(size[0],  size[1],  size[2]);
	

	glBegin(GL_LINE_STRIP);
	glVertex3fv(cube[0]); glVertex3fv(cube[1]); glVertex3fv(cube[2]); glVertex3fv(cube[3]);
	glVertex3fv(cube[0]); glVertex3fv(cube[4]); glVertex3fv(cube[5]); glVertex3fv(cube[6]);
	glVertex3fv(cube[7]); glVertex3fv(cube[4]);
	glEnd();

	glBegin(GL_LINE_STRIP);
	glVertex3fv(cube[1]); glVertex3fv(cube[5]);
	glEnd();

	glBegin(GL_LINE_STRIP);
	glVertex3fv(cube[2]); glVertex3fv(cube[6]);
	glEnd();

	glBegin(GL_LINE_STRIP);
	glVertex3fv(cube[3]); glVertex3fv(cube[7]);
	glEnd();
	
	glPopMatrix();
}
#endif

static void drawshadbuflimits(Lamp *la, float mat[4][4])
{
	float sta[3], end[3], lavec[3];

	negate_v3_v3(lavec, mat[2]);
	normalize_v3(lavec);

	madd_v3_v3v3fl(sta, mat[3], lavec, la->clipsta);
	madd_v3_v3v3fl(end, mat[3], lavec, la->clipend);

	glBegin(GL_LINE_STRIP);
	glVertex3fv(sta);
	glVertex3fv(end);
	glEnd();

	glPointSize(3.0);
	bglBegin(GL_POINTS);
	bglVertex3fv(sta);
	bglVertex3fv(end);
	bglEnd();
	glPointSize(1.0);
}

static void spotvolume(float lvec[3], float vvec[3], const float inp)
{
	/* camera is at 0,0,0 */
	float temp[3], plane[3], mat1[3][3], mat2[3][3], mat3[3][3], mat4[3][3], q[4], co, si, angle;

	normalize_v3(lvec);
	normalize_v3(vvec);             /* is this the correct vector ? */

	cross_v3_v3v3(temp, vvec, lvec);      /* equation for a plane through vvec and lvec */
	cross_v3_v3v3(plane, lvec, temp);     /* a plane perpendicular to this, parallel with lvec */

	/* vectors are exactly aligned, use the X axis, this is arbitrary */
	if (normalize_v3(plane) == 0.0f)
		plane[1] = 1.0f;

	/* now we've got two equations: one of a cone and one of a plane, but we have
	 * three unknowns. We remove one unknown by rotating the plane to z=0 (the plane normal) */

	/* rotate around cross product vector of (0,0,1) and plane normal, dot product degrees */
	/* according definition, we derive cross product is (plane[1],-plane[0],0), en cos = plane[2]);*/

	/* translating this comment to english didnt really help me understanding the math! :-) (ton) */
	
	q[1] =  plane[1];
	q[2] = -plane[0];
	q[3] =  0;
	normalize_v3(&q[1]);

	angle = saacos(plane[2]) / 2.0f;
	co = cosf(angle);
	si = sqrtf(1 - co * co);

	q[0] =  co;
	q[1] *= si;
	q[2] *= si;
	q[3] =  0;

	quat_to_mat3(mat1, q);

	/* rotate lamp vector now over acos(inp) degrees */
	copy_v3_v3(vvec, lvec);

	unit_m3(mat2);
	co = inp;
	si = sqrtf(1.0f - inp * inp);

	mat2[0][0] =  co;
	mat2[1][0] = -si;
	mat2[0][1] =  si;
	mat2[1][1] =  co;
	mul_m3_m3m3(mat3, mat2, mat1);

	mat2[1][0] =  si;
	mat2[0][1] = -si;
	mul_m3_m3m3(mat4, mat2, mat1);
	transpose_m3(mat1);

	mul_m3_m3m3(mat2, mat1, mat3);
	mul_m3_v3(mat2, lvec);
	mul_m3_m3m3(mat2, mat1, mat4);
	mul_m3_v3(mat2, vvec);

	return;
}

static void draw_spot_cone(Lamp *la, float x, float z)
{
	z = fabsf(z);

	glBegin(GL_TRIANGLE_FAN);
	glVertex3f(0.0f, 0.0f, -x);

	if (la->mode & LA_SQUARE) {
		glVertex3f(z, z, 0);
		glVertex3f(-z, z, 0);
		glVertex3f(-z, -z, 0);
		glVertex3f(z, -z, 0);
		glVertex3f(z, z, 0);
	}
	else {
		float angle;
		int a;

		for (a = 0; a < 33; a++) {
			angle = a * M_PI * 2 / (33 - 1);
			glVertex3f(z * cosf(angle), z * sinf(angle), 0);
		}
	}

	glEnd();
}

static void draw_transp_spot_volume(Lamp *la, float x, float z)
{
	glEnable(GL_CULL_FACE);
	glEnable(GL_BLEND);
	glDepthMask(0);

	/* draw backside darkening */
	glCullFace(GL_FRONT);

	glBlendFunc(GL_ZERO, GL_SRC_ALPHA);
	glColor4f(0.0f, 0.0f, 0.0f, 0.4f);

	draw_spot_cone(la, x, z);

	/* draw front side lighting */
	glCullFace(GL_BACK);

	glBlendFunc(GL_ONE, GL_ONE);
	glColor4f(0.2f, 0.2f, 0.2f, 1.0f);

	draw_spot_cone(la, x, z);

	/* restore state */
	glBlendFunc(GL_SRC_ALPHA, GL_ONE_MINUS_SRC_ALPHA);
	glDisable(GL_BLEND);
	glDepthMask(1);
	glDisable(GL_CULL_FACE);
	glCullFace(GL_BACK);
}

static void drawlamp(View3D *v3d, RegionView3D *rv3d, Base *base,
                     const char dt, const short dflag, const unsigned char ob_wire_col[4], const bool is_obact)
{
	Object *ob = base->object;
	const float pixsize = ED_view3d_pixel_size(rv3d, ob->obmat[3]);
	Lamp *la = ob->data;
	float vec[3], lvec[3], vvec[3], circrad, x, y, z;
	float lampsize;
	float imat[4][4];

	unsigned char curcol[4];
	unsigned char col[4];
	/* cone can't be drawn for duplicated lamps, because duplilist would be freed */
	/* the moment of view3d_draw_transp() call */
	const bool is_view = (rv3d->persp == RV3D_CAMOB && v3d->camera == base->object);
	const bool drawcone = ((dt > OB_WIRE) &&
	                       !(G.f & G_PICKSEL) &&
	                       (la->type == LA_SPOT) &&
	                       (la->mode & LA_SHOW_CONE) &&
	                       !(base->flag & OB_FROMDUPLI) &&
	                       !is_view);

	if (drawcone && !v3d->transp) {
		/* in this case we need to draw delayed */
		ED_view3d_after_add(&v3d->afterdraw_transp, base, dflag);
		return;
	}
	
	/* we first draw only the screen aligned & fixed scale stuff */
	glPushMatrix();
	glLoadMatrixf(rv3d->viewmat);

	/* lets calculate the scale: */
	lampsize = pixsize * ((float)U.obcenter_dia * 0.5f);

	/* and view aligned matrix: */
	copy_m4_m4(imat, rv3d->viewinv);
	normalize_v3(imat[0]);
	normalize_v3(imat[1]);

	/* lamp center */
	copy_v3_v3(vec, ob->obmat[3]);

	if ((dflag & DRAW_CONSTCOLOR) == 0) {
		/* for AA effects */
		curcol[0] = ob_wire_col[0];
		curcol[1] = ob_wire_col[1];
		curcol[2] = ob_wire_col[2];
		curcol[3] = 154;
		glColor4ubv(curcol);
	}

	if (lampsize > 0.0f) {

		if ((dflag & DRAW_CONSTCOLOR) == 0) {
			if (ob->id.us > 1) {
				if (is_obact || (ob->flag & SELECT)) {
					glColor4ub(0x88, 0xFF, 0xFF, 155);
				}
				else {
					glColor4ub(0x77, 0xCC, 0xCC, 155);
				}
			}
		}
		
		/* Inner Circle */
		glEnable(GL_BLEND);
		drawcircball(GL_LINE_LOOP, vec, lampsize, imat);
		glDisable(GL_BLEND);
		drawcircball(GL_POLYGON, vec, lampsize, imat);
		
		/* restore */
		if ((dflag & DRAW_CONSTCOLOR) == 0) {
			if (ob->id.us > 1)
				glColor4ubv(curcol);
		}

		/* Outer circle */
		circrad = 3.0f * lampsize;
		setlinestyle(3);

		drawcircball(GL_LINE_LOOP, vec, circrad, imat);

		/* draw dashed outer circle if shadow is on. remember some lamps can't have certain shadows! */
		if (la->type != LA_HEMI) {
			if ((la->mode & LA_SHAD_RAY) || ((la->mode & LA_SHAD_BUF) && (la->type == LA_SPOT))) {
				drawcircball(GL_LINE_LOOP, vec, circrad + 3.0f * pixsize, imat);
			}
		}
	}
	else {
		setlinestyle(3);
		circrad = 0.0f;
	}
	
	/* draw the pretty sun rays */
	if (la->type == LA_SUN) {
		float v1[3], v2[3], mat[3][3];
		short axis;
		
		/* setup a 45 degree rotation matrix */
		axis_angle_normalized_to_mat3_ex(mat, imat[2], M_SQRT1_2, M_SQRT1_2);

		/* vectors */
		mul_v3_v3fl(v1, imat[0], circrad * 1.2f);
		mul_v3_v3fl(v2, imat[0], circrad * 2.5f);
		
		/* center */
		glTranslatef(vec[0], vec[1], vec[2]);
		
		setlinestyle(3);
		
		glBegin(GL_LINES);
		for (axis = 0; axis < 8; axis++) {
			glVertex3fv(v1);
			glVertex3fv(v2);
			mul_m3_v3(mat, v1);
			mul_m3_v3(mat, v2);
		}
		glEnd();
		
		glTranslatef(-vec[0], -vec[1], -vec[2]);

	}
	
	if (la->type == LA_LOCAL) {
		if (la->mode & LA_SPHERE) {
			drawcircball(GL_LINE_LOOP, vec, la->dist, imat);
		}
	}
	
	glPopMatrix();  /* back in object space */
	zero_v3(vec);
	
	if (is_view) {
		/* skip drawing extra info */
	}
	else if ((la->type == LA_SPOT) || (la->type == LA_YF_PHOTON)) {

		copy_v3_fl3(lvec, 0.0f, 0.0f, 1.0f);
		copy_v3_fl3(vvec, rv3d->persmat[0][2], rv3d->persmat[1][2], rv3d->persmat[2][2]);
		mul_transposed_mat3_m4_v3(ob->obmat, vvec);

		x = -la->dist;
		y = cosf(la->spotsize * 0.5f);
		z = x * sqrtf(1.0f - y * y);

		spotvolume(lvec, vvec, y);
		mul_v3_fl(lvec, x);
		mul_v3_fl(vvec, x);

		/* draw the angled sides of the cone */
		glBegin(GL_LINE_STRIP);
		glVertex3fv(vvec);
		glVertex3fv(vec);
		glVertex3fv(lvec);
		glEnd();
		
		x *= y;

		/* draw the circle/square at the end of the cone */
		glTranslatef(0.0, 0.0, x);
		if (la->mode & LA_SQUARE) {
			float tvec[3];
			float z_abs = fabsf(z);

			tvec[0] = tvec[1] = z_abs;
			tvec[2] = 0.0;

			glBegin(GL_LINE_LOOP);
			glVertex3fv(tvec);
			tvec[1] = -z_abs; /* neg */
			glVertex3fv(tvec);
			tvec[0] = -z_abs; /* neg */
			glVertex3fv(tvec);
			tvec[1] = z_abs; /* pos */
			glVertex3fv(tvec);
			glEnd();
		}
		else {
			circ(0.0, 0.0, fabsf(z));
		}

		/* draw the circle/square representing spotbl */
		if (la->type == LA_SPOT) {
			float spotblcirc = fabsf(z) * (1.0f - pow2f(la->spotblend));
			/* hide line if it is zero size or overlaps with outer border,
			 * previously it adjusted to always to show it but that seems
			 * confusing because it doesn't show the actual blend size */
			if (spotblcirc != 0 && spotblcirc != fabsf(z))
				circ(0.0, 0.0, spotblcirc);
		}

		if (drawcone)
			draw_transp_spot_volume(la, x, z);

		/* draw clip start, useful for wide cones where its not obvious where the start is */
		glTranslatef(0.0, 0.0, -x);  /* reverse translation above */
		if (la->type == LA_SPOT && (la->mode & LA_SHAD_BUF)) {
			float lvec_clip[3];
			float vvec_clip[3];
			float clipsta_fac = la->clipsta / -x;

			interp_v3_v3v3(lvec_clip, vec, lvec, clipsta_fac);
			interp_v3_v3v3(vvec_clip, vec, vvec, clipsta_fac);

			glBegin(GL_LINE_STRIP);
			glVertex3fv(lvec_clip);
			glVertex3fv(vvec_clip);
			glEnd();
		}
		/* Else, draw spot direction (using distance as end limit, same as for Area lamp). */
		else {
			glBegin(GL_LINE_STRIP);
			glVertex3f(0.0, 0.0, -circrad);
			glVertex3f(0.0, 0.0, -la->dist);
			glEnd();
		}
	}
	else if (ELEM(la->type, LA_HEMI, LA_SUN)) {
		
		/* draw the line from the circle along the dist */
		glBegin(GL_LINE_STRIP);
		vec[2] = -circrad;
		glVertex3fv(vec);
		vec[2] = -la->dist;
		glVertex3fv(vec);
		glEnd();
		
		if (la->type == LA_HEMI) {
			/* draw the hemisphere curves */
			short axis, steps, dir;
			float outdist, zdist, mul;
			zero_v3(vec);
			outdist = 0.14; mul = 1.4; dir = 1;
			
			setlinestyle(4);
			/* loop over the 4 compass points, and draw each arc as a LINE_STRIP */
			for (axis = 0; axis < 4; axis++) {
				float v[3] = {0.0, 0.0, 0.0};
				zdist = 0.02;
				
				glBegin(GL_LINE_STRIP);
				
				for (steps = 0; steps < 6; steps++) {
					if (axis == 0 || axis == 1) {       /* x axis up, x axis down */
						/* make the arcs start at the edge of the energy circle */
						if (steps == 0) v[0] = dir * circrad;
						else v[0] = v[0] + dir * (steps * outdist);
					}
					else if (axis == 2 || axis == 3) {      /* y axis up, y axis down */
						/* make the arcs start at the edge of the energy circle */
						v[1] = (steps == 0) ? (dir * circrad) : (v[1] + dir * (steps * outdist));
					}

					v[2] = v[2] - steps * zdist;
					
					glVertex3fv(v);
					
					zdist = zdist * mul;
				}
				
				glEnd();
				/* flip the direction */
				dir = -dir;
			}
		}
	}
	else if (la->type == LA_AREA) {
		setlinestyle(3);
		if (la->area_shape == LA_AREA_SQUARE)
			fdrawbox(-la->area_size * 0.5f, -la->area_size * 0.5f, la->area_size * 0.5f, la->area_size * 0.5f);
		else if (la->area_shape == LA_AREA_RECT)
			fdrawbox(-la->area_size * 0.5f, -la->area_sizey * 0.5f, la->area_size * 0.5f, la->area_sizey * 0.5f);

		glBegin(GL_LINE_STRIP);
		glVertex3f(0.0, 0.0, -circrad);
		glVertex3f(0.0, 0.0, -la->dist);
		glEnd();
	}
	
	/* and back to viewspace */
	glPushMatrix();
	glLoadMatrixf(rv3d->viewmat);
	copy_v3_v3(vec, ob->obmat[3]);

	setlinestyle(0);
	
	if ((la->type == LA_SPOT) && (la->mode & LA_SHAD_BUF) && (is_view == false)) {
		drawshadbuflimits(la, ob->obmat);
	}
	
	if ((dflag & DRAW_CONSTCOLOR) == 0) {
		UI_GetThemeColor4ubv(TH_LAMP, col);
		glColor4ubv(col);
	}

	glEnable(GL_BLEND);
	
	if (vec[2] > 0) vec[2] -= circrad;
	else vec[2] += circrad;
	
	glBegin(GL_LINE_STRIP);
	glVertex3fv(vec);
	vec[2] = 0;
	glVertex3fv(vec);
	glEnd();
	
	glPointSize(2.0);
	glBegin(GL_POINTS);
	glVertex3fv(vec);
	glEnd();
	glPointSize(1.0);
	
	glDisable(GL_BLEND);
	
	if ((dflag & DRAW_CONSTCOLOR) == 0) {
		/* restore for drawing extra stuff */
		glColor3ubv(ob_wire_col);
	}
	/* and finally back to org object space! */
	glPopMatrix();
}

static void draw_limit_line(float sta, float end, const short dflag, unsigned int col)
{
	glBegin(GL_LINES);
	glVertex3f(0.0, 0.0, -sta);
	glVertex3f(0.0, 0.0, -end);
	glEnd();

	if (!(dflag & DRAW_PICKING)) {
		glPointSize(3.0);
		glBegin(GL_POINTS);
		if ((dflag & DRAW_CONSTCOLOR) == 0) {
			cpack(col);
		}
		glVertex3f(0.0, 0.0, -sta);
		glVertex3f(0.0, 0.0, -end);
		glEnd();
		glPointSize(1.0);
	}
}


/* yafray: draw camera focus point (cross, similar to aqsis code in tuhopuu) */
/* qdn: now also enabled for Blender to set focus point for defocus composite node */
static void draw_focus_cross(float dist, float size)
{
	glBegin(GL_LINES);
	glVertex3f(-size, 0.0f, -dist);
	glVertex3f(size, 0.0f, -dist);
	glVertex3f(0.0f, -size, -dist);
	glVertex3f(0.0f, size, -dist);
	glEnd();
}

#ifdef VIEW3D_CAMERA_BORDER_HACK
unsigned char view3d_camera_border_hack_col[3];
bool view3d_camera_border_hack_test = false;
#endif

/* ****************** draw clip data *************** */

static void draw_bundle_sphere(void)
{
	static GLuint displist = 0;

	if (displist == 0) {
		GPUprim3 prim = GPU_PRIM_LOFI_SOLID;

		displist = glGenLists(1);
		glNewList(displist, GL_COMPILE);

		glShadeModel(GL_SMOOTH);
		gpuSingleSphere(&prim, 0.05f);
		//GLU gluSphere(qobj, 0.05, 8, 8);
		glShadeModel(GL_FLAT);

		glEndList();
	}

	glCallList(displist);
}

static void draw_viewport_object_reconstruction(Scene *scene, Base *base, View3D *v3d,
                                                MovieClip *clip, MovieTrackingObject *tracking_object,
                                                const short dflag, const unsigned char ob_wire_col[4],
                                                int *global_track_index, bool draw_selected)
{
	MovieTracking *tracking = &clip->tracking;
	MovieTrackingTrack *track;
	float mat[4][4], imat[4][4];
	unsigned char col_unsel[4], col_sel[4];
	int tracknr = *global_track_index;
	ListBase *tracksbase = BKE_tracking_object_get_tracks(tracking, tracking_object);
	float camera_size[3];

	UI_GetThemeColor4ubv(TH_TEXT, col_unsel);
	UI_GetThemeColor4ubv(TH_SELECT, col_sel);

	BKE_tracking_get_camera_object_matrix(scene, base->object, mat);

	/* we're compensating camera size for bundles size,
	 * to make it so bundles are always displayed with the same size */
	copy_v3_v3(camera_size, base->object->size);
	if ((tracking_object->flag & TRACKING_OBJECT_CAMERA) == 0)
		mul_v3_fl(camera_size, tracking_object->scale);

	glPushMatrix();

	if (tracking_object->flag & TRACKING_OBJECT_CAMERA) {
		/* current ogl matrix is translated in camera space, bundles should
		 * be rendered in world space, so camera matrix should be "removed"
		 * from current ogl matrix */
		invert_m4_m4(imat, base->object->obmat);

		glMultMatrixf(imat);
		glMultMatrixf(mat);
	}
	else {
		float obmat[4][4];
		int framenr = BKE_movieclip_remap_scene_to_clip_frame(clip, scene->r.cfra);

		BKE_tracking_camera_get_reconstructed_interpolate(tracking, tracking_object, framenr, obmat);

		invert_m4_m4(imat, obmat);
		glMultMatrixf(imat);
	}

	for (track = tracksbase->first; track; track = track->next) {
		bool selected = TRACK_SELECTED(track);

		if (draw_selected && !selected)
			continue;

		if ((track->flag & TRACK_HAS_BUNDLE) == 0)
			continue;

		if (dflag & DRAW_PICKING)
			GPU_select_load_id(base->selcol + (tracknr << 16));

		glPushMatrix();
		glTranslatef(track->bundle_pos[0], track->bundle_pos[1], track->bundle_pos[2]);
		glScalef(v3d->bundle_size / 0.05f / camera_size[0],
		         v3d->bundle_size / 0.05f / camera_size[1],
		         v3d->bundle_size / 0.05f / camera_size[2]);

		if (v3d->drawtype == OB_WIRE) {
			glDisable(GL_LIGHTING);

			if ((dflag & DRAW_CONSTCOLOR) == 0) {
				if (selected && (track->flag & TRACK_CUSTOMCOLOR) == 0) {
					glColor3ubv(ob_wire_col);
				}
				else {
					glColor3fv(track->color);
				}
			}

			drawaxes(0.05f, v3d->bundle_drawtype);

			glEnable(GL_LIGHTING);
		}
		else if (v3d->drawtype > OB_WIRE) {
			if (v3d->bundle_drawtype == OB_EMPTY_SPHERE) {
				/* selection outline */
				if (selected) {
					if ((dflag & DRAW_CONSTCOLOR) == 0) {
						glColor3ubv(ob_wire_col);
					}

					glLineWidth(2.f);
					glDisable(GL_LIGHTING);
					glPolygonMode(GL_FRONT_AND_BACK, GL_LINE);

					draw_bundle_sphere();

					glPolygonMode(GL_FRONT_AND_BACK, GL_FILL);
					glEnable(GL_LIGHTING);
					glLineWidth(1.f);
				}

				if ((dflag & DRAW_CONSTCOLOR) == 0) {
					if (track->flag & TRACK_CUSTOMCOLOR) glColor3fv(track->color);
					else UI_ThemeColor(TH_BUNDLE_SOLID);
				}

				draw_bundle_sphere();
			}
			else {
				glDisable(GL_LIGHTING);

				if ((dflag & DRAW_CONSTCOLOR) == 0) {
					if (selected) {
						glColor3ubv(ob_wire_col);
					}
					else {
						if (track->flag & TRACK_CUSTOMCOLOR) glColor3fv(track->color);
						else UI_ThemeColor(TH_WIRE);
					}
				}

				drawaxes(0.05f, v3d->bundle_drawtype);

				glEnable(GL_LIGHTING);
			}
		}

		glPopMatrix();

		if ((dflag & DRAW_PICKING) == 0 && (v3d->flag2 & V3D_SHOW_BUNDLENAME)) {
			float pos[3];

			mul_v3_m4v3(pos, mat, track->bundle_pos);
			view3d_cached_text_draw_add(pos,
			                            track->name, strlen(track->name),
			                            10, V3D_CACHE_TEXT_GLOBALSPACE,
			                            selected ? col_sel : col_unsel);
		}

		tracknr++;
	}

	if ((dflag & DRAW_PICKING) == 0) {
		if ((v3d->flag2 & V3D_SHOW_CAMERAPATH) && (tracking_object->flag & TRACKING_OBJECT_CAMERA)) {
			MovieTrackingReconstruction *reconstruction;
			reconstruction = BKE_tracking_object_get_reconstruction(tracking, tracking_object);

			if (reconstruction->camnr) {
				MovieReconstructedCamera *camera = reconstruction->cameras;
				int a = 0;

				glDisable(GL_LIGHTING);
				UI_ThemeColor(TH_CAMERA_PATH);
				glLineWidth(2.0f);

				glBegin(GL_LINE_STRIP);
				for (a = 0; a < reconstruction->camnr; a++, camera++) {
					glVertex3fv(camera->mat[3]);
				}
				glEnd();

				glLineWidth(1.0f);
				glEnable(GL_LIGHTING);
			}
		}
	}

	glPopMatrix();

	*global_track_index = tracknr;
}

static void draw_viewport_reconstruction(Scene *scene, Base *base, View3D *v3d, MovieClip *clip,
                                         const short dflag, const unsigned char ob_wire_col[4],
                                         const bool draw_selected)
{
	MovieTracking *tracking = &clip->tracking;
	MovieTrackingObject *tracking_object;
	int global_track_index = 1;

	if ((v3d->flag2 & V3D_SHOW_RECONSTRUCTION) == 0)
		return;

	if (v3d->flag2 & V3D_RENDER_OVERRIDE)
		return;

	glEnable(GL_LIGHTING);
	glColorMaterial(GL_FRONT_AND_BACK, GL_DIFFUSE);
	glEnable(GL_COLOR_MATERIAL);
	glShadeModel(GL_SMOOTH);

	tracking_object = tracking->objects.first;
	while (tracking_object) {
		draw_viewport_object_reconstruction(scene, base, v3d, clip, tracking_object,
		                                    dflag, ob_wire_col, &global_track_index, draw_selected);

		tracking_object = tracking_object->next;
	}

	/* restore */
	glShadeModel(GL_FLAT);
	glDisable(GL_COLOR_MATERIAL);
	glDisable(GL_LIGHTING);

	if ((dflag & DRAW_CONSTCOLOR) == 0) {
		glColor3ubv(ob_wire_col);
	}

	if (dflag & DRAW_PICKING)
		GPU_select_load_id(base->selcol);
}

/* flag similar to draw_object() */
static void drawcamera(Scene *scene, View3D *v3d, RegionView3D *rv3d, Base *base,
                       const short dflag, const unsigned char ob_wire_col[4])
{
	/* a standing up pyramid with (0,0,0) as top */
	Camera *cam;
	Object *ob = base->object;
	float tvec[3];
	float vec[4][3], asp[2], shift[2], scale[3];
	int i;
	float drawsize;
	const bool is_view = (rv3d->persp == RV3D_CAMOB && ob == v3d->camera);
	MovieClip *clip = BKE_object_movieclip_get(scene, base->object, false);

	/* draw data for movie clip set as active for scene */
	if (clip) {
		draw_viewport_reconstruction(scene, base, v3d, clip, dflag, ob_wire_col, false);
		draw_viewport_reconstruction(scene, base, v3d, clip, dflag, ob_wire_col, true);
	}

#ifdef VIEW3D_CAMERA_BORDER_HACK
	if (is_view && !(G.f & G_PICKSEL)) {
		if ((dflag & DRAW_CONSTCOLOR) == 0) {
			view3d_camera_border_hack_col[0] = ob_wire_col[0];
			view3d_camera_border_hack_col[1] = ob_wire_col[1];
			view3d_camera_border_hack_col[2] = ob_wire_col[2];
		}
		else {
			float col[4];
			glGetFloatv(GL_CURRENT_COLOR, col);
			rgb_float_to_uchar(view3d_camera_border_hack_col, col);
		}
		view3d_camera_border_hack_test = true;
		return;
	}
#endif

	cam = ob->data;

	scale[0] = 1.0f / len_v3(ob->obmat[0]);
	scale[1] = 1.0f / len_v3(ob->obmat[1]);
	scale[2] = 1.0f / len_v3(ob->obmat[2]);

	BKE_camera_view_frame_ex(scene, cam, cam->drawsize, is_view, scale,
	                         asp, shift, &drawsize, vec);

	glDisable(GL_LIGHTING);
	glDisable(GL_CULL_FACE);

	/* camera frame */
	glBegin(GL_LINE_LOOP);
	glVertex3fv(vec[0]);
	glVertex3fv(vec[1]);
	glVertex3fv(vec[2]);
	glVertex3fv(vec[3]);
	glEnd();

	if (is_view)
		return;

	zero_v3(tvec);

	/* center point to camera frame */
	glBegin(GL_LINE_STRIP);
	glVertex3fv(vec[1]);
	glVertex3fv(tvec);
	glVertex3fv(vec[0]);
	glVertex3fv(vec[3]);
	glVertex3fv(tvec);
	glVertex3fv(vec[2]);
	glEnd();


	/* arrow on top */
	tvec[2] = vec[1][2]; /* copy the depth */


	/* draw an outline arrow for inactive cameras and filled
	 * for active cameras. We actually draw both outline+filled
	 * for active cameras so the wire can be seen side-on */
	for (i = 0; i < 2; i++) {
		if (i == 0) glBegin(GL_LINE_LOOP);
		else if (i == 1 && (ob == v3d->camera)) glBegin(GL_TRIANGLES);
		else break;

		tvec[0] = shift[0] + ((-0.7f * drawsize) * scale[0]);
		tvec[1] = shift[1] + ((drawsize * (asp[1] + 0.1f)) * scale[1]);
		glVertex3fv(tvec); /* left */
		
		tvec[0] = shift[0] + ((0.7f * drawsize) * scale[0]);
		glVertex3fv(tvec); /* right */
		
		tvec[0] = shift[0];
		tvec[1] = shift[1] + ((1.1f * drawsize * (asp[1] + 0.7f)) * scale[1]);
		glVertex3fv(tvec); /* top */

		glEnd();
	}

	if ((dflag & DRAW_SCENESET) == 0) {
		if (cam->flag & (CAM_SHOWLIMITS | CAM_SHOWMIST)) {
			float nobmat[4][4];

			/* draw in normalized object matrix space */
			copy_m4_m4(nobmat, ob->obmat);
			normalize_m4(nobmat);

			glPushMatrix();
			glLoadMatrixf(rv3d->viewmat);
			glMultMatrixf(nobmat);

			if (cam->flag & CAM_SHOWLIMITS) {
				draw_limit_line(cam->clipsta, cam->clipend, dflag, 0x77FFFF);
				/* qdn: was yafray only, now also enabled for Blender to be used with defocus composite node */
				draw_focus_cross(BKE_camera_object_dof_distance(ob), cam->drawsize);
			}

			if (cam->flag & CAM_SHOWMIST) {
				World *world = scene->world;
				if (world) {
					draw_limit_line(world->miststa, world->miststa + world->mistdist, dflag, 0xFFFFFF);
				}
			}
			glPopMatrix();
		}
	}
}

/* flag similar to draw_object() */
static void drawspeaker(Scene *UNUSED(scene), View3D *UNUSED(v3d), RegionView3D *UNUSED(rv3d),
                        Object *UNUSED(ob), int UNUSED(flag))
{
	float vec[3];
	int i, j;

	glEnable(GL_BLEND);

	for (j = 0; j < 3; j++) {
		vec[2] = 0.25f * j - 0.125f;

		glBegin(GL_LINE_LOOP);
		for (i = 0; i < 16; i++) {
			vec[0] = cosf((float)M_PI * i / 8.0f) * (j == 0 ? 0.5f : 0.25f);
			vec[1] = sinf((float)M_PI * i / 8.0f) * (j == 0 ? 0.5f : 0.25f);
			glVertex3fv(vec);
		}
		glEnd();
	}

	for (j = 0; j < 4; j++) {
		vec[0] = (((j + 1) % 2) * (j - 1)) * 0.5f;
		vec[1] = ((j % 2) * (j - 2)) * 0.5f;
		glBegin(GL_LINE_STRIP);
		for (i = 0; i < 3; i++) {
			if (i == 1) {
				vec[0] *= 0.5f;
				vec[1] *= 0.5f;
			}

			vec[2] = 0.25f * i - 0.125f;
			glVertex3fv(vec);
		}
		glEnd();
	}

	glDisable(GL_BLEND);
}

static void lattice_draw_verts(Lattice *lt, DispList *dl, BPoint *actbp, short sel)
{
	BPoint *bp = lt->def;
	const float *co = dl ? dl->verts : NULL;
	int u, v, w;

	const int color = sel ? TH_VERTEX_SELECT : TH_VERTEX;
	UI_ThemeColor(color);

	glPointSize(UI_GetThemeValuef(TH_VERTEX_SIZE));
	bglBegin(GL_POINTS);

	for (w = 0; w < lt->pntsw; w++) {
		int wxt = (w == 0 || w == lt->pntsw - 1);
		for (v = 0; v < lt->pntsv; v++) {
			int vxt = (v == 0 || v == lt->pntsv - 1);
			for (u = 0; u < lt->pntsu; u++, bp++, co += 3) {
				int uxt = (u == 0 || u == lt->pntsu - 1);
				if (!(lt->flag & LT_OUTSIDE) || uxt || vxt || wxt) {
					if (bp->hide == 0) {
						/* check for active BPoint and ensure selected */
						if ((bp == actbp) && (bp->f1 & SELECT)) {
							UI_ThemeColor(TH_ACTIVE_VERT);
							bglVertex3fv(dl ? co : bp->vec);
							UI_ThemeColor(color);
						}
						else if ((bp->f1 & SELECT) == sel) {
							bglVertex3fv(dl ? co : bp->vec);
						}
					}
				}
			}
		}
	}
	
	bglEnd();
	glPointSize(1.0);
}

static void drawlattice__point(Lattice *lt, DispList *dl, int u, int v, int w, int actdef_wcol)
{
	int index = ((w * lt->pntsv + v) * lt->pntsu) + u;

	if (actdef_wcol) {
		float col[3];
		MDeformWeight *mdw = defvert_find_index(lt->dvert + index, actdef_wcol - 1);
		
		weight_to_rgb(col, mdw ? mdw->weight : 0.0f);
		glColor3fv(col);

	}
	
	if (dl) {
		glVertex3fv(&dl->verts[index * 3]);
	}
	else {
		glVertex3fv(lt->def[index].vec);
	}
}

#ifdef SEQUENCER_DAG_WORKAROUND
static void ensure_curve_cache(Scene *scene, Object *object)
{
	bool need_recalc = object->curve_cache == NULL;
	/* Render thread might have freed the curve cache if the
	 * object is not visible. If the object is also used for
	 * particles duplication, then render thread might have
	 * also created curve_cache with only bevel and path
	 * filled in.
	 *
	 * So check for curve_cache != NULL is not fully correct
	 * here, we also need to check whether display list is
	 * empty or not.
	 *
	 * The trick below tries to optimize calls to displist
	 * creation for cases curve is empty. Meaning, if the curve
	 * is empty (without splines) bevel list would also be empty.
	 * And the thing is, render thread always leaves bevel list
	 * in a proper state. So if bevel list is here and display
	 * list is not we need to make display list.
	 */
	if (need_recalc == false) {
		need_recalc = object->curve_cache->disp.first == NULL &&
		              object->curve_cache->bev.first != NULL;
	}
	if (need_recalc) {
		switch (object->type) {
			case OB_CURVE:
			case OB_SURF:
			case OB_FONT:
				BKE_displist_make_curveTypes(scene, object, false);
				break;
			case OB_MBALL:
				BKE_displist_make_mball(G.main->eval_ctx, scene, object);
				break;
			case OB_LATTICE:
				BKE_lattice_modifiers_calc(scene, object);
				break;
		}
	}
}
#endif

/* lattice color is hardcoded, now also shows weightgroup values in edit mode */
static void drawlattice(View3D *v3d, Object *ob)
{
	Lattice *lt = ob->data;
	DispList *dl;
	int u, v, w;
	int actdef_wcol = 0;
	const bool is_edit = (lt->editlatt != NULL);

	dl = BKE_displist_find(&ob->curve_cache->disp, DL_VERTS);
	
	if (is_edit) {
		lt = lt->editlatt->latt;

		UI_ThemeColor(TH_WIRE_EDIT);
		
		if (ob->defbase.first && lt->dvert) {
			actdef_wcol = ob->actdef;
			glShadeModel(GL_SMOOTH);
		}
	}
	
	glBegin(GL_LINES);
	for (w = 0; w < lt->pntsw; w++) {
		int wxt = (w == 0 || w == lt->pntsw - 1);
		for (v = 0; v < lt->pntsv; v++) {
			int vxt = (v == 0 || v == lt->pntsv - 1);
			for (u = 0; u < lt->pntsu; u++) {
				int uxt = (u == 0 || u == lt->pntsu - 1);

				if (w && ((uxt || vxt) || !(lt->flag & LT_OUTSIDE))) {
					drawlattice__point(lt, dl, u, v, w - 1, actdef_wcol);
					drawlattice__point(lt, dl, u, v, w, actdef_wcol);
				}
				if (v && ((uxt || wxt) || !(lt->flag & LT_OUTSIDE))) {
					drawlattice__point(lt, dl, u, v - 1, w, actdef_wcol);
					drawlattice__point(lt, dl, u, v, w, actdef_wcol);
				}
				if (u && ((vxt || wxt) || !(lt->flag & LT_OUTSIDE))) {
					drawlattice__point(lt, dl, u - 1, v, w, actdef_wcol);
					drawlattice__point(lt, dl, u, v, w, actdef_wcol);
				}
			}
		}
	}
	glEnd();
	
	/* restoration for weight colors */
	if (actdef_wcol)
		glShadeModel(GL_FLAT);

	if (is_edit) {
		BPoint *actbp = BKE_lattice_active_point_get(lt);

		if (v3d->zbuf) glDisable(GL_DEPTH_TEST);
		
		lattice_draw_verts(lt, dl, actbp, 0);
		lattice_draw_verts(lt, dl, actbp, 1);
		
		if (v3d->zbuf) glEnable(GL_DEPTH_TEST);
	}
}

/* ***************** ******************** */

/*  draw callback */

typedef struct drawDMVertSel_userData {
	MVert *mvert;
	int active;
	unsigned char *col[3];  /* (base, sel, act) */
	char sel_prev;
} drawDMVertSel_userData;

static void drawSelectedVertices__mapFunc(void *userData, int index, const float co[3],
                                          const float UNUSED(no_f[3]), const short UNUSED(no_s[3]))
{
	drawDMVertSel_userData *data = userData;
	MVert *mv = &data->mvert[index];

	if (!(mv->flag & ME_HIDE)) {
		const char sel = (index == data->active) ? 2 : (mv->flag & SELECT);
		if (sel != data->sel_prev) {
			glColor3ubv(data->col[sel]);
			data->sel_prev = sel;
		}

		glVertex3fv(co);
	}
}

static void drawSelectedVertices(DerivedMesh *dm, Mesh *me)
{
	drawDMVertSel_userData data;

	/* TODO define selected color */
	unsigned char base_col[3] = {0x0, 0x0, 0x0};
	unsigned char sel_col[3] = {0xd8, 0xb8, 0x0};
	unsigned char act_col[3] = {0xff, 0xff, 0xff};

	data.mvert = me->mvert;
	data.active = BKE_mesh_mselect_active_get(me, ME_VSEL);
	data.sel_prev = 0xff;

	data.col[0] = base_col;
	data.col[1] = sel_col;
	data.col[2] = act_col;

	glBegin(GL_POINTS);
	dm->foreachMappedVert(dm, drawSelectedVertices__mapFunc, &data, DM_FOREACH_NOP);
	glEnd();
}

/* ************** DRAW MESH ****************** */

/* First section is all the "simple" draw routines,
 * ones that just pass some sort of primitive to GL,
 * with perhaps various options to control lighting,
 * color, etc.
 *
 * These routines should not have user interface related
 * logic!!!
 */

static void calcDrawDMNormalScale(Object *ob, drawDMNormal_userData *data)
{
	float obmat[3][3];

	copy_m3_m4(obmat, ob->obmat);

	data->uniform_scale = is_uniform_scaled_m3(obmat);

	if (!data->uniform_scale) {
		/* inverted matrix */
		invert_m3_m3(data->imat, obmat);

		/* transposed inverted matrix */
		transpose_m3_m3(data->tmat, data->imat);
	}
}

static void draw_dm_face_normals__mapFunc(void *userData, int index, const float cent[3], const float no[3])
{
	drawDMNormal_userData *data = userData;
	BMFace *efa = BM_face_at_index(data->bm, index);
	float n[3];

	if (!BM_elem_flag_test(efa, BM_ELEM_HIDDEN)) {
		if (!data->uniform_scale) {
			mul_v3_m3v3(n, data->tmat, no);
			normalize_v3(n);
			mul_m3_v3(data->imat, n);
		}
		else {
			copy_v3_v3(n, no);
		}

		glVertex3fv(cent);
		glVertex3f(cent[0] + n[0] * data->normalsize,
		           cent[1] + n[1] * data->normalsize,
		           cent[2] + n[2] * data->normalsize);
	}
}

static void draw_dm_face_normals(BMEditMesh *em, Scene *scene, Object *ob, DerivedMesh *dm)
{
	drawDMNormal_userData data;

	data.bm = em->bm;
	data.normalsize = scene->toolsettings->normalsize;

	calcDrawDMNormalScale(ob, &data);

	glBegin(GL_LINES);
	dm->foreachMappedFaceCenter(dm, draw_dm_face_normals__mapFunc, &data, DM_FOREACH_USE_NORMAL);
	glEnd();
}

static void draw_dm_face_centers__mapFunc(void *userData, int index, const float cent[3], const float UNUSED(no[3]))
{
	drawBMSelect_userData *data = userData;
	BMFace *efa = BM_face_at_index(data->bm, index);
	
	if (!BM_elem_flag_test(efa, BM_ELEM_HIDDEN) &&
	    (BM_elem_flag_test(efa, BM_ELEM_SELECT) == data->select))
	{
		bglVertex3fv(cent);
	}
}
static void draw_dm_face_centers(BMEditMesh *em, DerivedMesh *dm, bool select)
{
	drawBMSelect_userData data = {em->bm, select};

	bglBegin(GL_POINTS);
	dm->foreachMappedFaceCenter(dm, draw_dm_face_centers__mapFunc, &data, DM_FOREACH_NOP);
	bglEnd();
}

static void draw_dm_vert_normals__mapFunc(void *userData, int index, const float co[3], const float no_f[3], const short no_s[3])
{
	drawDMNormal_userData *data = userData;
	BMVert *eve = BM_vert_at_index(data->bm, index);

	if (!BM_elem_flag_test(eve, BM_ELEM_HIDDEN)) {
		float no[3], n[3];

		if (no_f) {
			copy_v3_v3(no, no_f);
		}
		else {
			normal_short_to_float_v3(no, no_s);
		}

		if (!data->uniform_scale) {
			mul_v3_m3v3(n, data->tmat, no);
			normalize_v3(n);
			mul_m3_v3(data->imat, n);
		}
		else {
			copy_v3_v3(n, no);
		}

		glVertex3fv(co);
		glVertex3f(co[0] + n[0] * data->normalsize,
		           co[1] + n[1] * data->normalsize,
		           co[2] + n[2] * data->normalsize);
	}
}

static void draw_dm_vert_normals(BMEditMesh *em, Scene *scene, Object *ob, DerivedMesh *dm)
{
	drawDMNormal_userData data;

	data.bm = em->bm;
	data.normalsize = scene->toolsettings->normalsize;

	calcDrawDMNormalScale(ob, &data);

	glBegin(GL_LINES);
	dm->foreachMappedVert(dm, draw_dm_vert_normals__mapFunc, &data, DM_FOREACH_USE_NORMAL);
	glEnd();
}

/* Draw verts with color set based on selection */
static void draw_dm_verts__mapFunc(void *userData, int index, const float co[3],
                                   const float UNUSED(no_f[3]), const short UNUSED(no_s[3]))
{
	drawDMVerts_userData *data = userData;
	BMVert *eve = BM_vert_at_index(data->bm, index);

	if (!BM_elem_flag_test(eve, BM_ELEM_HIDDEN) && BM_elem_flag_test(eve, BM_ELEM_SELECT) == data->sel) {
		/* skin nodes: draw a red circle around the root node(s) */
		if (data->cd_vskin_offset != -1) {
			const MVertSkin *vs = BM_ELEM_CD_GET_VOID_P(eve, data->cd_vskin_offset);
			if (vs->flag & MVERT_SKIN_ROOT) {
				float radius = (vs->radius[0] + vs->radius[1]) * 0.5f;
				bglEnd();
			
				glColor4ubv(data->th_skin_root);
				drawcircball(GL_LINES, co, radius, data->imat);

				glColor4ubv(data->sel ? data->th_vertex_select : data->th_vertex);
				bglBegin(GL_POINTS);
			}
		}

		/* draw active larger - need to stop/start point drawing for this :/ */
		if (eve == data->eve_act) {
			glColor4ubv(data->th_editmesh_active);
			
			bglEnd();
			
			glPointSize(data->th_vertex_size);
			bglBegin(GL_POINTS);
			bglVertex3fv(co);
			bglEnd();

			glColor4ubv(data->sel ? data->th_vertex_select : data->th_vertex);
			glPointSize(data->th_vertex_size);
			bglBegin(GL_POINTS);
		}
		else {
			bglVertex3fv(co);
		}
	}
}

static void draw_dm_verts(BMEditMesh *em, DerivedMesh *dm, const char sel, BMVert *eve_act,
                          RegionView3D *rv3d)
{
	drawDMVerts_userData data;
	data.sel = sel;
	data.eve_act = eve_act;
	data.bm = em->bm;

	/* Cache theme values */
	UI_GetThemeColor4ubv(TH_EDITMESH_ACTIVE, data.th_editmesh_active);
	UI_GetThemeColor4ubv(TH_VERTEX_SELECT, data.th_vertex_select);
	UI_GetThemeColor4ubv(TH_VERTEX, data.th_vertex);
	UI_GetThemeColor4ubv(TH_SKIN_ROOT, data.th_skin_root);
	data.th_vertex_size = UI_GetThemeValuef(TH_VERTEX_SIZE);

	/* For skin root drawing */
	data.cd_vskin_offset = CustomData_get_offset(&em->bm->vdata, CD_MVERT_SKIN);
	/* view-aligned matrix */
	mul_m4_m4m4(data.imat, rv3d->viewmat, em->ob->obmat);
	invert_m4(data.imat);

	bglBegin(GL_POINTS);
	dm->foreachMappedVert(dm, draw_dm_verts__mapFunc, &data, DM_FOREACH_NOP);
	bglEnd();
}

/* Draw edges with color set based on selection */
static DMDrawOption draw_dm_edges_sel__setDrawOptions(void *userData, int index)
{
	BMEdge *eed;
	drawDMEdgesSel_userData *data = userData;
	unsigned char *col;

	eed = BM_edge_at_index(data->bm, index);

	if (!BM_elem_flag_test(eed, BM_ELEM_HIDDEN)) {
		if (eed == data->eed_act) {
			glColor4ubv(data->actCol);
		}
		else {
			if (BM_elem_flag_test(eed, BM_ELEM_SELECT)) {
				col = data->selCol;
			}
			else {
				col = data->baseCol;
			}
			/* no alpha, this is used so a transparent color can disable drawing unselected edges in editmode */
			if (col[3] == 0)
				return DM_DRAW_OPTION_SKIP;
			
			glColor4ubv(col);
		}
		return DM_DRAW_OPTION_NORMAL;
	}
	else {
		return DM_DRAW_OPTION_SKIP;
	}
}
static void draw_dm_edges_sel(BMEditMesh *em, DerivedMesh *dm, unsigned char *baseCol,
                              unsigned char *selCol, unsigned char *actCol, BMEdge *eed_act)
{
	drawDMEdgesSel_userData data;
	
	data.baseCol = baseCol;
	data.selCol = selCol;
	data.actCol = actCol;
	data.bm = em->bm;
	data.eed_act = eed_act;
	dm->drawMappedEdges(dm, draw_dm_edges_sel__setDrawOptions, &data);
}

/* Draw edges */
static DMDrawOption draw_dm_edges__setDrawOptions(void *userData, int index)
{
	if (BM_elem_flag_test(BM_edge_at_index(userData, index), BM_ELEM_HIDDEN))
		return DM_DRAW_OPTION_SKIP;
	else
		return DM_DRAW_OPTION_NORMAL;
}

static void draw_dm_edges(BMEditMesh *em, DerivedMesh *dm)
{
	dm->drawMappedEdges(dm, draw_dm_edges__setDrawOptions, em->bm);
}

/* Draw edges with color interpolated based on selection */
static DMDrawOption draw_dm_edges_sel_interp__setDrawOptions(void *userData, int index)
{
	drawDMEdgesSelInterp_userData *data = userData;
	if (BM_elem_flag_test(BM_edge_at_index(data->bm, index), BM_ELEM_HIDDEN))
		return DM_DRAW_OPTION_SKIP;
	else
		return DM_DRAW_OPTION_NORMAL;
}
static void draw_dm_edges_sel_interp__setDrawInterpOptions(void *userData, int index, float t)
{
	drawDMEdgesSelInterp_userData *data = userData;
	BMEdge *eed = BM_edge_at_index(data->bm, index);
	unsigned char **cols = userData;
	unsigned int col0_id = (BM_elem_flag_test(eed->v1, BM_ELEM_SELECT)) ? 2 : 1;
	unsigned int col1_id = (BM_elem_flag_test(eed->v2, BM_ELEM_SELECT)) ? 2 : 1;
	unsigned char *col0 = cols[col0_id];
	unsigned char *col1 = cols[col1_id];
	unsigned char *col_pt;

	if (col0_id == col1_id) {
		col_pt = col0;
	}
	else if (t == 0.0f) {
		col_pt = col0;
	}
	else if (t == 1.0f) {
		col_pt = col1;
	}
	else {
		unsigned char  col_blend[4];
		interp_v4_v4v4_uchar(col_blend, col0, col1, t);
		glColor4ubv(col_blend);
		data->lastCol = NULL;
		return;
	}

	if (data->lastCol != col_pt) {
		data->lastCol = col_pt;
		glColor4ubv(col_pt);
	}
}

static void draw_dm_edges_sel_interp(BMEditMesh *em, DerivedMesh *dm, unsigned char *baseCol, unsigned char *selCol)
{
	drawDMEdgesSelInterp_userData data;
	data.bm = em->bm;
	data.baseCol = baseCol;
	data.selCol = selCol;
	data.lastCol = NULL;

	dm->drawMappedEdgesInterp(dm, draw_dm_edges_sel_interp__setDrawOptions, draw_dm_edges_sel_interp__setDrawInterpOptions, &data);
}

static void bm_color_from_weight(float col[3], BMVert *vert, drawDMEdgesWeightInterp_userData *data)
{
	MDeformVert *dvert = BM_ELEM_CD_GET_VOID_P(vert, data->cd_dvert_offset);
	float weight = defvert_find_weight(dvert, data->vgroup_index);

	if ((weight == 0.0f) &&
	    ((data->weight_user == OB_DRAW_GROUPUSER_ACTIVE) ||
	     ((data->weight_user == OB_DRAW_GROUPUSER_ALL) && defvert_is_weight_zero(dvert, data->defgroup_tot))))
	{
		copy_v3_v3(col, data->alert_color);
	}
	else {
		weight_to_rgb(col, weight);
	}
}

static void draw_dm_edges_nop_interp__setDrawInterpOptions(void *UNUSED(userData), int UNUSED(index), float UNUSED(t))
{
	/* pass */
}

static void draw_dm_edges_weight_interp__setDrawInterpOptions(void *userData, int index, float t)
{
	drawDMEdgesWeightInterp_userData *data = userData;
	BMEdge *eed = BM_edge_at_index(data->bm, index);
	float col[3];

	if (t == 0.0f) {
		bm_color_from_weight(col, eed->v1, data);
	}
	else if (t == 1.0f) {
		bm_color_from_weight(col, eed->v2, data);
	}
	else {
		float col_v1[3];
		float col_v2[3];

		bm_color_from_weight(col_v1, eed->v1, data);
		bm_color_from_weight(col_v2, eed->v2, data);
		interp_v3_v3v3(col, col_v1, col_v2, t);
	}

	glColor3fv(col);
}

static void draw_dm_edges_weight_interp(BMEditMesh *em, DerivedMesh *dm, const char weight_user)
{
	drawDMEdgesWeightInterp_userData data;
	Object *ob = em->ob;

	data.bm = em->bm;
	data.cd_dvert_offset = CustomData_get_offset(&em->bm->vdata, CD_MDEFORMVERT);
	data.defgroup_tot = BLI_listbase_count(&ob->defbase);
	data.vgroup_index = ob->actdef - 1;
	data.weight_user = weight_user;
	UI_GetThemeColor3fv(TH_VERTEX_UNREFERENCED, data.alert_color);

	if ((data.vgroup_index != -1) && (data.cd_dvert_offset != -1)) {
		glEnable(GL_BLEND);
		dm->drawMappedEdgesInterp(
		        dm,
		        draw_dm_edges_sel_interp__setDrawOptions,
		        draw_dm_edges_weight_interp__setDrawInterpOptions,
		        &data);
		glDisable(GL_BLEND);
	}
	else {
		float col[3];

		if (data.weight_user == OB_DRAW_GROUPUSER_NONE) {
			weight_to_rgb(col, 0.0f);
		}
		else {
			copy_v3_v3(col, data.alert_color);
		}
		glColor3fv(col);

		dm->drawMappedEdgesInterp(
		        dm,
		        draw_dm_edges_sel_interp__setDrawOptions,
		        draw_dm_edges_nop_interp__setDrawInterpOptions,
		        &data);
	}

}

static bool draw_dm_edges_weight_check(Mesh *me, View3D *v3d)
{
	if (me->drawflag & ME_DRAWEIGHT) {
		if ((v3d->drawtype == OB_WIRE) ||
		    (v3d->flag2 & V3D_SOLID_MATCAP) ||
		    ((v3d->flag2 & V3D_OCCLUDE_WIRE) && (v3d->drawtype > OB_WIRE)))
		{
			return true;
		}
	}

	return false;
}

/* Draw only seam edges */
static DMDrawOption draw_dm_edges_seams__setDrawOptions(void *userData, int index)
{
	BMEdge *eed = BM_edge_at_index(userData, index);

	if (!BM_elem_flag_test(eed, BM_ELEM_HIDDEN) && BM_elem_flag_test(eed, BM_ELEM_SEAM))
		return DM_DRAW_OPTION_NORMAL;
	else
		return DM_DRAW_OPTION_SKIP;
}

static void draw_dm_edges_seams(BMEditMesh *em, DerivedMesh *dm)
{
	dm->drawMappedEdges(dm, draw_dm_edges_seams__setDrawOptions, em->bm);
}

/* Draw only sharp edges */
static DMDrawOption draw_dm_edges_sharp__setDrawOptions(void *userData, int index)
{
	BMEdge *eed = BM_edge_at_index(userData, index);

	if (!BM_elem_flag_test(eed, BM_ELEM_HIDDEN) && !BM_elem_flag_test(eed, BM_ELEM_SMOOTH))
		return DM_DRAW_OPTION_NORMAL;
	else
		return DM_DRAW_OPTION_SKIP;
}

static void draw_dm_edges_sharp(BMEditMesh *em, DerivedMesh *dm)
{
	dm->drawMappedEdges(dm, draw_dm_edges_sharp__setDrawOptions, em->bm);
}

#ifdef WITH_FREESTYLE

static int draw_dm_test_freestyle_edge_mark(BMesh *bm, BMEdge *eed)
{
	FreestyleEdge *fed = CustomData_bmesh_get(&bm->edata, eed->head.data, CD_FREESTYLE_EDGE);
	if (!fed)
		return 0;
	return (fed->flag & FREESTYLE_EDGE_MARK) != 0;
}

/* Draw only Freestyle feature edges */
static DMDrawOption draw_dm_edges_freestyle__setDrawOptions(void *userData, int index)
{
	BMEdge *eed = BM_edge_at_index(userData, index);

	if (!BM_elem_flag_test(eed, BM_ELEM_HIDDEN) && draw_dm_test_freestyle_edge_mark(userData, eed))
		return DM_DRAW_OPTION_NORMAL;
	else
		return DM_DRAW_OPTION_SKIP;
}

static void draw_dm_edges_freestyle(BMEditMesh *em, DerivedMesh *dm)
{
	dm->drawMappedEdges(dm, draw_dm_edges_freestyle__setDrawOptions, em->bm);
}

static int draw_dm_test_freestyle_face_mark(BMesh *bm, BMFace *efa)
{
	FreestyleFace *ffa = CustomData_bmesh_get(&bm->pdata, efa->head.data, CD_FREESTYLE_FACE);
	if (!ffa)
		return 0;
	return (ffa->flag & FREESTYLE_FACE_MARK) != 0;
}

#endif

/* Draw loop normals. */
static void draw_dm_loop_normals__mapFunc(void *userData, int vertex_index, int face_index,
                                          const float co[3], const float no[3])
{
	if (no) {
		const drawDMNormal_userData *data = userData;
		const BMVert *eve = BM_vert_at_index(data->bm, vertex_index);
		const BMFace *efa = BM_face_at_index(data->bm, face_index);
		float vec[3];

		if (!(BM_elem_flag_test(eve, BM_ELEM_HIDDEN) || BM_elem_flag_test(efa, BM_ELEM_HIDDEN))) {
			if (!data->uniform_scale) {
				mul_v3_m3v3(vec, (float(*)[3])data->tmat, no);
				normalize_v3(vec);
				mul_m3_v3((float(*)[3])data->imat, vec);
			}
			else {
				copy_v3_v3(vec, no);
			}
			mul_v3_fl(vec, data->normalsize);
			add_v3_v3(vec, co);
			glVertex3fv(co);
			glVertex3fv(vec);
		}
	}
}

static void draw_dm_loop_normals(BMEditMesh *em, Scene *scene, Object *ob, DerivedMesh *dm)
{
	drawDMNormal_userData data;

	data.bm = em->bm;
	data.normalsize = scene->toolsettings->normalsize;

	calcDrawDMNormalScale(ob, &data);

	glBegin(GL_LINES);
	dm->foreachMappedLoop(dm, draw_dm_loop_normals__mapFunc, &data, DM_FOREACH_USE_NORMAL);
	glEnd();
}

/* Draw faces with color set based on selection
 * return 2 for the active face so it renders with stipple enabled */
static DMDrawOption draw_dm_faces_sel__setDrawOptions(void *userData, int index)
{
	drawDMFacesSel_userData *data = userData;
	BMFace *efa = BM_face_at_index(data->bm, index);
	unsigned char *col;
	
	if (!BM_elem_flag_test(efa, BM_ELEM_HIDDEN)) {
		if (efa == data->efa_act) {
			glColor4ubv(data->cols[2]);
			return DM_DRAW_OPTION_STIPPLE;
		}
		else {
#ifdef WITH_FREESTYLE
			col = data->cols[BM_elem_flag_test(efa, BM_ELEM_SELECT) ? 1 : draw_dm_test_freestyle_face_mark(data->bm, efa) ? 3 : 0];
#else
			col = data->cols[BM_elem_flag_test(efa, BM_ELEM_SELECT) ? 1 : 0];
#endif
			if (col[3] == 0)
				return DM_DRAW_OPTION_SKIP;
			glColor4ubv(col);
			return DM_DRAW_OPTION_NORMAL;
		}
	}
	return DM_DRAW_OPTION_SKIP;
}

static int draw_dm_faces_sel__compareDrawOptions(void *userData, int index, int next_index)
{

	drawDMFacesSel_userData *data = userData;
	int i;
	BMFace *efa;
	BMFace *next_efa;

	unsigned char *col, *next_col;

	if (!data->orig_index_mf_to_mpoly)
		return 0;

	i = DM_origindex_mface_mpoly(data->orig_index_mf_to_mpoly, data->orig_index_mp_to_orig, index);
	efa = (i != ORIGINDEX_NONE) ? BM_face_at_index(data->bm, i) : NULL;
	i = DM_origindex_mface_mpoly(data->orig_index_mf_to_mpoly, data->orig_index_mp_to_orig, next_index);
	next_efa = (i != ORIGINDEX_NONE) ? BM_face_at_index(data->bm, i) : NULL;

	if (ELEM(NULL, efa, next_efa))
		return 0;

	if (efa == next_efa)
		return 1;

	if (efa == data->efa_act || next_efa == data->efa_act)
		return 0;

#ifdef WITH_FREESTYLE
	col = data->cols[BM_elem_flag_test(efa, BM_ELEM_SELECT) ? 1 : draw_dm_test_freestyle_face_mark(data->bm, efa) ? 3 : 0];
	next_col = data->cols[BM_elem_flag_test(next_efa, BM_ELEM_SELECT) ? 1 : draw_dm_test_freestyle_face_mark(data->bm, efa) ? 3 : 0];
#else
	col = data->cols[BM_elem_flag_test(efa, BM_ELEM_SELECT) ? 1 : 0];
	next_col = data->cols[BM_elem_flag_test(next_efa, BM_ELEM_SELECT) ? 1 : 0];
#endif

	if (col[3] == 0 || next_col[3] == 0)
		return 0;

	return col == next_col;
}

/* also draws the active face */
#ifdef WITH_FREESTYLE
static void draw_dm_faces_sel(BMEditMesh *em, DerivedMesh *dm, unsigned char *baseCol,
                              unsigned char *selCol, unsigned char *actCol, unsigned char *markCol, BMFace *efa_act)
#else
static void draw_dm_faces_sel(BMEditMesh *em, DerivedMesh *dm, unsigned char *baseCol,
                              unsigned char *selCol, unsigned char *actCol, BMFace *efa_act)
#endif
{
	drawDMFacesSel_userData data;
	data.dm = dm;
	data.cols[0] = baseCol;
	data.bm = em->bm;
	data.cols[1] = selCol;
	data.cols[2] = actCol;
#ifdef WITH_FREESTYLE
	data.cols[3] = markCol;
#endif
	data.efa_act = efa_act;
	/* double lookup */
	data.orig_index_mf_to_mpoly = DM_get_tessface_data_layer(dm, CD_ORIGINDEX);
	data.orig_index_mp_to_orig  = DM_get_poly_data_layer(dm, CD_ORIGINDEX);
	if ((data.orig_index_mf_to_mpoly && data.orig_index_mp_to_orig) == false) {
		data.orig_index_mf_to_mpoly = data.orig_index_mp_to_orig = NULL;
	}

	dm->drawMappedFaces(dm, draw_dm_faces_sel__setDrawOptions, GPU_enable_material, draw_dm_faces_sel__compareDrawOptions, &data, 0);
}

static DMDrawOption draw_dm_creases__setDrawOptions(void *userData, int index)
{
	drawDMLayer_userData *data = userData;
	BMesh *bm = data->bm;
	BMEdge *eed = BM_edge_at_index(bm, index);
	
	if (!BM_elem_flag_test(eed, BM_ELEM_HIDDEN)) {
		const float crease = BM_ELEM_CD_GET_FLOAT(eed, data->cd_layer_offset);
		if (crease != 0.0f) {
			UI_ThemeColorBlend(TH_WIRE_EDIT, TH_EDGE_CREASE, crease);
			return DM_DRAW_OPTION_NORMAL;
		}
	}
	return DM_DRAW_OPTION_SKIP;
}
static void draw_dm_creases(BMEditMesh *em, DerivedMesh *dm)
{
	drawDMLayer_userData data;

	data.bm = em->bm;
	data.cd_layer_offset = CustomData_get_offset(&em->bm->edata, CD_CREASE);

	if (data.cd_layer_offset != -1) {
		glLineWidth(3.0);
		dm->drawMappedEdges(dm, draw_dm_creases__setDrawOptions, &data);
		glLineWidth(1.0);
	}
}

static DMDrawOption draw_dm_bweights__setDrawOptions(void *userData, int index)
{
	drawDMLayer_userData *data = userData;
	BMesh *bm = data->bm;
	BMEdge *eed = BM_edge_at_index(bm, index);

	if (!BM_elem_flag_test(eed, BM_ELEM_HIDDEN)) {
		const float bweight = BM_ELEM_CD_GET_FLOAT(eed, data->cd_layer_offset);
		if (bweight != 0.0f) {
			UI_ThemeColorBlend(TH_WIRE_EDIT, TH_EDGE_SELECT, bweight);
			return DM_DRAW_OPTION_NORMAL;
		}
	}
	return DM_DRAW_OPTION_SKIP;
}
static void draw_dm_bweights__mapFunc(void *userData, int index, const float co[3],
                                      const float UNUSED(no_f[3]), const short UNUSED(no_s[3]))
{
	drawDMLayer_userData *data = userData;
	BMesh *bm = data->bm;
	BMVert *eve = BM_vert_at_index(bm, index);

	if (!BM_elem_flag_test(eve, BM_ELEM_HIDDEN)) {
		const float bweight = BM_ELEM_CD_GET_FLOAT(eve, data->cd_layer_offset);
		if (bweight != 0.0f) {
			UI_ThemeColorBlend(TH_VERTEX, TH_VERTEX_SELECT, bweight);
			bglVertex3fv(co);
		}
	}
}
static void draw_dm_bweights(BMEditMesh *em, Scene *scene, DerivedMesh *dm)
{
	ToolSettings *ts = scene->toolsettings;

	if (ts->selectmode & SCE_SELECT_VERTEX) {
		drawDMLayer_userData data;

		data.bm = em->bm;
		data.cd_layer_offset = CustomData_get_offset(&em->bm->vdata, CD_BWEIGHT);

		if (data.cd_layer_offset != -1) {
			glPointSize(UI_GetThemeValuef(TH_VERTEX_SIZE) + 2);
			bglBegin(GL_POINTS);
			dm->foreachMappedVert(dm, draw_dm_bweights__mapFunc, &data, DM_FOREACH_NOP);
			bglEnd();
		}
	}
	else {
		drawDMLayer_userData data;

		data.bm = em->bm;
		data.cd_layer_offset = CustomData_get_offset(&em->bm->edata, CD_BWEIGHT);

		if (data.cd_layer_offset != -1) {
			glLineWidth(3.0);
			dm->drawMappedEdges(dm, draw_dm_bweights__setDrawOptions, &data);
			glLineWidth(1.0);
		}
	}
}

static int draw_dm_override_material_color(int UNUSED(nr), void *UNUSED(attribs))
{
	return 1;
}

/* Second section of routines: Combine first sets to form fancy
 * drawing routines (for example rendering twice to get overlays).
 *
 * Also includes routines that are basic drawing but are too
 * specialized to be split out (like drawing creases or measurements).
 */

/* EditMesh drawing routines*/

static void draw_em_fancy_verts(Scene *scene, View3D *v3d, Object *obedit,
                                BMEditMesh *em, DerivedMesh *cageDM, BMVert *eve_act,
                                RegionView3D *rv3d)
{
	ToolSettings *ts = scene->toolsettings;
	int sel;

	if (v3d->zbuf) glDepthMask(0);  /* disable write in zbuffer, zbuf select */

	for (sel = 0; sel < 2; sel++) {
		unsigned char col[4], fcol[4];
		int pass;

		UI_GetThemeColor3ubv(sel ? TH_VERTEX_SELECT : TH_VERTEX, col);
		UI_GetThemeColor3ubv(sel ? TH_FACE_DOT : TH_WIRE_EDIT, fcol);

		for (pass = 0; pass < 2; pass++) {
			float size = UI_GetThemeValuef(TH_VERTEX_SIZE);
			float fsize = UI_GetThemeValuef(TH_FACEDOT_SIZE);

			if (pass == 0) {
				if (v3d->zbuf && !(v3d->flag & V3D_ZBUF_SELECT)) {
					glDisable(GL_DEPTH_TEST);

					glEnable(GL_BLEND);
				}
				else {
					continue;
				}

				size = (size > 2.1f ? size / 2.0f : size);
				fsize = (fsize > 2.1f ? fsize / 2.0f : fsize);
				col[3] = fcol[3] = 100;
			}
			else {
				col[3] = fcol[3] = 255;
			}

			if (ts->selectmode & SCE_SELECT_VERTEX) {
				glPointSize(size);
				glColor4ubv(col);
				draw_dm_verts(em, cageDM, sel, eve_act, rv3d);
			}
			
			if (check_ob_drawface_dot(scene, v3d, obedit->dt)) {
				glPointSize(fsize);
				glColor4ubv(fcol);
				draw_dm_face_centers(em, cageDM, sel);
			}
			
			if (pass == 0) {
				glDisable(GL_BLEND);
				glEnable(GL_DEPTH_TEST);
			}
		}
	}

	if (v3d->zbuf) glDepthMask(1);
	glPointSize(1.0);
}

static void draw_em_fancy_edges(BMEditMesh *em, Scene *scene, View3D *v3d,
                                Mesh *me, DerivedMesh *cageDM, short sel_only,
                                BMEdge *eed_act)
{
	ToolSettings *ts = scene->toolsettings;
	int pass;
	unsigned char wireCol[4], selCol[4], actCol[4];

	/* since this function does transparent... */
	UI_GetThemeColor4ubv(TH_EDGE_SELECT, selCol);
	UI_GetThemeColor4ubv(TH_WIRE_EDIT, wireCol);
	UI_GetThemeColor4ubv(TH_EDITMESH_ACTIVE, actCol);
	
	/* when sel only is used, don't render wire, only selected, this is used for
	 * textured draw mode when the 'edges' option is disabled */
	if (sel_only)
		wireCol[3] = 0;

	for (pass = 0; pass < 2; pass++) {
		/* show wires in transparent when no zbuf clipping for select */
		if (pass == 0) {
			if (v3d->zbuf && (v3d->flag & V3D_ZBUF_SELECT) == 0) {
				glEnable(GL_BLEND);
				glDisable(GL_DEPTH_TEST);
				selCol[3] = 85;
				if (!sel_only) wireCol[3] = 85;
			}
			else {
				continue;
			}
		}
		else {
			selCol[3] = 255;
			if (!sel_only) wireCol[3] = 255;
		}

		if ((me->drawflag & ME_DRAWEDGES) || (ts->selectmode & SCE_SELECT_EDGE)) {
			if (cageDM->drawMappedEdgesInterp &&
			    ((ts->selectmode & SCE_SELECT_VERTEX) || (me->drawflag & ME_DRAWEIGHT)))
			{
				if (draw_dm_edges_weight_check(me, v3d)) {
					glShadeModel(GL_SMOOTH);
					draw_dm_edges_weight_interp(em, cageDM, ts->weightuser);
					glShadeModel(GL_FLAT);
				}
				else if (ts->selectmode == SCE_SELECT_FACE) {
					draw_dm_edges_sel(em, cageDM, wireCol, selCol, actCol, eed_act);
				}
				else {
					glShadeModel(GL_SMOOTH);
					draw_dm_edges_sel_interp(em, cageDM, wireCol, selCol);
					glShadeModel(GL_FLAT);
				}
			}
			else {
				draw_dm_edges_sel(em, cageDM, wireCol, selCol, actCol, eed_act);
			}
		}
		else {
			if (!sel_only) {
				glColor4ubv(wireCol);
				draw_dm_edges(em, cageDM);
			}
		}

		if (pass == 0) {
			glDisable(GL_BLEND);
			glEnable(GL_DEPTH_TEST);
		}
	}
}

static void draw_em_measure_stats(ARegion *ar, View3D *v3d, Object *ob, BMEditMesh *em, UnitSettings *unit)
{
	/* Do not use ascii when using non-default unit system, some unit chars are utf8 (micro, square, etc.).
	 * See bug #36090.
	 */
	const short txt_flag = V3D_CACHE_TEXT_LOCALCLIP | (unit->system ? 0 : V3D_CACHE_TEXT_ASCII);
	Mesh *me = ob->data;
	float v1[3], v2[3], v3[3], vmid[3], fvec[3];
	char numstr[32]; /* Stores the measurement display text here */
	size_t numstr_len;
	const char *conv_float; /* Use a float conversion matching the grid size */
	unsigned char col[4] = {0, 0, 0, 255}; /* color of the text to draw */
	float area; /* area of the face */
	float grid = unit->system ? unit->scale_length : v3d->grid;
	const bool do_split = (unit->flag & USER_UNIT_OPT_SPLIT) != 0;
	const bool do_global = (v3d->flag & V3D_GLOBAL_STATS) != 0;
	const bool do_moving = (G.moving & G_TRANSFORM_EDIT) != 0;
	/* when 2 edge-info options are enabled, space apart */
	const bool do_edge_textpair = (me->drawflag & ME_DRAWEXTRA_EDGELEN) && (me->drawflag & ME_DRAWEXTRA_EDGEANG);
	const float edge_texpair_sep = 0.4f;
	float clip_planes[4][4];
	/* allow for displaying shape keys and deform mods */
	DerivedMesh *dm = EDBM_mesh_deform_dm_get(em);
	BMIter iter;
	int i;

	/* make the precision of the display value proportionate to the gridsize */

	if (grid <= 0.01f) conv_float = "%.6g";
	else if (grid <= 0.1f) conv_float = "%.5g";
	else if (grid <= 1.0f) conv_float = "%.4g";
	else if (grid <= 10.0f) conv_float = "%.3g";
	else conv_float = "%.2g";

	if (me->drawflag & (ME_DRAWEXTRA_EDGELEN | ME_DRAWEXTRA_EDGEANG)) {
		BoundBox bb;
		bglMats mats = {{0}};
		const rcti rect = {0, ar->winx, 0, ar->winy};

		view3d_get_transformation(ar, ar->regiondata, em->ob, &mats);
		ED_view3d_clipping_calc(&bb, clip_planes, &mats, &rect);
	}

	if (me->drawflag & ME_DRAWEXTRA_EDGELEN) {
		BMEdge *eed;

		UI_GetThemeColor3ubv(TH_DRAWEXTRA_EDGELEN, col);

		if (dm) {
			BM_mesh_elem_index_ensure(em->bm, BM_VERT);
		}

		BM_ITER_MESH (eed, &iter, em->bm, BM_EDGES_OF_MESH) {
			/* draw selected edges, or edges next to selected verts while dragging */
			if (BM_elem_flag_test(eed, BM_ELEM_SELECT) ||
			    (do_moving && (BM_elem_flag_test(eed->v1, BM_ELEM_SELECT) ||
			                   BM_elem_flag_test(eed->v2, BM_ELEM_SELECT))))
			{
				float v1_clip[3], v2_clip[3];

				if (dm) {
					dm->getVertCo(dm, BM_elem_index_get(eed->v1), v1);
					dm->getVertCo(dm, BM_elem_index_get(eed->v2), v2);
				}
				else {
					copy_v3_v3(v1, eed->v1->co);
					copy_v3_v3(v2, eed->v2->co);
				}

				copy_v3_v3(v1_clip, v1);
				copy_v3_v3(v2_clip, v2);

				if (clip_segment_v3_plane_n(v1_clip, v2_clip, clip_planes, 4)) {

					if (do_edge_textpair) {
						interp_v3_v3v3(vmid, v1, v2, edge_texpair_sep);
					}
					else {
						mid_v3_v3v3(vmid, v1_clip, v2_clip);
					}

					if (do_global) {
						mul_mat3_m4_v3(ob->obmat, v1);
						mul_mat3_m4_v3(ob->obmat, v2);
					}

					if (unit->system) {
						numstr_len = bUnit_AsString(numstr, sizeof(numstr), len_v3v3(v1, v2) * unit->scale_length, 3,
						                            unit->system, B_UNIT_LENGTH, do_split, false);
					}
					else {
						numstr_len = BLI_snprintf(numstr, sizeof(numstr), conv_float, len_v3v3(v1, v2));
					}

					view3d_cached_text_draw_add(vmid, numstr, numstr_len, 0, txt_flag, col);
				}
			}
		}
	}

	if (me->drawflag & ME_DRAWEXTRA_EDGEANG) {
		const bool is_rad = (unit->system_rotation == USER_UNIT_ROT_RADIANS);
		BMEdge *eed;

		UI_GetThemeColor3ubv(TH_DRAWEXTRA_EDGEANG, col);

		if (dm) {
			BM_mesh_elem_index_ensure(em->bm, BM_VERT | BM_FACE);
		}

		BM_ITER_MESH (eed, &iter, em->bm, BM_EDGES_OF_MESH) {
			BMLoop *l_a, *l_b;
			if (BM_edge_loop_pair(eed, &l_a, &l_b)) {
				/* draw selected edges, or edges next to selected verts while dragging */
				if (BM_elem_flag_test(eed, BM_ELEM_SELECT) ||
				    (do_moving && (BM_elem_flag_test(eed->v1, BM_ELEM_SELECT) ||
				                   BM_elem_flag_test(eed->v2, BM_ELEM_SELECT) ||
				                   /* special case, this is useful to show when verts connected to
				                    * this edge via a face are being transformed */
				                   BM_elem_flag_test(l_a->next->next->v, BM_ELEM_SELECT) ||
				                   BM_elem_flag_test(l_a->prev->v, BM_ELEM_SELECT)       ||
				                   BM_elem_flag_test(l_b->next->next->v, BM_ELEM_SELECT) ||
				                   BM_elem_flag_test(l_b->prev->v, BM_ELEM_SELECT)
				                   )))
				{
					float v1_clip[3], v2_clip[3];

					if (dm) {
						dm->getVertCo(dm, BM_elem_index_get(eed->v1), v1);
						dm->getVertCo(dm, BM_elem_index_get(eed->v2), v2);
					}
					else {
						copy_v3_v3(v1, eed->v1->co);
						copy_v3_v3(v2, eed->v2->co);
					}

					copy_v3_v3(v1_clip, v1);
					copy_v3_v3(v2_clip, v2);

					if (clip_segment_v3_plane_n(v1_clip, v2_clip, clip_planes, 4)) {
						float no_a[3], no_b[3];
						float angle;

						if (do_edge_textpair) {
							interp_v3_v3v3(vmid, v2_clip, v1_clip, edge_texpair_sep);
						}
						else {
							mid_v3_v3v3(vmid, v1_clip, v2_clip);
						}

						if (dm) {
							dm->getPolyNo(dm, BM_elem_index_get(l_a->f), no_a);
							dm->getPolyNo(dm, BM_elem_index_get(l_b->f), no_b);
						}
						else {
							copy_v3_v3(no_a, l_a->f->no);
							copy_v3_v3(no_b, l_b->f->no);
						}

						if (do_global) {
							mul_mat3_m4_v3(ob->imat, no_a);
							mul_mat3_m4_v3(ob->imat, no_b);
							normalize_v3(no_a);
							normalize_v3(no_b);
						}

						angle = angle_normalized_v3v3(no_a, no_b);

						numstr_len = BLI_snprintf(numstr, sizeof(numstr), "%.3f", is_rad ? angle : RAD2DEGF(angle));

						view3d_cached_text_draw_add(vmid, numstr, numstr_len, 0, txt_flag, col);
					}
				}
			}
		}
	}

	if (me->drawflag & ME_DRAWEXTRA_FACEAREA) {
		/* would be nice to use BM_face_calc_area, but that is for 2d faces
		 * so instead add up tessellation triangle areas */
		BMFace *f;
		int n;

#define DRAW_EM_MEASURE_STATS_FACEAREA()                                                 \
	if (BM_elem_flag_test(f, BM_ELEM_SELECT)) {                                          \
		mul_v3_fl(vmid, 1.0f / (float)n);                                                \
		if (unit->system) {                                                              \
			numstr_len = bUnit_AsString(                                                 \
			        numstr, sizeof(numstr),                                              \
			        (double)(area * unit->scale_length * unit->scale_length),            \
			        3, unit->system, B_UNIT_AREA, do_split, false);                      \
		}                                                                                \
		else {                                                                           \
			numstr_len = BLI_snprintf(numstr, sizeof(numstr), conv_float, area);         \
		}                                                                                \
		view3d_cached_text_draw_add(vmid, numstr, numstr_len, 0, txt_flag, col);         \
	} (void)0

		UI_GetThemeColor3ubv(TH_DRAWEXTRA_FACEAREA, col);
		
		if (dm) {
			BM_mesh_elem_index_ensure(em->bm, BM_VERT);
		}

		f = NULL;
		area = 0.0;
		zero_v3(vmid);
		n = 0;
		for (i = 0; i < em->tottri; i++) {
			BMLoop **l = em->looptris[i];
			if (f && l[0]->f != f) {
				DRAW_EM_MEASURE_STATS_FACEAREA();
				zero_v3(vmid);
				area = 0.0;
				n = 0;
			}

			f = l[0]->f;

			if (dm) {
				dm->getVertCo(dm, BM_elem_index_get(l[0]->v), v1);
				dm->getVertCo(dm, BM_elem_index_get(l[1]->v), v2);
				dm->getVertCo(dm, BM_elem_index_get(l[2]->v), v3);
			}
			else {
				copy_v3_v3(v1, l[0]->v->co);
				copy_v3_v3(v2, l[1]->v->co);
				copy_v3_v3(v3, l[2]->v->co);
			}

			add_v3_v3(vmid, v1);
			add_v3_v3(vmid, v2);
			add_v3_v3(vmid, v3);
			n += 3;
			if (do_global) {
				mul_mat3_m4_v3(ob->obmat, v1);
				mul_mat3_m4_v3(ob->obmat, v2);
				mul_mat3_m4_v3(ob->obmat, v3);
			}
			area += area_tri_v3(v1, v2, v3);
		}

		if (f) {
			DRAW_EM_MEASURE_STATS_FACEAREA();
		}
#undef DRAW_EM_MEASURE_STATS_FACEAREA
	}

	if (me->drawflag & ME_DRAWEXTRA_FACEANG) {
		BMFace *efa;
		const bool is_rad = (unit->system_rotation == USER_UNIT_ROT_RADIANS);

		UI_GetThemeColor3ubv(TH_DRAWEXTRA_FACEANG, col);

		if (dm) {
			BM_mesh_elem_index_ensure(em->bm, BM_VERT);
		}

		BM_ITER_MESH (efa, &iter, em->bm, BM_FACES_OF_MESH) {
			const bool is_face_sel = BM_elem_flag_test_bool(efa, BM_ELEM_SELECT);

			if (is_face_sel || do_moving) {
				BMIter liter;
				BMLoop *loop;
				bool is_first = true;

				BM_ITER_ELEM (loop, &liter, efa, BM_LOOPS_OF_FACE) {
					if (is_face_sel || (do_moving && BM_elem_flag_test(loop->v, BM_ELEM_SELECT))) {
						float angle;
						float v2_local[3];

						/* lazy init center calc */
						if (is_first) {
							if (dm) {
								BMLoop *l_iter, *l_first;
								float tvec[3];
								zero_v3(vmid);
								l_iter = l_first = BM_FACE_FIRST_LOOP(efa);
								do {
									dm->getVertCo(dm, BM_elem_index_get(l_iter->v), tvec);
									add_v3_v3(vmid, tvec);
								} while ((l_iter = l_iter->next) != l_first);
								mul_v3_fl(vmid, 1.0f / (float)efa->len);
							}
							else {
								BM_face_calc_center_bounds(efa, vmid);
							}
							is_first = false;
						}

						if (dm) {
							dm->getVertCo(dm, BM_elem_index_get(loop->prev->v), v1);
							dm->getVertCo(dm, BM_elem_index_get(loop->v),       v2);
							dm->getVertCo(dm, BM_elem_index_get(loop->next->v), v3);
						}
						else {
							copy_v3_v3(v1, loop->prev->v->co);
							copy_v3_v3(v2, loop->v->co);
							copy_v3_v3(v3, loop->next->v->co);
						}

						copy_v3_v3(v2_local, v2);

						if (do_global) {
							mul_mat3_m4_v3(ob->obmat, v1);
							mul_mat3_m4_v3(ob->obmat, v2);
							mul_mat3_m4_v3(ob->obmat, v3);
						}

						angle = angle_v3v3v3(v1, v2, v3);

						numstr_len = BLI_snprintf(numstr, sizeof(numstr), "%.3f", is_rad ? angle : RAD2DEGF(angle));
						interp_v3_v3v3(fvec, vmid, v2_local, 0.8f);
						view3d_cached_text_draw_add(fvec, numstr, numstr_len, 0, txt_flag, col);
					}
				}
			}
		}
	}
}

static void draw_em_indices(BMEditMesh *em)
{
	const short txt_flag = V3D_CACHE_TEXT_ASCII | V3D_CACHE_TEXT_LOCALCLIP;
	BMEdge *e;
	BMFace *f;
	BMVert *v;
	int i;
	char numstr[32];
	size_t numstr_len;
	float pos[3];
	unsigned char col[4];

	BMIter iter;
	BMesh *bm = em->bm;

	/* For now, reuse appropriate theme colors from stats text colors */
	i = 0;
	if (em->selectmode & SCE_SELECT_VERTEX) {
		UI_GetThemeColor3ubv(TH_DRAWEXTRA_FACEANG, col);
		BM_ITER_MESH (v, &iter, bm, BM_VERTS_OF_MESH) {
			if (BM_elem_flag_test(v, BM_ELEM_SELECT)) {
				numstr_len = BLI_snprintf(numstr, sizeof(numstr), "%d", i);
				view3d_cached_text_draw_add(v->co, numstr, numstr_len, 0, txt_flag, col);
			}
			i++;
		}
	}

	if (em->selectmode & SCE_SELECT_EDGE) {
		i = 0;
		UI_GetThemeColor3ubv(TH_DRAWEXTRA_EDGELEN, col);
		BM_ITER_MESH (e, &iter, bm, BM_EDGES_OF_MESH) {
			if (BM_elem_flag_test(e, BM_ELEM_SELECT)) {
				numstr_len = BLI_snprintf(numstr, sizeof(numstr), "%d", i);
				mid_v3_v3v3(pos, e->v1->co, e->v2->co);
				view3d_cached_text_draw_add(pos, numstr, numstr_len, 0, txt_flag, col);
			}
			i++;
		}
	}

	if (em->selectmode & SCE_SELECT_FACE) {
		i = 0;
		UI_GetThemeColor3ubv(TH_DRAWEXTRA_FACEAREA, col);
		BM_ITER_MESH (f, &iter, bm, BM_FACES_OF_MESH) {
			if (BM_elem_flag_test(f, BM_ELEM_SELECT)) {
				BM_face_calc_center_mean(f, pos);
				numstr_len = BLI_snprintf(numstr, sizeof(numstr), "%d", i);
				view3d_cached_text_draw_add(pos, numstr, numstr_len, 0, txt_flag, col);
			}
			i++;
		}
	}
}

static DMDrawOption draw_em_fancy__setFaceOpts(void *userData, int index)
{
	BMEditMesh *em = userData;
	BMFace *efa;

	if (UNLIKELY(index >= em->bm->totface))
		return DM_DRAW_OPTION_NORMAL;

	efa = BM_face_at_index(em->bm, index);
	if (!BM_elem_flag_test(efa, BM_ELEM_HIDDEN)) {
		return DM_DRAW_OPTION_NORMAL;
	}
	else {
		return DM_DRAW_OPTION_SKIP;
	}
}

static DMDrawOption draw_em_fancy__setGLSLFaceOpts(void *userData, int index)
{
	BMEditMesh *em = userData;
	BMFace *efa;

	if (UNLIKELY(index >= em->bm->totface))
		return DM_DRAW_OPTION_NORMAL;

	efa = BM_face_at_index(em->bm, index);

	if (!BM_elem_flag_test(efa, BM_ELEM_HIDDEN)) {
		return DM_DRAW_OPTION_NORMAL;
	}
	else {
		return DM_DRAW_OPTION_SKIP;
	}
}

static void draw_em_fancy(Scene *scene, ARegion *ar, View3D *v3d,
                          Object *ob, BMEditMesh *em, DerivedMesh *cageDM, DerivedMesh *finalDM, const char dt)

{
	RegionView3D *rv3d = ar->regiondata;
	Mesh *me = ob->data;
	BMFace *efa_act = BM_mesh_active_face_get(em->bm, false, true); /* annoying but active faces is stored differently */
	BMEdge *eed_act = NULL;
	BMVert *eve_act = NULL;
	bool use_occlude_wire = (v3d->flag2 & V3D_OCCLUDE_WIRE) && (dt > OB_WIRE);
	
	if (em->bm->selected.last) {
		BMEditSelection *ese = em->bm->selected.last;
		/* face is handled above */
#if 0
		if (ese->type == BM_FACE) {
			efa_act = (BMFace *)ese->data;
		}
		else
#endif
		if (ese->htype == BM_EDGE) {
			eed_act = (BMEdge *)ese->ele;
		}
		else if (ese->htype == BM_VERT) {
			eve_act = (BMVert *)ese->ele;
		}
	}
	
	BM_mesh_elem_table_ensure(em->bm, BM_VERT | BM_EDGE | BM_FACE);

	if (check_object_draw_editweight(me, finalDM)) {
		if (dt > OB_WIRE) {
			draw_mesh_paint_weight_faces(finalDM, true, draw_em_fancy__setFaceOpts, me->edit_btmesh);

			ED_view3d_polygon_offset(rv3d, 1.0);
			glDepthMask(0);
		}
		else {
			glEnable(GL_DEPTH_TEST);
			draw_mesh_paint_weight_faces(finalDM, false, draw_em_fancy__setFaceOpts, me->edit_btmesh);
			draw_mesh_paint_weight_edges(rv3d, finalDM, true, true, draw_dm_edges__setDrawOptions, me->edit_btmesh->bm);
			glDisable(GL_DEPTH_TEST);
		}
	}
	else if (dt > OB_WIRE) {
		if (use_occlude_wire) {
			/* use the cageDM since it always overlaps the editmesh faces */
			glColorMask(GL_FALSE, GL_FALSE, GL_FALSE, GL_FALSE);
			cageDM->drawMappedFaces(cageDM, draw_em_fancy__setFaceOpts,
			                        GPU_enable_material, NULL, me->edit_btmesh, 0);
			glColorMask(GL_TRUE, GL_TRUE, GL_TRUE, GL_TRUE);
		}
		else if (check_object_draw_texture(scene, v3d, dt)) {
			if (draw_glsl_material(scene, ob, v3d, dt)) {
				glFrontFace((ob->transflag & OB_NEG_SCALE) ? GL_CW : GL_CCW);

				finalDM->drawMappedFacesGLSL(finalDM, GPU_enable_material,
				                             draw_em_fancy__setGLSLFaceOpts, em);
				GPU_disable_material();

				glFrontFace(GL_CCW);
			}
			else {
				draw_mesh_textured(scene, v3d, rv3d, ob, finalDM, 0);
			}
		}
		else {
			/* 3 floats for position,
			 * 3 for normal and times two because the faces may actually be quads instead of triangles */
			glLightModeli(GL_LIGHT_MODEL_TWO_SIDE, (me->flag & ME_TWOSIDED) ? GL_TRUE : GL_FALSE);

			glEnable(GL_LIGHTING);
			glFrontFace((ob->transflag & OB_NEG_SCALE) ? GL_CW : GL_CCW);
			finalDM->drawMappedFaces(finalDM, draw_em_fancy__setFaceOpts, GPU_enable_material, NULL, me->edit_btmesh, 0);

			glFrontFace(GL_CCW);
			glDisable(GL_LIGHTING);
			glLightModeli(GL_LIGHT_MODEL_TWO_SIDE, GL_FALSE);
		}

		/* Setup for drawing wire over, disable zbuffer
		 * write to show selected edge wires better */
		UI_ThemeColor(TH_WIRE_EDIT);

		ED_view3d_polygon_offset(rv3d, 1.0);
		glDepthMask(0);
	}
	else {
		if (cageDM != finalDM) {
			UI_ThemeColorBlend(TH_WIRE_EDIT, TH_BACK, 0.7);
			finalDM->drawEdges(finalDM, 1, 0);
		}
	}

	if ((me->drawflag & ME_DRAWFACES) && (use_occlude_wire == false)) {  /* transp faces */
		unsigned char col1[4], col2[4], col3[4];
#ifdef WITH_FREESTYLE
		unsigned char col4[4];
#endif

		UI_GetThemeColor4ubv(TH_FACE, col1);
		UI_GetThemeColor4ubv(TH_FACE_SELECT, col2);
		UI_GetThemeColor4ubv(TH_EDITMESH_ACTIVE, col3);
#ifdef WITH_FREESTYLE
		UI_GetThemeColor4ubv(TH_FREESTYLE_FACE_MARK, col4);
#endif

		glEnable(GL_BLEND);
		glDepthMask(0);  /* disable write in zbuffer, needed for nice transp */

		/* don't draw unselected faces, only selected, this is MUCH nicer when texturing */
		if (check_object_draw_texture(scene, v3d, dt))
			col1[3] = 0;

#ifdef WITH_FREESTYLE
		if (!(me->drawflag & ME_DRAW_FREESTYLE_FACE) || !CustomData_has_layer(&em->bm->pdata, CD_FREESTYLE_FACE))
			col4[3] = 0;

		draw_dm_faces_sel(em, cageDM, col1, col2, col3, col4, efa_act);
#else
		draw_dm_faces_sel(em, cageDM, col1, col2, col3, efa_act);
#endif

		glDisable(GL_BLEND);
		glDepthMask(1);  /* restore write in zbuffer */
	}
	else if (efa_act) {
		/* even if draw faces is off it would be nice to draw the stipple face
		 * Make all other faces zero alpha except for the active */
		unsigned char col1[4], col2[4], col3[4];
#ifdef WITH_FREESTYLE
		unsigned char col4[4];
		col4[3] = 0; /* don't draw */
#endif
		col1[3] = col2[3] = 0; /* don't draw */

		UI_GetThemeColor4ubv(TH_EDITMESH_ACTIVE, col3);

		glEnable(GL_BLEND);
		glDepthMask(0);  /* disable write in zbuffer, needed for nice transp */

#ifdef WITH_FREESTYLE
		draw_dm_faces_sel(em, cageDM, col1, col2, col3, col4, efa_act);
#else
		draw_dm_faces_sel(em, cageDM, col1, col2, col3, efa_act);
#endif

		glDisable(GL_BLEND);
		glDepthMask(1);  /* restore write in zbuffer */
	}

	/* here starts all fancy draw-extra over */
	if ((me->drawflag & ME_DRAWEDGES) == 0 && check_object_draw_texture(scene, v3d, dt)) {
		/* we are drawing textures and 'ME_DRAWEDGES' is disabled, don't draw any edges */
		
		/* only draw selected edges otherwise there is no way of telling if a face is selected */
		draw_em_fancy_edges(em, scene, v3d, me, cageDM, 1, eed_act);
		
	}
	else {
		if (me->drawflag & ME_DRAWSEAMS) {
			UI_ThemeColor(TH_EDGE_SEAM);
			glLineWidth(2);

			draw_dm_edges_seams(em, cageDM);

			glColor3ub(0, 0, 0);
			glLineWidth(1);
		}
		
		if (me->drawflag & ME_DRAWSHARP) {
			UI_ThemeColor(TH_EDGE_SHARP);
			glLineWidth(2);

			draw_dm_edges_sharp(em, cageDM);

			glColor3ub(0, 0, 0);
			glLineWidth(1);
		}

#ifdef WITH_FREESTYLE
		if (me->drawflag & ME_DRAW_FREESTYLE_EDGE && CustomData_has_layer(&em->bm->edata, CD_FREESTYLE_EDGE)) {
			UI_ThemeColor(TH_FREESTYLE_EDGE_MARK);
			glLineWidth(2);
	
			draw_dm_edges_freestyle(em, cageDM);
	
			glColor3ub(0, 0, 0);
			glLineWidth(1);
		}
#endif
	
		if (me->drawflag & ME_DRAWCREASES) {
			draw_dm_creases(em, cageDM);
		}
		if (me->drawflag & ME_DRAWBWEIGHTS) {
			draw_dm_bweights(em, scene, cageDM);
		}

		draw_em_fancy_edges(em, scene, v3d, me, cageDM, 0, eed_act);
	}

	{
		draw_em_fancy_verts(scene, v3d, ob, em, cageDM, eve_act, rv3d);

		if (me->drawflag & ME_DRAWNORMALS) {
			UI_ThemeColor(TH_NORMAL);
			draw_dm_face_normals(em, scene, ob, cageDM);
		}
		if (me->drawflag & ME_DRAW_VNORMALS) {
			UI_ThemeColor(TH_VNORMAL);
			draw_dm_vert_normals(em, scene, ob, cageDM);
		}
		if (me->drawflag & ME_DRAW_LNORMALS) {
			UI_ThemeColor(TH_LNORMAL);
			draw_dm_loop_normals(em, scene, ob, cageDM);
		}

		if ((me->drawflag & (ME_DRAWEXTRA_EDGELEN |
		                     ME_DRAWEXTRA_FACEAREA |
		                     ME_DRAWEXTRA_FACEANG |
		                     ME_DRAWEXTRA_EDGEANG)) &&
		    !(v3d->flag2 & V3D_RENDER_OVERRIDE))
		{
			draw_em_measure_stats(ar, v3d, ob, em, &scene->unit);
		}

		if ((G.debug & G_DEBUG) && (me->drawflag & ME_DRAWEXTRA_INDICES) &&
		    !(v3d->flag2 & V3D_RENDER_OVERRIDE))
		{
			draw_em_indices(em);
		}
	}

	if (dt > OB_WIRE) {
		glDepthMask(1);
		ED_view3d_polygon_offset(rv3d, 0.0);
		GPU_disable_material();
	}
#if 0  /* currently not needed */
	else if (use_occlude_wire) {
		ED_view3d_polygon_offset(rv3d, 0.0);
	}
#endif
}

/* Mesh drawing routines */

static void draw_mesh_object_outline(View3D *v3d, Object *ob, DerivedMesh *dm)
{
	if ((v3d->transp == false) &&  /* not when we draw the transparent pass */
	    (ob->mode & OB_MODE_ALL_PAINT) == false) /* not when painting (its distracting) - campbell */
	{
		glLineWidth(UI_GetThemeValuef(TH_OUTLINE_WIDTH) * 2.0f);
		glDepthMask(0);

		/* if transparent, we cannot draw the edges for solid select... edges have no material info.
		 * drawFacesSolid() doesn't draw the transparent faces */
		if (ob->dtx & OB_DRAWTRANSP) {
			glPolygonMode(GL_FRONT_AND_BACK, GL_LINE);
			dm->drawFacesSolid(dm, NULL, 0, GPU_enable_material);
			glPolygonMode(GL_FRONT_AND_BACK, GL_FILL);
			GPU_disable_material();
		}
		else {
			dm->drawEdges(dm, 0, 1);
		}

		glLineWidth(1.0);
		glDepthMask(1);
	}
}

static bool object_is_halo(Scene *scene, Object *ob)
{
	const Material *ma = give_current_material(ob, 1);
	return (ma && (ma->material_type == MA_TYPE_HALO) && !BKE_scene_use_new_shading_nodes(scene));
}

static void draw_mesh_fancy(Scene *scene, ARegion *ar, View3D *v3d, RegionView3D *rv3d, Base *base,
                            const char dt, const unsigned char ob_wire_col[4], const short dflag)
{
#ifdef WITH_GAMEENGINE
	Object *ob = (rv3d->rflag & RV3D_IS_GAME_ENGINE) ? BKE_object_lod_meshob_get(base->object, scene) : base->object;
#else
	Object *ob = base->object;
#endif
	Mesh *me = ob->data;
	eWireDrawMode draw_wire = OBDRAW_WIRE_OFF;
	int /* totvert,*/ totedge, totface;
	DerivedMesh *dm = mesh_get_derived_final(scene, ob, scene->customdata_mask);
	const bool is_obact = (ob == OBACT);
	int draw_flags = (is_obact && BKE_paint_select_face_test(ob)) ? DRAW_FACE_SELECT : 0;

	if (!dm)
		return;

	DM_update_materials(dm, ob);

	/* Check to draw dynamic paint colors (or weights from WeightVG modifiers).
	 * Note: Last "preview-active" modifier in stack will win! */
	if (DM_get_tessface_data_layer(dm, CD_PREVIEW_MCOL) && modifiers_isPreview(ob))
		draw_flags |= DRAW_MODIFIERS_PREVIEW;

	/* Unwanted combination */
	if (draw_flags & DRAW_FACE_SELECT) {
		draw_wire = OBDRAW_WIRE_OFF;
	}
	else if (ob->dtx & OB_DRAWWIRE) {
		draw_wire = OBDRAW_WIRE_ON_DEPTH; /* draw wire after solid using zoffset and depth buffer adjusment */
	}
	
	totedge = dm->getNumEdges(dm);
	totface = dm->getNumTessFaces(dm);
	
	/* vertexpaint, faceselect wants this, but it doesnt work for shaded? */
	glFrontFace((ob->transflag & OB_NEG_SCALE) ? GL_CW : GL_CCW);

	if (dt == OB_BOUNDBOX) {
		if (((v3d->flag2 & V3D_RENDER_OVERRIDE) && v3d->drawtype >= OB_WIRE) == 0)
			draw_bounding_volume(ob, ob->boundtype);
	}
	else if ((totface == 0 && totedge == 0) ||
	         ((!is_obact || (ob->mode == OB_MODE_OBJECT)) && object_is_halo(scene, ob)))
	{
		glPointSize(1.5);
		dm->drawVerts(dm);
		glPointSize(1.0);
	}
	else if (dt == OB_WIRE || totface == 0) {
		draw_wire = OBDRAW_WIRE_ON; /* draw wire only, no depth buffer stuff */
	}
	else if (((is_obact && ob->mode & OB_MODE_TEXTURE_PAINT)) ||
	         check_object_draw_texture(scene, v3d, dt))
	{
		bool draw_loose = true;

		if ((v3d->flag & V3D_SELECT_OUTLINE) &&
		    ((v3d->flag2 & V3D_RENDER_OVERRIDE) == 0) &&
		    (base->flag & SELECT) &&
		    !(G.f & G_PICKSEL || (draw_flags & DRAW_FACE_SELECT)) &&
		    (draw_wire == OBDRAW_WIRE_OFF))
		{
			draw_mesh_object_outline(v3d, ob, dm);
		}

		if (draw_glsl_material(scene, ob, v3d, dt) && !(draw_flags & DRAW_MODIFIERS_PREVIEW)) {
			Paint *p;

			glFrontFace((ob->transflag & OB_NEG_SCALE) ? GL_CW : GL_CCW);

			if ((v3d->flag2 & V3D_SHOW_SOLID_MATCAP) && ob->sculpt && (p = BKE_paint_get_active(scene))) {
				GPUVertexAttribs gattribs;
				float planes[4][4];
				float (*fpl)[4] = NULL;
				const bool fast = (p->flags & PAINT_FAST_NAVIGATE) && (rv3d->rflag & RV3D_NAVIGATING);

				if (ob->sculpt->partial_redraw) {
					if (ar->do_draw & RGN_DRAW_PARTIAL) {
						ED_sculpt_redraw_planes_get(planes, ar, rv3d, ob);
						fpl = planes;
						ob->sculpt->partial_redraw = 0;
					}
				}

				GPU_enable_material(1, &gattribs);
				dm->drawFacesSolid(dm, fpl, fast, NULL);
				draw_loose = false;
			}
			else
				dm->drawFacesGLSL(dm, GPU_enable_material);

#if 0 /* XXX */
			if (BKE_bproperty_object_get(ob, "Text"))
				draw_mesh_text(ob, 1);
#endif
			GPU_disable_material();

			glFrontFace(GL_CCW);

			if (draw_flags & DRAW_FACE_SELECT)
				draw_mesh_face_select(rv3d, me, dm, false);
		}
		else {
			draw_mesh_textured(scene, v3d, rv3d, ob, dm, draw_flags);
		}

		if (draw_loose && !(draw_flags & DRAW_FACE_SELECT)) {
			if ((v3d->flag2 & V3D_RENDER_OVERRIDE) == 0) {
				if ((dflag & DRAW_CONSTCOLOR) == 0) {
					glColor3ubv(ob_wire_col);
				}
				dm->drawLooseEdges(dm);
			}
		}
	}
	else if (dt == OB_SOLID) {
		if (draw_flags & DRAW_MODIFIERS_PREVIEW) {
			/* for object selection draws no shade */
			if (dflag & (DRAW_PICKING | DRAW_CONSTCOLOR)) {
				dm->drawFacesSolid(dm, NULL, 0, GPU_enable_material);
			}
			else {
				const float spec[4] = {0.47f, 0.47f, 0.47f, 0.47f};

				/* draw outline */
				if ((v3d->flag & V3D_SELECT_OUTLINE) &&
				    ((v3d->flag2 & V3D_RENDER_OVERRIDE) == 0) &&
				    (base->flag & SELECT) &&
				    (draw_wire == OBDRAW_WIRE_OFF) &&
				    (ob->sculpt == NULL))
				{
					draw_mesh_object_outline(v3d, ob, dm);
				}

				/* materials arent compatible with vertex colors */
				GPU_end_object_materials();

				GPU_enable_material(0, NULL);
				
				/* set default spec */
				glColorMaterial(GL_FRONT_AND_BACK, GL_SPECULAR);
				glMaterialfv(GL_FRONT_AND_BACK, GL_SPECULAR, spec);
				/* diffuse */
				glColorMaterial(GL_FRONT_AND_BACK, GL_DIFFUSE);
				glEnable(GL_LIGHTING);
				glEnable(GL_COLOR_MATERIAL);

				dm->drawMappedFaces(dm, NULL, draw_dm_override_material_color, NULL, NULL, DM_DRAW_USE_COLORS);
				glDisable(GL_COLOR_MATERIAL);
				glDisable(GL_LIGHTING);

				GPU_disable_material();
			}
		}
		else {
			Paint *p;

			if ((v3d->flag & V3D_SELECT_OUTLINE) &&
			    ((v3d->flag2 & V3D_RENDER_OVERRIDE) == 0) &&
			    (base->flag & SELECT) &&
			    (draw_wire == OBDRAW_WIRE_OFF) &&
			    (ob->sculpt == NULL))
			{
				draw_mesh_object_outline(v3d, ob, dm);
			}

			glLightModeli(GL_LIGHT_MODEL_TWO_SIDE, (me->flag & ME_TWOSIDED) ? GL_TRUE : GL_FALSE);

			glEnable(GL_LIGHTING);
			glFrontFace((ob->transflag & OB_NEG_SCALE) ? GL_CW : GL_CCW);

			if (ob->sculpt && (p = BKE_paint_get_active(scene))) {
				float planes[4][4];
				float (*fpl)[4] = NULL;
				const bool fast = (p->flags & PAINT_FAST_NAVIGATE) && (rv3d->rflag & RV3D_NAVIGATING);

				if (ob->sculpt->partial_redraw) {
					if (ar->do_draw & RGN_DRAW_PARTIAL) {
						ED_sculpt_redraw_planes_get(planes, ar, rv3d, ob);
						fpl = planes;
						ob->sculpt->partial_redraw = 0;
					}
				}

				dm->drawFacesSolid(dm, fpl, fast, GPU_enable_material);
			}
			else
				dm->drawFacesSolid(dm, NULL, 0, GPU_enable_material);

			GPU_disable_material();

			glFrontFace(GL_CCW);
			glDisable(GL_LIGHTING);

			glLightModeli(GL_LIGHT_MODEL_TWO_SIDE, GL_FALSE);

			if (!ob->sculpt && (v3d->flag2 & V3D_RENDER_OVERRIDE) == 0) {
				if ((dflag & DRAW_CONSTCOLOR) == 0) {
					glColor3ubv(ob_wire_col);
				}
				dm->drawLooseEdges(dm);
			}
		}
	}
	else if (dt == OB_PAINT) {
		draw_mesh_paint(v3d, rv3d, ob, dm, draw_flags);

		/* since we already draw wire as wp guide, don't draw over the top */
		draw_wire = OBDRAW_WIRE_OFF;
	}

	if ((draw_wire != OBDRAW_WIRE_OFF) &&  /* draw extra wire */
	    /* when overriding with render only, don't bother */
	    (((v3d->flag2 & V3D_RENDER_OVERRIDE) && v3d->drawtype >= OB_SOLID) == 0))
	{
		/* When using wireframe object draw in particle edit mode
		 * the mesh gets in the way of seeing the particles, fade the wire color
		 * with the background. */

		if ((dflag & DRAW_CONSTCOLOR) == 0) {
			if (is_obact && (ob->mode & OB_MODE_PARTICLE_EDIT)) {
				ob_wire_color_blend_theme_id(ob_wire_col, TH_BACK, 0.15f);
			}
			else {
				glColor3ubv(ob_wire_col);
			}
		}

		/* If drawing wire and drawtype is not OB_WIRE then we are
		 * overlaying the wires.
		 *
		 * UPDATE bug #10290 - With this wire-only objects can draw
		 * behind other objects depending on their order in the scene. 2x if 0's below. undo'ing zr's commit: r4059
		 *
		 * if draw wire is 1 then just drawing wire, no need for depth buffer stuff,
		 * otherwise this wire is to overlay solid mode faces so do some depth buffer tricks.
		 */
		if (dt != OB_WIRE && (draw_wire == OBDRAW_WIRE_ON_DEPTH)) {
			ED_view3d_polygon_offset(rv3d, 1.0);
			glDepthMask(0);  /* disable write in zbuffer, selected edge wires show better */
		}
		
		dm->drawEdges(dm, (dt == OB_WIRE || totface == 0), (ob->dtx & OB_DRAW_ALL_EDGES) != 0);

		if (dt != OB_WIRE && (draw_wire == OBDRAW_WIRE_ON_DEPTH)) {
			glDepthMask(1);
			ED_view3d_polygon_offset(rv3d, 0.0);
		}
	}
	
	if (is_obact && BKE_paint_select_vert_test(ob)) {
		const int use_depth = (v3d->flag & V3D_ZBUF_SELECT);
		glColor3f(0.0f, 0.0f, 0.0f);
		glPointSize(UI_GetThemeValuef(TH_VERTEX_SIZE));

		if (!use_depth) glDisable(GL_DEPTH_TEST);
		else            ED_view3d_polygon_offset(rv3d, 1.0);
		drawSelectedVertices(dm, ob->data);
		if (!use_depth) glEnable(GL_DEPTH_TEST);
		else            ED_view3d_polygon_offset(rv3d, 0.0);
		
		glPointSize(1.0f);
	}
	dm->release(dm);
}

/* returns true if nothing was drawn, for detecting to draw an object center */
static bool draw_mesh_object(Scene *scene, ARegion *ar, View3D *v3d, RegionView3D *rv3d, Base *base,
                             const char dt, const unsigned char ob_wire_col[4], const short dflag)
{
	Object *ob = base->object;
	Object *obedit = scene->obedit;
	Mesh *me = ob->data;
	BMEditMesh *em = me->edit_btmesh;
	int i;
	bool do_alpha_after = false, drawlinked = false, retval = false;

	/* If we are drawing shadows and any of the materials don't cast a shadow,
	 * then don't draw the object */
	if (v3d->flag2 & V3D_RENDER_SHADOW) {
		for (i = 0; i < ob->totcol; ++i) {
			Material *ma = give_current_material(ob, i);
			if (ma && !(ma->mode2 & MA_CASTSHADOW)) {
				return true;
			}
		}
	}
	
	if (obedit && ob != obedit && ob->data == obedit->data) {
		if (BKE_key_from_object(ob) || BKE_key_from_object(obedit)) {}
		else if (ob->modifiers.first || obedit->modifiers.first) {}
		else drawlinked = true;
	}

	/* backface culling */
	if (v3d->flag2 & V3D_BACKFACE_CULLING) {
		glEnable(GL_CULL_FACE);
		glCullFace(GL_BACK);
	}

	if (ob == obedit || drawlinked) {
		DerivedMesh *finalDM, *cageDM;
		
		if (obedit != ob)
			finalDM = cageDM = editbmesh_get_derived_base(ob, em);
		else
			cageDM = editbmesh_get_derived_cage_and_final(scene, ob, em, &finalDM,
			                                              scene->customdata_mask);

		DM_update_materials(finalDM, ob);
		DM_update_materials(cageDM, ob);

		if (dt > OB_WIRE) {
			const bool glsl = draw_glsl_material(scene, ob, v3d, dt);

			GPU_begin_object_materials(v3d, rv3d, scene, ob, glsl, NULL);
		}

		draw_em_fancy(scene, ar, v3d, ob, em, cageDM, finalDM, dt);

		GPU_end_object_materials();

		if (obedit != ob && finalDM)
			finalDM->release(finalDM);
	}
	else {
		/* ob->bb was set by derived mesh system, do NULL check just to be sure */
		if (me->totpoly <= 4 || (!ob->bb || ED_view3d_boundbox_clip(rv3d, ob->bb))) {
			if (dt > OB_WIRE) {
				const bool glsl = draw_glsl_material(scene, ob, v3d, dt);

				if (dt == OB_SOLID || glsl) {
					const bool check_alpha = check_alpha_pass(base);
					GPU_begin_object_materials(v3d, rv3d, scene, ob, glsl,
					                           (check_alpha) ? &do_alpha_after : NULL);
				}
			}

			draw_mesh_fancy(scene, ar, v3d, rv3d, base, dt, ob_wire_col, dflag);

			GPU_end_object_materials();
			
			if (me->totvert == 0) retval = true;
		}
	}
	
	if ((dflag & DRAW_PICKING) == 0 && (base->flag & OB_FROMDUPLI) == 0 && (v3d->flag2 & V3D_RENDER_SHADOW) == 0) {
		/* GPU_begin_object_materials checked if this is needed */
		if (do_alpha_after) {
			if (ob->dtx & OB_DRAWXRAY) {
				ED_view3d_after_add(&v3d->afterdraw_xraytransp, base, dflag);
			}
			else {
				ED_view3d_after_add(&v3d->afterdraw_transp, base, dflag);
			}
		}
		else if (ob->dtx & OB_DRAWXRAY && ob->dtx & OB_DRAWTRANSP) {
			/* special case xray+transp when alpha is 1.0, without this the object vanishes */
			if (v3d->xray == 0 && v3d->transp == 0) {
				ED_view3d_after_add(&v3d->afterdraw_xray, base, dflag);
			}
		}
	}

	if (v3d->flag2 & V3D_BACKFACE_CULLING)
		glDisable(GL_CULL_FACE);
	
	return retval;
}

/* ************** DRAW DISPLIST ****************** */


/**
 * \param dl_type_mask Only draw types matching this mask.
 * \return true when nothing was drawn
 */
static bool drawDispListwire_ex(ListBase *dlbase, unsigned int dl_type_mask)
{
	DispList *dl;
	int parts, nr;
	const float *data;

	if (dlbase == NULL) return 1;
	
	glEnableClientState(GL_VERTEX_ARRAY);
	glPolygonMode(GL_FRONT_AND_BACK, GL_LINE);

	for (dl = dlbase->first; dl; dl = dl->next) {
		if (dl->parts == 0 || dl->nr == 0) {
			continue;
		}

		if ((dl_type_mask & (1 << dl->type)) == 0) {
			continue;
		}
		
		data = dl->verts;

		switch (dl->type) {
			case DL_SEGM:

				glVertexPointer(3, GL_FLOAT, 0, data);

				for (parts = 0; parts < dl->parts; parts++)
					glDrawArrays(GL_LINE_STRIP, parts * dl->nr, dl->nr);
				
				break;
			case DL_POLY:

				glVertexPointer(3, GL_FLOAT, 0, data);

				for (parts = 0; parts < dl->parts; parts++)
					glDrawArrays(GL_LINE_LOOP, parts * dl->nr, dl->nr);

				break;
			case DL_SURF:

				glVertexPointer(3, GL_FLOAT, 0, data);

				for (parts = 0; parts < dl->parts; parts++) {
					if (dl->flag & DL_CYCL_U)
						glDrawArrays(GL_LINE_LOOP, parts * dl->nr, dl->nr);
					else
						glDrawArrays(GL_LINE_STRIP, parts * dl->nr, dl->nr);
				}

				for (nr = 0; nr < dl->nr; nr++) {
					int ofs = 3 * dl->nr;

					data = (dl->verts) + 3 * nr;
					parts = dl->parts;

					if (dl->flag & DL_CYCL_V) glBegin(GL_LINE_LOOP);
					else glBegin(GL_LINE_STRIP);

					while (parts--) {
						glVertex3fv(data);
						data += ofs;
					}
					glEnd();

#if 0
				/* (ton) this code crashes for me when resolv is 86 or higher... no clue */
				glVertexPointer(3, GL_FLOAT, sizeof(float) * 3 * dl->nr, data + 3 * nr);
				if (dl->flag & DL_CYCL_V)
					glDrawArrays(GL_LINE_LOOP, 0, dl->parts);
				else
					glDrawArrays(GL_LINE_STRIP, 0, dl->parts);
#endif
				}
				break;

			case DL_INDEX3:
				glVertexPointer(3, GL_FLOAT, 0, dl->verts);
				glDrawElements(GL_TRIANGLES, 3 * dl->parts, GL_UNSIGNED_INT, dl->index);
				break;

			case DL_INDEX4:
				glVertexPointer(3, GL_FLOAT, 0, dl->verts);
				glDrawElements(GL_QUADS, 4 * dl->parts, GL_UNSIGNED_INT, dl->index);
				break;
		}
	}
	
	glDisableClientState(GL_VERTEX_ARRAY);
	glPolygonMode(GL_FRONT_AND_BACK, GL_FILL);
	
	return false;
}

static bool drawDispListwire(ListBase *dlbase, const short ob_type)
{
	unsigned int dl_mask = 0xffffffff;

	/* skip fill-faces for curves & fonts */
	if (ELEM(ob_type, OB_FONT, OB_CURVE)) {
		dl_mask &= ~((1 << DL_INDEX3) | (1 << DL_INDEX4));
	}

	return drawDispListwire_ex(dlbase, dl_mask);
}

static bool index3_nors_incr = true;

static void drawDispListsolid(ListBase *lb, Object *ob, const short dflag,
                              const unsigned char ob_wire_col[4], const bool use_glsl)
{
	DispList *dl;
	GPUVertexAttribs gattribs;
	const float *data;
	const float *ndata;
	
	if (lb == NULL) return;

	glEnable(GL_LIGHTING);
	glEnableClientState(GL_VERTEX_ARRAY);

	if (ob->type == OB_MBALL) {  /* mball always smooth shaded */
		glShadeModel(GL_SMOOTH);
	}
	
	dl = lb->first;
	while (dl) {
		data = dl->verts;
		ndata = dl->nors;

		switch (dl->type) {
			case DL_SEGM:
				if (ob->type == OB_SURF) {
					int nr;

					glDisable(GL_LIGHTING);

					if ((dflag & DRAW_CONSTCOLOR) == 0)
						glColor3ubv(ob_wire_col);

					// glVertexPointer(3, GL_FLOAT, 0, dl->verts);
					// glDrawArrays(GL_LINE_STRIP, 0, dl->nr);

					glBegin(GL_LINE_STRIP);
					for (nr = dl->nr; nr; nr--, data += 3)
						glVertex3fv(data);
					glEnd();

					glEnable(GL_LIGHTING);
				}
				break;
			case DL_POLY:
				if (ob->type == OB_SURF) {
					int nr;

					glDisable(GL_LIGHTING);

					/* for some reason glDrawArrays crashes here in half of the platforms (not osx) */
					//glVertexPointer(3, GL_FLOAT, 0, dl->verts);
					//glDrawArrays(GL_LINE_LOOP, 0, dl->nr);

					glBegin(GL_LINE_LOOP);
					for (nr = dl->nr; nr; nr--, data += 3)
						glVertex3fv(data);
					glEnd();

					glEnable(GL_LIGHTING);
				}
				break;
			case DL_SURF:

				if (dl->index) {
					GPU_enable_material(dl->col + 1, (use_glsl) ? &gattribs : NULL);

					if (dl->rt & CU_SMOOTH) glShadeModel(GL_SMOOTH);
					else glShadeModel(GL_FLAT);

					glEnableClientState(GL_NORMAL_ARRAY);
					glVertexPointer(3, GL_FLOAT, 0, dl->verts);
					glNormalPointer(GL_FLOAT, 0, dl->nors);
					glDrawElements(GL_QUADS, 4 * dl->totindex, GL_UNSIGNED_INT, dl->index);
					glDisableClientState(GL_NORMAL_ARRAY);
				}
				break;

			case DL_INDEX3:
				GPU_enable_material(dl->col + 1, (use_glsl) ? &gattribs : NULL);

				glVertexPointer(3, GL_FLOAT, 0, dl->verts);

				/* for polys only one normal needed */
				if (index3_nors_incr) {
					glEnableClientState(GL_NORMAL_ARRAY);
					glNormalPointer(GL_FLOAT, 0, dl->nors);
				}
				else
					glNormal3fv(ndata);

				glDrawElements(GL_TRIANGLES, 3 * dl->parts, GL_UNSIGNED_INT, dl->index);

				if (index3_nors_incr)
					glDisableClientState(GL_NORMAL_ARRAY);

				break;

			case DL_INDEX4:
				GPU_enable_material(dl->col + 1, (use_glsl) ? &gattribs : NULL);

				glEnableClientState(GL_NORMAL_ARRAY);
				glVertexPointer(3, GL_FLOAT, 0, dl->verts);
				glNormalPointer(GL_FLOAT, 0, dl->nors);
				glDrawElements(GL_QUADS, 4 * dl->parts, GL_UNSIGNED_INT, dl->index);
				glDisableClientState(GL_NORMAL_ARRAY);

				break;
		}
		dl = dl->next;
	}

	glDisableClientState(GL_VERTEX_ARRAY);
	glShadeModel(GL_FLAT);
	glDisable(GL_LIGHTING);
	glFrontFace(GL_CCW);
}

static void drawCurveDMWired(Object *ob)
{
	DerivedMesh *dm = ob->derivedFinal;
	dm->drawEdges(dm, 1, 0);
}

/* return true when nothing was drawn */
static bool drawCurveDerivedMesh(Scene *scene, View3D *v3d, RegionView3D *rv3d, Base *base, const char dt)
{
	Object *ob = base->object;
	DerivedMesh *dm = ob->derivedFinal;

	if (!dm) {
		return true;
	}

	DM_update_materials(dm, ob);

	glFrontFace((ob->transflag & OB_NEG_SCALE) ? GL_CW : GL_CCW);

	if (dt > OB_WIRE && dm->getNumTessFaces(dm)) {
		int glsl = draw_glsl_material(scene, ob, v3d, dt);
		GPU_begin_object_materials(v3d, rv3d, scene, ob, glsl, NULL);

		if (!glsl) {
			glEnable(GL_LIGHTING);
			dm->drawFacesSolid(dm, NULL, 0, GPU_enable_material);
			glDisable(GL_LIGHTING);
		}
		else
			dm->drawFacesGLSL(dm, GPU_enable_material);

		GPU_end_object_materials();
	}
	else {
		if (((v3d->flag2 & V3D_RENDER_OVERRIDE) && v3d->drawtype >= OB_SOLID) == 0)
			drawCurveDMWired(ob);
	}

	return false;
}

/**
 * Only called by #drawDispList
 * \return true when nothing was drawn
 */
static bool drawDispList_nobackface(Scene *scene, View3D *v3d, RegionView3D *rv3d, Base *base,
                                    const char dt, const short dflag, const unsigned char ob_wire_col[4])
{
	Object *ob = base->object;
	ListBase *lb = NULL;
	DispList *dl;
	Curve *cu;
	const bool render_only = (v3d->flag2 & V3D_RENDER_OVERRIDE) != 0;
	const bool solid = (dt > OB_WIRE);

	switch (ob->type) {
		case OB_FONT:
		case OB_CURVE:
			cu = ob->data;

			lb = &ob->curve_cache->disp;

			if (solid) {
				const bool has_faces = BKE_displist_has_faces(lb);
				dl = lb->first;
				if (dl == NULL) {
					return true;
				}

				if (dl->nors == NULL) BKE_displist_normals_add(lb);
				index3_nors_incr = false;

				if (!render_only) {
					/* when we have faces, only draw loose-wire */
					if (has_faces) {
						drawDispListwire_ex(lb, (1 << DL_SEGM));
					}
					else {
						drawDispListwire(lb, ob->type);
					}
				}

				if (has_faces == false) {
					/* pass */
				}
				else {
					if (draw_glsl_material(scene, ob, v3d, dt)) {
						GPU_begin_object_materials(v3d, rv3d, scene, ob, 1, NULL);
						drawDispListsolid(lb, ob, dflag, ob_wire_col, true);
						GPU_end_object_materials();
					}
					else {
						GPU_begin_object_materials(v3d, rv3d, scene, ob, 0, NULL);
						drawDispListsolid(lb, ob, dflag, ob_wire_col, false);
						GPU_end_object_materials();
					}
					if (cu->editnurb && cu->bevobj == NULL && cu->taperobj == NULL && cu->ext1 == 0.0f && cu->ext2 == 0.0f) {
						cpack(0);
						drawDispListwire(lb, ob->type);
					}
				}
				index3_nors_incr = true;
			}
			else {
				if (!render_only || (render_only && BKE_displist_has_faces(lb))) {
					return drawDispListwire(lb, ob->type);
				}
			}
			break;
		case OB_SURF:

			lb = &ob->curve_cache->disp;

			if (solid) {
				dl = lb->first;
				if (dl == NULL) {
					return true;
				}

				if (dl->nors == NULL) BKE_displist_normals_add(lb);

				if (draw_glsl_material(scene, ob, v3d, dt)) {
					GPU_begin_object_materials(v3d, rv3d, scene, ob, 1, NULL);
					drawDispListsolid(lb, ob, dflag, ob_wire_col, true);
					GPU_end_object_materials();
				}
				else {
					GPU_begin_object_materials(v3d, rv3d, scene, ob, 0, NULL);
					drawDispListsolid(lb, ob, dflag, ob_wire_col, false);
					GPU_end_object_materials();
				}
			}
			else {
				return drawDispListwire(lb, ob->type);
			}
			break;
		case OB_MBALL:

			if (BKE_mball_is_basis(ob)) {
				lb = &ob->curve_cache->disp;
				if (BLI_listbase_is_empty(lb)) {
					return true;
				}

				if (solid) {

					if (draw_glsl_material(scene, ob, v3d, dt)) {
						GPU_begin_object_materials(v3d, rv3d, scene, ob, 1, NULL);
						drawDispListsolid(lb, ob, dflag, ob_wire_col, true);
						GPU_end_object_materials();
					}
					else {
						GPU_begin_object_materials(v3d, rv3d, scene, ob, 0, NULL);
						drawDispListsolid(lb, ob, dflag, ob_wire_col, false);
						GPU_end_object_materials();
					}
				}
				else {
					return drawDispListwire(lb, ob->type);
				}
			}
			break;
	}

	return false;
}
static bool drawDispList(Scene *scene, View3D *v3d, RegionView3D *rv3d, Base *base,
                         const char dt, const short dflag, const unsigned char ob_wire_col[4])
{
	bool retval;

	/* backface culling */
	if (v3d->flag2 & V3D_BACKFACE_CULLING) {
		/* not all displists use same in/out normal direction convention */
		glEnable(GL_CULL_FACE);
		glCullFace(GL_BACK);
	}

#ifdef SEQUENCER_DAG_WORKAROUND
	ensure_curve_cache(scene, base->object);
#endif

	if (drawCurveDerivedMesh(scene, v3d, rv3d, base, dt) == false) {
		retval = false;
	}
	else {
		Object *ob = base->object;
		GLenum mode;

		if (ob->type == OB_MBALL) {
			mode = (ob->transflag & OB_NEG_SCALE) ? GL_CW : GL_CCW;
		}
		else {
			mode = (ob->transflag & OB_NEG_SCALE) ? GL_CCW : GL_CW;
		}

		glFrontFace(mode);

		retval = drawDispList_nobackface(scene, v3d, rv3d, base, dt, dflag, ob_wire_col);

		if (mode != GL_CCW) {
			glFrontFace(GL_CCW);
		}
	}

	if (v3d->flag2 & V3D_BACKFACE_CULLING) {
		glDisable(GL_CULL_FACE);
	}

	return retval;
}

/* *********** drawing for particles ************* */
static void draw_particle_arrays(int draw_as, int totpoint, int ob_dt, int select)
{
	/* draw created data arrays */
	switch (draw_as) {
		case PART_DRAW_AXIS:
		case PART_DRAW_CROSS:
			glDrawArrays(GL_LINES, 0, 6 * totpoint);
			break;
		case PART_DRAW_LINE:
			glDrawArrays(GL_LINES, 0, 2 * totpoint);
			break;
		case PART_DRAW_BB:
			if (ob_dt <= OB_WIRE || select)
				glPolygonMode(GL_FRONT_AND_BACK, GL_LINE);
			else
				glPolygonMode(GL_FRONT_AND_BACK, GL_FILL);

			glDrawArrays(GL_QUADS, 0, 4 * totpoint);
			break;
		default:
			glDrawArrays(GL_POINTS, 0, totpoint);
			break;
	}
}
static void draw_particle(ParticleKey *state, int draw_as, short draw, float pixsize,
                          float imat[4][4], const float draw_line[2], ParticleBillboardData *bb, ParticleDrawData *pdd)
{
	float vec[3], vec2[3];
	float *vd = NULL;
	float *cd = NULL;
	float ma_col[3] = {0.0f, 0.0f, 0.0f};

	/* null only for PART_DRAW_CIRC */
	if (pdd) {
		vd = pdd->vd;
		cd = pdd->cd;

		if (pdd->ma_col) {
			copy_v3_v3(ma_col, pdd->ma_col);
		}
	}

	switch (draw_as) {
		case PART_DRAW_DOT:
		{
			if (vd) {
				copy_v3_v3(vd, state->co); pdd->vd += 3;
			}
			if (cd) {
				copy_v3_v3(cd, pdd->ma_col);
				pdd->cd += 3;
			}
			break;
		}
		case PART_DRAW_CROSS:
		case PART_DRAW_AXIS:
		{
			vec[0] = 2.0f * pixsize;
			vec[1] = vec[2] = 0.0;
			mul_qt_v3(state->rot, vec);
			if (draw_as == PART_DRAW_AXIS) {
				if (cd) {
					cd[1] = cd[2] = cd[4] = cd[5] = 0.0;
					cd[0] = cd[3] = 1.0;
					cd[6] = cd[8] = cd[9] = cd[11] = 0.0;
					cd[7] = cd[10] = 1.0;
					cd[13] = cd[12] = cd[15] = cd[16] = 0.0;
					cd[14] = cd[17] = 1.0;
					pdd->cd += 18;
				}

				copy_v3_v3(vec2, state->co);
			}
			else {
				if (cd) {
					cd[0] = cd[3] = cd[6] = cd[9] = cd[12] = cd[15] = ma_col[0];
					cd[1] = cd[4] = cd[7] = cd[10] = cd[13] = cd[16] = ma_col[1];
					cd[2] = cd[5] = cd[8] = cd[11] = cd[14] = cd[17] = ma_col[2];
					pdd->cd += 18;
				}
				sub_v3_v3v3(vec2, state->co, vec);
			}

			add_v3_v3(vec, state->co);
			copy_v3_v3(pdd->vd, vec); pdd->vd += 3;
			copy_v3_v3(pdd->vd, vec2); pdd->vd += 3;

			vec[1] = 2.0f * pixsize;
			vec[0] = vec[2] = 0.0;
			mul_qt_v3(state->rot, vec);
			if (draw_as == PART_DRAW_AXIS) {
				copy_v3_v3(vec2, state->co);
			}
			else {
				sub_v3_v3v3(vec2, state->co, vec);
			}

			add_v3_v3(vec, state->co);
			copy_v3_v3(pdd->vd, vec); pdd->vd += 3;
			copy_v3_v3(pdd->vd, vec2); pdd->vd += 3;

			vec[2] = 2.0f * pixsize;
			vec[0] = vec[1] = 0.0f;
			mul_qt_v3(state->rot, vec);
			if (draw_as == PART_DRAW_AXIS) {
				copy_v3_v3(vec2, state->co);
			}
			else {
				sub_v3_v3v3(vec2, state->co, vec);
			}

			add_v3_v3(vec, state->co);

			copy_v3_v3(pdd->vd, vec); pdd->vd += 3;
			copy_v3_v3(pdd->vd, vec2); pdd->vd += 3;
			break;
		}
		case PART_DRAW_LINE:
		{
			copy_v3_v3(vec, state->vel);
			normalize_v3(vec);
			if (draw & PART_DRAW_VEL_LENGTH)
				mul_v3_fl(vec, len_v3(state->vel));
			madd_v3_v3v3fl(pdd->vd, state->co, vec, -draw_line[0]); pdd->vd += 3;
			madd_v3_v3v3fl(pdd->vd, state->co, vec,  draw_line[1]); pdd->vd += 3;
			if (cd) {
				cd[0] = cd[3] = ma_col[0];
				cd[1] = cd[4] = ma_col[1];
				cd[2] = cd[5] = ma_col[2];
				pdd->cd += 6;
			}
			break;
		}
		case PART_DRAW_CIRC:
		{
			drawcircball(GL_LINE_LOOP, state->co, pixsize, imat);
			break;
		}
		case PART_DRAW_BB:
		{
			float xvec[3], yvec[3], zvec[3], bb_center[3];
			if (cd) {
				cd[0] = cd[3] = cd[6] = cd[9] = ma_col[0];
				cd[1] = cd[4] = cd[7] = cd[10] = ma_col[1];
				cd[2] = cd[5] = cd[8] = cd[11] = ma_col[2];
				pdd->cd += 12;
			}


			copy_v3_v3(bb->vec, state->co);
			copy_v3_v3(bb->vel, state->vel);

			psys_make_billboard(bb, xvec, yvec, zvec, bb_center);
			
			add_v3_v3v3(pdd->vd, bb_center, xvec);
			add_v3_v3(pdd->vd, yvec); pdd->vd += 3;

			sub_v3_v3v3(pdd->vd, bb_center, xvec);
			add_v3_v3(pdd->vd, yvec); pdd->vd += 3;

			sub_v3_v3v3(pdd->vd, bb_center, xvec);
			sub_v3_v3v3(pdd->vd, pdd->vd, yvec); pdd->vd += 3;

			add_v3_v3v3(pdd->vd, bb_center, xvec);
			sub_v3_v3v3(pdd->vd, pdd->vd, yvec); pdd->vd += 3;

			copy_v3_v3(pdd->nd, zvec); pdd->nd += 3;
			copy_v3_v3(pdd->nd, zvec); pdd->nd += 3;
			copy_v3_v3(pdd->nd, zvec); pdd->nd += 3;
			copy_v3_v3(pdd->nd, zvec); pdd->nd += 3;
			break;
		}
	}
}
static void draw_particle_data(ParticleSystem *psys, RegionView3D *rv3d,
                               ParticleKey *state, int draw_as,
                               float imat[4][4], ParticleBillboardData *bb, ParticleDrawData *pdd,
                               const float ct, const float pa_size, const float r_tilt, const float pixsize_scale)
{
	ParticleSettings *part = psys->part;
	float pixsize;

	if (psys->parent)
		mul_m4_v3(psys->parent->obmat, state->co);

	/* create actual particle data */
	if (draw_as == PART_DRAW_BB) {
		bb->offset[0] = part->bb_offset[0];
		bb->offset[1] = part->bb_offset[1];
		bb->size[0] = part->bb_size[0] * pa_size;
		if (part->bb_align == PART_BB_VEL) {
			float pa_vel = len_v3(state->vel);
			float head = part->bb_vel_head * pa_vel;
			float tail = part->bb_vel_tail * pa_vel;
			bb->size[1] = part->bb_size[1] * pa_size + head + tail;
			/* use offset to adjust the particle center. this is relative to size, so need to divide! */
			if (bb->size[1] > 0.0f)
				bb->offset[1] += (head - tail) / bb->size[1];
		}
		else {
			bb->size[1] = part->bb_size[1] * pa_size;
		}
		bb->tilt = part->bb_tilt * (1.0f - part->bb_rand_tilt * r_tilt);
		bb->time = ct;
	}

	pixsize = ED_view3d_pixel_size(rv3d, state->co) * pixsize_scale;

	draw_particle(state, draw_as, part->draw, pixsize, imat, part->draw_line, bb, pdd);
}
/* unified drawing of all new particle systems draw types except dupli ob & group
 * mostly tries to use vertex arrays for speed
 *
 * 1. check that everything is ok & updated
 * 2. start initializing things
 * 3. initialize according to draw type
 * 4. allocate drawing data arrays
 * 5. start filling the arrays
 * 6. draw the arrays
 * 7. clean up
 */
static void draw_new_particle_system(Scene *scene, View3D *v3d, RegionView3D *rv3d,
                                     Base *base, ParticleSystem *psys,
                                     const char ob_dt, const short dflag)
{
	Object *ob = base->object;
	ParticleEditSettings *pset = PE_settings(scene);
	ParticleSettings *part = psys->part;
	ParticleData *pars = psys->particles;
	ParticleData *pa;
	ParticleKey state, *states = NULL;
	ParticleBillboardData bb;
	ParticleSimulationData sim = {NULL};
	ParticleDrawData *pdd = psys->pdd;
	Material *ma;
	float vel[3], imat[4][4];
	float timestep, pixsize_scale = 1.0f, pa_size, r_tilt, r_length;
	float pa_time, pa_birthtime, pa_dietime, pa_health, intensity;
	float cfra;
	float ma_col[3] = {0.0f, 0.0f, 0.0f};
	int a, totpart, totpoint = 0, totve = 0, drawn, draw_as, totchild = 0;
	bool select = (ob->flag & SELECT) != 0, create_cdata = false, need_v = false;
	GLint polygonmode[2];
	char numstr[32];
	size_t numstr_len;
	unsigned char tcol[4] = {0, 0, 0, 255};

/* 1. */
	if (part == NULL || !psys_check_enabled(ob, psys))
		return;

	if (pars == NULL) return;

	/* don't draw normal paths in edit mode */
	if (psys_in_edit_mode(scene, psys) && (pset->flag & PE_DRAW_PART) == 0)
		return;

	if (part->draw_as == PART_DRAW_REND)
		draw_as = part->ren_as;
	else
		draw_as = part->draw_as;

	if (draw_as == PART_DRAW_NOT)
		return;

	/* prepare curvemapping tables */
	if ((psys->part->child_flag & PART_CHILD_USE_CLUMP_CURVE) && psys->part->clumpcurve)
		curvemapping_changed_all(psys->part->clumpcurve);
	if ((psys->part->child_flag & PART_CHILD_USE_ROUGH_CURVE) && psys->part->roughcurve)
		curvemapping_changed_all(psys->part->roughcurve);

/* 2. */
	sim.scene = scene;
	sim.ob = ob;
	sim.psys = psys;
	sim.psmd = psys_get_modifier(ob, psys);

	if (part->phystype == PART_PHYS_KEYED) {
		if (psys->flag & PSYS_KEYED) {
			psys_count_keyed_targets(&sim);
			if (psys->totkeyed == 0)
				return;
		}
	}

	if (select) {
		select = 0;
		if (psys_get_current(ob) == psys)
			select = 1;
	}

	psys->flag |= PSYS_DRAWING;

	if (part->type == PART_HAIR && !psys->childcache)
		totchild = 0;
	else
		totchild = psys->totchild * part->disp / 100;

	ma = give_current_material(ob, part->omat);

	if (v3d->zbuf) glDepthMask(1);

	if ((ma) && (part->draw_col == PART_DRAW_COL_MAT)) {
		rgb_float_to_uchar(tcol, &(ma->r));
		copy_v3_v3(ma_col, &ma->r);
	}

	if ((dflag & DRAW_CONSTCOLOR) == 0) {
		glColor3ubv(tcol);
	}

	timestep = psys_get_timestep(&sim);

	if ((base->flag & OB_FROMDUPLI) && (ob->flag & OB_FROMGROUP)) {
		float mat[4][4];
		mul_m4_m4m4(mat, ob->obmat, psys->imat);
		glMultMatrixf(mat);
	}

	/* needed for text display */
	invert_m4_m4(ob->imat, ob->obmat);

	totpart = psys->totpart;

	cfra = BKE_scene_frame_get(scene);

	if (draw_as == PART_DRAW_PATH && psys->pathcache == NULL && psys->childcache == NULL)
		draw_as = PART_DRAW_DOT;

/* 3. */
	switch (draw_as) {
		case PART_DRAW_DOT:
			if (part->draw_size)
				glPointSize(part->draw_size);
			else
				glPointSize(2.0);  /* default dot size */
			break;
		case PART_DRAW_CIRC:
			/* calculate view aligned matrix: */
			copy_m4_m4(imat, rv3d->viewinv);
			normalize_v3(imat[0]);
			normalize_v3(imat[1]);
			/* fall-through */
		case PART_DRAW_CROSS:
		case PART_DRAW_AXIS:
			/* lets calculate the scale: */
			
			if (part->draw_size == 0.0)
				pixsize_scale = 2.0f;
			else
				pixsize_scale = part->draw_size;

			if (draw_as == PART_DRAW_AXIS)
				create_cdata = 1;
			break;
		case PART_DRAW_OB:
			if (part->dup_ob == NULL)
				draw_as = PART_DRAW_DOT;
			else
				draw_as = 0;
			break;
		case PART_DRAW_GR:
			if (part->dup_group == NULL)
				draw_as = PART_DRAW_DOT;
			else
				draw_as = 0;
			break;
		case PART_DRAW_BB:
			if (v3d->camera == NULL && part->bb_ob == NULL) {
				printf("Billboards need an active camera or a target object!\n");

				draw_as = part->draw_as = PART_DRAW_DOT;

				if (part->draw_size)
					glPointSize(part->draw_size);
				else
					glPointSize(2.0);  /* default dot size */
			}
			else if (part->bb_ob)
				bb.ob = part->bb_ob;
			else
				bb.ob = v3d->camera;

			bb.align = part->bb_align;
			bb.anim = part->bb_anim;
			bb.lock = part->draw & PART_DRAW_BB_LOCK;
			break;
		case PART_DRAW_PATH:
			break;
		case PART_DRAW_LINE:
			need_v = 1;
			break;
	}
	if (part->draw & PART_DRAW_SIZE && part->draw_as != PART_DRAW_CIRC) {
		copy_m4_m4(imat, rv3d->viewinv);
		normalize_v3(imat[0]);
		normalize_v3(imat[1]);
	}

	if (ELEM(draw_as, PART_DRAW_DOT, PART_DRAW_CROSS, PART_DRAW_LINE) &&
	    (part->draw_col > PART_DRAW_COL_MAT))
	{
		create_cdata = 1;
	}

	if (!create_cdata && pdd && pdd->cdata) {
		MEM_freeN(pdd->cdata);
		pdd->cdata = pdd->cd = NULL;
	}

/* 4. */
	if (draw_as && ELEM(draw_as, PART_DRAW_PATH, PART_DRAW_CIRC) == 0) {
		int tot_vec_size = (totpart + totchild) * 3 * sizeof(float);
		int create_ndata = 0;

		if (!pdd)
			pdd = psys->pdd = MEM_callocN(sizeof(ParticleDrawData), "ParticleDrawData");

		if (part->draw_as == PART_DRAW_REND && part->trail_count > 1) {
			tot_vec_size *= part->trail_count;
			psys_make_temp_pointcache(ob, psys);
		}

		switch (draw_as) {
			case PART_DRAW_AXIS:
			case PART_DRAW_CROSS:
				tot_vec_size *= 6;
				if (draw_as != PART_DRAW_CROSS)
					create_cdata = 1;
				break;
			case PART_DRAW_LINE:
				tot_vec_size *= 2;
				break;
			case PART_DRAW_BB:
				tot_vec_size *= 4;
				create_ndata = 1;
				break;
		}

		if (pdd->tot_vec_size != tot_vec_size)
			psys_free_pdd(psys);

		if (!pdd->vdata)
			pdd->vdata = MEM_callocN(tot_vec_size, "particle_vdata");
		if (create_cdata && !pdd->cdata)
			pdd->cdata = MEM_callocN(tot_vec_size, "particle_cdata");
		if (create_ndata && !pdd->ndata)
			pdd->ndata = MEM_callocN(tot_vec_size, "particle_ndata");

		if (part->draw & PART_DRAW_VEL && draw_as != PART_DRAW_LINE) {
			if (!pdd->vedata)
				pdd->vedata = MEM_callocN(2 * (totpart + totchild) * 3 * sizeof(float), "particle_vedata");

			need_v = 1;
		}
		else if (pdd->vedata) {
			/* velocity data not needed, so free it */
			MEM_freeN(pdd->vedata);
			pdd->vedata = NULL;
		}

		pdd->vd = pdd->vdata;
		pdd->ved = pdd->vedata;
		pdd->cd = pdd->cdata;
		pdd->nd = pdd->ndata;
		pdd->tot_vec_size = tot_vec_size;
	}
	else if (psys->pdd) {
		psys_free_pdd(psys);
		MEM_freeN(psys->pdd);
		pdd = psys->pdd = NULL;
	}

	if (pdd) {
		pdd->ma_col = ma_col;
	}

	psys->lattice_deform_data = psys_create_lattice_deform_data(&sim);

	/* circles don't use drawdata, so have to add a special case here */
	if ((pdd || draw_as == PART_DRAW_CIRC) && draw_as != PART_DRAW_PATH) {
		/* 5. */
		if (pdd && (pdd->flag & PARTICLE_DRAW_DATA_UPDATED) &&
		    (pdd->vedata || part->draw & (PART_DRAW_SIZE | PART_DRAW_NUM | PART_DRAW_HEALTH)) == 0)
		{
			totpoint = pdd->totpoint; /* draw data is up to date */
		}
		else {
			for (a = 0, pa = pars; a < totpart + totchild; a++, pa++) {
				/* setup per particle individual stuff */
				if (a < totpart) {
					if (totchild && (part->draw & PART_DRAW_PARENT) == 0) continue;
					if (pa->flag & PARS_NO_DISP || pa->flag & PARS_UNEXIST) continue;

					pa_time = (cfra - pa->time) / pa->lifetime;
					pa_birthtime = pa->time;
					pa_dietime = pa->dietime;
					pa_size = pa->size;
					if (part->phystype == PART_PHYS_BOIDS)
						pa_health = pa->boid->data.health;
					else
						pa_health = -1.0;

					r_tilt = 2.0f * (psys_frand(psys, a + 21) - 0.5f);
					r_length = psys_frand(psys, a + 22);

					if (part->draw_col > PART_DRAW_COL_MAT) {
						switch (part->draw_col) {
							case PART_DRAW_COL_VEL:
								intensity = len_v3(pa->state.vel) / part->color_vec_max;
								break;
							case PART_DRAW_COL_ACC:
								intensity = len_v3v3(pa->state.vel, pa->prev_state.vel) / ((pa->state.time - pa->prev_state.time) * part->color_vec_max);
								break;
							default:
								intensity = 1.0f; /* should never happen */
								BLI_assert(0);
								break;
						}
						CLAMP(intensity, 0.f, 1.f);
						weight_to_rgb(ma_col, intensity);
					}
				}
				else {
					ChildParticle *cpa = &psys->child[a - totpart];

					pa_time = psys_get_child_time(psys, cpa, cfra, &pa_birthtime, &pa_dietime);
					pa_size = psys_get_child_size(psys, cpa, cfra, NULL);

					pa_health = -1.0;

					r_tilt = 2.0f * (psys_frand(psys, a + 21) - 0.5f);
					r_length = psys_frand(psys, a + 22);
				}

				drawn = 0;
				if (part->draw_as == PART_DRAW_REND && part->trail_count > 1) {
					float length = part->path_end * (1.0f - part->randlength * r_length);
					int trail_count = part->trail_count * (1.0f - part->randlength * r_length);
					float ct = ((part->draw & PART_ABS_PATH_TIME) ? cfra : pa_time) - length;
					float dt = length / (trail_count ? (float)trail_count : 1.0f);
					int i = 0;

					ct += dt;
					for (i = 0; i < trail_count; i++, ct += dt) {

						if (part->draw & PART_ABS_PATH_TIME) {
							if (ct < pa_birthtime || ct > pa_dietime)
								continue;
						}
						else if (ct < 0.0f || ct > 1.0f)
							continue;

						state.time = (part->draw & PART_ABS_PATH_TIME) ? -ct : -(pa_birthtime + ct * (pa_dietime - pa_birthtime));
						psys_get_particle_on_path(&sim, a, &state, need_v);

						draw_particle_data(psys, rv3d,
						                   &state, draw_as, imat, &bb, psys->pdd,
						                   ct, pa_size, r_tilt, pixsize_scale);

						totpoint++;
						drawn = 1;
					}
				}
				else {
					state.time = cfra;
					if (psys_get_particle_state(&sim, a, &state, 0)) {

						draw_particle_data(psys, rv3d,
						                   &state, draw_as, imat, &bb, psys->pdd,
						                   pa_time, pa_size, r_tilt, pixsize_scale);

						totpoint++;
						drawn = 1;
					}
				}

				if (drawn) {
					/* additional things to draw for each particle
					 * (velocity, size and number) */
					if ((part->draw & PART_DRAW_VEL) && pdd && pdd->vedata) {
						copy_v3_v3(pdd->ved, state.co);
						pdd->ved += 3;
						mul_v3_v3fl(vel, state.vel, timestep);
						add_v3_v3v3(pdd->ved, state.co, vel);
						pdd->ved += 3;

						totve++;
					}

					if (part->draw & PART_DRAW_SIZE) {
						setlinestyle(3);
						drawcircball(GL_LINE_LOOP, state.co, pa_size, imat);
						setlinestyle(0);
					}


					if ((part->draw & PART_DRAW_NUM || part->draw & PART_DRAW_HEALTH) &&
					    (v3d->flag2 & V3D_RENDER_OVERRIDE) == 0)
					{
						size_t numstr_len;
						float vec_txt[3];
						char *val_pos = numstr;
						numstr[0] = '\0';

						if (part->draw & PART_DRAW_NUM) {
							if (a < totpart && (part->draw & PART_DRAW_HEALTH) && (part->phystype == PART_PHYS_BOIDS)) {
								numstr_len = BLI_snprintf(val_pos, sizeof(numstr), "%d:%.2f", a, pa_health);
							}
							else {
								numstr_len = BLI_snprintf(val_pos, sizeof(numstr), "%d", a);
							}
						}
						else {
							if (a < totpart && (part->draw & PART_DRAW_HEALTH) && (part->phystype == PART_PHYS_BOIDS)) {
								numstr_len = BLI_snprintf(val_pos, sizeof(numstr), "%.2f", pa_health);
							}
						}

						if (numstr[0]) {
							/* in path drawing state.co is the end point
							 * use worldspace because object matrix is already applied */
							mul_v3_m4v3(vec_txt, ob->imat, state.co);
							view3d_cached_text_draw_add(vec_txt, numstr, numstr_len,
							                            10, V3D_CACHE_TEXT_WORLDSPACE | V3D_CACHE_TEXT_ASCII, tcol);
						}
					}
				}
			}
		}
	}
/* 6. */

	glGetIntegerv(GL_POLYGON_MODE, polygonmode);
	glEnableClientState(GL_VERTEX_ARRAY);

	if (draw_as == PART_DRAW_PATH) {
		ParticleCacheKey **cache, *path;
		float *cdata2 = NULL;

		/* setup gl flags */
		if (1) { //ob_dt > OB_WIRE) {
			glEnableClientState(GL_NORMAL_ARRAY);

			if ((dflag & DRAW_CONSTCOLOR) == 0) {
				if (part->draw_col == PART_DRAW_COL_MAT)
					glEnableClientState(GL_COLOR_ARRAY);
			}

			glEnable(GL_LIGHTING);
			glColorMaterial(GL_FRONT_AND_BACK, GL_DIFFUSE);
			glEnable(GL_COLOR_MATERIAL);
		}
#if 0
		else {
			glDisableClientState(GL_NORMAL_ARRAY);

			glDisable(GL_COLOR_MATERIAL);
			glDisable(GL_LIGHTING);
			UI_ThemeColor(TH_WIRE);
		}
#endif

		if (totchild && (part->draw & PART_DRAW_PARENT) == 0)
			totpart = 0;
		else if (psys->pathcache == NULL)
			totpart = 0;

		/* draw actual/parent particles */
		cache = psys->pathcache;
		for (a = 0, pa = psys->particles; a < totpart; a++, pa++) {
			path = cache[a];
			if (path->segments > 0) {
				glVertexPointer(3, GL_FLOAT, sizeof(ParticleCacheKey), path->co);

				if (1) { //ob_dt > OB_WIRE) {
					glNormalPointer(GL_FLOAT, sizeof(ParticleCacheKey), path->vel);
					if ((dflag & DRAW_CONSTCOLOR) == 0) {
						if (part->draw_col == PART_DRAW_COL_MAT) {
							glColorPointer(3, GL_FLOAT, sizeof(ParticleCacheKey), path->col);
						}
					}
				}

				glDrawArrays(GL_LINE_STRIP, 0, path->segments + 1);
			}
		}

		if (part->type ==  PART_HAIR) {
			if (part->draw & PART_DRAW_GUIDE_HAIRS) {
				DerivedMesh *hair_dm = psys->hair_out_dm;
				
				glDisable(GL_LIGHTING);
				glDisable(GL_COLOR_MATERIAL);
				glDisableClientState(GL_NORMAL_ARRAY);
				glDisableClientState(GL_COLOR_ARRAY);
				
				for (a = 0, pa = psys->particles; a < totpart; a++, pa++) {
					if (pa->totkey > 1) {
						HairKey *hkey = pa->hair;
						
						glVertexPointer(3, GL_FLOAT, sizeof(HairKey), hkey->world_co);

#if 0 /* XXX use proper theme color here */
						UI_ThemeColor(TH_NORMAL);
#else
						glColor3f(0.58f, 0.67f, 1.0f);
#endif

						glDrawArrays(GL_LINE_STRIP, 0, pa->totkey);
					}
				}
				
				if (hair_dm) {
					MVert *mvert = hair_dm->getVertArray(hair_dm);
					int i;
					
					glColor3f(0.9f, 0.4f, 0.4f);
					
					glBegin(GL_LINES);
					for (a = 0, pa = psys->particles; a < totpart; a++, pa++) {
						for (i = 1; i < pa->totkey; ++i) {
							float v1[3], v2[3];
							
							copy_v3_v3(v1, mvert[pa->hair_index + i - 1].co);
							copy_v3_v3(v2, mvert[pa->hair_index + i].co);
							
							mul_m4_v3(ob->obmat, v1);
							mul_m4_v3(ob->obmat, v2);
							
							glVertex3fv(v1);
							glVertex3fv(v2);
						}
					}
					glEnd();
				}
				
				glEnable(GL_LIGHTING);
				glEnable(GL_COLOR_MATERIAL);
				glEnableClientState(GL_NORMAL_ARRAY);
				if ((dflag & DRAW_CONSTCOLOR) == 0)
					if (part->draw_col == PART_DRAW_COL_MAT)
						glEnableClientState(GL_COLOR_ARRAY);
			}
			
			if (part->draw & PART_DRAW_HAIR_GRID) {
				ClothModifierData *clmd = psys->clmd;
				if (clmd) {
					float *a = clmd->hair_grid_min;
					float *b = clmd->hair_grid_max;
					int *res = clmd->hair_grid_res;
					int i;
					
					glDisable(GL_LIGHTING);
					glDisable(GL_COLOR_MATERIAL);
					glDisableClientState(GL_NORMAL_ARRAY);
					glDisableClientState(GL_COLOR_ARRAY);
					
					if (select)
						UI_ThemeColor(TH_ACTIVE);
					else
						UI_ThemeColor(TH_WIRE);
					glBegin(GL_LINES);
					glVertex3f(a[0], a[1], a[2]); glVertex3f(b[0], a[1], a[2]);
					glVertex3f(b[0], a[1], a[2]); glVertex3f(b[0], b[1], a[2]);
					glVertex3f(b[0], b[1], a[2]); glVertex3f(a[0], b[1], a[2]);
					glVertex3f(a[0], b[1], a[2]); glVertex3f(a[0], a[1], a[2]);
					
					glVertex3f(a[0], a[1], b[2]); glVertex3f(b[0], a[1], b[2]);
					glVertex3f(b[0], a[1], b[2]); glVertex3f(b[0], b[1], b[2]);
					glVertex3f(b[0], b[1], b[2]); glVertex3f(a[0], b[1], b[2]);
					glVertex3f(a[0], b[1], b[2]); glVertex3f(a[0], a[1], b[2]);
					
					glVertex3f(a[0], a[1], a[2]); glVertex3f(a[0], a[1], b[2]);
					glVertex3f(b[0], a[1], a[2]); glVertex3f(b[0], a[1], b[2]);
					glVertex3f(a[0], b[1], a[2]); glVertex3f(a[0], b[1], b[2]);
					glVertex3f(b[0], b[1], a[2]); glVertex3f(b[0], b[1], b[2]);
					glEnd();
					
					if (select)
						UI_ThemeColorShadeAlpha(TH_ACTIVE, 0, -100);
					else
						UI_ThemeColorShadeAlpha(TH_WIRE, 0, -100);
					glEnable(GL_BLEND);
					glBegin(GL_LINES);
					for (i = 1; i < res[0]-1; ++i) {
						float f = interpf(b[0], a[0], (float)i / (float)(res[0]-1));
						glVertex3f(f, a[1], a[2]); glVertex3f(f, b[1], a[2]);
						glVertex3f(f, b[1], a[2]); glVertex3f(f, b[1], b[2]);
						glVertex3f(f, b[1], b[2]); glVertex3f(f, a[1], b[2]);
						glVertex3f(f, a[1], b[2]); glVertex3f(f, a[1], a[2]);
					}
					for (i = 1; i < res[1]-1; ++i) {
						float f = interpf(b[1], a[1], (float)i / (float)(res[1]-1));
						glVertex3f(a[0], f, a[2]); glVertex3f(b[0], f, a[2]);
						glVertex3f(b[0], f, a[2]); glVertex3f(b[0], f, b[2]);
						glVertex3f(b[0], f, b[2]); glVertex3f(a[0], f, b[2]);
						glVertex3f(a[0], f, b[2]); glVertex3f(a[0], f, a[2]);
					}
					for (i = 1; i < res[2]-1; ++i) {
						float f = interpf(b[2], a[2], (float)i / (float)(res[2]-1));
						glVertex3f(a[0], a[1], f); glVertex3f(b[0], a[1], f);
						glVertex3f(b[0], a[1], f); glVertex3f(b[0], b[1], f);
						glVertex3f(b[0], b[1], f); glVertex3f(a[0], b[1], f);
						glVertex3f(a[0], b[1], f); glVertex3f(a[0], a[1], f);
					}
					glEnd();
					glDisable(GL_BLEND);
					
					glEnable(GL_LIGHTING);
					glEnable(GL_COLOR_MATERIAL);
					glEnableClientState(GL_NORMAL_ARRAY);
					if ((dflag & DRAW_CONSTCOLOR) == 0)
						if (part->draw_col == PART_DRAW_COL_MAT)
							glEnableClientState(GL_COLOR_ARRAY);
				}
			}
		}
		
		/* draw child particles */
		cache = psys->childcache;
		for (a = 0; a < totchild; a++) {
			path = cache[a];
			glVertexPointer(3, GL_FLOAT, sizeof(ParticleCacheKey), path->co);

			if (1) { //ob_dt > OB_WIRE) {
				glNormalPointer(GL_FLOAT, sizeof(ParticleCacheKey), path->vel);
				if ((dflag & DRAW_CONSTCOLOR) == 0) {
					if (part->draw_col == PART_DRAW_COL_MAT) {
						glColorPointer(3, GL_FLOAT, sizeof(ParticleCacheKey), path->col);
					}
				}
			}

			glDrawArrays(GL_LINE_STRIP, 0, path->segments + 1);
		}

		/* restore & clean up */
		if (1) { //ob_dt > OB_WIRE) {
			if (part->draw_col == PART_DRAW_COL_MAT)
				glDisableClientState(GL_COLOR_ARRAY);
			glDisable(GL_COLOR_MATERIAL);
		}

		if (cdata2) {
			MEM_freeN(cdata2);
			cdata2 = NULL;
		}

		glLineWidth(1.0f);

		if ((part->draw & PART_DRAW_NUM) && (v3d->flag2 & V3D_RENDER_OVERRIDE) == 0) {
			cache = psys->pathcache;

			for (a = 0, pa = psys->particles; a < totpart; a++, pa++) {
				float vec_txt[3];
				numstr_len = BLI_snprintf(numstr, sizeof(numstr), "%i", a);
				/* use worldspace because object matrix is already applied */
				mul_v3_m4v3(vec_txt, ob->imat, cache[a]->co);
				view3d_cached_text_draw_add(vec_txt, numstr, numstr_len,
				                            10, V3D_CACHE_TEXT_WORLDSPACE | V3D_CACHE_TEXT_ASCII, tcol);
			}
		}
	}
	else if (pdd && ELEM(draw_as, 0, PART_DRAW_CIRC) == 0) {
		glDisableClientState(GL_COLOR_ARRAY);

		/* enable point data array */
		if (pdd->vdata) {
			glEnableClientState(GL_VERTEX_ARRAY);
			glVertexPointer(3, GL_FLOAT, 0, pdd->vdata);
		}
		else
			glDisableClientState(GL_VERTEX_ARRAY);

		if ((dflag & DRAW_CONSTCOLOR) == 0) {
			if (select) {
				UI_ThemeColor(TH_ACTIVE);

				if (part->draw_size)
					glPointSize(part->draw_size + 2);
				else
					glPointSize(4.0);

				glLineWidth(3.0);

				draw_particle_arrays(draw_as, totpoint, ob_dt, 1);
			}

			/* restore from select */
			glColor3fv(ma_col);
		}

		glPointSize(part->draw_size ? part->draw_size : 2.0);
		glLineWidth(1.0);

		/* enable other data arrays */

		/* billboards are drawn this way */
		if (pdd->ndata && ob_dt > OB_WIRE) {
			glEnableClientState(GL_NORMAL_ARRAY);
			glNormalPointer(GL_FLOAT, 0, pdd->ndata);
			glEnable(GL_LIGHTING);
		}
		else {
			glDisableClientState(GL_NORMAL_ARRAY);
			glDisable(GL_LIGHTING);
		}

		if ((dflag & DRAW_CONSTCOLOR) == 0) {
			if (pdd->cdata) {
				glEnableClientState(GL_COLOR_ARRAY);
				glColorPointer(3, GL_FLOAT, 0, pdd->cdata);
			}
		}

		draw_particle_arrays(draw_as, totpoint, ob_dt, 0);

		pdd->flag |= PARTICLE_DRAW_DATA_UPDATED;
		pdd->totpoint = totpoint;
	}

	if (pdd && pdd->vedata) {
		if ((dflag & DRAW_CONSTCOLOR) == 0) {
			glDisableClientState(GL_COLOR_ARRAY);
			cpack(0xC0C0C0);
		}
		
		glVertexPointer(3, GL_FLOAT, 0, pdd->vedata);
		
		glDrawArrays(GL_LINES, 0, 2 * totve);
	}

	glPolygonMode(GL_FRONT, polygonmode[0]);
	glPolygonMode(GL_BACK, polygonmode[1]);

/* 7. */
	
	glDisable(GL_LIGHTING);
	glDisableClientState(GL_COLOR_ARRAY);
	glDisableClientState(GL_VERTEX_ARRAY);
	glDisableClientState(GL_NORMAL_ARRAY);

	if (states)
		MEM_freeN(states);

	psys->flag &= ~PSYS_DRAWING;

	/* draw data can't be saved for billboards as they must update to target changes */
	if (draw_as == PART_DRAW_BB) {
		psys_free_pdd(psys);
		pdd->flag &= ~PARTICLE_DRAW_DATA_UPDATED;
	}

	if (psys->lattice_deform_data) {
		end_latt_deform(psys->lattice_deform_data);
		psys->lattice_deform_data = NULL;
	}

	if (pdd) {
		/* drop references to stack memory */
		pdd->ma_col = NULL;
	}

	if ((base->flag & OB_FROMDUPLI) && (ob->flag & OB_FROMGROUP)) {
		glLoadMatrixf(rv3d->viewmat);
	}
}

static void draw_update_ptcache_edit(Scene *scene, Object *ob, PTCacheEdit *edit)
{
	if (edit->psys && edit->psys->flag & PSYS_HAIR_UPDATED)
		PE_update_object(scene, ob, 0);

	/* create path and child path cache if it doesn't exist already */
	if (edit->pathcache == NULL)
		psys_cache_edit_paths(scene, ob, edit, CFRA);
}

static void draw_ptcache_edit(Scene *scene, View3D *v3d, PTCacheEdit *edit)
{
	ParticleCacheKey **cache, *path, *pkey;
	PTCacheEditPoint *point;
	PTCacheEditKey *key;
	ParticleEditSettings *pset = PE_settings(scene);
	int i, k, totpoint = edit->totpoint, timed = pset->flag & PE_FADE_TIME ? pset->fade_frames : 0;
	int totkeys = 1;
	float sel_col[3];
	float nosel_col[3];
	float *pathcol = NULL, *pcol;

	if (edit->pathcache == NULL)
		return;

	PE_hide_keys_time(scene, edit, CFRA);

	/* opengl setup */
	if ((v3d->flag & V3D_ZBUF_SELECT) == 0)
		glDisable(GL_DEPTH_TEST);

	/* get selection theme colors */
	UI_GetThemeColor3fv(TH_VERTEX_SELECT, sel_col);
	UI_GetThemeColor3fv(TH_VERTEX, nosel_col);

	/* draw paths */
	totkeys = (*edit->pathcache)->segments + 1;

	glEnable(GL_BLEND);
	pathcol = MEM_callocN(totkeys * 4 * sizeof(float), "particle path color data");

	glEnableClientState(GL_VERTEX_ARRAY);
	glEnableClientState(GL_COLOR_ARRAY);

	glColorMaterial(GL_FRONT_AND_BACK, GL_DIFFUSE);
	glEnable(GL_COLOR_MATERIAL);
	glShadeModel(GL_SMOOTH);

	if (pset->brushtype == PE_BRUSH_WEIGHT) {
		glLineWidth(2.0f);
		glDisable(GL_LIGHTING);
	}

	cache = edit->pathcache;
	for (i = 0, point = edit->points; i < totpoint; i++, point++) {
		path = cache[i];
		glVertexPointer(3, GL_FLOAT, sizeof(ParticleCacheKey), path->co);

		if (point->flag & PEP_HIDE) {
			for (k = 0, pcol = pathcol; k < totkeys; k++, pcol += 4) {
				copy_v3_v3(pcol, path->col);
				pcol[3] = 0.25f;
			}

			glColorPointer(4, GL_FLOAT, 4 * sizeof(float), pathcol);
		}
		else if (timed) {
			for (k = 0, pcol = pathcol, pkey = path; k < totkeys; k++, pkey++, pcol += 4) {
				copy_v3_v3(pcol, pkey->col);
				pcol[3] = 1.0f - fabsf((float)(CFRA) -pkey->time) / (float)pset->fade_frames;
			}

			glColorPointer(4, GL_FLOAT, 4 * sizeof(float), pathcol);
		}
		else
			glColorPointer(3, GL_FLOAT, sizeof(ParticleCacheKey), path->col);

		glDrawArrays(GL_LINE_STRIP, 0, path->segments + 1);
	}

	if (pathcol) { MEM_freeN(pathcol); pathcol = pcol = NULL; }


	/* draw edit vertices */
	if (pset->selectmode != SCE_SELECT_PATH) {
		glPointSize(UI_GetThemeValuef(TH_VERTEX_SIZE));

		if (pset->selectmode == SCE_SELECT_POINT) {
			float *pd = NULL, *pdata = NULL;
			float *cd = NULL, *cdata = NULL;
			int totkeys = 0;

			for (i = 0, point = edit->points; i < totpoint; i++, point++)
				if (!(point->flag & PEP_HIDE))
					totkeys += point->totkey;

			if (totkeys) {
				if (edit->points && !(edit->points->keys->flag & PEK_USE_WCO))
					pd = pdata = MEM_callocN(totkeys * 3 * sizeof(float), "particle edit point data");
				cd = cdata = MEM_callocN(totkeys * (timed ? 4 : 3) * sizeof(float), "particle edit color data");
			}

			for (i = 0, point = edit->points; i < totpoint; i++, point++) {
				if (point->flag & PEP_HIDE)
					continue;

				for (k = 0, key = point->keys; k < point->totkey; k++, key++) {
					if (pd) {
						copy_v3_v3(pd, key->co);
						pd += 3;
					}

					if (key->flag & PEK_SELECT) {
						copy_v3_v3(cd, sel_col);
					}
					else {
						copy_v3_v3(cd, nosel_col);
					}

					if (timed)
						*(cd + 3) = 1.0f - fabsf((float)CFRA - *key->time) / (float)pset->fade_frames;

					cd += (timed ? 4 : 3);
				}
			}
			cd = cdata;
			pd = pdata;
			for (i = 0, point = edit->points; i < totpoint; i++, point++) {
				if (point->flag & PEP_HIDE || point->totkey == 0)
					continue;

				if (point->keys->flag & PEK_USE_WCO)
					glVertexPointer(3, GL_FLOAT, sizeof(PTCacheEditKey), point->keys->world_co);
				else
					glVertexPointer(3, GL_FLOAT, 3 * sizeof(float), pd);

				glColorPointer((timed ? 4 : 3), GL_FLOAT, (timed ? 4 : 3) * sizeof(float), cd);

				glDrawArrays(GL_POINTS, 0, point->totkey);

				pd += pd ? 3 * point->totkey : 0;
				cd += (timed ? 4 : 3) * point->totkey;
			}
			if (pdata) { MEM_freeN(pdata); pd = pdata = NULL; }
			if (cdata) { MEM_freeN(cdata); cd = cdata = NULL; }
		}
		else if (pset->selectmode == SCE_SELECT_END) {
			for (i = 0, point = edit->points; i < totpoint; i++, point++) {
				if ((point->flag & PEP_HIDE) == 0 && point->totkey) {
					key = point->keys + point->totkey - 1;
					if (key->flag & PEK_SELECT)
						glColor3fv(sel_col);
					else
						glColor3fv(nosel_col);
					/* has to be like this.. otherwise selection won't work, have try glArrayElement later..*/
					glBegin(GL_POINTS);
					glVertex3fv(key->flag & PEK_USE_WCO ? key->world_co : key->co);
					glEnd();
				}
			}
		}
	}

	glDisable(GL_BLEND);
	glDisable(GL_LIGHTING);
	glDisable(GL_COLOR_MATERIAL);
	glDisableClientState(GL_COLOR_ARRAY);
	glDisableClientState(GL_NORMAL_ARRAY);
	glDisableClientState(GL_VERTEX_ARRAY);
	glShadeModel(GL_FLAT);
	if (v3d->zbuf) glEnable(GL_DEPTH_TEST);
	glLineWidth(1.0f);
	glPointSize(1.0f);
}

static void ob_draw_RE_motion(float com[3], float rotscale[3][3], float itw, float ith, float drw_size)
{
	float tr[3][3];
	float root[3], tip[3];
	float tw, th;
	/* take a copy for not spoiling original */
	copy_m3_m3(tr, rotscale);
	tw = itw * drw_size;
	th = ith * drw_size;

	glColor4ub(0x7F, 0x00, 0x00, 155);
	glBegin(GL_LINES);
	root[1] = root[2] = 0.0f;
	root[0] = -drw_size;
	mul_m3_v3(tr, root);
	add_v3_v3(root, com);
	glVertex3fv(root);
	tip[1] = tip[2] = 0.0f;
	tip[0] = drw_size;
	mul_m3_v3(tr, tip);
	add_v3_v3(tip, com);
	glVertex3fv(tip);
	glEnd();

	root[1] = 0.0f; root[2] = tw;
	root[0] = th;
	glBegin(GL_LINES);
	mul_m3_v3(tr, root);
	add_v3_v3(root, com);
	glVertex3fv(root);
	glVertex3fv(tip);
	glEnd();

	root[1] = 0.0f; root[2] = -tw;
	root[0] = th;
	glBegin(GL_LINES);
	mul_m3_v3(tr, root);
	add_v3_v3(root, com);
	glVertex3fv(root);
	glVertex3fv(tip);
	glEnd();

	root[1] = tw; root[2] = 0.0f;
	root[0] = th;
	glBegin(GL_LINES);
	mul_m3_v3(tr, root);
	add_v3_v3(root, com);
	glVertex3fv(root);
	glVertex3fv(tip);
	glEnd();

	root[1] = -tw; root[2] = 0.0f;
	root[0] = th;
	glBegin(GL_LINES);
	mul_m3_v3(tr, root);
	add_v3_v3(root, com);
	glVertex3fv(root);
	glVertex3fv(tip);
	glEnd();

	glColor4ub(0x00, 0x7F, 0x00, 155);

	glBegin(GL_LINES);
	root[0] = root[2] = 0.0f;
	root[1] = -drw_size;
	mul_m3_v3(tr, root);
	add_v3_v3(root, com);
	glVertex3fv(root);
	tip[0] = tip[2] = 0.0f;
	tip[1] = drw_size;
	mul_m3_v3(tr, tip);
	add_v3_v3(tip, com);
	glVertex3fv(tip);
	glEnd();

	root[0] = 0.0f; root[2] = tw;
	root[1] = th;
	glBegin(GL_LINES);
	mul_m3_v3(tr, root);
	add_v3_v3(root, com);
	glVertex3fv(root);
	glVertex3fv(tip);
	glEnd();

	root[0] = 0.0f; root[2] = -tw;
	root[1] = th;
	glBegin(GL_LINES);
	mul_m3_v3(tr, root);
	add_v3_v3(root, com);
	glVertex3fv(root);
	glVertex3fv(tip);
	glEnd();

	root[0] = tw; root[2] = 0.0f;
	root[1] = th;
	glBegin(GL_LINES);
	mul_m3_v3(tr, root);
	add_v3_v3(root, com);
	glVertex3fv(root);
	glVertex3fv(tip);
	glEnd();

	root[0] = -tw; root[2] = 0.0f;
	root[1] = th;
	glBegin(GL_LINES);
	mul_m3_v3(tr, root);
	add_v3_v3(root, com);
	glVertex3fv(root);
	glVertex3fv(tip);
	glEnd();

	glColor4ub(0x00, 0x00, 0x7F, 155);
	glBegin(GL_LINES);
	root[0] = root[1] = 0.0f;
	root[2] = -drw_size;
	mul_m3_v3(tr, root);
	add_v3_v3(root, com);
	glVertex3fv(root);
	tip[0] = tip[1] = 0.0f;
	tip[2] = drw_size;
	mul_m3_v3(tr, tip);
	add_v3_v3(tip, com);
	glVertex3fv(tip);
	glEnd();

	root[0] = 0.0f; root[1] = tw;
	root[2] = th;
	glBegin(GL_LINES);
	mul_m3_v3(tr, root);
	add_v3_v3(root, com);
	glVertex3fv(root);
	glVertex3fv(tip);
	glEnd();

	root[0] = 0.0f; root[1] = -tw;
	root[2] = th;
	glBegin(GL_LINES);
	mul_m3_v3(tr, root);
	add_v3_v3(root, com);
	glVertex3fv(root);
	glVertex3fv(tip);
	glEnd();

	root[0] = tw; root[1] = 0.0f;
	root[2] = th;
	glBegin(GL_LINES);
	mul_m3_v3(tr, root);
	add_v3_v3(root, com);
	glVertex3fv(root);
	glVertex3fv(tip);
	glEnd();

	root[0] = -tw; root[1] = 0.0f;
	root[2] = th;
	glBegin(GL_LINES);
	mul_m3_v3(tr, root);
	add_v3_v3(root, com);
	glVertex3fv(root);
	glVertex3fv(tip);
	glEnd();
}

/* place to add drawers */

static void drawhandlesN(Nurb *nu, const char sel, const bool hide_handles)
{
	BezTriple *bezt;
	const float *fp;
	int a;

	if (nu->hide || hide_handles) return;

	glBegin(GL_LINES);

	if (nu->type == CU_BEZIER) {

#define TH_HANDLE_COL_TOT ((TH_HANDLE_SEL_FREE - TH_HANDLE_FREE) + 1)
		/* use MIN2 when indexing to ensure newer files don't read outside the array */
		unsigned char handle_cols[TH_HANDLE_COL_TOT][3];
		const int basecol = sel ? TH_HANDLE_SEL_FREE : TH_HANDLE_FREE;

		for (a = 0; a < TH_HANDLE_COL_TOT; a++) {
			UI_GetThemeColor3ubv(basecol + a, handle_cols[a]);
		}

		bezt = nu->bezt;
		a = nu->pntsu;
		while (a--) {
			if (bezt->hide == 0) {
				if ((bezt->f2 & SELECT) == sel) {
					fp = bezt->vec[0];

					glColor3ubv(handle_cols[MIN2(bezt->h1, TH_HANDLE_COL_TOT - 1)]);
					glVertex3fv(fp);
					glVertex3fv(fp + 3);

					glColor3ubv(handle_cols[MIN2(bezt->h2, TH_HANDLE_COL_TOT - 1)]);
					glVertex3fv(fp + 3);
					glVertex3fv(fp + 6);
				}
				else if ((bezt->f1 & SELECT) == sel) {
					fp = bezt->vec[0];

					glColor3ubv(handle_cols[MIN2(bezt->h1, TH_HANDLE_COL_TOT - 1)]);
					glVertex3fv(fp);
					glVertex3fv(fp + 3);
				}
				else if ((bezt->f3 & SELECT) == sel) {
					fp = bezt->vec[1];

					glColor3ubv(handle_cols[MIN2(bezt->h2, TH_HANDLE_COL_TOT - 1)]);
					glVertex3fv(fp);
					glVertex3fv(fp + 3);
				}
			}
			bezt++;
		}

#undef TH_HANDLE_COL_TOT

	}
	glEnd();
}

static void drawhandlesN_active(Nurb *nu)
{
	BezTriple *bezt;
	const float *fp;
	int a;

	if (nu->hide) return;

	UI_ThemeColor(TH_ACTIVE_SPLINE);
	glLineWidth(2);

	glBegin(GL_LINES);

	if (nu->type == CU_BEZIER) {
		bezt = nu->bezt;
		a = nu->pntsu;
		while (a--) {
			if (bezt->hide == 0) {
				fp = bezt->vec[0];

				glVertex3fv(fp);
				glVertex3fv(fp + 3);

				glVertex3fv(fp + 3);
				glVertex3fv(fp + 6);
			}
			bezt++;
		}
	}
	glEnd();

	glColor3ub(0, 0, 0);
	glLineWidth(1);
}

static void drawvertsN(Nurb *nu, const char sel, const bool hide_handles, const void *vert)
{
	BezTriple *bezt;
	BPoint *bp;
	float size;
	int a, color;

	if (nu->hide) return;

	if (sel) color = TH_VERTEX_SELECT;
	else color = TH_VERTEX;

	UI_ThemeColor(color);

	size = UI_GetThemeValuef(TH_VERTEX_SIZE);
	glPointSize(size);
	
	bglBegin(GL_POINTS);
	
	if (nu->type == CU_BEZIER) {

		bezt = nu->bezt;
		a = nu->pntsu;
		while (a--) {
			if (bezt->hide == 0) {
				if (sel == 1 && bezt == vert) {
					UI_ThemeColor(TH_ACTIVE_VERT);
					bglVertex3fv(bezt->vec[1]);

					if (!hide_handles) {
						if (bezt->f1 & SELECT) bglVertex3fv(bezt->vec[0]);
						if (bezt->f3 & SELECT) bglVertex3fv(bezt->vec[2]);
					}

					UI_ThemeColor(color);
				}
				else if (hide_handles) {
					if ((bezt->f2 & SELECT) == sel) bglVertex3fv(bezt->vec[1]);
				}
				else {
					if ((bezt->f1 & SELECT) == sel) bglVertex3fv(bezt->vec[0]);
					if ((bezt->f2 & SELECT) == sel) bglVertex3fv(bezt->vec[1]);
					if ((bezt->f3 & SELECT) == sel) bglVertex3fv(bezt->vec[2]);
				}
			}
			bezt++;
		}
	}
	else {
		bp = nu->bp;
		a = nu->pntsu * nu->pntsv;
		while (a--) {
			if (bp->hide == 0) {
				if (bp == vert) {
					UI_ThemeColor(TH_ACTIVE_VERT);
					bglVertex3fv(bp->vec);
					UI_ThemeColor(color);
				}
				else {
					if ((bp->f1 & SELECT) == sel) bglVertex3fv(bp->vec);
				}
			}
			bp++;
		}
	}
	
	bglEnd();
	glPointSize(1.0);
}

static void editnurb_draw_active_poly(Nurb *nu)
{
	BPoint *bp;
	int a, b;

	UI_ThemeColor(TH_ACTIVE_SPLINE);
	glLineWidth(2);

	bp = nu->bp;
	for (b = 0; b < nu->pntsv; b++) {
		if (nu->flagu & 1) glBegin(GL_LINE_LOOP);
		else glBegin(GL_LINE_STRIP);

		for (a = 0; a < nu->pntsu; a++, bp++) {
			glVertex3fv(bp->vec);
		}

		glEnd();
	}

	glColor3ub(0, 0, 0);
	glLineWidth(1);
}

static void editnurb_draw_active_nurbs(Nurb *nu)
{
	BPoint *bp, *bp1;
	int a, b, ofs;

	UI_ThemeColor(TH_ACTIVE_SPLINE);
	glLineWidth(2);

	glBegin(GL_LINES);
	bp = nu->bp;
	for (b = 0; b < nu->pntsv; b++) {
		bp1 = bp;
		bp++;

		for (a = nu->pntsu - 1; a > 0; a--, bp++) {
			if (bp->hide == 0 && bp1->hide == 0) {
				glVertex3fv(bp->vec);
				glVertex3fv(bp1->vec);
			}
			bp1 = bp;
		}
	}

	if (nu->pntsv > 1) {    /* surface */

		ofs = nu->pntsu;
		for (b = 0; b < nu->pntsu; b++) {
			bp1 = nu->bp + b;
			bp = bp1 + ofs;
			for (a = nu->pntsv - 1; a > 0; a--, bp += ofs) {
				if (bp->hide == 0 && bp1->hide == 0) {
					glVertex3fv(bp->vec);
					glVertex3fv(bp1->vec);
				}
				bp1 = bp;
			}
		}
	}

	glEnd();

	glColor3ub(0, 0, 0);
	glLineWidth(1);
}

static void draw_editnurb_splines(Object *ob, Nurb *nurb, const bool sel)
{
	Nurb *nu;
	BPoint *bp, *bp1;
	int a, b, ofs, index;
	Curve *cu = ob->data;

	index = 0;
	nu = nurb;
	while (nu) {
		if (nu->hide == 0) {
			switch (nu->type) {
				case CU_POLY:
					if (!sel && index == cu->actnu) {
						/* we should draw active spline highlight below everything */
						editnurb_draw_active_poly(nu);
					}

					UI_ThemeColor(TH_NURB_ULINE);
					bp = nu->bp;
					for (b = 0; b < nu->pntsv; b++) {
						if (nu->flagu & 1) glBegin(GL_LINE_LOOP);
						else glBegin(GL_LINE_STRIP);

						for (a = 0; a < nu->pntsu; a++, bp++) {
							glVertex3fv(bp->vec);
						}

						glEnd();
					}
					break;
				case CU_NURBS:
					if (!sel && index == cu->actnu) {
						/* we should draw active spline highlight below everything */
						editnurb_draw_active_nurbs(nu);
					}

					bp = nu->bp;
					for (b = 0; b < nu->pntsv; b++) {
						bp1 = bp;
						bp++;
						for (a = nu->pntsu - 1; a > 0; a--, bp++) {
							if (bp->hide == 0 && bp1->hide == 0) {
								if (sel) {
									if ((bp->f1 & SELECT) && (bp1->f1 & SELECT)) {
										UI_ThemeColor(TH_NURB_SEL_ULINE);

										glBegin(GL_LINE_STRIP);
										glVertex3fv(bp->vec);
										glVertex3fv(bp1->vec);
										glEnd();
									}
								}
								else {
									if ((bp->f1 & SELECT) && (bp1->f1 & SELECT)) {
										/* pass */
									}
									else {
										UI_ThemeColor(TH_NURB_ULINE);

										glBegin(GL_LINE_STRIP);
										glVertex3fv(bp->vec);
										glVertex3fv(bp1->vec);
										glEnd();
									}
								}
							}
							bp1 = bp;
						}
					}
					if (nu->pntsv > 1) {    /* surface */

						ofs = nu->pntsu;
						for (b = 0; b < nu->pntsu; b++) {
							bp1 = nu->bp + b;
							bp = bp1 + ofs;
							for (a = nu->pntsv - 1; a > 0; a--, bp += ofs) {
								if (bp->hide == 0 && bp1->hide == 0) {
									if (sel) {
										if ((bp->f1 & SELECT) && (bp1->f1 & SELECT)) {
											UI_ThemeColor(TH_NURB_SEL_VLINE);

											glBegin(GL_LINE_STRIP);
											glVertex3fv(bp->vec);
											glVertex3fv(bp1->vec);
											glEnd();
										}
									}
									else {
										if ((bp->f1 & SELECT) && (bp1->f1 & SELECT)) {
											/* pass */
										}
										else {
											UI_ThemeColor(TH_NURB_VLINE);

											glBegin(GL_LINE_STRIP);
											glVertex3fv(bp->vec);
											glVertex3fv(bp1->vec);
											glEnd();
										}
									}
								}
								bp1 = bp;
							}
						}

					}
					break;
			}
		}

		index++;
		nu = nu->next;
	}
}

static void draw_editnurb(
        Scene *scene, View3D *v3d, RegionView3D *rv3d, Base *base, Nurb *nurb,
        const char dt, const short dflag, const unsigned char ob_wire_col[4])
{
	ToolSettings *ts = scene->toolsettings;
	Object *ob = base->object;
	Curve *cu = ob->data;
	Nurb *nu;
	BevList *bl;
	const void *vert = BKE_curve_vert_active_get(cu);
	const bool hide_handles = (cu->drawflag & CU_HIDE_HANDLES) != 0;
	int index;
	unsigned char wire_col[3];

	/* DispList */
	UI_GetThemeColor3ubv(TH_WIRE_EDIT, wire_col);
	glColor3ubv(wire_col);

	drawDispList(scene, v3d, rv3d, base, dt, dflag, ob_wire_col);

	/* for shadows only show solid faces */
	if (v3d->flag2 & V3D_RENDER_SHADOW) {
		return;
	}

	if (v3d->zbuf) glDepthFunc(GL_ALWAYS);
	
	/* first non-selected and active handles */
	index = 0;
	for (nu = nurb; nu; nu = nu->next) {
		if (nu->type == CU_BEZIER) {
			if (index == cu->actnu && !hide_handles)
				drawhandlesN_active(nu);
			drawhandlesN(nu, 0, hide_handles);
		}
		index++;
	}
	draw_editnurb_splines(ob, nurb, false);
	draw_editnurb_splines(ob, nurb, true);
	/* selected handles */
	for (nu = nurb; nu; nu = nu->next) {
		if (nu->type == CU_BEZIER && (cu->drawflag & CU_HIDE_HANDLES) == 0)
			drawhandlesN(nu, 1, hide_handles);
		drawvertsN(nu, 0, hide_handles, NULL);
	}
	
	if (v3d->zbuf) glDepthFunc(GL_LEQUAL);

	glColor3ubv(wire_col);

	/* direction vectors for 3d curve paths
	 * when at its lowest, don't render normals */
	if ((cu->flag & CU_3D) && (ts->normalsize > 0.0015f) && (cu->drawflag & CU_HIDE_NORMALS) == 0) {
		for (bl = ob->curve_cache->bev.first, nu = nurb; nu && bl; bl = bl->next, nu = nu->next) {
			BevPoint *bevp = bl->bevpoints;
			int nr = bl->nr;
			int skip = nu->resolu / 16;
			
			while (nr-- > 0) { /* accounts for empty bevel lists */
				const float fac = bevp->radius * ts->normalsize;
				float vec_a[3]; /* Offset perpendicular to the curve */
				float vec_b[3]; /* Delta along the curve */

				vec_a[0] = fac;
				vec_a[1] = 0.0f;
				vec_a[2] = 0.0f;

				vec_b[0] = -fac;
				vec_b[1] = 0.0f;
				vec_b[2] = 0.0f;
				
				mul_qt_v3(bevp->quat, vec_a);
				mul_qt_v3(bevp->quat, vec_b);
				add_v3_v3(vec_a, bevp->vec);
				add_v3_v3(vec_b, bevp->vec);

				madd_v3_v3fl(vec_a, bevp->dir, -fac);
				madd_v3_v3fl(vec_b, bevp->dir, -fac);

				glBegin(GL_LINE_STRIP);
				glVertex3fv(vec_a);
				glVertex3fv(bevp->vec);
				glVertex3fv(vec_b);
				glEnd();
				
				bevp += skip + 1;
				nr -= skip;
			}
		}
	}

	if (v3d->zbuf) glDepthFunc(GL_ALWAYS);
	
	for (nu = nurb; nu; nu = nu->next) {
		drawvertsN(nu, 1, hide_handles, vert);
	}
	
	if (v3d->zbuf) glDepthFunc(GL_LEQUAL);
}

static void draw_editfont_textcurs(RegionView3D *rv3d, float textcurs[4][2])
{
	cpack(0);
	ED_view3d_polygon_offset(rv3d, -1.0);
	set_inverted_drawing(1);
	glBegin(GL_QUADS);
	glVertex2fv(textcurs[0]);
	glVertex2fv(textcurs[1]);
	glVertex2fv(textcurs[2]);
	glVertex2fv(textcurs[3]);
	glEnd();
	set_inverted_drawing(0);
	ED_view3d_polygon_offset(rv3d, 0.0);
}

static void draw_editfont(Scene *scene, View3D *v3d, RegionView3D *rv3d, Base *base,
                          const char dt, const short dflag, const unsigned char ob_wire_col[4])
{
	Object *ob = base->object;
	Curve *cu = ob->data;
	EditFont *ef = cu->editfont;
	float vec1[3], vec2[3];
	int i, selstart, selend;

	draw_editfont_textcurs(rv3d, ef->textcurs);

	if (cu->flag & CU_FAST) {
		cpack(0xFFFFFF);
		set_inverted_drawing(1);
		drawDispList(scene, v3d, rv3d, base, OB_WIRE, dflag, ob_wire_col);
		set_inverted_drawing(0);
	}
	else {
		drawDispList(scene, v3d, rv3d, base, dt, dflag, ob_wire_col);
	}

	if (cu->linewidth != 0.0f) {
		UI_ThemeColor(TH_WIRE_EDIT);
		copy_v3_v3(vec1, ob->orig);
		copy_v3_v3(vec2, ob->orig);
		vec1[0] += cu->linewidth;
		vec2[0] += cu->linewidth;
		vec1[1] += cu->linedist * cu->fsize;
		vec2[1] -= cu->lines * cu->linedist * cu->fsize;
		setlinestyle(3);
		glBegin(GL_LINE_STRIP);
		glVertex2fv(vec1);
		glVertex2fv(vec2);
		glEnd();
		setlinestyle(0);
	}

	setlinestyle(3);
	for (i = 0; i < cu->totbox; i++) {
		if (cu->tb[i].w != 0.0f) {
			UI_ThemeColor(i == (cu->actbox - 1) ? TH_ACTIVE : TH_WIRE);
			vec1[0] = cu->xof + cu->tb[i].x;
			vec1[1] = cu->yof + cu->tb[i].y + cu->fsize;
			vec1[2] = 0.001;
			glBegin(GL_LINE_STRIP);
			glVertex3fv(vec1);
			vec1[0] += cu->tb[i].w;
			glVertex3fv(vec1);
			vec1[1] -= cu->tb[i].h;
			glVertex3fv(vec1);
			vec1[0] -= cu->tb[i].w;
			glVertex3fv(vec1);
			vec1[1] += cu->tb[i].h;
			glVertex3fv(vec1);
			glEnd();
		}
	}
	setlinestyle(0);


	if (BKE_vfont_select_get(ob, &selstart, &selend) && ef->selboxes) {
		const int seltot = selend - selstart;
		float selboxw;

		cpack(0xffffff);
		set_inverted_drawing(1);
		for (i = 0; i <= seltot; i++) {
			EditFontSelBox *sb = &ef->selboxes[i];
			float tvec[3];

			if (i != seltot) {
				if (ef->selboxes[i + 1].y == sb->y)
					selboxw = ef->selboxes[i + 1].x - sb->x;
				else
					selboxw = sb->w;
			}
			else {
				selboxw = sb->w;
			}

			/* fill in xy below */
			tvec[2] = 0.001;

			glBegin(GL_QUADS);

			if (sb->rot == 0.0f) {
				copy_v2_fl2(tvec, sb->x, sb->y);
				glVertex3fv(tvec);

				copy_v2_fl2(tvec, sb->x + selboxw, sb->y);
				glVertex3fv(tvec);

				copy_v2_fl2(tvec, sb->x + selboxw, sb->y + sb->h);
				glVertex3fv(tvec);

				copy_v2_fl2(tvec, sb->x, sb->y + sb->h);
				glVertex3fv(tvec);
			}
			else {
				float mat[2][2];

				angle_to_mat2(mat, sb->rot);

				copy_v2_fl2(tvec, sb->x, sb->y);
				glVertex3fv(tvec);

				copy_v2_fl2(tvec, selboxw, 0.0f);
				mul_m2v2(mat, tvec);
				add_v2_v2(tvec, &sb->x);
				glVertex3fv(tvec);

				copy_v2_fl2(tvec, selboxw, sb->h);
				mul_m2v2(mat, tvec);
				add_v2_v2(tvec, &sb->x);
				glVertex3fv(tvec);

				copy_v2_fl2(tvec, 0.0f, sb->h);
				mul_m2v2(mat, tvec);
				add_v2_v2(tvec, &sb->x);
				glVertex3fv(tvec);
			}

			glEnd();
		}
		set_inverted_drawing(0);
	}
}

/* draw a sphere for use as an empty drawtype */
static void draw_empty_sphere(float size)
{
	static GLuint displist = 0;
	
	if (displist == 0) {
<<<<<<< HEAD
=======
		GLUquadricObj *qobj;
		
>>>>>>> 8e6e7010
		displist = glGenLists(1);
		glNewList(displist, GL_COMPILE);
		
		glPushMatrix();
		
		gpuDrawCircle(0.0f,  0.0f, 1.0f, 16);

		glRotatef(90, 0, 1, 0);
		gpuDrawCircle(0.0f,  0.0f, 1.0f, 16);
		
		glRotatef(90, 1, 0, 0);
		gpuDrawCircle(0.0f,  0.0f, 1.0f, 16);

		glPopMatrix();
		glEndList();
	}
	
	glScalef(size, size, size);
	glCallList(displist);
	glScalef(1.0f / size, 1.0f / size, 1.0f / size);
}

/* draw a cone for use as an empty drawtype */
static void draw_empty_cone(float size)
{
<<<<<<< HEAD
	struct GPUprim3 prim = GPU_PRIM_LOFI_WIRE;
	float cent = 0;
	float radius;

=======
	const float radius = size;

	GLUquadricObj *qobj = gluNewQuadric();
	gluQuadricDrawStyle(qobj, GLU_SILHOUETTE);
	
>>>>>>> 8e6e7010
	glPushMatrix();
	
	glScalef(radius, size * 2.0f, radius);
	glRotatef(-90.0, 1.0, 0.0, 0.0);
	gpuDrawCylinder(&prim, 1.0f, 0.0f, 1.0f);

	glPopMatrix();
}

static void drawspiral(const float cent[3], float rad, float tmat[4][4], int start)
{
	float vec[3], vx[3], vy[3];
	const float tot_inv = 1.0f / (float)CIRCLE_RESOL;
	int a;
	bool inverse = false;
	float x, y, fac;

	if (start < 0) {
		inverse = true;
		start = -start;
	}

	mul_v3_v3fl(vx, tmat[0], rad);
	mul_v3_v3fl(vy, tmat[1], rad);

	glBegin(GL_LINE_STRIP);

	if (inverse == 0) {
		copy_v3_v3(vec, cent);
		glVertex3fv(vec);

		for (a = 0; a < CIRCLE_RESOL; a++) {
			if (a + start >= CIRCLE_RESOL)
				start = -a + 1;

			fac = (float)a * tot_inv;
			x = sinval[a + start] * fac;
			y = cosval[a + start] * fac;

			vec[0] = cent[0] + (x * vx[0] + y * vy[0]);
			vec[1] = cent[1] + (x * vx[1] + y * vy[1]);
			vec[2] = cent[2] + (x * vx[2] + y * vy[2]);

			glVertex3fv(vec);
		}
	}
	else {
		fac = (float)(CIRCLE_RESOL - 1) * tot_inv;
		x = sinval[start] * fac;
		y = cosval[start] * fac;

		vec[0] = cent[0] + (x * vx[0] + y * vy[0]);
		vec[1] = cent[1] + (x * vx[1] + y * vy[1]);
		vec[2] = cent[2] + (x * vx[2] + y * vy[2]);

		glVertex3fv(vec);

		for (a = 0; a < CIRCLE_RESOL; a++) {
			if (a + start >= CIRCLE_RESOL)
				start = -a + 1;

			fac = (float)(-a + (CIRCLE_RESOL - 1)) * tot_inv;
			x = sinval[a + start] * fac;
			y = cosval[a + start] * fac;

			vec[0] = cent[0] + (x * vx[0] + y * vy[0]);
			vec[1] = cent[1] + (x * vx[1] + y * vy[1]);
			vec[2] = cent[2] + (x * vx[2] + y * vy[2]);
			glVertex3fv(vec);
		}
	}

	glEnd();
}

/* draws a circle on x-z plane given the scaling of the circle, assuming that
 * all required matrices have been set (used for drawing empties) */
static void drawcircle_size(float size)
{
	float x, y;
	short degrees;

	glBegin(GL_LINE_LOOP);

	/* coordinates are: cos(degrees * 11.25) = x, sin(degrees * 11.25) = y, 0.0f = z */
	for (degrees = 0; degrees < CIRCLE_RESOL; degrees++) {
		x = cosval[degrees];
		y = sinval[degrees];
		
		glVertex3f(x * size, 0.0f, y * size);
	}
	
	glEnd();

}

/* needs fixing if non-identity matrix used */
static void drawtube(const float vec[3], float radius, float height, float tmat[4][4])
{
	float cur[3];
	drawcircball(GL_LINE_LOOP, vec, radius, tmat);

	copy_v3_v3(cur, vec);
	cur[2] += height;

	drawcircball(GL_LINE_LOOP, cur, radius, tmat);

	glBegin(GL_LINES);
	glVertex3f(vec[0] + radius, vec[1], vec[2]);
	glVertex3f(cur[0] + radius, cur[1], cur[2]);
	glVertex3f(vec[0] - radius, vec[1], vec[2]);
	glVertex3f(cur[0] - radius, cur[1], cur[2]);
	glVertex3f(vec[0], vec[1] + radius, vec[2]);
	glVertex3f(cur[0], cur[1] + radius, cur[2]);
	glVertex3f(vec[0], vec[1] - radius, vec[2]);
	glVertex3f(cur[0], cur[1] - radius, cur[2]);
	glEnd();
}

/* needs fixing if non-identity matrix used */
static void drawcone(const float vec[3], float radius, float height, float tmat[4][4])
{
	float cur[3];

	copy_v3_v3(cur, vec);
	cur[2] += height;

	drawcircball(GL_LINE_LOOP, cur, radius, tmat);

	glBegin(GL_LINES);
	glVertex3f(vec[0], vec[1], vec[2]);
	glVertex3f(cur[0] + radius, cur[1], cur[2]);
	glVertex3f(vec[0], vec[1], vec[2]);
	glVertex3f(cur[0] - radius, cur[1], cur[2]);
	glVertex3f(vec[0], vec[1], vec[2]);
	glVertex3f(cur[0], cur[1] + radius, cur[2]);
	glVertex3f(vec[0], vec[1], vec[2]);
	glVertex3f(cur[0], cur[1] - radius, cur[2]);
	glEnd();
}

/* return true if nothing was drawn */
static bool drawmball(Scene *scene, View3D *v3d, RegionView3D *rv3d, Base *base,
                      const char dt, const short dflag, const unsigned char ob_wire_col[4])
{
	Object *ob = base->object;
	MetaBall *mb;
	MetaElem *ml;
	float imat[4][4];
	int code = 1;
	
	mb = ob->data;

	if (mb->editelems) {
		if ((G.f & G_PICKSEL) == 0) {
			unsigned char wire_col[4];
			UI_GetThemeColor4ubv(TH_WIRE_EDIT, wire_col);
			glColor3ubv(wire_col);

			drawDispList(scene, v3d, rv3d, base, dt, dflag, wire_col);
		}
		ml = mb->editelems->first;
	}
	else {
		if ((base->flag & OB_FROMDUPLI) == 0) {
			drawDispList(scene, v3d, rv3d, base, dt, dflag, ob_wire_col);
		}
		ml = mb->elems.first;
	}

	if (ml == NULL) {
		return true;
	}

	if (v3d->flag2 & V3D_RENDER_OVERRIDE) {
		return false;
	}

	invert_m4_m4(imat, rv3d->viewmatob);
	normalize_v3(imat[0]);
	normalize_v3(imat[1]);

	if (mb->editelems == NULL) {
		if ((dflag & DRAW_CONSTCOLOR) == 0) {
			glColor3ubv(ob_wire_col);
		}
	}
	
	while (ml) {
		/* draw radius */
		if (mb->editelems) {
			if ((dflag & DRAW_CONSTCOLOR) == 0) {
				if ((ml->flag & SELECT) && (ml->flag & MB_SCALE_RAD)) cpack(0xA0A0F0);
				else cpack(0x3030A0);
			}
			
			if (G.f & G_PICKSEL) {
				ml->selcol1 = code;
				GPU_select_load_id(code++);
			}
		}
		drawcircball(GL_LINE_LOOP, &(ml->x), ml->rad, imat);

		/* draw stiffness */
		if (mb->editelems) {
			if ((dflag & DRAW_CONSTCOLOR) == 0) {
				if ((ml->flag & SELECT) && !(ml->flag & MB_SCALE_RAD)) cpack(0xA0F0A0);
				else cpack(0x30A030);
			}
			
			if (G.f & G_PICKSEL) {
				ml->selcol2 = code;
				GPU_select_load_id(code++);
			}
			drawcircball(GL_LINE_LOOP, &(ml->x), ml->rad * atanf(ml->s) / (float)M_PI_2, imat);
		}
		
		ml = ml->next;
	}
	return false;
}

static void draw_forcefield(Object *ob, RegionView3D *rv3d,
                            const short dflag, const unsigned char ob_wire_col[4])
{
	PartDeflect *pd = ob->pd;
	float imat[4][4], tmat[4][4];
	float vec[3] = {0.0, 0.0, 0.0};
	/* scale size of circle etc with the empty drawsize */
	const float size = (ob->type == OB_EMPTY) ? ob->empty_drawsize : 1.0f;
	
	/* calculus here, is reused in PFIELD_FORCE */
	invert_m4_m4(imat, rv3d->viewmatob);
#if 0
	normalize_v3(imat[0]);  /* we don't do this because field doesnt scale either... apart from wind! */
	normalize_v3(imat[1]);
#endif
	
	if (pd->forcefield == PFIELD_WIND) {
		float force_val = pd->f_strength;

		if ((dflag & DRAW_CONSTCOLOR) == 0) {
			ob_wire_color_blend_theme_id(ob_wire_col, TH_BACK, 0.5f);
		}

		unit_m4(tmat);
		force_val *= 0.1f;
		drawcircball(GL_LINE_LOOP, vec, size, tmat);
		vec[2] = 0.5f * force_val;
		drawcircball(GL_LINE_LOOP, vec, size, tmat);
		vec[2] = 1.0f * force_val;
		drawcircball(GL_LINE_LOOP, vec, size, tmat);
		vec[2] = 1.5f * force_val;
		drawcircball(GL_LINE_LOOP, vec, size, tmat);
		vec[2] = 0.0f; /* reset vec for max dist circle */
		
	}
	else if (pd->forcefield == PFIELD_FORCE) {
		float ffall_val = pd->f_power;

		if ((dflag & DRAW_CONSTCOLOR) == 0) ob_wire_color_blend_theme_id(ob_wire_col, TH_BACK, 0.5f);
		drawcircball(GL_LINE_LOOP, vec, size, imat);
		if ((dflag & DRAW_CONSTCOLOR) == 0) ob_wire_color_blend_theme_id(ob_wire_col, TH_BACK, 0.9f - 0.4f / powf(1.5f, ffall_val));
		drawcircball(GL_LINE_LOOP, vec, size * 1.5f, imat);
		if ((dflag & DRAW_CONSTCOLOR) == 0) ob_wire_color_blend_theme_id(ob_wire_col, TH_BACK, 0.9f - 0.4f / powf(2.0f, ffall_val));
		drawcircball(GL_LINE_LOOP, vec, size * 2.0f, imat);
	}
	else if (pd->forcefield == PFIELD_VORTEX) {
		float force_val = pd->f_strength;

		unit_m4(tmat);

		if ((dflag & DRAW_CONSTCOLOR) == 0) {
			ob_wire_color_blend_theme_id(ob_wire_col, TH_BACK, 0.7f);
		}

		if (force_val < 0) {
			drawspiral(vec, size, tmat, 1);
			drawspiral(vec, size, tmat, 16);
		}
		else {
			drawspiral(vec, size, tmat, -1);
			drawspiral(vec, size, tmat, -16);
		}
	}
	else if (pd->forcefield == PFIELD_GUIDE && ob->type == OB_CURVE) {
		Curve *cu = ob->data;
		if ((cu->flag & CU_PATH) && ob->curve_cache->path && ob->curve_cache->path->data) {
			float guidevec1[4], guidevec2[3];
			float mindist = pd->f_strength;

			if ((dflag & DRAW_CONSTCOLOR) == 0) {
				ob_wire_color_blend_theme_id(ob_wire_col, TH_BACK, 0.5f);
			}

			/* path end */
			setlinestyle(3);
			where_on_path(ob, 1.0f, guidevec1, guidevec2, NULL, NULL, NULL);
			drawcircball(GL_LINE_LOOP, guidevec1, mindist, imat);

			/* path beginning */
			setlinestyle(0);
			where_on_path(ob, 0.0f, guidevec1, guidevec2, NULL, NULL, NULL);
			drawcircball(GL_LINE_LOOP, guidevec1, mindist, imat);
			
			copy_v3_v3(vec, guidevec1); /* max center */
		}
	}

	setlinestyle(3);

	if ((dflag & DRAW_CONSTCOLOR) == 0) {
		ob_wire_color_blend_theme_id(ob_wire_col, TH_BACK, 0.5f);
	}

	if (pd->falloff == PFIELD_FALL_SPHERE) {
		/* as last, guide curve alters it */
		if (pd->flag & PFIELD_USEMAX)
			drawcircball(GL_LINE_LOOP, vec, pd->maxdist, imat);

		if (pd->flag & PFIELD_USEMIN)
			drawcircball(GL_LINE_LOOP, vec, pd->mindist, imat);
	}
	else if (pd->falloff == PFIELD_FALL_TUBE) {
		float radius, distance;

		unit_m4(tmat);

		vec[0] = vec[1] = 0.0f;
		radius = (pd->flag & PFIELD_USEMAXR) ? pd->maxrad : 1.0f;
		distance = (pd->flag & PFIELD_USEMAX) ? pd->maxdist : 0.0f;
		vec[2] = distance;
		distance = (pd->flag & PFIELD_POSZ) ? -distance : -2.0f * distance;

		if (pd->flag & (PFIELD_USEMAX | PFIELD_USEMAXR))
			drawtube(vec, radius, distance, tmat);

		radius = (pd->flag & PFIELD_USEMINR) ? pd->minrad : 1.0f;
		distance = (pd->flag & PFIELD_USEMIN) ? pd->mindist : 0.0f;
		vec[2] = distance;
		distance = (pd->flag & PFIELD_POSZ) ? -distance : -2.0f * distance;

		if (pd->flag & (PFIELD_USEMIN | PFIELD_USEMINR))
			drawtube(vec, radius, distance, tmat);
	}
	else if (pd->falloff == PFIELD_FALL_CONE) {
		float radius, distance;

		unit_m4(tmat);

		radius = DEG2RADF((pd->flag & PFIELD_USEMAXR) ? pd->maxrad : 1.0f);
		distance = (pd->flag & PFIELD_USEMAX) ? pd->maxdist : 0.0f;

		if (pd->flag & (PFIELD_USEMAX | PFIELD_USEMAXR)) {
			drawcone(vec, distance * sinf(radius), distance * cosf(radius), tmat);
			if ((pd->flag & PFIELD_POSZ) == 0)
				drawcone(vec, distance * sinf(radius), -distance * cosf(radius), tmat);
		}

		radius = DEG2RADF((pd->flag & PFIELD_USEMINR) ? pd->minrad : 1.0f);
		distance = (pd->flag & PFIELD_USEMIN) ? pd->mindist : 0.0f;

		if (pd->flag & (PFIELD_USEMIN | PFIELD_USEMINR)) {
			drawcone(vec, distance * sinf(radius), distance * cosf(radius), tmat);
			if ((pd->flag & PFIELD_POSZ) == 0)
				drawcone(vec, distance * sinf(radius), -distance * cosf(radius), tmat);
		}
	}
	setlinestyle(0);
}

static void draw_box(float vec[8][3])
{
	glBegin(GL_LINE_STRIP);
	glVertex3fv(vec[0]); glVertex3fv(vec[1]); glVertex3fv(vec[2]); glVertex3fv(vec[3]);
	glVertex3fv(vec[0]); glVertex3fv(vec[4]); glVertex3fv(vec[5]); glVertex3fv(vec[6]);
	glVertex3fv(vec[7]); glVertex3fv(vec[4]);
	glEnd();

	glBegin(GL_LINES);
	glVertex3fv(vec[1]); glVertex3fv(vec[5]);
	glVertex3fv(vec[2]); glVertex3fv(vec[6]);
	glVertex3fv(vec[3]); glVertex3fv(vec[7]);
	glEnd();
}

static void draw_bb_quadric(BoundBox *bb, char type, bool around_origin)
{
	float size[3], cent[3];
	struct GPUprim3 prim = GPU_PRIM_LOFI_WIRE;
	
	BKE_boundbox_calc_size_aabb(bb, size);

	if (around_origin) {
		zero_v3(cent);
	}
	else {
		BKE_boundbox_calc_center_aabb(bb, cent);
	}
	
	glPushMatrix();
	if (type == OB_BOUND_SPHERE) {
		float scale = MAX3(size[0], size[1], size[2]);
		glTranslatef(cent[0], cent[1], cent[2]);
		glScalef(scale, scale, scale);
		gpuDrawSphere(&prim, 1.0f);
	}
	else if (type == OB_BOUND_CYLINDER) {
		float radius = size[0] > size[1] ? size[0] : size[1];
		glTranslatef(cent[0], cent[1], cent[2] - size[2]);
		glScalef(radius, radius, 2.0f * size[2]);
		gpuDrawCylinder(&prim, 1.0f, 1.0f, 1.0f);
	}
	else if (type == OB_BOUND_CONE) {
		float radius = size[0] > size[1] ? size[0] : size[1];
		glTranslatef(cent[0], cent[1], cent[2] - size[2]);
		glScalef(radius, radius, 2.0f * size[2]);
		gpuDrawCylinder(&prim, 1.0f, 0.0f, 1.0f);
	}
	else if (type == OB_BOUND_CAPSULE) {
		float radius = size[0] > size[1] ? size[0] : size[1];
		float length = size[2] > radius ? 2.0f * (size[2] - radius) : 0.0f;
		glTranslatef(cent[0], cent[1], cent[2] - length * 0.5f);
		gpuDrawCylinder(&prim, radius, radius, length);
		gpuDrawSphere(&prim, radius);
		glTranslatef(0.0, 0.0, length);
		gpuDrawSphere(&prim, radius);
	}
	glPopMatrix();
}

static void draw_bounding_volume(Object *ob, char type)
{
	BoundBox  bb_local;
	BoundBox *bb = NULL;
	
	if (ob->type == OB_MESH) {
		bb = BKE_mesh_boundbox_get(ob);
	}
	else if (ELEM(ob->type, OB_CURVE, OB_SURF, OB_FONT)) {
		bb = BKE_curve_boundbox_get(ob);
	}
	else if (ob->type == OB_MBALL) {
		if (BKE_mball_is_basis(ob)) {
			bb = ob->bb;
		}
	}
	else if (ob->type == OB_ARMATURE) {
		bb = BKE_armature_boundbox_get(ob);
	}
	else {
		const float min[3] = {-1.0f, -1.0f, -1.0f}, max[3] = {1.0f, 1.0f, 1.0f};
		bb = &bb_local;
		BKE_boundbox_init_from_minmax(bb, min, max);
	}
	
	if (bb == NULL)
		return;
	
	if (ob->gameflag & OB_BOUNDS) { /* bounds need to be drawn around origin for game engine */

		if (type == OB_BOUND_BOX) {
			float vec[8][3], size[3];
			
			BKE_boundbox_calc_size_aabb(bb, size);
			
			vec[0][0] = vec[1][0] = vec[2][0] = vec[3][0] = -size[0];
			vec[4][0] = vec[5][0] = vec[6][0] = vec[7][0] = +size[0];
			vec[0][1] = vec[1][1] = vec[4][1] = vec[5][1] = -size[1];
			vec[2][1] = vec[3][1] = vec[6][1] = vec[7][1] = +size[1];
			vec[0][2] = vec[3][2] = vec[4][2] = vec[7][2] = -size[2];
			vec[1][2] = vec[2][2] = vec[5][2] = vec[6][2] = +size[2];
			
			draw_box(vec);
		}
		else {
			draw_bb_quadric(bb, type, true);
		}
	}
	else {
		if (type == OB_BOUND_BOX)
			draw_box(bb->vec);
		else
			draw_bb_quadric(bb, type, false);
	}
}

static void drawtexspace(Object *ob)
{
	float vec[8][3], loc[3], size[3];
	
	if (ob->type == OB_MESH) {
		BKE_mesh_texspace_get(ob->data, loc, NULL, size);
	}
	else if (ELEM(ob->type, OB_CURVE, OB_SURF, OB_FONT)) {
		BKE_curve_texspace_get(ob->data, loc, NULL, size);
	}
	else if (ob->type == OB_MBALL) {
		MetaBall *mb = ob->data;
		copy_v3_v3(size, mb->size);
		copy_v3_v3(loc, mb->loc);
	}
	else {
		return;
	}

	vec[0][0] = vec[1][0] = vec[2][0] = vec[3][0] = loc[0] - size[0];
	vec[4][0] = vec[5][0] = vec[6][0] = vec[7][0] = loc[0] + size[0];
	
	vec[0][1] = vec[1][1] = vec[4][1] = vec[5][1] = loc[1] - size[1];
	vec[2][1] = vec[3][1] = vec[6][1] = vec[7][1] = loc[1] + size[1];

	vec[0][2] = vec[3][2] = vec[4][2] = vec[7][2] = loc[2] - size[2];
	vec[1][2] = vec[2][2] = vec[5][2] = vec[6][2] = loc[2] + size[2];
	
	setlinestyle(2);

	draw_box(vec);

	setlinestyle(0);
}

/* draws wire outline */
static void drawObjectSelect(Scene *scene, View3D *v3d, ARegion *ar, Base *base,
                             const unsigned char ob_wire_col[4])
{
	RegionView3D *rv3d = ar->regiondata;
	Object *ob = base->object;
	
	glLineWidth(UI_GetThemeValuef(TH_OUTLINE_WIDTH) * 2.0f);
	glDepthMask(0);
	
	if (ELEM(ob->type, OB_FONT, OB_CURVE, OB_SURF)) {
		DerivedMesh *dm;
		bool has_faces = false;

#ifdef SEQUENCER_DAG_WORKAROUND
		ensure_curve_cache(scene, ob);
#endif

		dm = ob->derivedFinal;
		if (dm) {
			DM_update_materials(dm, ob);
		}

		if (dm) {
			has_faces = dm->getNumTessFaces(dm) > 0;
		}
		else {
			has_faces = BKE_displist_has_faces(&ob->curve_cache->disp);
		}

		if (has_faces && ED_view3d_boundbox_clip(rv3d, ob->bb)) {
			if (dm) {
				draw_mesh_object_outline(v3d, ob, dm);
			}
			else {
				drawDispListwire(&ob->curve_cache->disp, ob->type);
			}
		}
	}
	else if (ob->type == OB_MBALL) {
		if (BKE_mball_is_basis(ob)) {
			if ((base->flag & OB_FROMDUPLI) == 0) {
				drawDispListwire(&ob->curve_cache->disp, ob->type);
			}
		}
	}
	else if (ob->type == OB_ARMATURE) {
		if (!(ob->mode & OB_MODE_POSE && base == scene->basact))
			draw_armature(scene, v3d, ar, base, OB_WIRE, 0, ob_wire_col, true);
	}

	glLineWidth(1.0);
	glDepthMask(1);
}

static void draw_wire_extra(Scene *scene, RegionView3D *rv3d, Object *ob, const unsigned char ob_wire_col[4])
{
	if (ELEM(ob->type, OB_FONT, OB_CURVE, OB_SURF, OB_MBALL)) {

		if (scene->obedit == ob) {
			UI_ThemeColor(TH_WIRE_EDIT);
		}
		else {
			glColor3ubv(ob_wire_col);
		}

		ED_view3d_polygon_offset(rv3d, 1.0);
		glDepthMask(0);  /* disable write in zbuffer, selected edge wires show better */

		if (ELEM(ob->type, OB_FONT, OB_CURVE, OB_SURF)) {
			if (ED_view3d_boundbox_clip(rv3d, ob->bb)) {

				if (ob->derivedFinal) {
					drawCurveDMWired(ob);
				}
				else {
					drawDispListwire(&ob->curve_cache->disp, ob->type);
				}
			}
		}
		else if (ob->type == OB_MBALL) {
			if (BKE_mball_is_basis(ob)) {
				drawDispListwire(&ob->curve_cache->disp, ob->type);
			}
		}

		glDepthMask(1);
		ED_view3d_polygon_offset(rv3d, 0.0);
	}
}

/* should be called in view space */
static void draw_hooks(Object *ob)
{
	ModifierData *md;
	float vec[3];
	
	for (md = ob->modifiers.first; md; md = md->next) {
		if (md->type == eModifierType_Hook) {
			HookModifierData *hmd = (HookModifierData *) md;

			mul_v3_m4v3(vec, ob->obmat, hmd->cent);

			if (hmd->object) {
				setlinestyle(3);
				glBegin(GL_LINES);
				glVertex3fv(hmd->object->obmat[3]);
				glVertex3fv(vec);
				glEnd();
				setlinestyle(0);
			}

			glPointSize(3.0);
			bglBegin(GL_POINTS);
			bglVertex3fv(vec);
			bglEnd();
			glPointSize(1.0);
		}
	}
}

static void draw_rigid_body_pivot(bRigidBodyJointConstraint *data,
                                  const short dflag, const unsigned char ob_wire_col[4])
{
	const char *axis_str[3] = {"px", "py", "pz"};
	int axis;
	float mat[4][4];

	eul_to_mat4(mat, &data->axX);
	glLineWidth(4.0f);
	setlinestyle(2);
	for (axis = 0; axis < 3; axis++) {
		float dir[3] = {0, 0, 0};
		float v[3];

		copy_v3_v3(v, &data->pivX);

		dir[axis] = 1.0f;
		glBegin(GL_LINES);
		mul_m4_v3(mat, dir);
		add_v3_v3(v, dir);
		glVertex3fv(&data->pivX);
		glVertex3fv(v);
		glEnd();

		/* when const color is set wirecolor is NULL - we could get the current color but
		 * with selection and group instancing its not needed to draw the text */
		if ((dflag & DRAW_CONSTCOLOR) == 0) {
			view3d_cached_text_draw_add(v, axis_str[axis], 2, 0, V3D_CACHE_TEXT_ASCII, ob_wire_col);
		}
	}
	glLineWidth(1.0f);
	setlinestyle(0);
}

static void draw_object_wire_color(Scene *scene, Base *base, unsigned char r_ob_wire_col[4])
{
	Object *ob = base->object;
	int colindex = 0;
	const bool is_edit = (ob->mode & OB_MODE_EDIT) != 0;
	/* confusing logic here, there are 2 methods of setting the color
	 * 'colortab[colindex]' and 'theme_id', colindex overrides theme_id.
	 *
	 * note: no theme yet for 'colindex' */
	int theme_id = is_edit ? TH_WIRE_EDIT : TH_WIRE;
	int theme_shade = 0;

	if ((scene->obedit == NULL) &&
	    (G.moving & G_TRANSFORM_OBJ) &&
	    (base->flag & (SELECT + BA_WAS_SEL)))
	{
		theme_id = TH_TRANSFORM;
	}
	else {
		/* Sets the 'colindex' */
		if (ob->id.lib) {
			colindex = (base->flag & (SELECT + BA_WAS_SEL)) ? 2 : 1;
		}
		/* Sets the 'theme_id' or fallback to wire */
		else {
			if (ob->flag & OB_FROMGROUP) {
				if (base->flag & (SELECT + BA_WAS_SEL)) {
					/* uses darker active color for non-active + selected */
					theme_id = TH_GROUP_ACTIVE;

					if (scene->basact != base) {
						theme_shade = -16;
					}
				}
				else {
					theme_id = TH_GROUP;
				}
			}
			else {
				if (base->flag & (SELECT + BA_WAS_SEL)) {
					theme_id = scene->basact == base ? TH_ACTIVE : TH_SELECT;
				}
				else {
					if (ob->type == OB_LAMP) theme_id = TH_LAMP;
					else if (ob->type == OB_SPEAKER) theme_id = TH_SPEAKER;
					else if (ob->type == OB_CAMERA) theme_id = TH_CAMERA;
					else if (ob->type == OB_EMPTY) theme_id = TH_EMPTY;
					/* fallback to TH_WIRE */
				}
			}
		}
	}

	/* finally set the color */
	if (colindex == 0) {
		if (theme_shade == 0) UI_GetThemeColor3ubv(theme_id, r_ob_wire_col);
		else                  UI_GetThemeColorShade3ubv(theme_id, theme_shade, r_ob_wire_col);
	}
	else {
		cpack_cpy_3ub(r_ob_wire_col, colortab[colindex]);
	}

	/* no reason to use this but some functions take col[4] */
	r_ob_wire_col[3] = 255;
}

static void draw_object_matcap_check(View3D *v3d, Object *ob)
{
	/* fixed rule, active object draws as matcap */
	BLI_assert((ob->mode & (OB_MODE_VERTEX_PAINT | OB_MODE_WEIGHT_PAINT | OB_MODE_TEXTURE_PAINT)) == 0);
	(void)ob;

	if (v3d->defmaterial == NULL) {
		extern Material defmaterial;

		v3d->defmaterial = MEM_mallocN(sizeof(Material), "matcap material");
		*(v3d->defmaterial) = defmaterial;
		BLI_listbase_clear(&v3d->defmaterial->gpumaterial);
		v3d->defmaterial->preview = NULL;
	}
	/* first time users */
	if (v3d->matcap_icon < ICON_MATCAP_01 ||
	    v3d->matcap_icon > ICON_MATCAP_24)
	{
		v3d->matcap_icon = ICON_MATCAP_01;
	}

	if (v3d->defmaterial->preview == NULL)
		v3d->defmaterial->preview = UI_icon_to_preview(v3d->matcap_icon);

	/* signal to all material checks, gets cleared below */
	v3d->flag2 |= V3D_SHOW_SOLID_MATCAP;
}

static void draw_rigidbody_shape(Object *ob)
{
	BoundBox *bb = NULL;
	float size[3], vec[8][3];

	if (ob->type == OB_MESH) {
		bb = BKE_mesh_boundbox_get(ob);
	}

	if (bb == NULL)
		return;

	switch (ob->rigidbody_object->shape) {
		case RB_SHAPE_BOX:
			BKE_boundbox_calc_size_aabb(bb, size);
			
			vec[0][0] = vec[1][0] = vec[2][0] = vec[3][0] = -size[0];
			vec[4][0] = vec[5][0] = vec[6][0] = vec[7][0] = +size[0];
			vec[0][1] = vec[1][1] = vec[4][1] = vec[5][1] = -size[1];
			vec[2][1] = vec[3][1] = vec[6][1] = vec[7][1] = +size[1];
			vec[0][2] = vec[3][2] = vec[4][2] = vec[7][2] = -size[2];
			vec[1][2] = vec[2][2] = vec[5][2] = vec[6][2] = +size[2];
			
			draw_box(vec);
			break;
		case RB_SHAPE_SPHERE:
			draw_bb_quadric(bb, OB_BOUND_SPHERE, true);
			break;
		case RB_SHAPE_CONE:
			draw_bb_quadric(bb, OB_BOUND_CONE, true);
			break;
		case RB_SHAPE_CYLINDER:
			draw_bb_quadric(bb, OB_BOUND_CYLINDER, true);
			break;
		case RB_SHAPE_CAPSULE:
			draw_bb_quadric(bb, OB_BOUND_CAPSULE, true);
			break;
	}
}

/**
 * main object drawing function, draws in selection
 * \param dflag (draw flag) can be DRAW_PICKING and/or DRAW_CONSTCOLOR, DRAW_SCENESET
 */
void draw_object(Scene *scene, ARegion *ar, View3D *v3d, Base *base, const short dflag)
{
	ModifierData *md = NULL;
	Object *ob = base->object;
	Curve *cu;
	RegionView3D *rv3d = ar->regiondata;
	unsigned int col = 0;
	unsigned char _ob_wire_col[4];            /* dont initialize this */
	const unsigned char *ob_wire_col = NULL;  /* dont initialize this, use NULL crashes as a way to find invalid use */
	short dtx;
	char  dt;
	bool zbufoff = false, is_paint = false, empty_object = false;
	const bool is_obact = (ob == OBACT);
	const bool render_override = (v3d->flag2 & V3D_RENDER_OVERRIDE) != 0;
	const bool is_picking = (G.f & G_PICKSEL) != 0;
	const bool has_particles = (ob->particlesystem.first != NULL);
	bool particle_skip_object = false;  /* Draw particles but not their emitter object. */

	if (ob != scene->obedit) {
		if (ob->restrictflag & OB_RESTRICT_VIEW)
			return;
		
		if (render_override) {
			if (ob->restrictflag & OB_RESTRICT_RENDER)
				return;
			
			if (!has_particles && (ob->transflag & (OB_DUPLI & ~OB_DUPLIFRAMES)))
				return;
		}
	}

	if (has_particles) {
		/* XXX particles are not safe for simultaneous threaded render */
		if (G.is_rendering) {
			return;
		}

		if (ob->mode == OB_MODE_OBJECT) {
			ParticleSystem *psys;

			particle_skip_object = render_override;
			for (psys = ob->particlesystem.first; psys; psys = psys->next) {
				/* Once we have found a psys which renders its emitter object, we are done. */
				if (psys->part->draw & PART_DRAW_EMITTER) {
					particle_skip_object = false;
					break;
				}
			}
		}
	}

	/* xray delay? */
	if ((dflag & DRAW_PICKING) == 0 && (base->flag & OB_FROMDUPLI) == 0 && (v3d->flag2 & V3D_RENDER_SHADOW) == 0) {
		/* don't do xray in particle mode, need the z-buffer */
		if (!(ob->mode & OB_MODE_PARTICLE_EDIT)) {
			/* xray and transp are set when it is drawing the 2nd/3rd pass */
			if (!v3d->xray && !v3d->transp && (ob->dtx & OB_DRAWXRAY) && !(ob->dtx & OB_DRAWTRANSP)) {
				ED_view3d_after_add(&v3d->afterdraw_xray, base, dflag);
				return;
			}

			/* allow transp option for empty images */
			if (ob->type == OB_EMPTY && ob->empty_drawtype == OB_EMPTY_IMAGE) {
				if (!v3d->xray && !v3d->transp && !(ob->dtx & OB_DRAWXRAY) && (ob->dtx & OB_DRAWTRANSP)) {
					ED_view3d_after_add(&v3d->afterdraw_transp, base, dflag);
					return;
				}
			}
		}
	}


	/* -------------------------------------------------------------------- */
	/* no return after this point, otherwise leaks */

	/* only once set now, will be removed too, should become a global standard */
	glBlendFunc(GL_SRC_ALPHA, GL_ONE_MINUS_SRC_ALPHA);

	view3d_cached_text_draw_begin();
	
	/* draw motion paths (in view space) */
	if (ob->mpath && !render_override) {
		bAnimVizSettings *avs = &ob->avs;
		
		/* setup drawing environment for paths */
		draw_motion_paths_init(v3d, ar);
		
		/* draw motion path for object */
		draw_motion_path_instance(scene, ob, NULL, avs, ob->mpath);
		
		/* cleanup after drawing */
		draw_motion_paths_cleanup(v3d);
	}

	/* multiply view with object matrix.
	 * local viewmat and persmat, to calculate projections */
	ED_view3d_init_mats_rv3d_gl(ob, rv3d);

	/* which wire color */
	if ((dflag & DRAW_CONSTCOLOR) == 0) {

		ED_view3d_project_base(ar, base);

		draw_object_wire_color(scene, base, _ob_wire_col);
		ob_wire_col = _ob_wire_col;

		glColor3ubv(ob_wire_col);
	}

	/* maximum drawtype */
	dt = v3d->drawtype;
	if (dt == OB_RENDER) dt = OB_SOLID;
	dt = MIN2(dt, ob->dt);
	if (v3d->zbuf == 0 && dt > OB_WIRE) dt = OB_WIRE;
	dtx = 0;


	/* faceselect exception: also draw solid when (dt == wire), except in editmode */
	if (is_obact) {
		if (ob->mode & (OB_MODE_VERTEX_PAINT | OB_MODE_WEIGHT_PAINT | OB_MODE_TEXTURE_PAINT)) {
			if (ob->type == OB_MESH) {
				if (dt < OB_SOLID) {
					zbufoff = true;
					dt = OB_SOLID;
				}

				if (ob->mode & (OB_MODE_VERTEX_PAINT | OB_MODE_WEIGHT_PAINT)) {
					dt = OB_PAINT;
				}

				is_paint = true;
				glEnable(GL_DEPTH_TEST);
			}
		}
	}

	/* matcap check - only when not painting color */
	if ((v3d->flag2 & V3D_SOLID_MATCAP) &&
	    (dt == OB_SOLID) &&
	    (is_paint == false && is_picking == false) &&
	    ((v3d->flag2 & V3D_RENDER_SHADOW) == 0))
	{
		draw_object_matcap_check(v3d, ob);
	}

	/* draw-extra supported for boundbox drawmode too */
	if (dt >= OB_BOUNDBOX) {
		dtx = ob->dtx;
		if (ob->mode & OB_MODE_EDIT) {
			/* the only 2 extra drawtypes alowed in editmode */
			dtx = dtx & (OB_DRAWWIRE | OB_TEXSPACE);
		}
	}

	if (!particle_skip_object) {
		/* draw outline for selected objects, mesh does itself */
		if ((v3d->flag & V3D_SELECT_OUTLINE) && !render_override && ob->type != OB_MESH) {
			if (dt > OB_WIRE && (ob->mode & OB_MODE_EDIT) == 0 && (dflag & DRAW_SCENESET) == 0) {
				if (!(ob->dtx & OB_DRAWWIRE) && (ob->flag & SELECT) && !(dflag & (DRAW_PICKING | DRAW_CONSTCOLOR))) {
					drawObjectSelect(scene, v3d, ar, base, ob_wire_col);
				}
			}
		}

		switch (ob->type) {
			case OB_MESH:
				empty_object = draw_mesh_object(scene, ar, v3d, rv3d, base, dt, ob_wire_col, dflag);
				if ((dflag & DRAW_CONSTCOLOR) == 0) {
					/* mesh draws wire itself */
					dtx &= ~OB_DRAWWIRE;
				}

				break;
			case OB_FONT:
				cu = ob->data;
				if (cu->editfont) {
					draw_editfont(scene, v3d, rv3d, base, dt, dflag, ob_wire_col);
				}
				else if (dt == OB_BOUNDBOX) {
					if ((render_override && v3d->drawtype >= OB_WIRE) == 0) {
#ifdef SEQUENCER_DAG_WORKAROUND
						ensure_curve_cache(scene, base->object);
#endif
						draw_bounding_volume(ob, ob->boundtype);
					}
				}
				else if (ED_view3d_boundbox_clip(rv3d, ob->bb)) {
					empty_object = drawDispList(scene, v3d, rv3d, base, dt, dflag, ob_wire_col);
				}

				break;
			case OB_CURVE:
			case OB_SURF:
				cu = ob->data;

				if (cu->editnurb) {
					ListBase *nurbs = BKE_curve_editNurbs_get(cu);
					draw_editnurb(scene, v3d, rv3d, base, nurbs->first, dt, dflag, ob_wire_col);
				}
				else if (dt == OB_BOUNDBOX) {
					if ((render_override && (v3d->drawtype >= OB_WIRE)) == 0) {
#ifdef SEQUENCER_DAG_WORKAROUND
						ensure_curve_cache(scene, base->object);
#endif
						draw_bounding_volume(ob, ob->boundtype);
					}
				}
				else if (ED_view3d_boundbox_clip(rv3d, ob->bb)) {
					empty_object = drawDispList(scene, v3d, rv3d, base, dt, dflag, ob_wire_col);
				}
				break;
			case OB_MBALL:
			{
				MetaBall *mb = ob->data;
				
				if (mb->editelems)
					drawmball(scene, v3d, rv3d, base, dt, dflag, ob_wire_col);
				else if (dt == OB_BOUNDBOX) {
					if ((render_override && (v3d->drawtype >= OB_WIRE)) == 0) {
#ifdef SEQUENCER_DAG_WORKAROUND
						ensure_curve_cache(scene, base->object);
#endif
						draw_bounding_volume(ob, ob->boundtype);
					}
				}
				else
					empty_object = drawmball(scene, v3d, rv3d, base, dt, dflag, ob_wire_col);
				break;
			}
			case OB_EMPTY:
				if (!render_override) {
					if (ob->empty_drawtype == OB_EMPTY_IMAGE) {
						draw_empty_image(ob, dflag, ob_wire_col);
					}
					else {
						drawaxes(ob->empty_drawsize, ob->empty_drawtype);
					}
				}
				break;
			case OB_LAMP:
				if (!render_override) {
					drawlamp(v3d, rv3d, base, dt, dflag, ob_wire_col, is_obact);
				}
				break;
			case OB_CAMERA:
				if (!render_override ||
				    (rv3d->persp == RV3D_CAMOB && v3d->camera == ob)) /* special exception for active camera */
				{
					drawcamera(scene, v3d, rv3d, base, dflag, ob_wire_col);
				}
				break;
			case OB_SPEAKER:
				if (!render_override)
					drawspeaker(scene, v3d, rv3d, ob, dflag);
				break;
			case OB_LATTICE:
				if (!render_override) {
					/* Do not allow boundbox in edit nor pose mode! */
					if ((dt == OB_BOUNDBOX) && (ob->mode & OB_MODE_EDIT))
						dt = OB_WIRE;
					if (dt == OB_BOUNDBOX) {
						draw_bounding_volume(ob, ob->boundtype);
					}
					else {
#ifdef SEQUENCER_DAG_WORKAROUND
						ensure_curve_cache(scene, ob);
#endif
						drawlattice(v3d, ob);
					}
				}
				break;
			case OB_ARMATURE:
				if (!render_override) {
					/* Do not allow boundbox in edit nor pose mode! */
					if ((dt == OB_BOUNDBOX) && (ob->mode & (OB_MODE_EDIT | OB_MODE_POSE)))
						dt = OB_WIRE;
					if (dt == OB_BOUNDBOX) {
						draw_bounding_volume(ob, ob->boundtype);
					}
					else {
						if (dt > OB_WIRE)
							GPU_enable_material(0, NULL);  /* we use default material */
						empty_object = draw_armature(scene, v3d, ar, base, dt, dflag, ob_wire_col, false);
						if (dt > OB_WIRE)
							GPU_disable_material();
					}
				}
				break;
			default:
				if (!render_override) {
					drawaxes(1.0, OB_ARROWS);
				}
				break;
		}

		if (!render_override) {
			if (ob->soft /*&& dflag & OB_SBMOTION*/) {
				float mrt[3][3], msc[3][3], mtr[3][3];
				SoftBody *sb = NULL;
				float tipw = 0.5f, tiph = 0.5f, drawsize = 4.0f;
				if ((sb = ob->soft)) {
					if (sb->solverflags & SBSO_ESTIMATEIPO) {

						glLoadMatrixf(rv3d->viewmat);
						copy_m3_m3(msc, sb->lscale);
						copy_m3_m3(mrt, sb->lrot);
						mul_m3_m3m3(mtr, mrt, msc);
						ob_draw_RE_motion(sb->lcom, mtr, tipw, tiph, drawsize);
						glMultMatrixf(ob->obmat);
					}
				}
			}

			if (ob->pd && ob->pd->forcefield) {
				draw_forcefield(ob, rv3d, dflag, ob_wire_col);
			}
		}
	}

	/* code for new particle system */
	if ((ob->particlesystem.first) &&
	    (ob != scene->obedit))
	{
		ParticleSystem *psys;

		if ((dflag & DRAW_CONSTCOLOR) == 0) {
			/* for visibility, also while wpaint */
			if (col || (ob->flag & SELECT)) {
				cpack(0xFFFFFF);
			}
		}
		//glDepthMask(GL_FALSE);

		glLoadMatrixf(rv3d->viewmat);
		
		view3d_cached_text_draw_begin();

		for (psys = ob->particlesystem.first; psys; psys = psys->next) {
			/* run this so that possible child particles get cached */
			if (ob->mode & OB_MODE_PARTICLE_EDIT && is_obact) {
				PTCacheEdit *edit = PE_create_current(scene, ob);
				if (edit && edit->psys == psys)
					draw_update_ptcache_edit(scene, ob, edit);
			}

			draw_new_particle_system(scene, v3d, rv3d, base, psys, dt, dflag);
		}
		invert_m4_m4(ob->imat, ob->obmat);
		view3d_cached_text_draw_end(v3d, ar, 0, NULL);

		glMultMatrixf(ob->obmat);
		
		//glDepthMask(GL_TRUE);
		if (col) cpack(col);
	}

	/* draw edit particles last so that they can draw over child particles */
	if ((dflag & DRAW_PICKING) == 0 &&
	    (!scene->obedit))
	{

		if (ob->mode & OB_MODE_PARTICLE_EDIT && is_obact) {
			PTCacheEdit *edit = PE_create_current(scene, ob);
			if (edit) {
				glLoadMatrixf(rv3d->viewmat);
				draw_update_ptcache_edit(scene, ob, edit);
				draw_ptcache_edit(scene, v3d, edit);
				glMultMatrixf(ob->obmat);
			}
		}
	}

	/* draw code for smoke */
	if ((md = modifiers_findByType(ob, eModifierType_Smoke)) && (modifier_isEnabled(scene, md, eModifierMode_Realtime))) {
		SmokeModifierData *smd = (SmokeModifierData *)md;

#if 0
		/* draw collision objects */
		if ((smd->type & MOD_SMOKE_TYPE_COLL) && smd->coll) {
			SmokeCollSettings *scs = smd->coll;
			if (scs->points) {
				size_t i;

				glLoadMatrixf(rv3d->viewmat);

				if (col || (ob->flag & SELECT)) cpack(0xFFFFFF);
				glDepthMask(GL_FALSE);
				glEnable(GL_BLEND);
				

				// glPointSize(3.0);
				bglBegin(GL_POINTS);

				for (i = 0; i < scs->numpoints; i++)
				{
					bglVertex3fv(&scs->points[3 * i]);
				}

				bglEnd();
				glPointSize(1.0);

				glMultMatrixf(ob->obmat);
				glDisable(GL_BLEND);
				glDepthMask(GL_TRUE);
				if (col) cpack(col);
			}
		}
#endif

		/* only draw domains */
		if (smd->domain) {
			SmokeDomainSettings *sds = smd->domain;
			float p0[3], p1[3], viewnormal[3];
			BoundBox bb;

			glLoadMatrixf(rv3d->viewmat);
			glMultMatrixf(ob->obmat);

			/* draw adaptive domain bounds */
			if (sds->flags & MOD_SMOKE_ADAPTIVE_DOMAIN) {
				/* draw domain max bounds */
				VECSUBFAC(p0, sds->p0, sds->cell_size, sds->adapt_res);
				VECADDFAC(p1, sds->p1, sds->cell_size, sds->adapt_res);
				BKE_boundbox_init_from_minmax(&bb, p0, p1);
				draw_box(bb.vec);

#if 0
				/* draw base resolution bounds */
				BKE_boundbox_init_from_minmax(&bb, sds->p0, sds->p1);
				draw_box(bb.vec);
#endif
			}

			/* don't show smoke before simulation starts, this could be made an option in the future */
			if (smd->domain->fluid && CFRA >= smd->domain->point_cache[0]->startframe) {

				/* get view vector */
				copy_v3_v3(viewnormal, rv3d->viewinv[2]);
				invert_m4_m4(ob->imat, ob->obmat);
				mul_mat3_m4_v3(ob->imat, viewnormal);
				normalize_v3(viewnormal);

				/* set dynamic boundaries to draw the volume
				 * also scale cube to global space to equalize volume slicing on all axes
				 *  (it's scaled back before drawing) */
				p0[0] = (sds->p0[0] + sds->cell_size[0] * sds->res_min[0] + sds->obj_shift_f[0]) * fabsf(ob->size[0]);
				p0[1] = (sds->p0[1] + sds->cell_size[1] * sds->res_min[1] + sds->obj_shift_f[1]) * fabsf(ob->size[1]);
				p0[2] = (sds->p0[2] + sds->cell_size[2] * sds->res_min[2] + sds->obj_shift_f[2]) * fabsf(ob->size[2]);
				p1[0] = (sds->p0[0] + sds->cell_size[0] * sds->res_max[0] + sds->obj_shift_f[0]) * fabsf(ob->size[0]);
				p1[1] = (sds->p0[1] + sds->cell_size[1] * sds->res_max[1] + sds->obj_shift_f[1]) * fabsf(ob->size[1]);
				p1[2] = (sds->p0[2] + sds->cell_size[2] * sds->res_max[2] + sds->obj_shift_f[2]) * fabsf(ob->size[2]);

				if (!sds->wt || !(sds->viewsettings & MOD_SMOKE_VIEW_SHOWBIG)) {
					smd->domain->tex = NULL;
					GPU_create_smoke(smd, 0);
					draw_smoke_volume(sds, ob, sds->tex,
					                  p0, p1,
					                  sds->res, sds->dx, sds->scale * sds->maxres,
					                  viewnormal, sds->tex_shadow, sds->tex_flame);
					GPU_free_smoke(smd);
				}
				else if (sds->wt && (sds->viewsettings & MOD_SMOKE_VIEW_SHOWBIG)) {
					sds->tex = NULL;
					GPU_create_smoke(smd, 1);
					draw_smoke_volume(sds, ob, sds->tex,
					                  p0, p1,
					                  sds->res_wt, sds->dx, sds->scale * sds->maxres,
					                  viewnormal, sds->tex_shadow, sds->tex_flame);
					GPU_free_smoke(smd);
				}

				/* smoke debug render */
#ifdef SMOKE_DEBUG_VELOCITY
				draw_smoke_velocity(smd->domain, ob);
#endif
#ifdef SMOKE_DEBUG_HEAT
				draw_smoke_heat(smd->domain, ob);
#endif
			}
		}
	}

	if (!render_override) {
		bConstraint *con;

		for (con = ob->constraints.first; con; con = con->next) {
			if (con->type == CONSTRAINT_TYPE_RIGIDBODYJOINT) {
				bRigidBodyJointConstraint *data = (bRigidBodyJointConstraint *)con->data;
				if (data->flag & CONSTRAINT_DRAW_PIVOT)
					draw_rigid_body_pivot(data, dflag, ob_wire_col);
			}
		}

		if ((ob->gameflag & OB_BOUNDS) && (ob->mode == OB_MODE_OBJECT)) {
			if (ob->boundtype != ob->collision_boundtype || (dtx & OB_DRAWBOUNDOX) == 0) {
				setlinestyle(2);
				draw_bounding_volume(ob, ob->collision_boundtype);
				setlinestyle(0);
			}
		}
		if (ob->rigidbody_object) {
			draw_rigidbody_shape(ob);
		}

		/* draw extra: after normal draw because of makeDispList */
		if (dtx && (G.f & G_RENDER_OGL) == 0) {

			if (dtx & OB_AXIS) {
				drawaxes(1.0f, OB_ARROWS);
			}
			if (dtx & OB_DRAWBOUNDOX) {
				draw_bounding_volume(ob, ob->boundtype);
			}
			if (dtx & OB_TEXSPACE) {
				if ((dflag & DRAW_CONSTCOLOR) == 0) {
					/* prevent random colors being used */
					glColor3ubv(ob_wire_col);
				}
				drawtexspace(ob);
			}
			if (dtx & OB_DRAWNAME) {
				/* patch for several 3d cards (IBM mostly) that crash on GL_SELECT with text drawing */
				/* but, we also don't draw names for sets or duplicators */
				if (dflag == 0) {
					const float zero[3] = {0, 0, 0};
					view3d_cached_text_draw_add(zero, ob->id.name + 2, strlen(ob->id.name + 2), 10, 0, ob_wire_col);
				}
			}
			if ((dtx & OB_DRAWWIRE) && dt >= OB_SOLID) {
				if ((dflag & DRAW_CONSTCOLOR) == 0) {
					draw_wire_extra(scene, rv3d, ob, ob_wire_col);
				}
			}
		}
	}

	if ((dt <= OB_SOLID) && !render_override) {
		if (((ob->gameflag & OB_DYNAMIC) &&
		     ((ob->gameflag & OB_BOUNDS) == 0)) ||

		    ((ob->gameflag & OB_BOUNDS) &&
		     (ob->collision_boundtype == OB_BOUND_SPHERE)))
		{
			float imat[4][4], vec[3] = {0.0f, 0.0f, 0.0f};

			invert_m4_m4(imat, rv3d->viewmatob);

			if ((dflag & DRAW_CONSTCOLOR) == 0) {
				/* prevent random colors being used */
				glColor3ubv(ob_wire_col);
			}

			setlinestyle(2);
			drawcircball(GL_LINE_LOOP, vec, ob->inertia, imat);
			setlinestyle(0);
		}
	}
	
	/* return warning, this is cached text draw */
	invert_m4_m4(ob->imat, ob->obmat);
	view3d_cached_text_draw_end(v3d, ar, 1, NULL);
	/* return warning, clear temp flag */
	v3d->flag2 &= ~V3D_SHOW_SOLID_MATCAP;
	
	glLoadMatrixf(rv3d->viewmat);

	if (zbufoff) {
		glDisable(GL_DEPTH_TEST);
	}

	if ((base->flag & OB_FROMDUPLI) || render_override) {
		ED_view3d_clear_mats_rv3d(rv3d);
		return;
	}

	/* object centers, need to be drawn in viewmat space for speed, but OK for picking select */
	if (!is_obact || !(ob->mode & OB_MODE_ALL_PAINT)) {
		int do_draw_center = -1; /* defines below are zero or positive... */

		if (render_override) {
			/* don't draw */
		}
		else if (is_obact)
			do_draw_center = ACTIVE;
		else if (base->flag & SELECT)
			do_draw_center = SELECT;
		else if (empty_object || (v3d->flag & V3D_DRAW_CENTERS))
			do_draw_center = DESELECT;

		if (do_draw_center != -1) {
			if (dflag & DRAW_PICKING) {
				/* draw a single point for opengl selection */
				glBegin(GL_POINTS);
				glVertex3fv(ob->obmat[3]);
				glEnd();
			}
			else if ((dflag & DRAW_CONSTCOLOR) == 0) {
				/* we don't draw centers for duplicators and sets */
				if (U.obcenter_dia > 0 && !(G.f & G_RENDER_OGL)) {
					/* check > 0 otherwise grease pencil can draw into the circle select which is annoying. */
					drawcentercircle(v3d, rv3d, ob->obmat[3], do_draw_center, ob->id.lib || ob->id.us > 1);
				}
			}
		}
	}

	/* not for sets, duplicators or picking */
	if (dflag == 0 && (v3d->flag & V3D_HIDE_HELPLINES) == 0 && !render_override) {
		ListBase *list;
		RigidBodyCon *rbc = ob->rigidbody_constraint;
		
		/* draw hook center and offset line */
		if (ob != scene->obedit)
			draw_hooks(ob);

		/* help lines and so */
		if (ob != scene->obedit && ob->parent && (ob->parent->lay & v3d->lay)) {
			setlinestyle(3);
			glBegin(GL_LINES);
			glVertex3fv(ob->obmat[3]);
			glVertex3fv(ob->orig);
			glEnd();
			setlinestyle(0);
		}

		/* Drawing the constraint lines */
		if (ob->constraints.first) {
			bConstraint *curcon;
			bConstraintOb *cob;
			unsigned char col1[4], col2[4];
			
			list = &ob->constraints;
			
			UI_GetThemeColor3ubv(TH_GRID, col1);
			UI_make_axis_color(col1, col2, 'Z');
			glColor3ubv(col2);
			
			cob = BKE_constraints_make_evalob(scene, ob, NULL, CONSTRAINT_OBTYPE_OBJECT);
			
			for (curcon = list->first; curcon; curcon = curcon->next) {
				if (ELEM(curcon->type, CONSTRAINT_TYPE_FOLLOWTRACK, CONSTRAINT_TYPE_OBJECTSOLVER)) {
					/* special case for object solver and follow track constraints because they don't fill
					 * constraint targets properly (design limitation -- scene is needed for their target
					 * but it can't be accessed from get_targets callback) */

					Object *camob = NULL;

					if (curcon->type == CONSTRAINT_TYPE_FOLLOWTRACK) {
						bFollowTrackConstraint *data = (bFollowTrackConstraint *)curcon->data;

						camob = data->camera ? data->camera : scene->camera;
					}
					else if (curcon->type == CONSTRAINT_TYPE_OBJECTSOLVER) {
						bObjectSolverConstraint *data = (bObjectSolverConstraint *)curcon->data;

						camob = data->camera ? data->camera : scene->camera;
					}

					if (camob) {
						setlinestyle(3);
						glBegin(GL_LINES);
						glVertex3fv(camob->obmat[3]);
						glVertex3fv(ob->obmat[3]);
						glEnd();
						setlinestyle(0);
					}
				}
				else {
					const bConstraintTypeInfo *cti = BKE_constraint_typeinfo_get(curcon);

					if ((cti && cti->get_constraint_targets) && (curcon->flag & CONSTRAINT_EXPAND)) {
						ListBase targets = {NULL, NULL};
						bConstraintTarget *ct;

						cti->get_constraint_targets(curcon, &targets);

						for (ct = targets.first; ct; ct = ct->next) {
							/* calculate target's matrix */
							if (cti->get_target_matrix)
								cti->get_target_matrix(curcon, cob, ct, BKE_scene_frame_get(scene));
							else
								unit_m4(ct->matrix);

							setlinestyle(3);
							glBegin(GL_LINES);
							glVertex3fv(ct->matrix[3]);
							glVertex3fv(ob->obmat[3]);
							glEnd();
							setlinestyle(0);
						}

						if (cti->flush_constraint_targets)
							cti->flush_constraint_targets(curcon, &targets, 1);
					}
				}
			}
			
			BKE_constraints_clear_evalob(cob);
		}
		/* draw rigid body constraint lines */
		if (rbc) {
			UI_ThemeColor(TH_WIRE);
			setlinestyle(3);
			glBegin(GL_LINES);
			if (rbc->ob1) {
				glVertex3fv(ob->obmat[3]);
				glVertex3fv(rbc->ob1->obmat[3]);
			}
			if (rbc->ob2) {
				glVertex3fv(ob->obmat[3]);
				glVertex3fv(rbc->ob2->obmat[3]);
			}
			glEnd();
			setlinestyle(0);
		}
	}

	ED_view3d_clear_mats_rv3d(rv3d);
}

/* ***************** BACKBUF SEL (BBS) ********* */

static void bbs_obmode_mesh_verts__mapFunc(void *userData, int index, const float co[3],
                                           const float UNUSED(no_f[3]), const short UNUSED(no_s[3]))
{
	drawMVertOffset_userData *data = userData;
	MVert *mv = &data->mvert[index];

	if (!(mv->flag & ME_HIDE)) {
		WM_framebuffer_index_set(data->offset + index);
		bglVertex3fv(co);
	}
}

static void bbs_obmode_mesh_verts(Object *ob, DerivedMesh *dm, int offset)
{
	drawMVertOffset_userData data;
	Mesh *me = ob->data;
	MVert *mvert = me->mvert;
	data.mvert = mvert;
	data.offset = offset;
	glPointSize(UI_GetThemeValuef(TH_VERTEX_SIZE));
	bglBegin(GL_POINTS);
	dm->foreachMappedVert(dm, bbs_obmode_mesh_verts__mapFunc, &data, DM_FOREACH_NOP);
	bglEnd();
	glPointSize(1.0);
}

static void bbs_mesh_verts__mapFunc(void *userData, int index, const float co[3],
                                    const float UNUSED(no_f[3]), const short UNUSED(no_s[3]))
{
	drawBMOffset_userData *data = userData;
	BMVert *eve = BM_vert_at_index(data->bm, index);

	if (!BM_elem_flag_test(eve, BM_ELEM_HIDDEN)) {
		WM_framebuffer_index_set(data->offset + index);
		bglVertex3fv(co);
	}
}
static void bbs_mesh_verts(BMEditMesh *em, DerivedMesh *dm, int offset)
{
	drawBMOffset_userData data = {em->bm, offset};
	glPointSize(UI_GetThemeValuef(TH_VERTEX_SIZE));
	bglBegin(GL_POINTS);
	dm->foreachMappedVert(dm, bbs_mesh_verts__mapFunc, &data, DM_FOREACH_NOP);
	bglEnd();
	glPointSize(1.0);
}

static DMDrawOption bbs_mesh_wire__setDrawOptions(void *userData, int index)
{
	drawBMOffset_userData *data = userData;
	BMEdge *eed = BM_edge_at_index(data->bm, index);

	if (!BM_elem_flag_test(eed, BM_ELEM_HIDDEN)) {
		WM_framebuffer_index_set(data->offset + index);
		return DM_DRAW_OPTION_NORMAL;
	}
	else {
		return DM_DRAW_OPTION_SKIP;
	}
}
static void bbs_mesh_wire(BMEditMesh *em, DerivedMesh *dm, int offset)
{
	drawBMOffset_userData data = {em->bm, offset};
	dm->drawMappedEdges(dm, bbs_mesh_wire__setDrawOptions, &data);
}

/**
 * dont set #WM_framebuffer_index_set. just use to mask other
 */
static DMDrawOption bbs_mesh_mask__setSolidDrawOptions(void *userData, int index)
{
	BMFace *efa = BM_face_at_index(userData, index);
	
	if (!BM_elem_flag_test(efa, BM_ELEM_HIDDEN)) {
		return DM_DRAW_OPTION_NORMAL;
	}
	else {
		return DM_DRAW_OPTION_SKIP;
	}
}

static DMDrawOption bbs_mesh_solid__setSolidDrawOptions(void *userData, int index)
{
	BMFace *efa = BM_face_at_index(userData, index);

	if (!BM_elem_flag_test(efa, BM_ELEM_HIDDEN)) {
		WM_framebuffer_index_set(index + 1);
		return DM_DRAW_OPTION_NORMAL;
	}
	else {
		return DM_DRAW_OPTION_SKIP;
	}
}

static void bbs_mesh_solid__drawCenter(void *userData, int index, const float cent[3], const float UNUSED(no[3]))
{
	BMFace *efa = BM_face_at_index(userData, index);

	if (!BM_elem_flag_test(efa, BM_ELEM_HIDDEN)) {
		WM_framebuffer_index_set(index + 1);

		bglVertex3fv(cent);
	}
}

/* two options, facecolors or black */
static void bbs_mesh_solid_EM(BMEditMesh *em, Scene *scene, View3D *v3d,
                              Object *ob, DerivedMesh *dm, bool use_faceselect)
{
	cpack(0);

	if (use_faceselect) {
		dm->drawMappedFaces(dm, bbs_mesh_solid__setSolidDrawOptions, NULL, NULL, em->bm, 0);

		if (check_ob_drawface_dot(scene, v3d, ob->dt)) {
			glPointSize(UI_GetThemeValuef(TH_FACEDOT_SIZE));

			bglBegin(GL_POINTS);
			dm->foreachMappedFaceCenter(dm, bbs_mesh_solid__drawCenter, em->bm, DM_FOREACH_NOP);
			bglEnd();
		}

	}
	else {
		dm->drawMappedFaces(dm, bbs_mesh_mask__setSolidDrawOptions, NULL, NULL, em->bm, 0);
	}
}

static DMDrawOption bbs_mesh_solid__setDrawOpts(void *UNUSED(userData), int index)
{
	WM_framebuffer_index_set(index + 1);
	return DM_DRAW_OPTION_NORMAL;
}

static DMDrawOption bbs_mesh_solid_hide__setDrawOpts(void *userData, int index)
{
	Mesh *me = userData;

	if (!(me->mpoly[index].flag & ME_HIDE)) {
		WM_framebuffer_index_set(index + 1);
		return DM_DRAW_OPTION_NORMAL;
	}
	else {
		return DM_DRAW_OPTION_SKIP;
	}
}

/* must have called WM_framebuffer_index_set beforehand */
static DMDrawOption bbs_mesh_solid_hide2__setDrawOpts(void *userData, int index)
{
	Mesh *me = userData;

	if (!(me->mpoly[index].flag & ME_HIDE)) {
		return DM_DRAW_OPTION_NORMAL;
	}
	else {
		return DM_DRAW_OPTION_SKIP;
	}
}

static void bbs_mesh_solid_verts(Scene *scene, Object *ob)
{
	Mesh *me = ob->data;
	DerivedMesh *dm = mesh_get_derived_final(scene, ob, scene->customdata_mask);
	glColor3ub(0, 0, 0);

	DM_update_materials(dm, ob);

	dm->drawMappedFaces(dm, bbs_mesh_solid_hide2__setDrawOpts, GPU_enable_material, NULL, me, 0);

	bbs_obmode_mesh_verts(ob, dm, 1);
	bm_vertoffs = me->totvert + 1;
	dm->release(dm);
}

static void bbs_mesh_solid_faces(Scene *scene, Object *ob)
{
	DerivedMesh *dm = mesh_get_derived_final(scene, ob, scene->customdata_mask);
	Mesh *me = ob->data;
	
	glColor3ub(0, 0, 0);

	DM_update_materials(dm, ob);

	if ((me->editflag & ME_EDIT_PAINT_FACE_SEL))
		dm->drawMappedFaces(dm, bbs_mesh_solid_hide__setDrawOpts, NULL, NULL, me, 0);
	else
		dm->drawMappedFaces(dm, bbs_mesh_solid__setDrawOpts, NULL, NULL, me, 0);

	dm->release(dm);
}

void draw_object_backbufsel(Scene *scene, View3D *v3d, RegionView3D *rv3d, Object *ob)
{
	ToolSettings *ts = scene->toolsettings;

	glMultMatrixf(ob->obmat);

	glClearDepth(1.0); glClear(GL_DEPTH_BUFFER_BIT);
	glEnable(GL_DEPTH_TEST);

	switch (ob->type) {
		case OB_MESH:
			if (ob->mode & OB_MODE_EDIT) {
				Mesh *me = ob->data;
				BMEditMesh *em = me->edit_btmesh;

				DerivedMesh *dm = editbmesh_get_derived_cage(scene, ob, em, CD_MASK_BAREMESH);

				BM_mesh_elem_table_ensure(em->bm, BM_VERT | BM_EDGE | BM_FACE);

				DM_update_materials(dm, ob);

				bbs_mesh_solid_EM(em, scene, v3d, ob, dm, (ts->selectmode & SCE_SELECT_FACE) != 0);
				if (ts->selectmode & SCE_SELECT_FACE)
					bm_solidoffs = 1 + em->bm->totface;
				else
					bm_solidoffs = 1;

				ED_view3d_polygon_offset(rv3d, 1.0);

				/* we draw edges always, for loop (select) tools */
				bbs_mesh_wire(em, dm, bm_solidoffs);
				bm_wireoffs = bm_solidoffs + em->bm->totedge;

				/* we draw verts if vert select mode or if in transform (for snap). */
				if ((ts->selectmode & SCE_SELECT_VERTEX) || (G.moving & G_TRANSFORM_EDIT)) {
					bbs_mesh_verts(em, dm, bm_wireoffs);
					bm_vertoffs = bm_wireoffs + em->bm->totvert;
				}
				else {
					bm_vertoffs = bm_wireoffs;
				}

				ED_view3d_polygon_offset(rv3d, 0.0);

				dm->release(dm);
			}
			else {
				Mesh *me = ob->data;
				if ((me->editflag & ME_EDIT_PAINT_VERT_SEL) &&
				    /* currently vertex select only supports weight paint */
				    (ob->mode & OB_MODE_WEIGHT_PAINT))
				{
					bbs_mesh_solid_verts(scene, ob);
				}
				else {
					bbs_mesh_solid_faces(scene, ob);
				}
			}
			break;
		case OB_CURVE:
		case OB_SURF:
			break;
	}

	glLoadMatrixf(rv3d->viewmat);
}


/* ************* draw object instances for bones, for example ****************** */
/*               assumes all matrices/etc set OK */

/* helper function for drawing object instances - meshes */
static void draw_object_mesh_instance(Scene *scene, View3D *v3d, RegionView3D *rv3d,
                                      Object *ob, const short dt, int outline)
{
	Mesh *me = ob->data;
	DerivedMesh *dm = NULL, *edm = NULL;
	int glsl;
	
	if (ob->mode & OB_MODE_EDIT) {
		edm = editbmesh_get_derived_base(ob, me->edit_btmesh);
		DM_update_materials(edm, ob);
	}
	else {
		dm = mesh_get_derived_final(scene, ob, CD_MASK_BAREMESH);
		DM_update_materials(dm, ob);
	}

	if (dt <= OB_WIRE) {
		if (dm)
			dm->drawEdges(dm, 1, 0);
		else if (edm)
			edm->drawEdges(edm, 1, 0);
	}
	else {
		if (outline)
			draw_mesh_object_outline(v3d, ob, dm ? dm : edm);

		if (dm) {
			glsl = draw_glsl_material(scene, ob, v3d, dt);
			GPU_begin_object_materials(v3d, rv3d, scene, ob, glsl, NULL);
		}
		else {
			glEnable(GL_COLOR_MATERIAL);
			UI_ThemeColor(TH_BONE_SOLID);
			glDisable(GL_COLOR_MATERIAL);
		}
		
		glFrontFace((ob->transflag & OB_NEG_SCALE) ? GL_CW : GL_CCW);
		glEnable(GL_LIGHTING);
		
		if (dm) {
			dm->drawFacesSolid(dm, NULL, 0, GPU_enable_material);
			GPU_end_object_materials();
		}
		else if (edm)
			edm->drawMappedFaces(edm, NULL, GPU_enable_material, NULL, NULL, 0);
		
		glDisable(GL_LIGHTING);
	}

	if (edm) edm->release(edm);
	if (dm) dm->release(dm);
}

void draw_object_instance(Scene *scene, View3D *v3d, RegionView3D *rv3d, Object *ob, const char dt, int outline)
{
	if (ob == NULL)
		return;

	switch (ob->type) {
		case OB_MESH:
			draw_object_mesh_instance(scene, v3d, rv3d, ob, dt, outline);
			break;
		case OB_EMPTY:
			if (ob->empty_drawtype == OB_EMPTY_IMAGE) {
				/* CONSTCOLOR == no wire outline */
				draw_empty_image(ob, DRAW_CONSTCOLOR, NULL);
			}
			else {
				drawaxes(ob->empty_drawsize, ob->empty_drawtype);
			}
			break;
	}
}<|MERGE_RESOLUTION|>--- conflicted
+++ resolved
@@ -6396,11 +6396,6 @@
 	static GLuint displist = 0;
 	
 	if (displist == 0) {
-<<<<<<< HEAD
-=======
-		GLUquadricObj *qobj;
-		
->>>>>>> 8e6e7010
 		displist = glGenLists(1);
 		glNewList(displist, GL_COMPILE);
 		
@@ -6426,18 +6421,9 @@
 /* draw a cone for use as an empty drawtype */
 static void draw_empty_cone(float size)
 {
-<<<<<<< HEAD
 	struct GPUprim3 prim = GPU_PRIM_LOFI_WIRE;
-	float cent = 0;
 	float radius;
 
-=======
-	const float radius = size;
-
-	GLUquadricObj *qobj = gluNewQuadric();
-	gluQuadricDrawStyle(qobj, GLU_SILHOUETTE);
-	
->>>>>>> 8e6e7010
 	glPushMatrix();
 	
 	glScalef(radius, size * 2.0f, radius);
