--- conflicted
+++ resolved
@@ -86,14 +86,11 @@
 #include "BIF_gl.h"
 #include "BIF_glutil.h"
 
+#include "GPU_buffers.h"
 #include "GPU_draw.h"
 #include "GPU_select.h"
-<<<<<<< HEAD
-#include "GPU_buffers.h"
-=======
 #include "GPU_basic_shader.h"
 #include "GPU_shader.h"
->>>>>>> 60917c35
 
 #include "ED_mesh.h"
 #include "ED_particle.h"
@@ -4317,7 +4314,7 @@
 			}
 
 			draw_mesh_fancy(scene, ar, v3d, rv3d, base, dt, ob_wire_col, dflag);
-			
+
 			GPU_end_object_materials();
 			
 			if (me->totvert == 0) retval = true;
