/*
 * ***** BEGIN GPL LICENSE BLOCK *****
 *
 * This program is free software; you can redistribute it and/or
 * modify it under the terms of the GNU General Public License
 * as published by the Free Software Foundation; either version 2
 * of the License, or (at your option) any later version. 
 *
 * This program is distributed in the hope that it will be useful,
 * but WITHOUT ANY WARRANTY; without even the implied warranty of
 * MERCHANTABILITY or FITNESS FOR A PARTICULAR PURPOSE.  See the
 * GNU General Public License for more details.
 *
 * You should have received a copy of the GNU General Public License
 * along with this program; if not, write to the Free Software Foundation,
 * Inc., 51 Franklin Street, Fifth Floor, Boston, MA 02110-1301, USA.
 *
 * The Original Code is Copyright (C) 2009 by the Blender Foundation.
 * All rights reserved.
 *
 * The Original Code is: all of this file.
 *
 * Contributor(s): Joshua Leung
 *
 * ***** END GPL LICENSE BLOCK *****
 */

/** \file blender/editors/space_view3d/drawanimviz.c
 *  \ingroup spview3d
 */


#include <stdlib.h>
#include <string.h>
#include <math.h>

#include "BLO_sys_types.h"

#include "DNA_anim_types.h"
#include "DNA_armature_types.h"
#include "DNA_scene_types.h"
#include "DNA_screen_types.h"
#include "DNA_view3d_types.h"
#include "DNA_object_types.h"

#include "BLI_math.h"
#include "BLI_dlrbTree.h"

#include "BKE_animsys.h"
#include "BKE_action.h"

#include "GPU_compatibility.h"


#include "ED_armature.h"
#include "ED_keyframes_draw.h"

#include "BLF_api.h"

#include "UI_resources.h"

#include "view3d_intern.h"

/* ************************************ Motion Paths ************************************* */

/* TODO:
 * - options to draw paths with lines
 * - include support for editing the path verts */

/* Set up drawing environment for drawing motion paths */
void draw_motion_paths_init(View3D *v3d, ARegion *ar) 
{
	RegionView3D *rv3d = ar->regiondata;
	
	if (v3d->zbuf) glDisable(GL_DEPTH_TEST);
	
	gpuPushMatrix();
	gpuLoadMatrix(rv3d->viewmat);
}

/* Draw the given motion path for an Object or a Bone 
 *  - assumes that the viewport has already been initialized properly
 *    i.e. draw_motion_paths_init() has been called
 */
void draw_motion_path_instance(Scene *scene, 
                               Object *ob, bPoseChannel *pchan, bAnimVizSettings *avs, bMotionPath *mpath)
{
	//RegionView3D *rv3d = ar->regiondata;
	bMotionPathVert *mpv, *mpv_start;
	int i, stepsize = avs->path_step;
	int sfra, efra, sind, len;

	gpuImmediateFormat_V3();

	/* get frame ranges */
	if (avs->path_type == MOTIONPATH_TYPE_ACFRA) {
		/* With "Around Current", we only choose frames from around 
		 * the current frame to draw.
		 */
		sfra = CFRA - avs->path_bc;
		efra = CFRA + avs->path_ac;
	}
	else {
		/* Use the current display range */
		sfra = avs->path_sf;
		efra = avs->path_ef;
	}

	/* no matter what, we can only show what is in the cache and no more 
	 * - abort if whole range is past ends of path
	 * - otherwise clamp endpoints to extents of path
	 */
	if (sfra < mpath->start_frame) {
		/* start clamp */
		sfra = mpath->start_frame;
	}
	if (efra > mpath->end_frame) {
		/* end clamp */
		efra = mpath->end_frame;
	}

	if ((sfra > mpath->end_frame) || (efra < mpath->start_frame)) {
		/* whole path is out of bounds */
		return;
	}
	
	len = efra - sfra;

	if ((len <= 0) || (mpath->points == NULL)) {
		return;
	}

	/* get pointers to parts of path */
	sind = sfra - mpath->start_frame;
	mpv_start = (mpath->points + sind);

	/* draw curve-line of path */
	glShadeModel(GL_SMOOTH);

	gpuBegin(GL_LINE_STRIP);
	for (i = 0, mpv = mpv_start; i < len; i++, mpv++) {
		short sel = (pchan) ? (pchan->bone->flag & BONE_SELECTED) : (ob->flag & SELECT);
		float intensity;  /* how faint */

		/* set color
		 * - more intense for active/selected bones, less intense for unselected bones
		 * - black for before current frame, green for current frame, blue for after current frame
		 * - intensity decreases as distance from current frame increases
		 */
		#define SET_INTENSITY(A, B, C, min, max) (((1.0f - ((C - B) / (C - A))) * (max - min)) + min)
		if ((sfra + i) < CFRA) {
			/* black - before cfra */
			if (sel) {
				// intensity = 0.5f;
				intensity = SET_INTENSITY(sfra, i, CFRA, 0.25f, 0.75f);
			}
			else {
				//intensity = 0.8f;
				intensity = SET_INTENSITY(sfra, i, CFRA, 0.68f, 0.92f);
			}
			UI_ThemeAppendColorBlend(TH_WIRE, TH_BACK, intensity);
		}
		else if ((sfra + i) > CFRA) {
			/* blue - after cfra */
			if (sel) {
				//intensity = 0.5f;
				intensity = SET_INTENSITY(CFRA, i, efra, 0.25f, 0.75f);
			}
			else {
				//intensity = 0.8f;
				intensity = SET_INTENSITY(CFRA, i, efra, 0.68f, 0.92f);
			}
			UI_ThemeAppendColorBlend(TH_BONE_POSE, TH_BACK, intensity);
		}
		else {
			/* green - on cfra */
			if (sel) {
				intensity = 0.5f;
			}
			else {
				intensity = 0.99f;
			}
<<<<<<< HEAD
			UI_ThemeAppendColorBlendShade(TH_CFRAME, TH_BACK, intensity, 10);
		}	
=======
			UI_ThemeColorBlendShade(TH_CFRAME, TH_BACK, intensity, 10);
		}
>>>>>>> 83de5cb3
		
		/* draw a vertex with this color */
		gpuVertex3fv(mpv->co);
	}

	gpuEnd();
	glShadeModel(GL_FLAT);

	glPointSize(1.0);

	/* draw little black point at each frame
	 * NOTE: this is not really visible/noticeable
	 */
	gpuBegin(GL_POINTS);
	for (i = 0, mpv = mpv_start; i < len; i++, mpv++)
		gpuVertex3fv(mpv->co);
	gpuEnd();

	/* Draw little white dots at each framestep value */
	UI_ThemeColor(TH_TEXT_HI);
	gpuBegin(GL_POINTS);
	for (i = 0, mpv = mpv_start; i < len; i += stepsize, mpv += stepsize)
		gpuVertex3fv(mpv->co);
	gpuEnd();

	/* Draw big green dot where the current frame is 
	 * NOTE: this is only done when keyframes are shown, since this adds similar types of clutter
	 */
	if ((avs->path_viewflag & MOTIONPATH_VIEW_KFRAS) &&
	    (sfra < CFRA) && (CFRA <= efra))
	{
		UI_ThemeColor(TH_CFRAME);
		glPointSize(6.0f);
		
		gpuBegin(GL_POINTS);
		mpv = mpv_start + (CFRA - sfra);
		gpuVertex3fv(mpv->co);
		gpuEnd();

		glPointSize(1.0f);
		UI_ThemeColor(TH_TEXT_HI);
	}

	/* XXX, this isn't up to date but probably should be kept so. */
	invert_m4_m4(ob->imat, ob->obmat);

	/* Draw frame numbers at each framestep value */
	if (avs->path_viewflag & MOTIONPATH_VIEW_FNUMS) {
		unsigned char col[4];
		UI_GetThemeColor3ubv(TH_TEXT_HI, col);
		col[3] = 255;
		
		for (i = 0, mpv = mpv_start; i < len; i += stepsize, mpv += stepsize) {
			char numstr[32];
			float co[3];

			/* only draw framenum if several consecutive highlighted points don't occur on same point */
			if (i == 0) {
				sprintf(numstr, "%d", (i + sfra));
				mul_v3_m4v3(co, ob->imat, mpv->co);
				view3d_cached_text_draw_add(co, numstr, 0, V3D_CACHE_TEXT_WORLDSPACE | V3D_CACHE_TEXT_ASCII, col);
			}
			else if ((i > stepsize) && (i < len - stepsize)) {
				bMotionPathVert *mpvP = (mpv - stepsize);
				bMotionPathVert *mpvN = (mpv + stepsize);

				if ((equals_v3v3(mpv->co, mpvP->co) == 0) || (equals_v3v3(mpv->co, mpvN->co) == 0)) {
					sprintf(numstr, "%d", (sfra + i));
					mul_v3_m4v3(co, ob->imat, mpv->co);
					view3d_cached_text_draw_add(co, numstr, 0, V3D_CACHE_TEXT_WORLDSPACE | V3D_CACHE_TEXT_ASCII, col);
				}
			}
		}
	}

	/* Keyframes - dots and numbers */
	if (avs->path_viewflag & MOTIONPATH_VIEW_KFRAS) {
	unsigned char col[4];

		AnimData *adt = BKE_animdata_from_id(&ob->id);
		DLRBT_Tree keys;

		/* build list of all keyframes in active action for object or pchan */
		BLI_dlrbTree_init(&keys);

		if (adt) {
			/* it is assumed that keyframes for bones are all grouped in a single group
			 * unless an option is set to always use the whole action
			 */
			if ((pchan) && (avs->path_viewflag & MOTIONPATH_VIEW_KFACT) == 0) {
				bActionGroup *agrp = BKE_action_group_find_name(adt->action, pchan->name);

				if (agrp) {
					agroup_to_keylist(adt, agrp, &keys, NULL);
					BLI_dlrbTree_linkedlist_sync(&keys);
				}
			}
			else {
				action_to_keylist(adt, adt->action, &keys, NULL);
				BLI_dlrbTree_linkedlist_sync(&keys);
			}
		}

		/* Draw slightly-larger yellow dots at each keyframe */
		UI_GetThemeColor3ubv(TH_VERTEX_SELECT, col);
		col[3] = 255;

		glPointSize(4.0f); // XXX perhaps a bit too big
		gpuCurrentColor3ubv(col);

		gpuBegin(GL_POINTS);
		for (i = 0, mpv = mpv_start; i < len; i++, mpv++) {
			float mframe = (float)(sfra + i);

			if (BLI_dlrbTree_search_exact(&keys, compare_ak_cfraPtr, &mframe))
				gpuVertex3fv(mpv->co);
		}
		gpuEnd();

		glPointSize(1.0f);

		/* Draw frame numbers of keyframes  */
		if (avs->path_viewflag & MOTIONPATH_VIEW_KFNOS) {
			float co[3];
			for (i = 0, mpv = mpv_start; i < len; i++, mpv++) {
				float mframe = (float)(sfra + i);

				if (BLI_dlrbTree_search_exact(&keys, compare_ak_cfraPtr, &mframe)) {
					char numstr[32];

					sprintf(numstr, "%d", (sfra + i));
					mul_v3_m4v3(co, ob->imat, mpv->co);
					view3d_cached_text_draw_add(co, numstr, 0, V3D_CACHE_TEXT_WORLDSPACE | V3D_CACHE_TEXT_ASCII, col);
				}
			}
		}

		BLI_dlrbTree_free(&keys);
	}

	gpuImmediateUnformat();
}

/* Clean up drawing environment after drawing motion paths */
void draw_motion_paths_cleanup(View3D *v3d)
{
	if (v3d->zbuf) glEnable(GL_DEPTH_TEST);
	gpuPopMatrix();
}<|MERGE_RESOLUTION|>--- conflicted
+++ resolved
@@ -180,13 +180,8 @@
 			else {
 				intensity = 0.99f;
 			}
-<<<<<<< HEAD
 			UI_ThemeAppendColorBlendShade(TH_CFRAME, TH_BACK, intensity, 10);
-		}	
-=======
-			UI_ThemeColorBlendShade(TH_CFRAME, TH_BACK, intensity, 10);
-		}
->>>>>>> 83de5cb3
+		}
 		
 		/* draw a vertex with this color */
 		gpuVertex3fv(mpv->co);
