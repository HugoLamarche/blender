--- conflicted
+++ resolved
@@ -32,6 +32,7 @@
 
 
 #include <string.h>
+#include <stdio.h>
 #include <math.h>
 #include <float.h>
 
@@ -407,7 +408,7 @@
 	copy_qt_qt(vod->oldquat, rv3d->viewquat);
 	vod->origx= vod->oldx= event->x;
 	vod->origy= vod->oldy= event->y;
-	vod->origkey= event->type; /* the key that triggered the operator. */
+	vod->origkey= event->type; /* the key that triggered the operator.  */
 	vod->use_dyn_ofs= (U.uiflag & USER_ORBIT_SELECTION) ? 1:0;
 	copy_v3_v3(vod->ofs, rv3d->ofs);
 
@@ -444,11 +445,7 @@
 				sub_v3_v3v3(my_pivot, rv3d->ofs, upvec);
 				negate_v3(my_pivot);				/* ofs is flipped */
 
-<<<<<<< HEAD
 				/* find a new ofs value that is allong the view axis (rather than the mouse location) */
-=======
-				/* find a new ofs value that is along the view axis (rather then the mouse location) */
->>>>>>> 6132f8c4
 				closest_to_line_v3(dvec, vod->dyn_ofs, my_pivot, my_origin);
 				vod->dist0 = rv3d->dist = len_v3v3(my_pivot, dvec);
 
@@ -607,6 +604,7 @@
 	
 	/* assign map to operators */
 	WM_modalkeymap_assign(keymap, "VIEW3D_OT_rotate");
+
 }
 
 static void viewrotate_apply(ViewOpsData *vod, int x, int y)
@@ -915,6 +913,7 @@
 
 void VIEW3D_OT_rotate(wmOperatorType *ot)
 {
+
 	/* identifiers */
 	ot->name= "Rotate view";
 	ot->description = "Rotate the view";
@@ -950,7 +949,7 @@
 	return angular_velocity;
 	}
 
-#if 0 // my version
+// Mike's version
 static int viewndof_invoke(bContext *C, wmOperator *op, wmEvent *event)
 {
 	wmNDOFMotionData* ndof = (wmNDOFMotionData*) event->customdata;
@@ -995,9 +994,9 @@
 	ED_region_tag_redraw(CTX_wm_region(C));
 	return OPERATOR_FINISHED;
 	}
-#endif
 
 // Tom's version
+#if 0 
 static int viewndof_invoke(bContext *C, wmOperator *op, wmEvent *event)
 {
 	wmNDOFMotionData* ndof = (wmNDOFMotionData*) event->customdata;
@@ -1079,6 +1078,7 @@
 	
 	return OPERATOR_FINISHED;
 }
+#endif
 
 #if 0
 static int viewndof_invoke_1st_try(bContext *C, wmOperator *op, wmEvent *event)
@@ -1252,6 +1252,7 @@
 
 static int viewmove_modal(bContext *C, wmOperator *op, wmEvent *event)
 {
+
 	ViewOpsData *vod= op->customdata;
 	short event_code= VIEW_PASS;
 
@@ -3420,7 +3421,6 @@
 	if(depth != FLT_MAX) {
 		data->depth= depth;
 		return 0;
-<<<<<<< HEAD
 	}
 	else {
 		return 1;
@@ -3900,6 +3900,4 @@
 	float mat[4][4];
 	ED_view3d_to_m4(mat, ofs, quat, dist);
 	object_apply_mat4(ob, mat, TRUE, TRUE);
-=======
->>>>>>> 6132f8c4
 }