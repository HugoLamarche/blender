--- conflicted
+++ resolved
@@ -121,21 +121,13 @@
 	BoundBox *bb = rv3d->clipbb;
 
 	if (bb) {
-<<<<<<< HEAD
 		static const unsigned int clipping_index[6][4] = {
-=======
-		static unsigned int clipping_index[6][4] = {
->>>>>>> d4cfdc69
 			{0, 1, 2, 3},
 			{0, 4, 5, 1},
 			{4, 7, 6, 5},
 			{7, 3, 2, 6},
 			{1, 5, 6, 2},
-<<<<<<< HEAD
 			{7, 4, 0, 3},
-=======
-			{7, 4, 0, 3}
->>>>>>> d4cfdc69
 		};
 
 		unsigned char col[4];
@@ -1190,13 +1182,8 @@
 
 #ifdef VIEW3D_CAMERA_BORDER_HACK
 	if (view3d_camera_border_hack_test == TRUE) {
-<<<<<<< HEAD
-		gpuCurrentColor4fv(view3d_camera_border_hack_col);
+		gpuCurrentColor3ubv(view3d_camera_border_hack_col);
 		gpuDrawFilledRectf(x1i + 1, y1i + 1, x2i - 1, y2i - 1);
-=======
-		glColor3ubv(view3d_camera_border_hack_col);
-		glRectf(x1i + 1, y1i + 1, x2i - 1, y2i - 1);
->>>>>>> d4cfdc69
 		view3d_camera_border_hack_test = FALSE;
 	}
 #endif
@@ -1214,11 +1201,6 @@
 
 	/* border */
 	if (scene->r.mode & R_BORDER) {
-<<<<<<< HEAD
-		
-=======
-		cpack(0);
->>>>>>> d4cfdc69
 		x3 = x1 + scene->r.border.xmin * (x2 - x1);
 		y3 = y1 + scene->r.border.ymin * (y2 - y1);
 		x4 = x1 + scene->r.border.xmax * (x2 - x1);
