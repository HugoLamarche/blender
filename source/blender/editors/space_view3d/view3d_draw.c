/*
 * ***** BEGIN GPL LICENSE BLOCK *****
 *
 * This program is free software; you can redistribute it and/or
 * modify it under the terms of the GNU General Public License
 * as published by the Free Software Foundation; either version 2
 * of the License, or (at your option) any later version. 
 *
 * This program is distributed in the hope that it will be useful,
 * but WITHOUT ANY WARRANTY; without even the implied warranty of
 * MERCHANTABILITY or FITNESS FOR A PARTICULAR PURPOSE.  See the
 * GNU General Public License for more details.
 *
 * You should have received a copy of the GNU General Public License
 * along with this program; if not, write to the Free Software Foundation,
 * Inc., 51 Franklin Street, Fifth Floor, Boston, MA 02110-1301, USA.
 *
 * The Original Code is Copyright (C) 2008 Blender Foundation.
 * All rights reserved.
 *
 * 
 * Contributor(s): Blender Foundation
 *
 * ***** END GPL LICENSE BLOCK *****
 */

/** \file blender/editors/space_view3d/view3d_draw.c
 *  \ingroup spview3d
 */

#include <string.h>
#include <stdio.h>
#include <math.h>

#include "DNA_armature_types.h"
#include "DNA_camera_types.h"
#include "DNA_customdata_types.h"
#include "DNA_object_types.h"
#include "DNA_group_types.h"
#include "DNA_mesh_types.h"
#include "DNA_key_types.h"
#include "DNA_lamp_types.h"
#include "DNA_scene_types.h"
#include "DNA_world_types.h"
#include "DNA_brush_types.h"

#include "MEM_guardedalloc.h"

#include "BLI_blenlib.h"
#include "BLI_math.h"
#include "BLI_jitter.h"
#include "BLI_utildefines.h"
#include "BLI_endian_switch.h"
#include "BLI_threads.h"

#include "BKE_anim.h"
#include "BKE_camera.h"
#include "BKE_context.h"
#include "BKE_customdata.h"
#include "BKE_DerivedMesh.h"
#include "BKE_image.h"
#include "BKE_key.h"
#include "BKE_main.h"
#include "BKE_object.h"
#include "BKE_global.h"
#include "BKE_paint.h"
#include "BKE_scene.h"
#include "BKE_screen.h"
#include "BKE_unit.h"
#include "BKE_movieclip.h"

#include "RE_engine.h"

#include "IMB_imbuf_types.h"
#include "IMB_imbuf.h"
#include "IMB_colormanagement.h"

#include "BIF_gl.h"
#include "BIF_glutil.h"

#include "WM_api.h"

#include "BLF_api.h"
#include "BLT_translation.h"

#include "ED_armature.h"
#include "ED_keyframing.h"
#include "ED_gpencil.h"
#include "ED_screen.h"
#include "ED_space_api.h"
#include "ED_screen_types.h"
#include "ED_transform.h"

#include "UI_interface.h"
#include "UI_interface_icons.h"
#include "UI_resources.h"

#include "GPU_draw.h"
#include "GPU_material.h"
#include "GPU_extensions.h"
#include "GPU_compositing.h"

#include "view3d_intern.h"  /* own include */

/* prototypes */
static void view3d_stereo3d_setup(Scene *scene, View3D *v3d, ARegion *ar);
static void view3d_stereo3d_setup_offscreen(Scene *scene, View3D *v3d, ARegion *ar,
                                            float winmat[4][4], const char *viewname);

/* handy utility for drawing shapes in the viewport for arbitrary code.
 * could add lines and points too */
// #define DEBUG_DRAW
#ifdef DEBUG_DRAW
static void bl_debug_draw(void);
/* add these locally when using these functions for testing */
extern void bl_debug_draw_quad_clear(void);
extern void bl_debug_draw_quad_add(const float v0[3], const float v1[3], const float v2[3], const float v3[3]);
extern void bl_debug_draw_edge_add(const float v0[3], const float v1[3]);
extern void bl_debug_color_set(const unsigned int col);
#endif

void circf(float x, float y, float rad)
{
	GLUquadricObj *qobj = gluNewQuadric(); 
	
	gluQuadricDrawStyle(qobj, GLU_FILL); 
	
	glPushMatrix(); 
	
	glTranslatef(x, y, 0.0);
	
	gluDisk(qobj, 0.0,  rad, 32, 1);
	
	glPopMatrix(); 
	
	gluDeleteQuadric(qobj);
}

void circ(float x, float y, float rad)
{
	GLUquadricObj *qobj = gluNewQuadric(); 
	
	gluQuadricDrawStyle(qobj, GLU_SILHOUETTE); 
	
	glPushMatrix(); 
	
	glTranslatef(x, y, 0.0);
	
	gluDisk(qobj, 0.0,  rad, 32, 1);
	
	glPopMatrix(); 
	
	gluDeleteQuadric(qobj);
}


/* ********* custom clipping *********** */

static void view3d_draw_clipping(RegionView3D *rv3d)
{
	BoundBox *bb = rv3d->clipbb;

	if (bb) {
		const unsigned int clipping_index[6][4] = {
			{0, 1, 2, 3},
			{0, 4, 5, 1},
			{4, 7, 6, 5},
			{7, 3, 2, 6},
			{1, 5, 6, 2},
			{7, 4, 0, 3}
		};

		/* fill in zero alpha for rendering & re-projection [#31530] */
		unsigned char col[4];
		UI_GetThemeColor4ubv(TH_V3D_CLIPPING_BORDER, col);
		glColor4ubv(col);

		glEnable(GL_BLEND);
		glEnableClientState(GL_VERTEX_ARRAY);
		glVertexPointer(3, GL_FLOAT, 0, bb->vec);
		glDrawElements(GL_QUADS, sizeof(clipping_index) / sizeof(unsigned int), GL_UNSIGNED_INT, clipping_index);
		glDisableClientState(GL_VERTEX_ARRAY);
		glDisable(GL_BLEND);
	}
}

void ED_view3d_clipping_set(RegionView3D *rv3d)
{
	double plane[4];
	const unsigned int tot = (rv3d->viewlock & RV3D_BOXCLIP) ? 4 : 6;
	unsigned int a;

	for (a = 0; a < tot; a++) {
		copy_v4db_v4fl(plane, rv3d->clip[a]);
		glClipPlane(GL_CLIP_PLANE0 + a, plane);
		glEnable(GL_CLIP_PLANE0 + a);
	}
}

/* use these to temp disable/enable clipping when 'rv3d->rflag & RV3D_CLIPPING' is set */
void ED_view3d_clipping_disable(void)
{
	unsigned int a;

	for (a = 0; a < 6; a++) {
		glDisable(GL_CLIP_PLANE0 + a);
	}
}
void ED_view3d_clipping_enable(void)
{
	unsigned int a;

	for (a = 0; a < 6; a++) {
		glEnable(GL_CLIP_PLANE0 + a);
	}
}

static bool view3d_clipping_test(const float co[3], const float clip[6][4])
{
	if (plane_point_side_v3(clip[0], co) > 0.0f)
		if (plane_point_side_v3(clip[1], co) > 0.0f)
			if (plane_point_side_v3(clip[2], co) > 0.0f)
				if (plane_point_side_v3(clip[3], co) > 0.0f)
					return false;

	return true;
}

/* for 'local' ED_view3d_clipping_local must run first
 * then all comparisons can be done in localspace */
bool ED_view3d_clipping_test(const RegionView3D *rv3d, const float co[3], const bool is_local)
{
	return view3d_clipping_test(co, is_local ? rv3d->clip_local : rv3d->clip);
}

/* ********* end custom clipping *********** */


static void drawgrid_draw(ARegion *ar, double wx, double wy, double x, double y, double dx)
{	
	double verts[2][2];

	x += (wx);
	y += (wy);

	/* set fixed 'Y' */
	verts[0][1] = 0.0f;
	verts[1][1] = (double)ar->winy;

	/* iter over 'X' */
	verts[0][0] = verts[1][0] = x - dx * floor(x / dx);
	glEnableClientState(GL_VERTEX_ARRAY);
	glVertexPointer(2, GL_DOUBLE, 0, verts);

	while (verts[0][0] < ar->winx) {
		glDrawArrays(GL_LINES, 0, 2);
		verts[0][0] = verts[1][0] = verts[0][0] + dx;
	}

	/* set fixed 'X' */
	verts[0][0] = 0.0f;
	verts[1][0] = (double)ar->winx;

	/* iter over 'Y' */
	verts[0][1] = verts[1][1] = y - dx * floor(y / dx);
	while (verts[0][1] < ar->winy) {
		glDrawArrays(GL_LINES, 0, 2);
		verts[0][1] = verts[1][1] = verts[0][1] + dx;
	}

	glDisableClientState(GL_VERTEX_ARRAY);
}

#define GRID_MIN_PX_D   6.0
#define GRID_MIN_PX_F 6.0f

static void drawgrid(UnitSettings *unit, ARegion *ar, View3D *v3d, const char **grid_unit)
{
	/* extern short bgpicmode; */
	RegionView3D *rv3d = ar->regiondata;
	double wx, wy, x, y, fw, fx, fy, dx;
	double vec4[4];
	unsigned char col[3], col2[3];

	fx = rv3d->persmat[3][0];
	fy = rv3d->persmat[3][1];
	fw = rv3d->persmat[3][3];

	wx = (ar->winx / 2.0); /* because of rounding errors, grid at wrong location */
	wy = (ar->winy / 2.0);

	x = (wx) * fx / fw;
	y = (wy) * fy / fw;

	vec4[0] = vec4[1] = v3d->grid;

	vec4[2] = 0.0;
	vec4[3] = 1.0;
	mul_m4_v4d(rv3d->persmat, vec4);
	fx = vec4[0];
	fy = vec4[1];
	fw = vec4[3];

	dx = fabs(x - (wx) * fx / fw);
	if (dx == 0) dx = fabs(y - (wy) * fy / fw);
	
	glDepthMask(GL_FALSE);     /* disable write in zbuffer */

	/* check zoom out */
	UI_ThemeColor(TH_GRID);
	
	if (unit->system) {
		/* Use GRID_MIN_PX * 2 for units because very very small grid
		 * items are less useful when dealing with units */
		void *usys;
		int len, i;
		double dx_scalar;
		float blend_fac;

		bUnit_GetSystem(&usys, &len, unit->system, B_UNIT_LENGTH);

		if (usys) {
			i = len;
			while (i--) {
				double scalar = bUnit_GetScaler(usys, i);

				dx_scalar = dx * scalar / (double)unit->scale_length;
				if (dx_scalar < (GRID_MIN_PX_D * 2.0))
					continue;

				/* Store the smallest drawn grid size units name so users know how big each grid cell is */
				if (*grid_unit == NULL) {
					*grid_unit = bUnit_GetNameDisplay(usys, i);
					rv3d->gridview = (float)((scalar * (double)v3d->grid) / (double)unit->scale_length);
				}
				blend_fac = 1.0f - ((GRID_MIN_PX_F * 2.0f) / (float)dx_scalar);

				/* tweak to have the fade a bit nicer */
				blend_fac = (blend_fac * blend_fac) * 2.0f;
				CLAMP(blend_fac, 0.3f, 1.0f);


				UI_ThemeColorBlend(TH_HIGH_GRAD, TH_GRID, blend_fac);

				drawgrid_draw(ar, wx, wy, x, y, dx_scalar);
			}
		}
	}
	else {
		const double sublines    = v3d->gridsubdiv;
		const float  sublines_fl = v3d->gridsubdiv;

		if (dx < GRID_MIN_PX_D) {
			rv3d->gridview *= sublines_fl;
			dx *= sublines;

			if (dx < GRID_MIN_PX_D) {
				rv3d->gridview *= sublines_fl;
				dx *= sublines;

				if (dx < GRID_MIN_PX_D) {
					rv3d->gridview *= sublines_fl;
					dx *= sublines;
					if (dx < GRID_MIN_PX_D) {
						/* pass */
					}
					else {
						UI_ThemeColor(TH_GRID);
						drawgrid_draw(ar, wx, wy, x, y, dx);
					}
				}
				else {  /* start blending out */
					UI_ThemeColorBlend(TH_HIGH_GRAD, TH_GRID, dx / (GRID_MIN_PX_D * 6.0));
					drawgrid_draw(ar, wx, wy, x, y, dx);

					UI_ThemeColor(TH_GRID);
					drawgrid_draw(ar, wx, wy, x, y, sublines * dx);
				}
			}
			else {  /* start blending out (GRID_MIN_PX < dx < (GRID_MIN_PX * 10)) */
				UI_ThemeColorBlend(TH_HIGH_GRAD, TH_GRID, dx / (GRID_MIN_PX_D * 6.0));
				drawgrid_draw(ar, wx, wy, x, y, dx);

				UI_ThemeColor(TH_GRID);
				drawgrid_draw(ar, wx, wy, x, y, sublines * dx);
			}
		}
		else {
			if (dx > (GRID_MIN_PX_D * 10.0)) {  /* start blending in */
				rv3d->gridview /= sublines_fl;
				dx /= sublines;
				if (dx > (GRID_MIN_PX_D * 10.0)) {  /* start blending in */
					rv3d->gridview /= sublines_fl;
					dx /= sublines;
					if (dx > (GRID_MIN_PX_D * 10.0)) {
						UI_ThemeColor(TH_GRID);
						drawgrid_draw(ar, wx, wy, x, y, dx);
					}
					else {
						UI_ThemeColorBlend(TH_HIGH_GRAD, TH_GRID, dx / (GRID_MIN_PX_D * 6.0));
						drawgrid_draw(ar, wx, wy, x, y, dx);
						UI_ThemeColor(TH_GRID);
						drawgrid_draw(ar, wx, wy, x, y, dx * sublines);
					}
				}
				else {
					UI_ThemeColorBlend(TH_HIGH_GRAD, TH_GRID, dx / (GRID_MIN_PX_D * 6.0));
					drawgrid_draw(ar, wx, wy, x, y, dx);
					UI_ThemeColor(TH_GRID);
					drawgrid_draw(ar, wx, wy, x, y, dx * sublines);
				}
			}
			else {
				UI_ThemeColorBlend(TH_HIGH_GRAD, TH_GRID, dx / (GRID_MIN_PX_D * 6.0));
				drawgrid_draw(ar, wx, wy, x, y, dx);
				UI_ThemeColor(TH_GRID);
				drawgrid_draw(ar, wx, wy, x, y, dx * sublines);
			}
		}
	}


	x += (wx);
	y += (wy);
	UI_GetThemeColor3ubv(TH_GRID, col);

	setlinestyle(0);
	
	/* center cross */
	/* horizontal line */
	if (ELEM(rv3d->view, RV3D_VIEW_RIGHT, RV3D_VIEW_LEFT))
		UI_make_axis_color(col, col2, 'Y');
	else UI_make_axis_color(col, col2, 'X');
	glColor3ubv(col2);
	
	fdrawline(0.0,  y,  (float)ar->winx,  y); 
	
	/* vertical line */
	if (ELEM(rv3d->view, RV3D_VIEW_TOP, RV3D_VIEW_BOTTOM))
		UI_make_axis_color(col, col2, 'Y');
	else UI_make_axis_color(col, col2, 'Z');
	glColor3ubv(col2);

	fdrawline(x, 0.0, x, (float)ar->winy); 

	glDepthMask(GL_TRUE);  /* enable write in zbuffer */
}
#undef GRID_MIN_PX

/** could move this elsewhere, but tied into #ED_view3d_grid_scale */
float ED_scene_grid_scale(Scene *scene, const char **grid_unit)
{
	/* apply units */
	if (scene->unit.system) {
		void *usys;
		int len;

		bUnit_GetSystem(&usys, &len, scene->unit.system, B_UNIT_LENGTH);

		if (usys) {
			int i = bUnit_GetBaseUnit(usys);
			if (grid_unit)
				*grid_unit = bUnit_GetNameDisplay(usys, i);
			return (float)bUnit_GetScaler(usys, i) / scene->unit.scale_length;
		}
	}

	return 1.0f;
}

float ED_view3d_grid_scale(Scene *scene, View3D *v3d, const char **grid_unit)
{
	return v3d->grid * ED_scene_grid_scale(scene, grid_unit);
}

static void drawfloor(Scene *scene, View3D *v3d, const char **grid_unit, bool write_depth)
{
	float grid, grid_scale;
	unsigned char col_grid[3];
	const int gridlines = v3d->gridlines / 2;

	if (v3d->gridlines < 3) return;
	
	/* use 'grid_scale' instead of 'v3d->grid' from now on */
	grid_scale = ED_view3d_grid_scale(scene, v3d, grid_unit);
	grid = gridlines * grid_scale;

	if (!write_depth)
		glDepthMask(GL_FALSE);

	UI_GetThemeColor3ubv(TH_GRID, col_grid);

	/* draw the Y axis and/or grid lines */
	if (v3d->gridflag & V3D_SHOW_FLOOR) {
		const int sublines = v3d->gridsubdiv;
		float vert[4][3] = {{0.0f}};
		unsigned char col_bg[3];
		unsigned char col_grid_emphasise[3], col_grid_light[3];
		int a;
		int prev_emphasise = -1;

		UI_GetThemeColor3ubv(TH_BACK, col_bg);

		/* emphasise division lines lighter instead of darker, if background is darker than grid */
		UI_GetColorPtrShade3ubv(col_grid, col_grid_light, 10);
		UI_GetColorPtrShade3ubv(col_grid, col_grid_emphasise,
		                        (((col_grid[0] + col_grid[1] + col_grid[2]) + 30) >
		                         (col_bg[0] + col_bg[1] + col_bg[2])) ? 20 : -10);

		/* set fixed axis */
		vert[0][0] = vert[2][1] = grid;
		vert[1][0] = vert[3][1] = -grid;

		glEnableClientState(GL_VERTEX_ARRAY);
		glVertexPointer(3, GL_FLOAT, 0, vert);

		for (a = -gridlines; a <= gridlines; a++) {
			const float line = a * grid_scale;
			const int is_emphasise = (a % sublines) == 0;

			if (is_emphasise != prev_emphasise) {
				glColor3ubv(is_emphasise ? col_grid_emphasise : col_grid_light);
				prev_emphasise = is_emphasise;
			}

			/* set variable axis */
			vert[0][1] = vert[1][1] = vert[2][0] = vert[3][0] = line;

			glDrawArrays(GL_LINES, 0, 4);
		}

		glDisableClientState(GL_VERTEX_ARRAY);
	}
	
	/* draw the Z axis line */
	/* check for the 'show Z axis' preference */
	if (v3d->gridflag & (V3D_SHOW_X | V3D_SHOW_Y | V3D_SHOW_Z)) {
		int axis;
		for (axis = 0; axis < 3; axis++) {
			if (v3d->gridflag & (V3D_SHOW_X << axis)) {
				float vert[3];
				unsigned char tcol[3];

				UI_make_axis_color(col_grid, tcol, 'X' + axis);
				glColor3ubv(tcol);

				glBegin(GL_LINE_STRIP);
				zero_v3(vert);
				vert[axis] = grid;
				glVertex3fv(vert);
				vert[axis] = -grid;
				glVertex3fv(vert);
				glEnd();
			}
		}
	}
	
	glDepthMask(GL_TRUE);
}


static void drawcursor(Scene *scene, ARegion *ar, View3D *v3d)
{
	int co[2];

	/* we don't want the clipping for cursor */
	if (ED_view3d_project_int_global(ar, ED_view3d_cursor3d_get(scene, v3d), co, V3D_PROJ_TEST_NOP) == V3D_PROJ_RET_OK) {
		const float f5 = 0.25f * U.widget_unit;
		const float f10 = 0.5f * U.widget_unit;
		const float f20 = U.widget_unit;
		
		setlinestyle(0); 
		cpack(0xFF);
		circ((float)co[0], (float)co[1], f10);
		setlinestyle(4);
		cpack(0xFFFFFF);
		circ((float)co[0], (float)co[1], f10);
		setlinestyle(0);

		UI_ThemeColor(TH_VIEW_OVERLAY);
		sdrawline(co[0] - f20, co[1], co[0] - f5, co[1]);
		sdrawline(co[0] + f5, co[1], co[0] + f20, co[1]);
		sdrawline(co[0], co[1] - f20, co[0], co[1] - f5);
		sdrawline(co[0], co[1] + f5, co[0], co[1] + f20);
	}
}

/* Draw a live substitute of the view icon, which is always shown
 * colors copied from transform_manipulator.c, we should keep these matching. */
static void draw_view_axis(RegionView3D *rv3d, rcti *rect)
{
	const float k = U.rvisize * U.pixelsize;   /* axis size */
	const float toll = 0.5;      /* used to see when view is quasi-orthogonal */
	float startx = k + 1.0f; /* axis center in screen coordinates, x=y */
	float starty = k + 1.0f;
	float ydisp = 0.0;          /* vertical displacement to allow obj info text */
	int bright = - 20 * (10 - U.rvibright); /* axis alpha offset (rvibright has range 0-10) */
	float vec[3];
	float dx, dy;

	int axis_order[3] = {0, 1, 2};
	int axis_i;

	startx += rect->xmin;
	starty += rect->ymin;

	axis_sort_v3(rv3d->viewinv[2], axis_order);

	/* thickness of lines is proportional to k */
	glLineWidth(2);

	glEnable(GL_BLEND);
	glBlendFunc(GL_SRC_ALPHA, GL_ONE_MINUS_SRC_ALPHA);

	for (axis_i = 0; axis_i < 3; axis_i++) {
		int i = axis_order[axis_i];
		const char axis_text[2] = {'x' + i, '\0'};

		zero_v3(vec);
		vec[i] = 1.0f;
		mul_qt_v3(rv3d->viewquat, vec);
		dx = vec[0] * k;
		dy = vec[1] * k;

		UI_ThemeColorShadeAlpha(TH_AXIS_X + i, 0, bright);
		glBegin(GL_LINES);
		glVertex2f(startx, starty + ydisp);
		glVertex2f(startx + dx, starty + dy + ydisp);
		glEnd();

		if (fabsf(dx) > toll || fabsf(dy) > toll) {
			BLF_draw_default_ascii(startx + dx + 2, starty + dy + ydisp + 2, 0.0f, axis_text, 1);
		}

		/* BLF_draw_default disables blending */
		glEnable(GL_BLEND);
	}

	/* restore line-width */
	
	glLineWidth(1.0);
	glDisable(GL_BLEND);
}

/* draw center and axis of rotation for ongoing 3D mouse navigation */
static void draw_rotation_guide(RegionView3D *rv3d)
{
	float o[3];    /* center of rotation */
	float end[3];  /* endpoints for drawing */

	float color[4] = {0.0f, 0.4235f, 1.0f, 1.0f};  /* bright blue so it matches device LEDs */

	negate_v3_v3(o, rv3d->ofs);

	glEnable(GL_BLEND);
	glBlendFunc(GL_SRC_ALPHA, GL_ONE_MINUS_SRC_ALPHA);
	glShadeModel(GL_SMOOTH);
	glPointSize(5);
	glEnable(GL_POINT_SMOOTH);
	glDepthMask(0);  /* don't overwrite zbuf */

	if (rv3d->rot_angle != 0.0f) {
		/* -- draw rotation axis -- */
		float scaled_axis[3];
		const float scale = rv3d->dist;
		mul_v3_v3fl(scaled_axis, rv3d->rot_axis, scale);


		glBegin(GL_LINE_STRIP);
		color[3] = 0.0f;  /* more transparent toward the ends */
		glColor4fv(color);
		add_v3_v3v3(end, o, scaled_axis);
		glVertex3fv(end);

#if 0
		color[3] = 0.2f + fabsf(rv3d->rot_angle);  /* modulate opacity with angle */
		/* ^^ neat idea, but angle is frame-rate dependent, so it's usually close to 0.2 */
#endif

		color[3] = 0.5f;  /* more opaque toward the center */
		glColor4fv(color);
		glVertex3fv(o);

		color[3] = 0.0f;
		glColor4fv(color);
		sub_v3_v3v3(end, o, scaled_axis);
		glVertex3fv(end);
		glEnd();
		
		/* -- draw ring around rotation center -- */
		{
#define     ROT_AXIS_DETAIL 13

			const float s = 0.05f * scale;
			const float step = 2.0f * (float)(M_PI / ROT_AXIS_DETAIL);
			float angle;
			int i;

			float q[4];  /* rotate ring so it's perpendicular to axis */
			const int upright = fabsf(rv3d->rot_axis[2]) >= 0.95f;
			if (!upright) {
				const float up[3] = {0.0f, 0.0f, 1.0f};
				float vis_angle, vis_axis[3];

				cross_v3_v3v3(vis_axis, up, rv3d->rot_axis);
				vis_angle = acosf(dot_v3v3(up, rv3d->rot_axis));
				axis_angle_to_quat(q, vis_axis, vis_angle);
			}

			color[3] = 0.25f;  /* somewhat faint */
			glColor4fv(color);
			glBegin(GL_LINE_LOOP);
			for (i = 0, angle = 0.0f; i < ROT_AXIS_DETAIL; ++i, angle += step) {
				float p[3] = {s * cosf(angle), s * sinf(angle), 0.0f};

				if (!upright) {
					mul_qt_v3(q, p);
				}

				add_v3_v3(p, o);
				glVertex3fv(p);
			}
			glEnd();

#undef      ROT_AXIS_DETAIL
		}

		color[3] = 1.0f;  /* solid dot */
	}
	else
		color[3] = 0.5f;  /* see-through dot */

	/* -- draw rotation center -- */
	glColor4fv(color);
	glBegin(GL_POINTS);
	glVertex3fv(o);
	glEnd();

#if 0
	/* find screen coordinates for rotation center, then draw pretty icon */
	mul_m4_v3(rv3d->persinv, rot_center);
	UI_icon_draw(rot_center[0], rot_center[1], ICON_NDOF_TURN);
	/* ^^ just playing around, does not work */
#endif

	glDisable(GL_BLEND);
	glDisable(GL_POINT_SMOOTH);
	glDepthMask(1);
}

static void draw_view_icon(RegionView3D *rv3d, rcti *rect)
{
	BIFIconID icon;
	
	if (ELEM(rv3d->view, RV3D_VIEW_TOP, RV3D_VIEW_BOTTOM))
		icon = ICON_AXIS_TOP;
	else if (ELEM(rv3d->view, RV3D_VIEW_FRONT, RV3D_VIEW_BACK))
		icon = ICON_AXIS_FRONT;
	else if (ELEM(rv3d->view, RV3D_VIEW_RIGHT, RV3D_VIEW_LEFT))
		icon = ICON_AXIS_SIDE;
	else return;
	
	glEnable(GL_BLEND);
	glBlendFunc(GL_SRC_ALPHA,  GL_ONE_MINUS_SRC_ALPHA); 
	
	UI_icon_draw(5.0 + rect->xmin, 5.0 + rect->ymin, icon);
	
	glDisable(GL_BLEND);
}

static const char *view3d_get_name(View3D *v3d, RegionView3D *rv3d)
{
	const char *name = NULL;
	
	switch (rv3d->view) {
		case RV3D_VIEW_FRONT:
			if (rv3d->persp == RV3D_ORTHO) name = IFACE_("Front Ortho");
			else name = IFACE_("Front Persp");
			break;
		case RV3D_VIEW_BACK:
			if (rv3d->persp == RV3D_ORTHO) name = IFACE_("Back Ortho");
			else name = IFACE_("Back Persp");
			break;
		case RV3D_VIEW_TOP:
			if (rv3d->persp == RV3D_ORTHO) name = IFACE_("Top Ortho");
			else name = IFACE_("Top Persp");
			break;
		case RV3D_VIEW_BOTTOM:
			if (rv3d->persp == RV3D_ORTHO) name = IFACE_("Bottom Ortho");
			else name = IFACE_("Bottom Persp");
			break;
		case RV3D_VIEW_RIGHT:
			if (rv3d->persp == RV3D_ORTHO) name = IFACE_("Right Ortho");
			else name = IFACE_("Right Persp");
			break;
		case RV3D_VIEW_LEFT:
			if (rv3d->persp == RV3D_ORTHO) name = IFACE_("Left Ortho");
			else name = IFACE_("Left Persp");
			break;
			
		default:
			if (rv3d->persp == RV3D_CAMOB) {
				if ((v3d->camera) && (v3d->camera->type == OB_CAMERA)) {
					Camera *cam;
					cam = v3d->camera->data;
					if (cam->type == CAM_PERSP) {
						name = IFACE_("Camera Persp");
					}
					else if (cam->type == CAM_ORTHO) {
						name = IFACE_("Camera Ortho");
					}
					else {
						BLI_assert(cam->type == CAM_PANO);
						name = IFACE_("Camera Pano");
					}
				}
				else {
					name = IFACE_("Object as Camera");
				}
			}
			else {
				name = (rv3d->persp == RV3D_ORTHO) ? IFACE_("User Ortho") : IFACE_("User Persp");
			}
			break;
	}
	
	return name;
}

static void draw_viewport_name(ARegion *ar, View3D *v3d, rcti *rect)
{
	RegionView3D *rv3d = ar->regiondata;
	const char *name = view3d_get_name(v3d, rv3d);
	/* increase size for unicode languages (Chinese in utf-8...) */
#ifdef WITH_INTERNATIONAL
	char tmpstr[96];
#else
	char tmpstr[32];
#endif

	if (v3d->localvd) {
		BLI_snprintf(tmpstr, sizeof(tmpstr), IFACE_("%s (Local)"), name);
		name = tmpstr;
	}

	UI_ThemeColor(TH_TEXT_HI);
#ifdef WITH_INTERNATIONAL
	BLF_draw_default(U.widget_unit + rect->xmin,  rect->ymax - U.widget_unit, 0.0f, name, sizeof(tmpstr));
#else
	BLF_draw_default_ascii(U.widget_unit + rect->xmin,  rect->ymax - U.widget_unit, 0.0f, name, sizeof(tmpstr));
#endif
}

/* draw info beside axes in bottom left-corner: 
 * framenum, object name, bone name (if available), marker name (if available)
 */

static void draw_selected_name(Scene *scene, Object *ob, rcti *rect)
{
	const int cfra = CFRA;
	const char *msg_pin = " (Pinned)";
	const char *msg_sep = " : ";

	char info[300];
	const char *markern;
	char *s = info;
	short offset = 1.5f * UI_UNIT_X + rect->xmin;

	s += sprintf(s, "(%d)", cfra);

	/* 
	 * info can contain:
	 * - a frame (7 + 2)
	 * - 3 object names (MAX_NAME)
	 * - 2 BREAD_CRUMB_SEPARATORs (6)
	 * - a SHAPE_KEY_PINNED marker and a trailing '\0' (9+1) - translated, so give some room!
	 * - a marker name (MAX_NAME + 3)
	 */

	/* get name of marker on current frame (if available) */
	markern = BKE_scene_find_marker_name(scene, cfra);
	
	/* check if there is an object */
	if (ob) {
		*s++ = ' ';
		s += BLI_strcpy_rlen(s, ob->id.name + 2);

		/* name(s) to display depends on type of object */
		if (ob->type == OB_ARMATURE) {
			bArmature *arm = ob->data;
			
			/* show name of active bone too (if possible) */
			if (arm->edbo) {
				if (arm->act_edbone) {
					s += BLI_strcpy_rlen(s, msg_sep);
					s += BLI_strcpy_rlen(s, arm->act_edbone->name);
				}
			}
			else if (ob->mode & OB_MODE_POSE) {
				if (arm->act_bone) {

					if (arm->act_bone->layer & arm->layer) {
						s += BLI_strcpy_rlen(s, msg_sep);
						s += BLI_strcpy_rlen(s, arm->act_bone->name);
					}
				}
			}
		}
		else if (ELEM(ob->type, OB_MESH, OB_LATTICE, OB_CURVE)) {
			Key *key = NULL;
			KeyBlock *kb = NULL;

			/* try to display active bone and active shapekey too (if they exist) */

			if (ob->type == OB_MESH && ob->mode & OB_MODE_WEIGHT_PAINT) {
				Object *armobj = BKE_object_pose_armature_get(ob);
				if (armobj  && armobj->mode & OB_MODE_POSE) {
					bArmature *arm = armobj->data;
					if (arm->act_bone) {
						if (arm->act_bone->layer & arm->layer) {
							s += BLI_strcpy_rlen(s, msg_sep);
							s += BLI_strcpy_rlen(s, arm->act_bone->name);
						}
					}
				}
			}

			key = BKE_key_from_object(ob);
			if (key) {
				kb = BLI_findlink(&key->block, ob->shapenr - 1);
				if (kb) {
					s += BLI_strcpy_rlen(s, msg_sep);
					s += BLI_strcpy_rlen(s, kb->name);
					if (ob->shapeflag & OB_SHAPE_LOCK) {
						s += BLI_strcpy_rlen(s, IFACE_(msg_pin));
					}
				}
			}
		}
		
		/* color depends on whether there is a keyframe */
		if (id_frame_has_keyframe((ID *)ob, /* BKE_scene_frame_get(scene) */ (float)cfra, ANIMFILTER_KEYS_LOCAL))
			UI_ThemeColor(TH_VERTEX_SELECT);
		else
			UI_ThemeColor(TH_TEXT_HI);
	}
	else {
		/* no object */		
		/* color is always white */
		UI_ThemeColor(TH_TEXT_HI);
	}

	if (markern) {
		s += sprintf(s, " <%s>", markern);
	}
	
	if (U.uiflag & USER_SHOW_ROTVIEWICON)
		offset = U.widget_unit + (U.rvisize * 2) + rect->xmin;

	BLF_draw_default(offset, 0.5f * U.widget_unit, 0.0f, info, sizeof(info));
}

static void view3d_camera_border(
        const Scene *scene, const ARegion *ar, const View3D *v3d, const RegionView3D *rv3d,
        rctf *r_viewborder, const bool no_shift, const bool no_zoom)
{
	CameraParams params;
	rctf rect_view, rect_camera;

	/* get viewport viewplane */
	BKE_camera_params_init(&params);
	BKE_camera_params_from_view3d(&params, v3d, rv3d);
	if (no_zoom)
		params.zoom = 1.0f;
	BKE_camera_params_compute_viewplane(&params, ar->winx, ar->winy, 1.0f, 1.0f);
	rect_view = params.viewplane;

	/* get camera viewplane */
	BKE_camera_params_init(&params);
	/* fallback for non camera objects */
	params.clipsta = v3d->near;
	params.clipend = v3d->far;
	BKE_camera_params_from_object(&params, v3d->camera);
	if (no_shift) {
		params.shiftx = 0.0f;
		params.shifty = 0.0f;
	}
	BKE_camera_params_compute_viewplane(&params, scene->r.xsch, scene->r.ysch, scene->r.xasp, scene->r.yasp);
	rect_camera = params.viewplane;

	/* get camera border within viewport */
	r_viewborder->xmin = ((rect_camera.xmin - rect_view.xmin) / BLI_rctf_size_x(&rect_view)) * ar->winx;
	r_viewborder->xmax = ((rect_camera.xmax - rect_view.xmin) / BLI_rctf_size_x(&rect_view)) * ar->winx;
	r_viewborder->ymin = ((rect_camera.ymin - rect_view.ymin) / BLI_rctf_size_y(&rect_view)) * ar->winy;
	r_viewborder->ymax = ((rect_camera.ymax - rect_view.ymin) / BLI_rctf_size_y(&rect_view)) * ar->winy;
}

void ED_view3d_calc_camera_border_size(
        const Scene *scene, const ARegion *ar, const View3D *v3d, const RegionView3D *rv3d,
        float r_size[2])
{
	rctf viewborder;

	view3d_camera_border(scene, ar, v3d, rv3d, &viewborder, true, true);
	r_size[0] = BLI_rctf_size_x(&viewborder);
	r_size[1] = BLI_rctf_size_y(&viewborder);
}

void ED_view3d_calc_camera_border(
        const Scene *scene, const ARegion *ar, const View3D *v3d, const RegionView3D *rv3d,
        rctf *r_viewborder, const bool no_shift)
{
	view3d_camera_border(scene, ar, v3d, rv3d, r_viewborder, no_shift, false);
}

static void drawviewborder_grid3(float x1, float x2, float y1, float y2, float fac)
{
	float x3, y3, x4, y4;

	x3 = x1 + fac * (x2 - x1);
	y3 = y1 + fac * (y2 - y1);
	x4 = x1 + (1.0f - fac) * (x2 - x1);
	y4 = y1 + (1.0f - fac) * (y2 - y1);

	glBegin(GL_LINES);
	glVertex2f(x1, y3);
	glVertex2f(x2, y3);

	glVertex2f(x1, y4);
	glVertex2f(x2, y4);

	glVertex2f(x3, y1);
	glVertex2f(x3, y2);

	glVertex2f(x4, y1);
	glVertex2f(x4, y2);
	glEnd();
}

/* harmonious triangle */
static void drawviewborder_triangle(float x1, float x2, float y1, float y2, const char golden, const char dir)
{
	float ofs;
	float w = x2 - x1;
	float h = y2 - y1;

	glBegin(GL_LINES);
	if (w > h) {
		if (golden) {
			ofs = w * (1.0f - (1.0f / 1.61803399f));
		}
		else {
			ofs = h * (h / w);
		}
		if (dir == 'B') SWAP(float, y1, y2);

		glVertex2f(x1, y1);
		glVertex2f(x2, y2);

		glVertex2f(x2, y1);
		glVertex2f(x1 + (w - ofs), y2);

		glVertex2f(x1, y2);
		glVertex2f(x1 + ofs, y1);
	}
	else {
		if (golden) {
			ofs = h * (1.0f - (1.0f / 1.61803399f));
		}
		else {
			ofs = w * (w / h);
		}
		if (dir == 'B') SWAP(float, x1, x2);

		glVertex2f(x1, y1);
		glVertex2f(x2, y2);

		glVertex2f(x2, y1);
		glVertex2f(x1, y1 + ofs);

		glVertex2f(x1, y2);
		glVertex2f(x2, y1 + (h - ofs));
	}
	glEnd();
}

static void drawviewborder(Scene *scene, ARegion *ar, View3D *v3d)
{
	float x1, x2, y1, y2;
	float x1i, x2i, y1i, y2i;

	rctf viewborder;
	Camera *ca = NULL;
	RegionView3D *rv3d = ar->regiondata;

	if (v3d->camera == NULL)
		return;
	if (v3d->camera->type == OB_CAMERA)
		ca = v3d->camera->data;
	
	ED_view3d_calc_camera_border(scene, ar, v3d, rv3d, &viewborder, false);
	/* the offsets */
	x1 = viewborder.xmin;
	y1 = viewborder.ymin;
	x2 = viewborder.xmax;
	y2 = viewborder.ymax;
	
	/* apply offsets so the real 3D camera shows through */

	/* note: quite un-scientific but without this bit extra
	 * 0.0001 on the lower left the 2D border sometimes
	 * obscures the 3D camera border */
	/* note: with VIEW3D_CAMERA_BORDER_HACK defined this error isn't noticeable
	 * but keep it here in case we need to remove the workaround */
	x1i = (int)(x1 - 1.0001f);
	y1i = (int)(y1 - 1.0001f);
	x2i = (int)(x2 + (1.0f - 0.0001f));
	y2i = (int)(y2 + (1.0f - 0.0001f));
	
	/* passepartout, specified in camera edit buttons */
	if (ca && (ca->flag & CAM_SHOWPASSEPARTOUT) && ca->passepartalpha > 0.000001f) {
		const float winx = (ar->winx + 1);
		const float winy = (ar->winy + 1);

		if (ca->passepartalpha == 1.0f) {
			glColor3f(0, 0, 0);
		}
		else {
			glBlendFunc(GL_SRC_ALPHA, GL_ONE_MINUS_SRC_ALPHA);
			glEnable(GL_BLEND);
			glColor4f(0, 0, 0, ca->passepartalpha);
		}
		if (x1i > 0.0f)
			glRectf(0.0, winy, x1i, 0.0);
		if (x2i < winx)
			glRectf(x2i, winy, winx, 0.0);
		if (y2i < winy)
			glRectf(x1i, winy, x2i, y2i);
		if (y2i > 0.0f)
			glRectf(x1i, y1i, x2i, 0.0);
		
		glDisable(GL_BLEND);
	}

	/* edge */
	glPolygonMode(GL_FRONT_AND_BACK, GL_LINE);

	setlinestyle(0);

	UI_ThemeColor(TH_BACK);
		
	glRectf(x1i, y1i, x2i, y2i);

#ifdef VIEW3D_CAMERA_BORDER_HACK
	if (view3d_camera_border_hack_test == true) {
		glColor3ubv(view3d_camera_border_hack_col);
		glRectf(x1i + 1, y1i + 1, x2i - 1, y2i - 1);
		view3d_camera_border_hack_test = false;
	}
#endif

	setlinestyle(3);

	/* outer line not to confuse with object selecton */
	if (v3d->flag2 & V3D_LOCK_CAMERA) {
		UI_ThemeColor(TH_REDALERT);
		glRectf(x1i - 1, y1i - 1, x2i + 1, y2i + 1);
	}

	UI_ThemeColor(TH_VIEW_OVERLAY);
	glRectf(x1i, y1i, x2i, y2i);

	/* border */
	if (scene->r.mode & R_BORDER) {
		float x3, y3, x4, y4;

		x3 = x1i + 1 + roundf(scene->r.border.xmin * (x2 - x1));
		y3 = y1i + 1 + roundf(scene->r.border.ymin * (y2 - y1));
		x4 = x1i + 1 + roundf(scene->r.border.xmax * (x2 - x1));
		y4 = y1i + 1 + roundf(scene->r.border.ymax * (y2 - y1));

		cpack(0x4040FF);
		glRecti(x3,  y3,  x4,  y4);
	}

	/* safety border */
	if (ca) {
		if (ca->dtx & CAM_DTX_CENTER) {
			float x3, y3;

			UI_ThemeColorBlendShade(TH_VIEW_OVERLAY, TH_BACK, 0.25, 0);

			x3 = x1 + 0.5f * (x2 - x1);
			y3 = y1 + 0.5f * (y2 - y1);

			glBegin(GL_LINES);
			glVertex2f(x1, y3);
			glVertex2f(x2, y3);

			glVertex2f(x3, y1);
			glVertex2f(x3, y2);
			glEnd();
		}

		if (ca->dtx & CAM_DTX_CENTER_DIAG) {
			UI_ThemeColorBlendShade(TH_VIEW_OVERLAY, TH_BACK, 0.25, 0);

			glBegin(GL_LINES);
			glVertex2f(x1, y1);
			glVertex2f(x2, y2);

			glVertex2f(x1, y2);
			glVertex2f(x2, y1);
			glEnd();
		}

		if (ca->dtx & CAM_DTX_THIRDS) {
			UI_ThemeColorBlendShade(TH_VIEW_OVERLAY, TH_BACK, 0.25, 0);
			drawviewborder_grid3(x1, x2, y1, y2, 1.0f / 3.0f);
		}

		if (ca->dtx & CAM_DTX_GOLDEN) {
			UI_ThemeColorBlendShade(TH_VIEW_OVERLAY, TH_BACK, 0.25, 0);
			drawviewborder_grid3(x1, x2, y1, y2, 1.0f - (1.0f / 1.61803399f));
		}

		if (ca->dtx & CAM_DTX_GOLDEN_TRI_A) {
			UI_ThemeColorBlendShade(TH_VIEW_OVERLAY, TH_BACK, 0.25, 0);
			drawviewborder_triangle(x1, x2, y1, y2, 0, 'A');
		}

		if (ca->dtx & CAM_DTX_GOLDEN_TRI_B) {
			UI_ThemeColorBlendShade(TH_VIEW_OVERLAY, TH_BACK, 0.25, 0);
			drawviewborder_triangle(x1, x2, y1, y2, 0, 'B');
		}

		if (ca->dtx & CAM_DTX_HARMONY_TRI_A) {
			UI_ThemeColorBlendShade(TH_VIEW_OVERLAY, TH_BACK, 0.25, 0);
			drawviewborder_triangle(x1, x2, y1, y2, 1, 'A');
		}

		if (ca->dtx & CAM_DTX_HARMONY_TRI_B) {
			UI_ThemeColorBlendShade(TH_VIEW_OVERLAY, TH_BACK, 0.25, 0);
			drawviewborder_triangle(x1, x2, y1, y2, 1, 'B');
		}

		if (ca->flag & CAM_SHOW_SAFE_MARGINS) {
			UI_draw_safe_areas(
			        x1, x2, y1, y2,
			        scene->safe_areas.title,
			        scene->safe_areas.action);

			if (ca->flag & CAM_SHOW_SAFE_CENTER) {
				UI_draw_safe_areas(
				        x1, x2, y1, y2,
				        scene->safe_areas.title_center,
				        scene->safe_areas.action_center);
			}
		}

		if (ca->flag & CAM_SHOWSENSOR) {
			/* determine sensor fit, and get sensor x/y, for auto fit we
			 * assume and square sensor and only use sensor_x */
			float sizex = scene->r.xsch * scene->r.xasp;
			float sizey = scene->r.ysch * scene->r.yasp;
			int sensor_fit = BKE_camera_sensor_fit(ca->sensor_fit, sizex, sizey);
			float sensor_x = ca->sensor_x;
			float sensor_y = (ca->sensor_fit == CAMERA_SENSOR_FIT_AUTO) ? ca->sensor_x : ca->sensor_y;

			/* determine sensor plane */
			rctf rect;

			if (sensor_fit == CAMERA_SENSOR_FIT_HOR) {
				float sensor_scale = (x2i - x1i) / sensor_x;
				float sensor_height = sensor_scale * sensor_y;

				rect.xmin = x1i;
				rect.xmax = x2i;
				rect.ymin = (y1i + y2i) * 0.5f - sensor_height * 0.5f;
				rect.ymax = rect.ymin + sensor_height;
			}
			else {
				float sensor_scale = (y2i - y1i) / sensor_y;
				float sensor_width = sensor_scale * sensor_x;

				rect.xmin = (x1i + x2i) * 0.5f - sensor_width * 0.5f;
				rect.xmax = rect.xmin + sensor_width;
				rect.ymin = y1i;
				rect.ymax = y2i;
			}

			/* draw */
			UI_ThemeColorShade(TH_VIEW_OVERLAY, 100);
			UI_draw_roundbox_gl_mode(GL_LINE_LOOP, rect.xmin, rect.ymin, rect.xmax, rect.ymax, 2.0f);
		}
	}

	setlinestyle(0);
	glPolygonMode(GL_FRONT_AND_BACK, GL_FILL);

	/* camera name - draw in highlighted text color */
	if (ca && (ca->flag & CAM_SHOWNAME)) {
		UI_ThemeColor(TH_TEXT_HI);
		BLF_draw_default(
		        x1i, y1i - (0.7f * U.widget_unit), 0.0f,
		        v3d->camera->id.name + 2, sizeof(v3d->camera->id.name) - 2);
	}
}

/* *********************** backdraw for selection *************** */

static void backdrawview3d(Scene *scene, ARegion *ar, View3D *v3d)
{
	RegionView3D *rv3d = ar->regiondata;
	struct Base *base = scene->basact;
	int multisample_enabled;

	BLI_assert(ar->regiontype == RGN_TYPE_WINDOW);

	if (base && (base->object->mode & (OB_MODE_VERTEX_PAINT | OB_MODE_WEIGHT_PAINT) ||
	             BKE_paint_select_face_test(base->object)))
	{
		/* do nothing */
	}
	/* texture paint mode sampling */
	else if (base && (base->object->mode & OB_MODE_TEXTURE_PAINT) &&
	         (v3d->drawtype > OB_WIRE))
	{
		/* do nothing */
	}
	else if ((base && (base->object->mode & OB_MODE_PARTICLE_EDIT)) &&
	         V3D_IS_ZBUF(v3d))
	{
		/* do nothing */
	}
	else if (scene->obedit &&
	         V3D_IS_ZBUF(v3d))
	{
		/* do nothing */
	}
	else {
		v3d->flag &= ~V3D_INVALID_BACKBUF;
		return;
	}

	if (!(v3d->flag & V3D_INVALID_BACKBUF))
		return;

#if 0
	if (test) {
		if (qtest()) {
			addafterqueue(ar->win, BACKBUFDRAW, 1);
			return;
		}
	}
#endif

	if (v3d->drawtype > OB_WIRE) v3d->zbuf = true;
	
	/* dithering and AA break color coding, so disable */
	glDisable(GL_DITHER);

	multisample_enabled = glIsEnabled(GL_MULTISAMPLE);
	if (multisample_enabled)
		glDisable(GL_MULTISAMPLE);

	if (U.ogl_multisamples != USER_MULTISAMPLE_NONE) {
		/* for multisample we use an offscreen FBO. multisample drawing can fail
		 * with color coded selection drawing, and reading back depths from such
		 * a buffer can also cause a few seconds freeze on OS X / NVidia. */
		int w = BLI_rcti_size_x(&ar->winrct);
		int h = BLI_rcti_size_y(&ar->winrct);
		char error[256];

		if (rv3d->gpuoffscreen) {
			if (GPU_offscreen_width(rv3d->gpuoffscreen)  != w ||
			    GPU_offscreen_height(rv3d->gpuoffscreen) != h)
			{
				GPU_offscreen_free(rv3d->gpuoffscreen);
				rv3d->gpuoffscreen = NULL;
			}
		}

		if (!rv3d->gpuoffscreen) {
			rv3d->gpuoffscreen = GPU_offscreen_create(w, h, 0, error);

			if (!rv3d->gpuoffscreen)
				fprintf(stderr, "Failed to create offscreen selection buffer for multisample: %s\n", error);
		}
	}

	if (rv3d->gpuoffscreen)
		GPU_offscreen_bind(rv3d->gpuoffscreen, true);
	else
		glScissor(ar->winrct.xmin, ar->winrct.ymin, BLI_rcti_size_x(&ar->winrct), BLI_rcti_size_y(&ar->winrct));

	glClearColor(0.0, 0.0, 0.0, 0.0);
	if (v3d->zbuf) {
		glEnable(GL_DEPTH_TEST);
		glClear(GL_COLOR_BUFFER_BIT | GL_DEPTH_BUFFER_BIT);
	}
	else {
		glClear(GL_COLOR_BUFFER_BIT);
		glDisable(GL_DEPTH_TEST);
	}
	
	if (rv3d->rflag & RV3D_CLIPPING)
		ED_view3d_clipping_set(rv3d);
	
	G.f |= G_BACKBUFSEL;
	
	if (base && (base->lay & v3d->lay))
		draw_object_backbufsel(scene, v3d, rv3d, base->object);
	
	if (rv3d->gpuoffscreen)
		GPU_offscreen_unbind(rv3d->gpuoffscreen, true);
	else
		ar->swap = 0; /* mark invalid backbuf for wm draw */

	v3d->flag &= ~V3D_INVALID_BACKBUF;

	G.f &= ~G_BACKBUFSEL;
	v3d->zbuf = false;
	glDisable(GL_DEPTH_TEST);
	glEnable(GL_DITHER);
	if (multisample_enabled)
		glEnable(GL_MULTISAMPLE);

	if (rv3d->rflag & RV3D_CLIPPING)
		ED_view3d_clipping_disable();
}

void view3d_opengl_read_pixels(ARegion *ar, int x, int y, int w, int h, int format, int type, void *data)
{
	RegionView3D *rv3d = ar->regiondata;

	if (rv3d->gpuoffscreen) {
		GPU_offscreen_bind(rv3d->gpuoffscreen, true);
		glReadBuffer(GL_COLOR_ATTACHMENT0_EXT);
		glReadPixels(x, y, w, h, format, type, data);
		GPU_offscreen_unbind(rv3d->gpuoffscreen, true);
	}
	else {
		glReadPixels(ar->winrct.xmin + x, ar->winrct.ymin + y, w, h, format, type, data);
	}
}

/* XXX depth reading exception, for code not using gpu offscreen */
static void view3d_opengl_read_Z_pixels(ARegion *ar, int x, int y, int w, int h, int format, int type, void *data)
{

	glReadPixels(ar->winrct.xmin + x, ar->winrct.ymin + y, w, h, format, type, data);
}

void ED_view3d_backbuf_validate(ViewContext *vc)
{
	if (vc->v3d->flag & V3D_INVALID_BACKBUF)
		backdrawview3d(vc->scene, vc->ar, vc->v3d);
}

/**
 * allow for small values [0.5 - 2.5],
 * and large values, FLT_MAX by clamping by the area size
 */
int ED_view3d_backbuf_sample_size_clamp(ARegion *ar, const float dist)
{
	return (int)min_ff(ceilf(dist), (float)max_ii(ar->winx, ar->winx));
}

/* samples a single pixel (copied from vpaint) */
unsigned int ED_view3d_backbuf_sample(ViewContext *vc, int x, int y)
{
	unsigned int col;
	
	if (x >= vc->ar->winx || y >= vc->ar->winy) {
		return 0;
	}

	ED_view3d_backbuf_validate(vc);

	view3d_opengl_read_pixels(vc->ar, x, y, 1, 1, GL_RGBA, GL_UNSIGNED_BYTE, &col);
	glReadBuffer(GL_BACK);
	
	if (ENDIAN_ORDER == B_ENDIAN) {
		BLI_endian_switch_uint32(&col);
	}
	
	return WM_framebuffer_to_index(col);
}

/* reads full rect, converts indices */
ImBuf *ED_view3d_backbuf_read(ViewContext *vc, int xmin, int ymin, int xmax, int ymax)
{
	struct ImBuf *ibuf_clip;
	/* clip */
	const rcti clip = {
	    max_ii(xmin, 0), min_ii(xmax, vc->ar->winx - 1),
	    max_ii(ymin, 0), min_ii(ymax, vc->ar->winy - 1)};
	const int size_clip[2] = {
	    BLI_rcti_size_x(&clip) + 1,
	    BLI_rcti_size_y(&clip) + 1};

	if (UNLIKELY((clip.xmin > clip.xmax) ||
	             (clip.ymin > clip.ymax)))
	{
		return NULL;
	}

	ibuf_clip = IMB_allocImBuf(size_clip[0], size_clip[1], 32, IB_rect);

	ED_view3d_backbuf_validate(vc);

	view3d_opengl_read_pixels(vc->ar, clip.xmin, clip.ymin, size_clip[0], size_clip[1], GL_RGBA, GL_UNSIGNED_BYTE, ibuf_clip->rect);

	glReadBuffer(GL_BACK);

	if (ENDIAN_ORDER == B_ENDIAN) {
		IMB_convert_rgba_to_abgr(ibuf_clip);
	}

	WM_framebuffer_to_index_array(ibuf_clip->rect, size_clip[0] * size_clip[1]);
	
	if ((clip.xmin == xmin) &&
	    (clip.xmax == xmax) &&
	    (clip.ymin == ymin) &&
	    (clip.ymax == ymax))
	{
		return ibuf_clip;
	}
	else {
		/* put clipped result into a non-clipped buffer */
		struct ImBuf *ibuf_full;
		const int size[2] = {
		    (xmax - xmin + 1),
		    (ymax - ymin + 1)};

		ibuf_full = IMB_allocImBuf(size[0], size[1], 32, IB_rect);

		IMB_rectcpy(
		        ibuf_full, ibuf_clip,
		        clip.xmin - xmin, clip.ymin - ymin,
		        0, 0,
		        size_clip[0], size_clip[1]);
		IMB_freeImBuf(ibuf_clip);
		return ibuf_full;
	}
}

/* smart function to sample a rect spiralling outside, nice for backbuf selection */
unsigned int ED_view3d_backbuf_sample_rect(
        ViewContext *vc, const int mval[2], int size,
        unsigned int min, unsigned int max, float *r_dist)
{
	struct ImBuf *buf;
	const unsigned int *bufmin, *bufmax, *tbuf;
	int minx, miny;
	int a, b, rc, nr, amount, dirvec[4][2];
	unsigned int index = 0;

	amount = (size - 1) / 2;

	minx = mval[0] - (amount + 1);
	miny = mval[1] - (amount + 1);
	buf = ED_view3d_backbuf_read(vc, minx, miny, minx + size - 1, miny + size - 1);
	if (!buf) return 0;

	rc = 0;
	
	dirvec[0][0] = 1; dirvec[0][1] = 0;
	dirvec[1][0] = 0; dirvec[1][1] = -size;
	dirvec[2][0] = -1; dirvec[2][1] = 0;
	dirvec[3][0] = 0; dirvec[3][1] = size;
	
	bufmin = buf->rect;
	tbuf = buf->rect;
	bufmax = buf->rect + size * size;
	tbuf += amount * size + amount;
	
	for (nr = 1; nr <= size; nr++) {
		
		for (a = 0; a < 2; a++) {
			for (b = 0; b < nr; b++) {
				if (*tbuf && *tbuf >= min && *tbuf < max) {
					/* we got a hit */

					/* get x,y pixel coords from the offset
					 * (manhatten distance in keeping with other screen-based selection) */
					*r_dist = (float)(
					        abs(((int)(tbuf - buf->rect) % size) - (size / 2)) +
					        abs(((int)(tbuf - buf->rect) / size) - (size / 2)));

					/* indices start at 1 here */
					index = (*tbuf - min) + 1;
					goto exit;
				}
				
				tbuf += (dirvec[rc][0] + dirvec[rc][1]);
				
				if (tbuf < bufmin || tbuf >= bufmax) {
					goto exit;
				}
			}
			rc++;
			rc &= 3;
		}
	}

exit:
	IMB_freeImBuf(buf);
	return index;
}


/* ************************************************************* */

static void view3d_stereo_bgpic_setup(Scene *scene, View3D *v3d, Image *ima, ImageUser *iuser)
{
	if (BKE_image_is_stereo(ima)) {
		iuser->flag |= IMA_SHOW_STEREO;

		if ((scene->r.scemode & R_MULTIVIEW) == 0) {
			iuser->multiview_eye = STEREO_LEFT_ID;
		}
		else if (v3d->stereo3d_camera != STEREO_3D_ID) {
			/* show only left or right camera */
			iuser->multiview_eye = v3d->stereo3d_camera;
		}

		BKE_image_multiview_index(ima, iuser);
	}
	else {
		iuser->flag &= ~IMA_SHOW_STEREO;
	}
}

static void view3d_draw_bgpic(Scene *scene, ARegion *ar, View3D *v3d,
                              const bool do_foreground, const bool do_camera_frame)
{
	RegionView3D *rv3d = ar->regiondata;
	BGpic *bgpic;
	int fg_flag = do_foreground ? V3D_BGPIC_FOREGROUND : 0;

	for (bgpic = v3d->bgpicbase.first; bgpic; bgpic = bgpic->next) {
		bgpic->iuser.scene = scene;  /* Needed for render results. */

		if ((bgpic->flag & V3D_BGPIC_FOREGROUND) != fg_flag)
			continue;

		if ((bgpic->view == 0) || /* zero for any */
		    (bgpic->view & (1 << rv3d->view)) || /* check agaist flags */
		    (rv3d->persp == RV3D_CAMOB && bgpic->view == (1 << RV3D_VIEW_CAMERA)))
		{
			float image_aspect[2];
			float fac, asp, zoomx, zoomy;
			float x1, y1, x2, y2, centx, centy;

			ImBuf *ibuf = NULL, *freeibuf, *releaseibuf;
			void *lock;
			rctf clip_rect;

			Image *ima = NULL;
			MovieClip *clip = NULL;

			/* disable individual images */
			if ((bgpic->flag & V3D_BGPIC_DISABLED))
				continue;

			freeibuf = NULL;
			releaseibuf = NULL;
			if (bgpic->source == V3D_BGPIC_IMAGE) {
				ima = bgpic->ima;
				if (ima == NULL)
					continue;
				BKE_image_user_frame_calc(&bgpic->iuser, CFRA, 0);
				if (ima->source == IMA_SRC_SEQUENCE && !(bgpic->iuser.flag & IMA_USER_FRAME_IN_RANGE)) {
					ibuf = NULL; /* frame is out of range, dont show */
				}
				else {
					view3d_stereo_bgpic_setup(scene, v3d, ima, &bgpic->iuser);
					ibuf = BKE_image_acquire_ibuf(ima, &bgpic->iuser, &lock);
					releaseibuf = ibuf;
				}

				image_aspect[0] = ima->aspx;
				image_aspect[1] = ima->aspy;
			}
			else if (bgpic->source == V3D_BGPIC_MOVIE) {
				/* TODO: skip drawing when out of frame range (as image sequences do above) */

				if (bgpic->flag & V3D_BGPIC_CAMERACLIP) {
					if (scene->camera)
						clip = BKE_object_movieclip_get(scene, scene->camera, true);
				}
				else {
					clip = bgpic->clip;
				}

				if (clip == NULL)
					continue;

				BKE_movieclip_user_set_frame(&bgpic->cuser, CFRA);
				ibuf = BKE_movieclip_get_ibuf(clip, &bgpic->cuser);

				image_aspect[0] = clip->aspx;
				image_aspect[1] = clip->aspy;

				/* working with ibuf from image and clip has got different workflow now.
				 * ibuf acquired from clip is referenced by cache system and should
				 * be dereferenced after usage. */
				freeibuf = ibuf;
			}
			else {
				/* perhaps when loading future files... */
				BLI_assert(0);
				copy_v2_fl(image_aspect, 1.0f);
			}

			if (ibuf == NULL)
				continue;

			if ((ibuf->rect == NULL && ibuf->rect_float == NULL) || ibuf->channels != 4) { /* invalid image format */
				if (freeibuf)
					IMB_freeImBuf(freeibuf);
				if (releaseibuf)
					BKE_image_release_ibuf(ima, releaseibuf, lock);

				continue;
			}

			if (ibuf->rect == NULL)
				IMB_rect_from_float(ibuf);

			if (rv3d->persp == RV3D_CAMOB) {

				if (do_camera_frame) {
					rctf vb;
					ED_view3d_calc_camera_border(scene, ar, v3d, rv3d, &vb, false);
					x1 = vb.xmin;
					y1 = vb.ymin;
					x2 = vb.xmax;
					y2 = vb.ymax;
				}
				else {
					x1 = ar->winrct.xmin;
					y1 = ar->winrct.ymin;
					x2 = ar->winrct.xmax;
					y2 = ar->winrct.ymax;
				}

				/* apply offset last - camera offset is different to offset in blender units */
				/* so this has some sane way of working - this matches camera's shift _exactly_ */
				{
					const float max_dim = max_ff(x2 - x1, y2 - y1);
					const float xof_scale = bgpic->xof * max_dim;
					const float yof_scale = bgpic->yof * max_dim;

					x1 += xof_scale;
					y1 += yof_scale;
					x2 += xof_scale;
					y2 += yof_scale;
				}

				centx = (x1 + x2) / 2.0f;
				centy = (y1 + y2) / 2.0f;

				/* aspect correction */
				if (bgpic->flag & V3D_BGPIC_CAMERA_ASPECT) {
					/* apply aspect from clip */
					const float w_src = ibuf->x * image_aspect[0];
					const float h_src = ibuf->y * image_aspect[1];

					/* destination aspect is already applied from the camera frame */
					const float w_dst = x1 - x2;
					const float h_dst = y1 - y2;

					const float asp_src = w_src / h_src;
					const float asp_dst = w_dst / h_dst;

					if (fabsf(asp_src - asp_dst) >= FLT_EPSILON) {
						if ((asp_src > asp_dst) == ((bgpic->flag & V3D_BGPIC_CAMERA_CROP) != 0)) {
							/* fit X */
							const float div = asp_src / asp_dst;
							x1 = ((x1 - centx) * div) + centx;
							x2 = ((x2 - centx) * div) + centx;
						}
						else {
							/* fit Y */
							const float div = asp_dst / asp_src;
							y1 = ((y1 - centy) * div) + centy;
							y2 = ((y2 - centy) * div) + centy;
						}
					}
				}
			}
			else {
				float tvec[3];
				float sco[2];
				const float mval_f[2] = {1.0f, 0.0f};
				const float co_zero[3] = {0};
				float zfac;

				/* calc window coord */
				zfac = ED_view3d_calc_zfac(rv3d, co_zero, NULL);
				ED_view3d_win_to_delta(ar, mval_f, tvec, zfac);
				fac = max_ff(fabsf(tvec[0]), max_ff(fabsf(tvec[1]), fabsf(tvec[2]))); /* largest abs axis */
				fac = 1.0f / fac;

				asp = (float)ibuf->y / (float)ibuf->x;

				zero_v3(tvec);
				ED_view3d_project_float_v2_m4(ar, tvec, sco, rv3d->persmat);

				x1 =  sco[0] + fac * (bgpic->xof - bgpic->size);
				y1 =  sco[1] + asp * fac * (bgpic->yof - bgpic->size);
				x2 =  sco[0] + fac * (bgpic->xof + bgpic->size);
				y2 =  sco[1] + asp * fac * (bgpic->yof + bgpic->size);

				centx = (x1 + x2) / 2.0f;
				centy = (y1 + y2) / 2.0f;
			}

			/* complete clip? */
			BLI_rctf_init(&clip_rect, x1, x2, y1, y2);
			if (bgpic->rotation) {
				BLI_rctf_rotate_expand(&clip_rect, &clip_rect, bgpic->rotation);
			}

			if (clip_rect.xmax < 0 || clip_rect.ymax < 0 || clip_rect.xmin > ar->winx || clip_rect.ymin > ar->winy) {
				if (freeibuf)
					IMB_freeImBuf(freeibuf);
				if (releaseibuf)
					BKE_image_release_ibuf(ima, releaseibuf, lock);

				continue;
			}

			zoomx = (x2 - x1) / ibuf->x;
			zoomy = (y2 - y1) / ibuf->y;

			/* for some reason; zoomlevels down refuses to use GL_ALPHA_SCALE */
			if (zoomx < 1.0f || zoomy < 1.0f) {
				float tzoom = min_ff(zoomx, zoomy);
				int mip = 0;

				if ((ibuf->userflags & IB_MIPMAP_INVALID) != 0) {
					IMB_remakemipmap(ibuf, 0);
					ibuf->userflags &= ~IB_MIPMAP_INVALID;
				}
				else if (ibuf->mipmap[0] == NULL)
					IMB_makemipmap(ibuf, 0);

				while (tzoom < 1.0f && mip < 8 && ibuf->mipmap[mip]) {
					tzoom *= 2.0f;
					zoomx *= 2.0f;
					zoomy *= 2.0f;
					mip++;
				}
				if (mip > 0)
					ibuf = ibuf->mipmap[mip - 1];
			}

			if (v3d->zbuf) glDisable(GL_DEPTH_TEST);
			glDepthMask(0);

			glEnable(GL_BLEND);
			glBlendFunc(GL_SRC_ALPHA,  GL_ONE_MINUS_SRC_ALPHA);

			glMatrixMode(GL_PROJECTION);
			glPushMatrix();
			glMatrixMode(GL_MODELVIEW);
			glPushMatrix();
			ED_region_pixelspace(ar);

			glTranslatef(centx, centy, 0.0);
			glRotatef(RAD2DEGF(-bgpic->rotation), 0.0f, 0.0f, 1.0f);

			if (bgpic->flag & V3D_BGPIC_FLIP_X) {
				zoomx *= -1.0f;
				x1 = x2;
			}
			if (bgpic->flag & V3D_BGPIC_FLIP_Y) {
				zoomy *= -1.0f;
				y1 = y2;
			}
			glPixelZoom(zoomx, zoomy);
			glColor4f(1.0f, 1.0f, 1.0f, 1.0f - bgpic->blend);

			/* could not use glaDrawPixelsAuto because it could fallback to
			 * glaDrawPixelsSafe in some cases, which will end up in missing
			 * alpha transparency for the background image (sergey)
			 */
			glaDrawPixelsTex(x1 - centx, y1 - centy, ibuf->x, ibuf->y, GL_RGBA, GL_UNSIGNED_BYTE, GL_LINEAR, ibuf->rect);

			glPixelZoom(1.0, 1.0);
			glPixelTransferf(GL_ALPHA_SCALE, 1.0f);

			glMatrixMode(GL_PROJECTION);
			glPopMatrix();
			glMatrixMode(GL_MODELVIEW);
			glPopMatrix();

			glDisable(GL_BLEND);

			glDepthMask(1);
			if (v3d->zbuf) glEnable(GL_DEPTH_TEST);

			if (freeibuf)
				IMB_freeImBuf(freeibuf);
			if (releaseibuf)
				BKE_image_release_ibuf(ima, releaseibuf, lock);
		}
	}
}

static void view3d_draw_bgpic_test(Scene *scene, ARegion *ar, View3D *v3d,
                                   const bool do_foreground, const bool do_camera_frame)
{
	RegionView3D *rv3d = ar->regiondata;

	if ((v3d->flag & V3D_DISPBGPICS) == 0)
		return;

	/* disabled - mango request, since footage /w only render is quite useful
	 * and this option is easy to disable all background images at once */
#if 0
	if (v3d->flag2 & V3D_RENDER_OVERRIDE)
		return;
#endif

	if ((rv3d->view == RV3D_VIEW_USER) || (rv3d->persp != RV3D_ORTHO)) {
		if (rv3d->persp == RV3D_CAMOB) {
			view3d_draw_bgpic(scene, ar, v3d, do_foreground, do_camera_frame);
		}
	}
	else {
		view3d_draw_bgpic(scene, ar, v3d, do_foreground, do_camera_frame);
	}
}

/* ****************** View3d afterdraw *************** */

typedef struct View3DAfter {
	struct View3DAfter *next, *prev;
	struct Base *base;
	short dflag;
} View3DAfter;

/* temp storage of Objects that need to be drawn as last */
void ED_view3d_after_add(ListBase *lb, Base *base, const short dflag)
{
	View3DAfter *v3da = MEM_callocN(sizeof(View3DAfter), "View 3d after");
	BLI_assert((base->flag & OB_FROMDUPLI) == 0);
	BLI_addtail(lb, v3da);
	v3da->base = base;
	v3da->dflag = dflag;
}

/* disables write in zbuffer and draws it over */
static void view3d_draw_transp(Scene *scene, ARegion *ar, View3D *v3d)
{
	View3DAfter *v3da;
	
	glDepthMask(GL_FALSE);
	v3d->transp = true;
	
	while ((v3da = BLI_pophead(&v3d->afterdraw_transp))) {
		draw_object(scene, ar, v3d, v3da->base, v3da->dflag);
		MEM_freeN(v3da);
	}
	v3d->transp = false;
	
	glDepthMask(GL_TRUE);
	
}

/* clears zbuffer and draws it over */
static void view3d_draw_xray(Scene *scene, ARegion *ar, View3D *v3d, bool *clear)
{
	View3DAfter *v3da;

	if (*clear && v3d->zbuf) {
		glClear(GL_DEPTH_BUFFER_BIT);
		*clear = false;
	}

	v3d->xray = true;
	while ((v3da = BLI_pophead(&v3d->afterdraw_xray))) {
		draw_object(scene, ar, v3d, v3da->base, v3da->dflag);
		MEM_freeN(v3da);
	}
	v3d->xray = false;
}


/* clears zbuffer and draws it over */
static void view3d_draw_xraytransp(Scene *scene, ARegion *ar, View3D *v3d, const bool clear)
{
	View3DAfter *v3da;

	if (clear && v3d->zbuf)
		glClear(GL_DEPTH_BUFFER_BIT);

	v3d->xray = true;
	v3d->transp = true;
	
	glDepthMask(GL_FALSE);

	while ((v3da = BLI_pophead(&v3d->afterdraw_xraytransp))) {
		draw_object(scene, ar, v3d, v3da->base, v3da->dflag);
		MEM_freeN(v3da);
	}

	v3d->transp = false;
	v3d->xray = false;

	glDepthMask(GL_TRUE);
}

/* *********************** */

/*
 * In most cases call draw_dupli_objects,
 * draw_dupli_objects_color was added because when drawing set dupli's
 * we need to force the color
 */

#if 0
int dupli_ob_sort(void *arg1, void *arg2)
{
	void *p1 = ((DupliObject *)arg1)->ob;
	void *p2 = ((DupliObject *)arg2)->ob;
	int val = 0;
	if (p1 < p2) val = -1;
	else if (p1 > p2) val = 1;
	return val;
}
#endif


static DupliObject *dupli_step(DupliObject *dob)
{
	while (dob && dob->no_draw)
		dob = dob->next;
	return dob;
}

static void draw_dupli_objects_color(
        Scene *scene, ARegion *ar, View3D *v3d, Base *base,
        const short dflag, const int color)
{
	RegionView3D *rv3d = ar->regiondata;
	ListBase *lb;
	LodLevel *savedlod;
	DupliObject *dob_prev = NULL, *dob, *dob_next = NULL;
	Base tbase = {NULL};
	BoundBox bb, *bb_tmp; /* use a copy because draw_object, calls clear_mesh_caches */
	GLuint displist = 0;
	unsigned char color_rgb[3];
	const short dflag_dupli = dflag | DRAW_CONSTCOLOR;
	short transflag;
	bool use_displist = false;  /* -1 is initialize */
	char dt;
	bool testbb = false;
	short dtx;
	DupliApplyData *apply_data;

	if (base->object->restrictflag & OB_RESTRICT_VIEW) return;
	if ((base->object->restrictflag & OB_RESTRICT_RENDER) && (v3d->flag2 & V3D_RENDER_OVERRIDE)) return;

	if (dflag & DRAW_CONSTCOLOR) {
		BLI_assert(color == TH_UNDEFINED);
	}
	else {
		UI_GetThemeColorBlend3ubv(color, TH_BACK, 0.5f, color_rgb);
	}

	tbase.flag = OB_FROMDUPLI | base->flag;
	lb = object_duplilist(G.main->eval_ctx, scene, base->object);
	// BLI_listbase_sort(lb, dupli_ob_sort); /* might be nice to have if we have a dupli list with mixed objects. */

	apply_data = duplilist_apply(base->object, scene, lb);

	dob = dupli_step(lb->first);
	if (dob) dob_next = dupli_step(dob->next);

	for (; dob; dob_prev = dob, dob = dob_next, dob_next = dob_next ? dupli_step(dob_next->next) : NULL) {
		tbase.object = dob->ob;

		/* Make sure lod is updated from dupli's position */

		savedlod = dob->ob->currentlod;

#ifdef WITH_GAMEENGINE
		if (rv3d->rflag & RV3D_IS_GAME_ENGINE) {
			BKE_object_lod_update(dob->ob, rv3d->viewinv[3]);
		}
#endif

		/* extra service: draw the duplicator in drawtype of parent, minimum taken
		 * to allow e.g. boundbox box objects in groups for LOD */
		dt = tbase.object->dt;
		tbase.object->dt = MIN2(tbase.object->dt, base->object->dt);

		/* inherit draw extra, but not if a boundbox under the assumption that this
		 * is intended to speed up drawing, and drawing extra (especially wire) can
		 * slow it down too much */
		dtx = tbase.object->dtx;
		if (tbase.object->dt != OB_BOUNDBOX)
			tbase.object->dtx = base->object->dtx;

		/* negative scale flag has to propagate */
		transflag = tbase.object->transflag;

		if (is_negative_m4(dob->mat))
			tbase.object->transflag |= OB_NEG_SCALE;
		else
			tbase.object->transflag &= ~OB_NEG_SCALE;
		
		/* should move outside the loop but possible color is set in draw_object still */
		if ((dflag & DRAW_CONSTCOLOR) == 0) {
			glColor3ubv(color_rgb);
		}
		
		/* generate displist, test for new object */
		if (dob_prev && dob_prev->ob != dob->ob) {
			if (use_displist == true)
				glDeleteLists(displist, 1);
			
			use_displist = false;
		}
		
		if ((bb_tmp = BKE_object_boundbox_get(dob->ob))) {
			bb = *bb_tmp; /* must make a copy  */
			testbb = true;
		}

		if (!testbb || ED_view3d_boundbox_clip_ex(rv3d, &bb, dob->mat)) {
			/* generate displist */
			if (use_displist == false) {
				
				/* note, since this was added, its checked (dob->type == OB_DUPLIGROUP)
				 * however this is very slow, it was probably needed for the NLA
				 * offset feature (used in group-duplicate.blend but no longer works in 2.5)
				 * so for now it should be ok to - campbell */
				
				if ( /* if this is the last no need  to make a displist */
				     (dob_next == NULL || dob_next->ob != dob->ob) ||
				     /* lamp drawing messes with matrices, could be handled smarter... but this works */
				     (dob->ob->type == OB_LAMP) ||
				     (dob->type == OB_DUPLIGROUP && dob->animated) ||
				     !bb_tmp ||
				     draw_glsl_material(scene, dob->ob, v3d, dt) ||
				     check_object_draw_texture(scene, v3d, dt) ||
				     (v3d->flag2 & V3D_SOLID_MATCAP) != 0)
				{
					// printf("draw_dupli_objects_color: skipping displist for %s\n", dob->ob->id.name + 2);
					use_displist = false;
				}
				else {
					// printf("draw_dupli_objects_color: using displist for %s\n", dob->ob->id.name + 2);
					
					/* disable boundbox check for list creation */
					BKE_object_boundbox_flag(dob->ob, BOUNDBOX_DISABLED, 1);
					/* need this for next part of code */
					unit_m4(dob->ob->obmat);    /* obmat gets restored */
					
					displist = glGenLists(1);
					glNewList(displist, GL_COMPILE);
					draw_object(scene, ar, v3d, &tbase, dflag_dupli);
					glEndList();
					
					use_displist = true;
					BKE_object_boundbox_flag(dob->ob, BOUNDBOX_DISABLED, 0);
				}		
			}
			
			if (use_displist) {
				glPushMatrix();
				glMultMatrixf(dob->mat);
				glCallList(displist);
				glPopMatrix();
			}	
			else {
				copy_m4_m4(dob->ob->obmat, dob->mat);
				GPU_begin_dupli_object(dob);
				draw_object(scene, ar, v3d, &tbase, dflag_dupli);
				GPU_end_dupli_object();
			}
		}
		
		tbase.object->dt = dt;
		tbase.object->dtx = dtx;
		tbase.object->transflag = transflag;
		tbase.object->currentlod = savedlod;
	}

	if (apply_data) {
		duplilist_restore(lb, apply_data);
		duplilist_free_apply_data(apply_data);
	}

	free_object_duplilist(lb);
	
	if (use_displist)
		glDeleteLists(displist, 1);
}

static void draw_dupli_objects(Scene *scene, ARegion *ar, View3D *v3d, Base *base)
{
	/* define the color here so draw_dupli_objects_color can be called
	 * from the set loop */
	
	int color = (base->flag & SELECT) ? TH_SELECT : TH_WIRE;
	/* debug */
	if (base->object->dup_group && base->object->dup_group->id.us < 1)
		color = TH_REDALERT;
	
	draw_dupli_objects_color(scene, ar, v3d, base, 0, color);
}

/* XXX warning, not using gpu offscreen here */
void view3d_update_depths_rect(ARegion *ar, ViewDepths *d, rcti *rect)
{
	int x, y, w, h;
	rcti r;
	/* clamp rect by region */

	r.xmin = 0;
	r.xmax = ar->winx - 1;
	r.ymin = 0;
	r.ymax = ar->winy - 1;

	/* Constrain rect to depth bounds */
	BLI_rcti_isect(&r, rect, rect);

	/* assign values to compare with the ViewDepths */
	x = rect->xmin;
	y = rect->ymin;

	w = BLI_rcti_size_x(rect);
	h = BLI_rcti_size_y(rect);

	if (w <= 0 || h <= 0) {
		if (d->depths)
			MEM_freeN(d->depths);
		d->depths = NULL;

		d->damaged = false;
	}
	else if (d->w != w ||
	         d->h != h ||
	         d->x != x ||
	         d->y != y ||
	         d->depths == NULL
	         )
	{
		d->x = x;
		d->y = y;
		d->w = w;
		d->h = h;

		if (d->depths)
			MEM_freeN(d->depths);

		d->depths = MEM_mallocN(sizeof(float) * d->w * d->h, "View depths Subset");
		
		d->damaged = true;
	}

	if (d->damaged) {
		/* XXX using special function here, it doesn't use the gpu offscreen system */
		view3d_opengl_read_Z_pixels(ar, d->x, d->y, d->w, d->h, GL_DEPTH_COMPONENT, GL_FLOAT, d->depths);
		glGetDoublev(GL_DEPTH_RANGE, d->depth_range);
		d->damaged = false;
	}
}

/* note, with nouveau drivers the glReadPixels() is very slow. [#24339] */
void ED_view3d_depth_update(ARegion *ar)
{
	RegionView3D *rv3d = ar->regiondata;
	
	/* Create storage for, and, if necessary, copy depth buffer */
	if (!rv3d->depths) rv3d->depths = MEM_callocN(sizeof(ViewDepths), "ViewDepths");
	if (rv3d->depths) {
		ViewDepths *d = rv3d->depths;
		if (d->w != ar->winx ||
		    d->h != ar->winy ||
		    !d->depths)
		{
			d->w = ar->winx;
			d->h = ar->winy;
			if (d->depths)
				MEM_freeN(d->depths);
			d->depths = MEM_mallocN(sizeof(float) * d->w * d->h, "View depths");
			d->damaged = true;
		}
		
		if (d->damaged) {
			view3d_opengl_read_pixels(ar, 0, 0, d->w, d->h, GL_DEPTH_COMPONENT, GL_FLOAT, d->depths);
			glGetDoublev(GL_DEPTH_RANGE, d->depth_range);
			
			d->damaged = false;
		}
	}
}

/* utility function to find the closest Z value, use for autodepth */
float view3d_depth_near(ViewDepths *d)
{
	/* convert to float for comparisons */
	const float near = (float)d->depth_range[0];
	const float far_real = (float)d->depth_range[1];
	float far = far_real;

	const float *depths = d->depths;
	float depth = FLT_MAX;
	int i = (int)d->w * (int)d->h; /* cast to avoid short overflow */

	/* far is both the starting 'far' value
	 * and the closest value found. */
	while (i--) {
		depth = *depths++;
		if ((depth < far) && (depth > near)) {
			far = depth;
		}
	}

	return far == far_real ? FLT_MAX : far;
}

void ED_view3d_draw_depth_gpencil(Scene *scene, ARegion *ar, View3D *v3d)
{
	short zbuf = v3d->zbuf;
	RegionView3D *rv3d = ar->regiondata;

	view3d_winmatrix_set(ar, v3d, NULL);
	view3d_viewmatrix_set(scene, v3d, rv3d);  /* note: calls BKE_object_where_is_calc for camera... */

	mul_m4_m4m4(rv3d->persmat, rv3d->winmat, rv3d->viewmat);
	invert_m4_m4(rv3d->persinv, rv3d->persmat);
	invert_m4_m4(rv3d->viewinv, rv3d->viewmat);

	glClear(GL_DEPTH_BUFFER_BIT);

	glLoadMatrixf(rv3d->viewmat);

	v3d->zbuf = true;
	glEnable(GL_DEPTH_TEST);

	if (v3d->flag2 & V3D_SHOW_GPENCIL) {
		ED_gpencil_draw_view3d(scene, v3d, ar, true);
	}
	
	v3d->zbuf = zbuf;

}

void ED_view3d_draw_depth(Scene *scene, ARegion *ar, View3D *v3d, bool alphaoverride)
{
	RegionView3D *rv3d = ar->regiondata;
	Base *base;
	short zbuf = v3d->zbuf;
	short flag = v3d->flag;
	float glalphaclip = U.glalphaclip;
	int obcenter_dia = U.obcenter_dia;
	/* no need for color when drawing depth buffer */
	const short dflag_depth = DRAW_CONSTCOLOR;
	/* temp set drawtype to solid */
	
	/* Setting these temporarily is not nice */
	v3d->flag &= ~V3D_SELECT_OUTLINE;
	U.glalphaclip = alphaoverride ? 0.5f : glalphaclip; /* not that nice but means we wont zoom into billboards */
	U.obcenter_dia = 0;
	
	view3d_winmatrix_set(ar, v3d, NULL);
	view3d_viewmatrix_set(scene, v3d, rv3d);  /* note: calls BKE_object_where_is_calc for camera... */
	
	mul_m4_m4m4(rv3d->persmat, rv3d->winmat, rv3d->viewmat);
	invert_m4_m4(rv3d->persinv, rv3d->persmat);
	invert_m4_m4(rv3d->viewinv, rv3d->viewmat);
	
	glClear(GL_DEPTH_BUFFER_BIT);
	
	glLoadMatrixf(rv3d->viewmat);
	
	if (rv3d->rflag & RV3D_CLIPPING) {
		ED_view3d_clipping_set(rv3d);
	}
	/* get surface depth without bias */
	rv3d->rflag |= RV3D_ZOFFSET_DISABLED;

	v3d->zbuf = true;
	glEnable(GL_DEPTH_TEST);
	
	/* draw set first */
	if (scene->set) {
		Scene *sce_iter;
		for (SETLOOPER(scene->set, sce_iter, base)) {
			if (v3d->lay & base->lay) {
				draw_object(scene, ar, v3d, base, 0);
				if (base->object->transflag & OB_DUPLI) {
					draw_dupli_objects_color(scene, ar, v3d, base, dflag_depth, TH_UNDEFINED);
				}
			}
		}
	}
	
	for (base = scene->base.first; base; base = base->next) {
		if (v3d->lay & base->lay) {
			/* dupli drawing */
			if (base->object->transflag & OB_DUPLI) {
				draw_dupli_objects_color(scene, ar, v3d, base, dflag_depth, TH_UNDEFINED);
			}
			draw_object(scene, ar, v3d, base, dflag_depth);
		}
	}
	
	/* this isn't that nice, draw xray objects as if they are normal */
	if (v3d->afterdraw_transp.first ||
	    v3d->afterdraw_xray.first ||
	    v3d->afterdraw_xraytransp.first)
	{
		View3DAfter *v3da;
		int mask_orig;

		v3d->xray = true;
		
		/* transp materials can change the depth mask, see #21388 */
		glGetIntegerv(GL_DEPTH_WRITEMASK, &mask_orig);


		if (v3d->afterdraw_xray.first || v3d->afterdraw_xraytransp.first) {
			glDepthFunc(GL_ALWAYS); /* always write into the depth bufer, overwriting front z values */
			for (v3da = v3d->afterdraw_xray.first; v3da; v3da = v3da->next) {
				draw_object(scene, ar, v3d, v3da->base, dflag_depth);
			}
			glDepthFunc(GL_LEQUAL); /* Now write the depth buffer normally */
		}

		/* draw 3 passes, transp/xray/xraytransp */
		v3d->xray = false;
		v3d->transp = true;
		while ((v3da = BLI_pophead(&v3d->afterdraw_transp))) {
			draw_object(scene, ar, v3d, v3da->base, dflag_depth);
			MEM_freeN(v3da);
		}

		v3d->xray = true;
		v3d->transp = false;
		while ((v3da = BLI_pophead(&v3d->afterdraw_xray))) {
			draw_object(scene, ar, v3d, v3da->base, dflag_depth);
			MEM_freeN(v3da);
		}

		v3d->xray = true;
		v3d->transp = true;
		while ((v3da = BLI_pophead(&v3d->afterdraw_xraytransp))) {
			draw_object(scene, ar, v3d, v3da->base, dflag_depth);
			MEM_freeN(v3da);
		}

		
		v3d->xray = false;
		v3d->transp = false;

		glDepthMask(mask_orig);
	}
	
	if (rv3d->rflag & RV3D_CLIPPING) {
		ED_view3d_clipping_disable();
	}
	rv3d->rflag &= ~RV3D_ZOFFSET_DISABLED;
	
	v3d->zbuf = zbuf;
	if (!v3d->zbuf) glDisable(GL_DEPTH_TEST);

	U.glalphaclip = glalphaclip;
	v3d->flag = flag;
	U.obcenter_dia = obcenter_dia;
}

typedef struct View3DShadow {
	struct View3DShadow *next, *prev;
	GPULamp *lamp;
} View3DShadow;

static void gpu_render_lamp_update(Scene *scene, View3D *v3d,
                                   Object *ob, Object *par,
                                   float obmat[4][4], unsigned int lay,
                                   ListBase *shadows, SceneRenderLayer *srl)
{
	GPULamp *lamp;
	Lamp *la = (Lamp *)ob->data;
	View3DShadow *shadow;
	unsigned int layers;
	
	lamp = GPU_lamp_from_blender(scene, ob, par);
	
	if (lamp) {
		GPU_lamp_update(lamp, lay, (ob->restrictflag & OB_RESTRICT_RENDER), obmat);
		GPU_lamp_update_colors(lamp, la->r, la->g, la->b, la->energy);
		
		layers = lay & v3d->lay;
		if (srl)
			layers &= srl->lay;

		if (layers && GPU_lamp_override_visible(lamp, srl, NULL) && GPU_lamp_has_shadow_buffer(lamp)) {
			shadow = MEM_callocN(sizeof(View3DShadow), "View3DShadow");
			shadow->lamp = lamp;
			BLI_addtail(shadows, shadow);
		}
	}
}

static void gpu_update_lamps_shadows_world(Scene *scene, View3D *v3d)
{
	ListBase shadows;
	View3DShadow *shadow;
	Scene *sce_iter;
	Base *base;
	Object *ob;
	World *world = scene->world;
	SceneRenderLayer *srl = v3d->scenelock ? BLI_findlink(&scene->r.layers, scene->r.actlay) : NULL;
	
	BLI_listbase_clear(&shadows);
	
	/* update lamp transform and gather shadow lamps */
	for (SETLOOPER(scene, sce_iter, base)) {
		ob = base->object;
		
		if (ob->type == OB_LAMP)
			gpu_render_lamp_update(scene, v3d, ob, NULL, ob->obmat, ob->lay, &shadows, srl);
		
		if (ob->transflag & OB_DUPLI) {
			DupliObject *dob;
			ListBase *lb = object_duplilist(G.main->eval_ctx, scene, ob);
			
			for (dob = lb->first; dob; dob = dob->next)
				if (dob->ob->type == OB_LAMP)
					gpu_render_lamp_update(scene, v3d, dob->ob, ob, dob->mat, ob->lay, &shadows, srl);
			
			free_object_duplilist(lb);
		}
	}
	
	/* render shadows after updating all lamps, nested object_duplilist
	 * don't work correct since it's replacing object matrices */
	for (shadow = shadows.first; shadow; shadow = shadow->next) {
		/* this needs to be done better .. */
		float viewmat[4][4], winmat[4][4];
		int drawtype, lay, winsize, flag2 = v3d->flag2;
		ARegion ar = {NULL};
		RegionView3D rv3d = {{{0}}};
		
		drawtype = v3d->drawtype;
		lay = v3d->lay;
		
		v3d->drawtype = OB_SOLID;
		v3d->lay &= GPU_lamp_shadow_layer(shadow->lamp);
		v3d->flag2 &= ~(V3D_SOLID_TEX | V3D_SHOW_SOLID_MATCAP);
		v3d->flag2 |= V3D_RENDER_OVERRIDE | V3D_RENDER_SHADOW;
		
		GPU_lamp_shadow_buffer_bind(shadow->lamp, viewmat, &winsize, winmat);

		ar.regiondata = &rv3d;
		ar.regiontype = RGN_TYPE_WINDOW;
		rv3d.persp = RV3D_CAMOB;
		copy_m4_m4(rv3d.winmat, winmat);
		copy_m4_m4(rv3d.viewmat, viewmat);
		invert_m4_m4(rv3d.viewinv, rv3d.viewmat);
		mul_m4_m4m4(rv3d.persmat, rv3d.winmat, rv3d.viewmat);
		invert_m4_m4(rv3d.persinv, rv3d.viewinv);

		/* no need to call ED_view3d_draw_offscreen_init since shadow buffers were already updated */
		ED_view3d_draw_offscreen(
		            scene, v3d, &ar, winsize, winsize, viewmat, winmat,
		            false, false, true,
		            NULL, NULL, NULL, NULL);
		GPU_lamp_shadow_buffer_unbind(shadow->lamp);
		
		v3d->drawtype = drawtype;
		v3d->lay = lay;
		v3d->flag2 = flag2;
	}
	
	BLI_freelistN(&shadows);

	/* update world values */
	if (world) {
		GPU_mist_update_enable(world->mode & WO_MIST);
		GPU_mist_update_values(world->mistype, world->miststa, world->mistdist, world->misi, &world->horr);
		GPU_horizon_update_color(&world->horr);
		GPU_ambient_update_color(&world->ambr);
	}
}

/* *********************** customdata **************** */

CustomDataMask ED_view3d_datamask(const Scene *scene, const View3D *v3d)
{
	CustomDataMask mask = 0;

	if (ELEM(v3d->drawtype, OB_TEXTURE, OB_MATERIAL) ||
	    ((v3d->drawtype == OB_SOLID) && (v3d->flag2 & V3D_SOLID_TEX)))
	{
		mask |= CD_MASK_MTEXPOLY | CD_MASK_MLOOPUV | CD_MASK_MLOOPCOL;

		if (BKE_scene_use_new_shading_nodes(scene)) {
			if (v3d->drawtype == OB_MATERIAL)
				mask |= CD_MASK_ORCO;
		}
		else {
			if ((scene->gm.matmode == GAME_MAT_GLSL && v3d->drawtype == OB_TEXTURE) || 
			    (v3d->drawtype == OB_MATERIAL))
			{
				mask |= CD_MASK_ORCO;
			}
		}
	}

	return mask;
}

/* goes over all modes and view3d settings */
CustomDataMask ED_view3d_screen_datamask(const bScreen *screen)
{
	const Scene *scene = screen->scene;
	CustomDataMask mask = CD_MASK_BAREMESH;
	const ScrArea *sa;
	
	/* check if we need tfaces & mcols due to view mode */
	for (sa = screen->areabase.first; sa; sa = sa->next) {
		if (sa->spacetype == SPACE_VIEW3D) {
			mask |= ED_view3d_datamask(scene, sa->spacedata.first);
		}
	}

	return mask;
}

/**
 * \note keep this synced with #ED_view3d_mats_rv3d_backup/#ED_view3d_mats_rv3d_restore
 */
void ED_view3d_update_viewmat(Scene *scene, View3D *v3d, ARegion *ar, float viewmat[4][4], float winmat[4][4])
{
	RegionView3D *rv3d = ar->regiondata;
	rctf cameraborder;

	/* setup window matrices */
	if (winmat)
		copy_m4_m4(rv3d->winmat, winmat);
	else
		view3d_winmatrix_set(ar, v3d, NULL);

	/* setup view matrix */
	if (viewmat)
		copy_m4_m4(rv3d->viewmat, viewmat);
	else
		view3d_viewmatrix_set(scene, v3d, rv3d);  /* note: calls BKE_object_where_is_calc for camera... */

	/* update utilitity matrices */
	mul_m4_m4m4(rv3d->persmat, rv3d->winmat, rv3d->viewmat);
	invert_m4_m4(rv3d->persinv, rv3d->persmat);
	invert_m4_m4(rv3d->viewinv, rv3d->viewmat);
	
	/* calculate GLSL view dependent values */

	/* store window coordinates scaling/offset */
	if (rv3d->persp == RV3D_CAMOB && v3d->camera) {
		ED_view3d_calc_camera_border(scene, ar, v3d, rv3d, &cameraborder, false);
		rv3d->viewcamtexcofac[0] = (float)ar->winx / BLI_rctf_size_x(&cameraborder);
		rv3d->viewcamtexcofac[1] = (float)ar->winy / BLI_rctf_size_y(&cameraborder);
		
		rv3d->viewcamtexcofac[2] = -rv3d->viewcamtexcofac[0] * cameraborder.xmin / (float)ar->winx;
		rv3d->viewcamtexcofac[3] = -rv3d->viewcamtexcofac[1] * cameraborder.ymin / (float)ar->winy;
	}
	else {
		rv3d->viewcamtexcofac[0] = rv3d->viewcamtexcofac[1] = 1.0f;
		rv3d->viewcamtexcofac[2] = rv3d->viewcamtexcofac[3] = 0.0f;
	}
	
	/* calculate pixelsize factor once, is used for lamps and obcenters */
	{
		/* note:  '1.0f / len_v3(v1)'  replaced  'len_v3(rv3d->viewmat[0])'
		 * because of float point precision problems at large values [#23908] */
		float v1[3], v2[3];
		float len_px, len_sc;

		v1[0] = rv3d->persmat[0][0];
		v1[1] = rv3d->persmat[1][0];
		v1[2] = rv3d->persmat[2][0];

		v2[0] = rv3d->persmat[0][1];
		v2[1] = rv3d->persmat[1][1];
		v2[2] = rv3d->persmat[2][1];

		len_px = 2.0f / sqrtf(min_ff(len_squared_v3(v1), len_squared_v3(v2)));
		len_sc = (float)MAX2(ar->winx, ar->winy);

		rv3d->pixsize = len_px / len_sc;
	}
}

/**
 * Shared by #ED_view3d_draw_offscreen and #view3d_main_region_draw_objects
 *
 * \note \a C and \a grid_unit will be NULL when \a draw_offscreen is set.
 * \note Drawing lamps and opengl render uses this, so dont do grease pencil or view widgets here.
 */
static void view3d_draw_objects(
        const bContext *C,
        Scene *scene, View3D *v3d, ARegion *ar,
        const char **grid_unit,
        const bool do_bgpic, const bool draw_offscreen, GPUFX *fx)
{
	RegionView3D *rv3d = ar->regiondata;
	Base *base;
	const bool do_camera_frame = !draw_offscreen;
	const bool draw_grids = !draw_offscreen && (v3d->flag2 & V3D_RENDER_OVERRIDE) == 0;
	const bool draw_floor = (rv3d->view == RV3D_VIEW_USER) || (rv3d->persp != RV3D_ORTHO);
	/* only draw grids after in solid modes, else it hovers over mesh wires */
	const bool draw_grids_after = draw_grids && draw_floor && (v3d->drawtype > OB_WIRE) && fx;
	bool do_composite_xray = false;
	bool xrayclear = true;

	if (!draw_offscreen) {
		ED_region_draw_cb_draw(C, ar, REGION_DRAW_PRE_VIEW);
	}

	if (rv3d->rflag & RV3D_CLIPPING)
		view3d_draw_clipping(rv3d);

	/* set zbuffer after we draw clipping region */
	if (v3d->drawtype > OB_WIRE) {
		v3d->zbuf = true;
	}
	else {
		v3d->zbuf = false;
	}

	/* special case (depth for wire color) */
	if (v3d->drawtype <= OB_WIRE) {
		if (scene->obedit && scene->obedit->type == OB_MESH) {
			Mesh *me = scene->obedit->data;
			if (me->drawflag & ME_DRAWEIGHT) {
				v3d->zbuf = true;
			}
		}
	}

	if (v3d->zbuf) {
		glEnable(GL_DEPTH_TEST);
	}

	/* ortho grid goes first, does not write to depth buffer and doesn't need depth test so it will override
	 * objects if done last */
	if (draw_grids) {
		/* needs to be done always, gridview is adjusted in drawgrid() now, but only for ortho views. */
		rv3d->gridview = ED_view3d_grid_scale(scene, v3d, grid_unit);

		if (!draw_floor) {
			ED_region_pixelspace(ar);
			*grid_unit = NULL;  /* drawgrid need this to detect/affect smallest valid unit... */
			drawgrid(&scene->unit, ar, v3d, grid_unit);
			/* XXX make function? replaces persp(1) */
			glMatrixMode(GL_PROJECTION);
			glLoadMatrixf(rv3d->winmat);
			glMatrixMode(GL_MODELVIEW);
			glLoadMatrixf(rv3d->viewmat);
		}
		else if (!draw_grids_after) {
			drawfloor(scene, v3d, grid_unit, true);
		}
	}

	/* important to do before clipping */
	if (do_bgpic) {
		view3d_draw_bgpic_test(scene, ar, v3d, false, do_camera_frame);
	}

	if (rv3d->rflag & RV3D_CLIPPING) {
		ED_view3d_clipping_set(rv3d);
	}

	/* draw set first */
	if (scene->set) {
		const short dflag = DRAW_CONSTCOLOR | DRAW_SCENESET;
		Scene *sce_iter;
		for (SETLOOPER(scene->set, sce_iter, base)) {
			if (v3d->lay & base->lay) {
				UI_ThemeColorBlend(TH_WIRE, TH_BACK, 0.6f);
				draw_object(scene, ar, v3d, base, dflag);

				if (base->object->transflag & OB_DUPLI) {
					draw_dupli_objects_color(scene, ar, v3d, base, dflag, TH_UNDEFINED);
				}
			}
		}

		/* Transp and X-ray afterdraw stuff for sets is done later */
	}


	if (draw_offscreen) {
		for (base = scene->base.first; base; base = base->next) {
			if (v3d->lay & base->lay) {
				/* dupli drawing */
				if (base->object->transflag & OB_DUPLI)
					draw_dupli_objects(scene, ar, v3d, base);

				draw_object(scene, ar, v3d, base, 0);
			}
		}
	}
	else {
		unsigned int lay_used = 0;

		/* then draw not selected and the duplis, but skip editmode object */
		for (base = scene->base.first; base; base = base->next) {
			lay_used |= base->lay;

			if (v3d->lay & base->lay) {

				/* dupli drawing */
				if (base->object->transflag & OB_DUPLI) {
					draw_dupli_objects(scene, ar, v3d, base);
				}
				if ((base->flag & SELECT) == 0) {
					if (base->object != scene->obedit)
						draw_object(scene, ar, v3d, base, 0);
				}
			}
		}

		/* mask out localview */
		v3d->lay_used = lay_used & ((1 << 20) - 1);

		/* draw selected and editmode */
		for (base = scene->base.first; base; base = base->next) {
			if (v3d->lay & base->lay) {
				if (base->object == scene->obedit || (base->flag & SELECT)) {
					draw_object(scene, ar, v3d, base, 0);
				}
			}
		}
	}

	/* perspective floor goes last to use scene depth and avoid writing to depth buffer */
	if (draw_grids_after) {
		drawfloor(scene, v3d, grid_unit, false);
	}

	/* must be before xray draw which clears the depth buffer */
	if (v3d->flag2 & V3D_SHOW_GPENCIL) {
		/* must be before xray draw which clears the depth buffer */
		if (v3d->zbuf) glDisable(GL_DEPTH_TEST);
		ED_gpencil_draw_view3d(scene, v3d, ar, true);
		if (v3d->zbuf) glEnable(GL_DEPTH_TEST);
	}

	/* transp and X-ray afterdraw stuff */
	if (v3d->afterdraw_transp.first)     view3d_draw_transp(scene, ar, v3d);

	/* always do that here to cleanup depth buffers if none needed */
	if (fx) {
		do_composite_xray = v3d->zbuf && (v3d->afterdraw_xray.first || v3d->afterdraw_xraytransp.first);
		GPU_fx_compositor_setup_XRay_pass(fx, do_composite_xray);
	}

	if (v3d->afterdraw_xray.first)       view3d_draw_xray(scene, ar, v3d, &xrayclear);
	if (v3d->afterdraw_xraytransp.first) view3d_draw_xraytransp(scene, ar, v3d, xrayclear);

	if (fx && do_composite_xray) {
		GPU_fx_compositor_XRay_resolve(fx);
	}

	if (!draw_offscreen) {
		ED_region_draw_cb_draw(C, ar, REGION_DRAW_POST_VIEW);
	}

	if (rv3d->rflag & RV3D_CLIPPING)
		ED_view3d_clipping_disable();

	/* important to do after clipping */
	if (do_bgpic) {
		view3d_draw_bgpic_test(scene, ar, v3d, true, do_camera_frame);
	}

	/* cleanup */
	if (v3d->zbuf) {
		v3d->zbuf = false;
		glDisable(GL_DEPTH_TEST);
	}

	if ((v3d->flag2 & V3D_RENDER_SHADOW) == 0) {
		GPU_free_images_old();
	}
}

static void view3d_main_region_setup_view(Scene *scene, View3D *v3d, ARegion *ar, float viewmat[4][4], float winmat[4][4])
{
	RegionView3D *rv3d = ar->regiondata;

	ED_view3d_update_viewmat(scene, v3d, ar, viewmat, winmat);

	/* set for opengl */
	glMatrixMode(GL_PROJECTION);
	glLoadMatrixf(rv3d->winmat);
	glMatrixMode(GL_MODELVIEW);
	glLoadMatrixf(rv3d->viewmat);
}

/**
 * Store values from #RegionView3D, set when drawing.
 * This is needed when we draw with to a viewport using a different matrix (offscreen drawing for example).
 *
 * Values set by #ED_view3d_update_viewmat should be handled here.
 */
struct RV3DMatrixStore {
	float winmat[4][4];
	float viewmat[4][4];
	float viewinv[4][4];
	float persmat[4][4];
	float persinv[4][4];
	float viewcamtexcofac[4];
	float pixsize;
};

void *ED_view3d_mats_rv3d_backup(struct RegionView3D *rv3d)
{
	struct RV3DMatrixStore *rv3dmat = MEM_mallocN(sizeof(*rv3dmat), __func__);
	copy_m4_m4(rv3dmat->winmat, rv3d->winmat);
	copy_m4_m4(rv3dmat->viewmat, rv3d->viewmat);
	copy_m4_m4(rv3dmat->persmat, rv3d->persmat);
	copy_m4_m4(rv3dmat->persinv, rv3d->persinv);
	copy_m4_m4(rv3dmat->viewinv, rv3d->viewinv);
	copy_v4_v4(rv3dmat->viewcamtexcofac, rv3d->viewcamtexcofac);
	rv3dmat->pixsize = rv3d->pixsize;
	return (void *)rv3dmat;
}

void ED_view3d_mats_rv3d_restore(struct RegionView3D *rv3d, void *rv3dmat_pt)
{
	struct RV3DMatrixStore *rv3dmat = rv3dmat_pt;
	copy_m4_m4(rv3d->winmat, rv3dmat->winmat);
	copy_m4_m4(rv3d->viewmat, rv3dmat->viewmat);
	copy_m4_m4(rv3d->persmat, rv3dmat->persmat);
	copy_m4_m4(rv3d->persinv, rv3dmat->persinv);
	copy_m4_m4(rv3d->viewinv, rv3dmat->viewinv);
	copy_v4_v4(rv3d->viewcamtexcofac, rv3dmat->viewcamtexcofac);
	rv3d->pixsize = rv3dmat->pixsize;
}

void ED_view3d_draw_offscreen_init(Scene *scene, View3D *v3d)
{
	/* shadow buffers, before we setup matrices */
	if (draw_glsl_material(scene, NULL, v3d, v3d->drawtype))
		gpu_update_lamps_shadows_world(scene, v3d);
}

/*
 * Function to clear the view
 */
static void view3d_main_region_clear(Scene *scene, View3D *v3d, ARegion *ar)
{
	if (scene->world && (v3d->flag3 & V3D_SHOW_WORLD)) {
		bool glsl = BKE_scene_use_new_shading_nodes(scene) && scene->world->nodetree && scene->world->use_nodes;
		
		if (glsl) {
			RegionView3D *rv3d = ar->regiondata;
			GPUMaterial *gpumat = GPU_material_world(scene, scene->world);

			/* calculate full shader for background */
			GPU_material_bind(gpumat, 1, 1, 1.0, false, rv3d->viewmat, rv3d->viewinv, rv3d->viewcamtexcofac, (v3d->scenelock != 0));
			
			bool material_not_bound = !GPU_material_bound(gpumat);

			if (material_not_bound) {
				glMatrixMode(GL_PROJECTION);
				glPushMatrix();
				glLoadIdentity();
				glMatrixMode(GL_MODELVIEW);
				glPushMatrix();
				glLoadIdentity();
				glColor4f(0.0f, 0.0f, 0.0f, 1.0f);
			}

			glEnable(GL_DEPTH_TEST);
			glDepthFunc(GL_ALWAYS);
			glShadeModel(GL_SMOOTH);
			glBegin(GL_TRIANGLE_STRIP);
			glVertex3f(-1.0, -1.0, 1.0);
			glVertex3f(1.0, -1.0, 1.0);
			glVertex3f(-1.0, 1.0, 1.0);
			glVertex3f(1.0, 1.0, 1.0);
			glEnd();
			glShadeModel(GL_FLAT);

			if (material_not_bound) {
				glMatrixMode(GL_PROJECTION);
				glPopMatrix();
				glMatrixMode(GL_MODELVIEW);
				glPopMatrix();
			}

			GPU_material_unbind(gpumat);
			
			glDepthFunc(GL_LEQUAL);
			glDisable(GL_DEPTH_TEST);
		}
		else if (scene->world->skytype & WO_SKYBLEND) {  /* blend sky */
			int x, y;
			float col_hor[3];
			float col_zen[3];

#define VIEWGRAD_RES_X 16
#define VIEWGRAD_RES_Y 16

			GLubyte grid_col[VIEWGRAD_RES_X][VIEWGRAD_RES_Y][4];
			static float grid_pos[VIEWGRAD_RES_X][VIEWGRAD_RES_Y][3];
			static GLushort indices[VIEWGRAD_RES_X - 1][VIEWGRAD_RES_X - 1][4];
			static bool buf_calculated = false;

			IMB_colormanagement_pixel_to_display_space_v3(col_hor, &scene->world->horr, &scene->view_settings,
			                                              &scene->display_settings);
			IMB_colormanagement_pixel_to_display_space_v3(col_zen, &scene->world->zenr, &scene->view_settings,
			                                              &scene->display_settings);

			glMatrixMode(GL_PROJECTION);
			glPushMatrix();
			glLoadIdentity();
			glMatrixMode(GL_MODELVIEW);
			glPushMatrix();
			glLoadIdentity();

			glShadeModel(GL_SMOOTH);

			/* calculate buffers the first time only */
			if (!buf_calculated) {
				for (x = 0; x < VIEWGRAD_RES_X; x++) {
					for (y = 0; y < VIEWGRAD_RES_Y; y++) {
						const float xf = (float)x / (float)(VIEWGRAD_RES_X - 1);
						const float yf = (float)y / (float)(VIEWGRAD_RES_Y - 1);

						/* -1..1 range */
						grid_pos[x][y][0] = (xf - 0.5f) * 2.0f;
						grid_pos[x][y][1] = (yf - 0.5f) * 2.0f;
						grid_pos[x][y][2] = 1.0;
					}
				}

				for (x = 0; x < VIEWGRAD_RES_X - 1; x++) {
					for (y = 0; y < VIEWGRAD_RES_Y - 1; y++) {
						indices[x][y][0] = x * VIEWGRAD_RES_X + y;
						indices[x][y][1] = x * VIEWGRAD_RES_X + y + 1;
						indices[x][y][2] = (x + 1) * VIEWGRAD_RES_X + y + 1;
						indices[x][y][3] = (x + 1) * VIEWGRAD_RES_X + y;
					}
				}

				buf_calculated = true;
			}

			for (x = 0; x < VIEWGRAD_RES_X; x++) {
				for (y = 0; y < VIEWGRAD_RES_Y; y++) {
					const float xf = (float)x / (float)(VIEWGRAD_RES_X - 1);
					const float yf = (float)y / (float)(VIEWGRAD_RES_Y - 1);
					const float mval[2] = {xf * (float)ar->winx, yf * ar->winy};
					const float z_up[3] = {0.0f, 0.0f, 1.0f};
					float out[3];
					GLubyte *col_ub = grid_col[x][y];

					float col_fac;
					float col_fl[3];

					ED_view3d_win_to_vector(ar, mval, out);

					if (scene->world->skytype & WO_SKYPAPER) {
						if (scene->world->skytype & WO_SKYREAL) {
							col_fac = fabsf(((float)y / (float)VIEWGRAD_RES_Y) - 0.5f) * 2.0f;
						}
						else {
							col_fac = (float)y / (float)VIEWGRAD_RES_Y;
						}
					}
					else {
						if (scene->world->skytype & WO_SKYREAL) {
							col_fac = fabsf((angle_normalized_v3v3(z_up, out) / (float)M_PI) - 0.5f) * 2.0f;
						}
						else {
							col_fac = 1.0f - (angle_normalized_v3v3(z_up, out) / (float)M_PI);
						}
					}

					interp_v3_v3v3(col_fl, col_hor, col_zen, col_fac);

					rgb_float_to_uchar(col_ub, col_fl);
					col_ub[3] = 255;
				}
			}

			glEnable(GL_DEPTH_TEST);
			glDepthFunc(GL_ALWAYS);

			glEnableClientState(GL_VERTEX_ARRAY);
			glEnableClientState(GL_COLOR_ARRAY);
			glVertexPointer(3, GL_FLOAT, 0, grid_pos);
			glColorPointer(4, GL_UNSIGNED_BYTE, 0, grid_col);

			glDrawElements(GL_QUADS, (VIEWGRAD_RES_X - 1) * (VIEWGRAD_RES_Y - 1) * 4, GL_UNSIGNED_SHORT, indices);

			glDisableClientState(GL_VERTEX_ARRAY);
			glDisableClientState(GL_COLOR_ARRAY);

			glDepthFunc(GL_LEQUAL);
			glDisable(GL_DEPTH_TEST);

			glMatrixMode(GL_PROJECTION);
			glPopMatrix();
			glMatrixMode(GL_MODELVIEW);
			glPopMatrix();

			glShadeModel(GL_FLAT);

#undef VIEWGRAD_RES_X
#undef VIEWGRAD_RES_Y
		}
		else {  /* solid sky */
			float col_hor[3];
			IMB_colormanagement_pixel_to_display_space_v3(col_hor, &scene->world->horr, &scene->view_settings,
			                                              &scene->display_settings);

			glClearColor(col_hor[0], col_hor[1], col_hor[2], 1.0);
			glClear(GL_COLOR_BUFFER_BIT | GL_DEPTH_BUFFER_BIT);
		}
	}
	else {
		if (UI_GetThemeValue(TH_SHOW_BACK_GRAD)) {
			glMatrixMode(GL_PROJECTION);
			glPushMatrix();
			glLoadIdentity();
			glMatrixMode(GL_MODELVIEW);
			glPushMatrix();
			glLoadIdentity();

			glEnable(GL_DEPTH_TEST);
			glDepthFunc(GL_ALWAYS);
			glShadeModel(GL_SMOOTH);
			glBegin(GL_QUADS);
			UI_ThemeColor(TH_LOW_GRAD);
			glVertex3f(-1.0, -1.0, 1.0);
			glVertex3f(1.0, -1.0, 1.0);
			UI_ThemeColor(TH_HIGH_GRAD);
			glVertex3f(1.0, 1.0, 1.0);
			glVertex3f(-1.0, 1.0, 1.0);
			glEnd();
			glShadeModel(GL_FLAT);

			glDepthFunc(GL_LEQUAL);
			glDisable(GL_DEPTH_TEST);

			glMatrixMode(GL_PROJECTION);
			glPopMatrix();

			glMatrixMode(GL_MODELVIEW);
			glPopMatrix();
		}
		else {
			UI_ThemeClearColorAlpha(TH_HIGH_GRAD, 1.0f);
			glClear(GL_COLOR_BUFFER_BIT | GL_DEPTH_BUFFER_BIT);
		}
	}
}

/* ED_view3d_draw_offscreen_init should be called before this to initialize
 * stuff like shadow buffers
 */
void ED_view3d_draw_offscreen(
        Scene *scene, View3D *v3d, ARegion *ar, int winx, int winy,
        float viewmat[4][4], float winmat[4][4],
        bool do_bgpic, bool do_sky, bool is_persp, const char *viewname,
        GPUFX *fx, GPUFXSettings *fx_settings,
        GPUOffScreen *ofs)
{
	struct bThemeState theme_state;
	int bwinx, bwiny;
	rcti brect;
	bool do_compositing = false;
	RegionView3D *rv3d = ar->regiondata;

	glPushMatrix();

	/* set temporary new size */
	bwinx = ar->winx;
	bwiny = ar->winy;
	brect = ar->winrct;

	ar->winx = winx;
	ar->winy = winy;
	ar->winrct.xmin = 0;
	ar->winrct.ymin = 0;
	ar->winrct.xmax = winx;
	ar->winrct.ymax = winy;

	UI_Theme_Store(&theme_state);
	UI_SetTheme(SPACE_VIEW3D, RGN_TYPE_WINDOW);

	/* set flags */
	G.f |= G_RENDER_OGL;

	if ((v3d->flag2 & V3D_RENDER_SHADOW) == 0) {
		/* free images which can have changed on frame-change
		 * warning! can be slow so only free animated images - campbell */
		GPU_free_images_anim();
	}

	/* setup view matrices before fx or unbinding the offscreen buffers will cause issues */
	if ((viewname != NULL && viewname[0] != '\0') && (viewmat == NULL) && rv3d->persp == RV3D_CAMOB && v3d->camera)
		view3d_stereo3d_setup_offscreen(scene, v3d, ar, winmat, viewname);
	else
		view3d_main_region_setup_view(scene, v3d, ar, viewmat, winmat);

	/* framebuffer fx needed, we need to draw offscreen first */
	if (v3d->fx_settings.fx_flag && fx) {
		GPUSSAOSettings *ssao = NULL;

		if (v3d->drawtype < OB_SOLID) {
			ssao = v3d->fx_settings.ssao;
			v3d->fx_settings.ssao = NULL;
		}

		do_compositing = GPU_fx_compositor_initialize_passes(fx, &ar->winrct, NULL, fx_settings);

		if (ssao)
			v3d->fx_settings.ssao = ssao;
	}

	/* clear opengl buffers */
	if (do_sky) {
		view3d_main_region_clear(scene, v3d, ar);
	}
	else {
		glClearColor(0.0f, 0.0f, 0.0f, 0.0f);
		glClear(GL_COLOR_BUFFER_BIT | GL_DEPTH_BUFFER_BIT);
	}

	/* main drawing call */
	view3d_draw_objects(NULL, scene, v3d, ar, NULL, do_bgpic, true, do_compositing ? fx : NULL);

	/* post process */
	if (do_compositing) {
		if (!winmat)
			is_persp = rv3d->is_persp;
		GPU_fx_do_composite_pass(fx, winmat, is_persp, scene, ofs);
	}

	if ((v3d->flag2 & V3D_RENDER_SHADOW) == 0) {
		/* draw grease-pencil stuff */
		ED_region_pixelspace(ar);


		if (v3d->flag2 & V3D_SHOW_GPENCIL) {
			/* draw grease-pencil stuff - needed to get paint-buffer shown too (since it's 2D) */
			ED_gpencil_draw_view3d(scene, v3d, ar, false);
		}

		/* freeing the images again here could be done after the operator runs, leaving for now */
		GPU_free_images_anim();
	}

	/* restore size */
	ar->winx = bwinx;
	ar->winy = bwiny;
	ar->winrct = brect;

	glPopMatrix();

	UI_Theme_Restore(&theme_state);

	G.f &= ~G_RENDER_OGL;
}

/**
 * Utility func for ED_view3d_draw_offscreen
 *
 * \param ofs: Optional off-screen buffer, can be NULL.
 * (avoids re-creating when doing multiple GL renders).
 */
ImBuf *ED_view3d_draw_offscreen_imbuf(
        Scene *scene, View3D *v3d, ARegion *ar, int sizex, int sizey,
        unsigned int flag, bool draw_background,
        int alpha_mode, int samples, bool full_samples, const char *viewname,
        /* output vars */
        GPUFX *fx, GPUOffScreen *ofs, char err_out[256])
{
	RegionView3D *rv3d = ar->regiondata;
	ImBuf *ibuf;
	const bool draw_sky = (alpha_mode == R_ADDSKY) && v3d && (v3d->flag3 & V3D_SHOW_WORLD);
	const bool own_ofs = (ofs == NULL);

	/* view state */
	GPUFXSettings fx_settings = v3d->fx_settings;
	bool is_ortho = false;
	float winmat[4][4];

	if (own_ofs) {
		/* state changes make normal drawing go weird otherwise */
		glPushAttrib(GL_LIGHTING_BIT);

		/* bind */
		ofs = GPU_offscreen_create(sizex, sizey, full_samples ? 0 : samples, err_out);
		if (ofs == NULL) {
			glPopAttrib();
			return NULL;
		}
	}

	ED_view3d_draw_offscreen_init(scene, v3d);

	GPU_offscreen_bind(ofs, true);

	/* read in pixels & stamp */
	ibuf = IMB_allocImBuf(sizex, sizey, 32, flag);

	/* render 3d view */
	if (rv3d->persp == RV3D_CAMOB && v3d->camera) {
		CameraParams params;
		Object *camera = BKE_camera_multiview_render(scene, v3d->camera, viewname);

		BKE_camera_params_init(&params);
		/* fallback for non camera objects */
		params.clipsta = v3d->near;
		params.clipend = v3d->far;
		BKE_camera_params_from_object(&params, camera);
		BKE_camera_multiview_params(&scene->r, &params, camera, viewname);
		BKE_camera_params_compute_viewplane(&params, sizex, sizey, scene->r.xasp, scene->r.yasp);
		BKE_camera_params_compute_matrix(&params);

		BKE_camera_to_gpu_dof(camera, &fx_settings);

		is_ortho = params.is_ortho;
		copy_m4_m4(winmat, params.winmat);
	}
	else {
		rctf viewplane;
		float clipsta, clipend;

		is_ortho = ED_view3d_viewplane_get(v3d, rv3d, sizex, sizey, &viewplane, &clipsta, &clipend, NULL);
		if (is_ortho) {
			orthographic_m4(winmat, viewplane.xmin, viewplane.xmax, viewplane.ymin, viewplane.ymax, -clipend, clipend);
		}
		else {
			perspective_m4(winmat, viewplane.xmin, viewplane.xmax, viewplane.ymin, viewplane.ymax, clipsta, clipend);
		}
	}

	if ((samples && full_samples) == 0) {
		/* Single-pass render, common case */
		ED_view3d_draw_offscreen(
		        scene, v3d, ar, sizex, sizey, NULL, winmat,
		        draw_background, draw_sky, !is_ortho, viewname,
		        fx, &fx_settings, ofs);

		if (ibuf->rect_float) {
			GPU_offscreen_read_pixels(ofs, GL_FLOAT, ibuf->rect_float);
		}
		else if (ibuf->rect) {
			GPU_offscreen_read_pixels(ofs, GL_UNSIGNED_BYTE, ibuf->rect);
		}
	}
	else {
		/* Multi-pass render, use accumulation buffer & jitter for 'full' oversampling.
		 * Use because OpenGL may use a lower quality MSAA, and only over-sample edges. */
		static float jit_ofs[32][2];
		float winmat_jitter[4][4];
		/* use imbuf as temp storage, before writing into it from accumulation buffer */
		unsigned char *rect_temp = ibuf->rect ? (void *)ibuf->rect : (void *)ibuf->rect_float;
		unsigned int *accum_buffer = MEM_mallocN(sizex * sizey * sizeof(int[4]), "accum1");
		unsigned int i;
		int j;

		BLI_jitter_init(jit_ofs, scene->r.osa);

		/* first sample buffer, also initializes 'rv3d->persmat' */
		ED_view3d_draw_offscreen(
		        scene, v3d, ar, sizex, sizey, NULL, winmat,
		        draw_background, draw_sky, !is_ortho, viewname,
		        fx, &fx_settings, ofs);
		GPU_offscreen_read_pixels(ofs, GL_UNSIGNED_BYTE, rect_temp);

		i = sizex * sizey * 4;
		while (i--) {
			accum_buffer[i] = rect_temp[i];
		}

		/* skip the first sample */
		for (j = 1; j < samples; j++) {
			copy_m4_m4(winmat_jitter, winmat);
			window_translate_m4(
			        winmat_jitter, rv3d->persmat,
			        (jit_ofs[j][0] * 2.0f) / sizex,
			        (jit_ofs[j][1] * 2.0f) / sizey);

			ED_view3d_draw_offscreen(
			        scene, v3d, ar, sizex, sizey, NULL, winmat_jitter,
			        draw_background, draw_sky, !is_ortho, viewname,
			        fx, &fx_settings, ofs);
			GPU_offscreen_read_pixels(ofs, GL_UNSIGNED_BYTE, rect_temp);

			i = sizex * sizey * 4;
			while (i--) {
				accum_buffer[i] += rect_temp[i];
			}
		}

		if (ibuf->rect_float) {
			float *rect_float = ibuf->rect_float;
			i = sizex * sizey * 4;
			while (i--) {
				rect_float[i] = (float)(accum_buffer[i] / samples) * (1.0f / 255.0f);
			}
		}
		else {
			unsigned char *rect_ub = (unsigned char *)ibuf->rect;
			i = sizex * sizey * 4;
			while (i--) {
				rect_ub[i] = accum_buffer[i] / samples;
			}
		}

		MEM_freeN(accum_buffer);
	}

	/* unbind */
	GPU_offscreen_unbind(ofs, true);

	if (own_ofs) {
		GPU_offscreen_free(ofs);

		glPopAttrib();
	}

	if (ibuf->rect_float && ibuf->rect)
		IMB_rect_from_float(ibuf);

	return ibuf;
}

/**
 * Creates own fake 3d views (wrapping #ED_view3d_draw_offscreen_imbuf)
 *
 * \param ofs: Optional off-screen buffer can be NULL.
 * (avoids re-creating when doing multiple GL renders).
 *
 * \note used by the sequencer
 */
ImBuf *ED_view3d_draw_offscreen_imbuf_simple(
        Scene *scene, Object *camera, int width, int height,
        unsigned int flag, int drawtype, bool use_solid_tex, bool use_gpencil, bool draw_background,
        int alpha_mode, int samples, bool full_samples, const char *viewname,
        GPUFX *fx, GPUOffScreen *ofs, char err_out[256])
{
	View3D v3d = {NULL};
	ARegion ar = {NULL};
	RegionView3D rv3d = {{{0}}};

	/* connect data */
	v3d.regionbase.first = v3d.regionbase.last = &ar;
	ar.regiondata = &rv3d;
	ar.regiontype = RGN_TYPE_WINDOW;

	v3d.camera = camera;
	v3d.lay = scene->lay;
	v3d.drawtype = drawtype;
	v3d.flag2 = V3D_RENDER_OVERRIDE;
	
	if (use_gpencil)
		v3d.flag2 |= V3D_SHOW_GPENCIL;

	if (use_solid_tex)
		v3d.flag2 |= V3D_SOLID_TEX;

	rv3d.persp = RV3D_CAMOB;

	copy_m4_m4(rv3d.viewinv, v3d.camera->obmat);
	normalize_m4(rv3d.viewinv);
	invert_m4_m4(rv3d.viewmat, rv3d.viewinv);

	{
		CameraParams params;
		Object *view_camera = BKE_camera_multiview_render(scene, v3d.camera, viewname);

		BKE_camera_params_init(&params);
		BKE_camera_params_from_object(&params, view_camera);
		BKE_camera_multiview_params(&scene->r, &params, view_camera, viewname);
		BKE_camera_params_compute_viewplane(&params, width, height, scene->r.xasp, scene->r.yasp);
		BKE_camera_params_compute_matrix(&params);

		copy_m4_m4(rv3d.winmat, params.winmat);
		v3d.near = params.clipsta;
		v3d.far = params.clipend;
		v3d.lens = params.lens;
	}

	mul_m4_m4m4(rv3d.persmat, rv3d.winmat, rv3d.viewmat);
	invert_m4_m4(rv3d.persinv, rv3d.viewinv);

	return ED_view3d_draw_offscreen_imbuf(
	        scene, &v3d, &ar, width, height, flag,
	        draw_background, alpha_mode, samples, full_samples, viewname,
	        fx, ofs, err_out);
}


/**
 * \note The info that this uses is updated in #ED_refresh_viewport_fps,
 * which currently gets called during #SCREEN_OT_animation_step.
 */
void ED_scene_draw_fps(Scene *scene, const rcti *rect)
{
	ScreenFrameRateInfo *fpsi = scene->fps_info;
	float fps;
	char printable[16];
	int i, tot;
	
	if (!fpsi || !fpsi->lredrawtime || !fpsi->redrawtime)
		return;
	
	printable[0] = '\0';
	
#if 0
	/* this is too simple, better do an average */
	fps = (float)(1.0 / (fpsi->lredrawtime - fpsi->redrawtime))
#else
	fpsi->redrawtimes_fps[fpsi->redrawtime_index] = (float)(1.0 / (fpsi->lredrawtime - fpsi->redrawtime));
	
	for (i = 0, tot = 0, fps = 0.0f; i < REDRAW_FRAME_AVERAGE; i++) {
		if (fpsi->redrawtimes_fps[i]) {
			fps += fpsi->redrawtimes_fps[i];
			tot++;
		}
	}
	if (tot) {
		fpsi->redrawtime_index = (fpsi->redrawtime_index + 1) % REDRAW_FRAME_AVERAGE;
		
		//fpsi->redrawtime_index++;
		//if (fpsi->redrawtime >= REDRAW_FRAME_AVERAGE)
		//	fpsi->redrawtime = 0;
		
		fps = fps / tot;
	}
#endif

	/* is this more than half a frame behind? */
	if (fps + 0.5f < (float)(FPS)) {
		UI_ThemeColor(TH_REDALERT);
		BLI_snprintf(printable, sizeof(printable), IFACE_("fps: %.2f"), fps);
	}
	else {
		UI_ThemeColor(TH_TEXT_HI);
		BLI_snprintf(printable, sizeof(printable), IFACE_("fps: %i"), (int)(fps + 0.5f));
	}

#ifdef WITH_INTERNATIONAL
	BLF_draw_default(rect->xmin + U.widget_unit,  rect->ymax - U.widget_unit, 0.0f, printable, sizeof(printable));
#else
	BLF_draw_default_ascii(rect->xmin + U.widget_unit,  rect->ymax - U.widget_unit, 0.0f, printable, sizeof(printable));
#endif
}

static bool view3d_main_region_do_render_draw(Scene *scene)
{
	RenderEngineType *type = RE_engines_find(scene->r.engine);

	return (type && type->view_update && type->view_draw);
}

bool ED_view3d_calc_render_border(Scene *scene, View3D *v3d, ARegion *ar, rcti *rect)
{
	RegionView3D *rv3d = ar->regiondata;
	rctf viewborder;
	bool use_border;

	/* test if there is a 3d view rendering */
	if (v3d->drawtype != OB_RENDER || !view3d_main_region_do_render_draw(scene))
		return false;

	/* test if there is a border render */
	if (rv3d->persp == RV3D_CAMOB)
		use_border = (scene->r.mode & R_BORDER) != 0;
	else
		use_border = (v3d->flag2 & V3D_RENDER_BORDER) != 0;
	
	if (!use_border)
		return false;

	/* compute border */
	if (rv3d->persp == RV3D_CAMOB) {
		ED_view3d_calc_camera_border(scene, ar, v3d, rv3d, &viewborder, false);

		rect->xmin = viewborder.xmin + scene->r.border.xmin * BLI_rctf_size_x(&viewborder);
		rect->ymin = viewborder.ymin + scene->r.border.ymin * BLI_rctf_size_y(&viewborder);
		rect->xmax = viewborder.xmin + scene->r.border.xmax * BLI_rctf_size_x(&viewborder);
		rect->ymax = viewborder.ymin + scene->r.border.ymax * BLI_rctf_size_y(&viewborder);
	}
	else {
		rect->xmin = v3d->render_border.xmin * ar->winx;
		rect->xmax = v3d->render_border.xmax * ar->winx;
		rect->ymin = v3d->render_border.ymin * ar->winy;
		rect->ymax = v3d->render_border.ymax * ar->winy;
	}

	BLI_rcti_translate(rect, ar->winrct.xmin, ar->winrct.ymin);
	BLI_rcti_isect(&ar->winrct, rect, rect);

	return true;
}

static bool view3d_main_region_draw_engine(const bContext *C, Scene *scene,
                                         ARegion *ar, View3D *v3d,
                                         bool clip_border, const rcti *border_rect)
{
	RegionView3D *rv3d = ar->regiondata;
	RenderEngineType *type;
	GLint scissor[4];

	/* create render engine */
	if (!rv3d->render_engine) {
		RenderEngine *engine;

		type = RE_engines_find(scene->r.engine);

		if (!(type->view_update && type->view_draw))
			return false;

		engine = RE_engine_create_ex(type, true);

		engine->tile_x = scene->r.tilex;
		engine->tile_y = scene->r.tiley;

		type->view_update(engine, C);

		rv3d->render_engine = engine;
	}

	/* setup view matrices */
	view3d_main_region_setup_view(scene, v3d, ar, NULL, NULL);

	/* background draw */
	ED_region_pixelspace(ar);

	if (clip_border) {
		/* for border draw, we only need to clear a subset of the 3d view */
		if (border_rect->xmax > border_rect->xmin && border_rect->ymax > border_rect->ymin) {
			glGetIntegerv(GL_SCISSOR_BOX, scissor);
			glScissor(border_rect->xmin, border_rect->ymin,
			          BLI_rcti_size_x(border_rect), BLI_rcti_size_y(border_rect));
		}
		else {
			return false;
		}
	}

	glClearColor(0.0f, 0.0f, 0.0f, 0.0f);
	glClear(GL_COLOR_BUFFER_BIT | GL_DEPTH_BUFFER_BIT);

	if (v3d->flag & V3D_DISPBGPICS)
		view3d_draw_bgpic_test(scene, ar, v3d, false, true);
	else
		fdrawcheckerboard(0, 0, ar->winx, ar->winy);

	/* render result draw */
	type = rv3d->render_engine->type;
	type->view_draw(rv3d->render_engine, C);

	if (v3d->flag & V3D_DISPBGPICS)
		view3d_draw_bgpic_test(scene, ar, v3d, true, true);

	if (clip_border) {
		/* restore scissor as it was before */
		glScissor(scissor[0], scissor[1], scissor[2], scissor[3]);
	}

	return true;
}

static void view3d_main_region_draw_engine_info(View3D *v3d, RegionView3D *rv3d, ARegion *ar, bool render_border)
{
	float fill_color[4] = {0.0f, 0.0f, 0.0f, 0.25f};

	if (!rv3d->render_engine || !rv3d->render_engine->text[0])
		return;
	
	if (render_border) {
		/* draw darkened background color. no alpha because border render does
		 * partial redraw and will not redraw the region behind this info bar */
		float alpha = 1.0f - fill_color[3];
		Camera *camera = ED_view3d_camera_data_get(v3d, rv3d);

		if (camera) {
			if (camera->flag & CAM_SHOWPASSEPARTOUT) {
				alpha *= (1.0f - camera->passepartalpha);
			}
		}

		UI_GetThemeColor3fv(TH_HIGH_GRAD, fill_color);
		mul_v3_fl(fill_color, alpha);
		fill_color[3] = 1.0f;
	}

	ED_region_info_draw(ar, rv3d->render_engine->text, fill_color, true);
}

static bool view3d_stereo3d_active(const bContext *C, Scene *scene, View3D *v3d, RegionView3D *rv3d)
{
	wmWindow *win = CTX_wm_window(C);

	if ((scene->r.scemode & R_MULTIVIEW) == 0)
		return false;

	if (WM_stereo3d_enabled(win, true) == false)
		return false;

	if ((v3d->camera == NULL) || (v3d->camera->type != OB_CAMERA) || rv3d->persp != RV3D_CAMOB)
		return false;

	if (scene->r.views_format & SCE_VIEWS_FORMAT_MULTIVIEW) {
		if (v3d->stereo3d_camera == STEREO_MONO_ID)
			return false;

		return BKE_scene_multiview_is_stereo3d(&scene->r);
	}

	return true;
}

/* setup the view and win matrices for the multiview cameras
 *
 * unlike view3d_stereo3d_setup_offscreen, when view3d_stereo3d_setup is called
 * we have no winmatrix (i.e., projection matrix) defined at that time.
 * Since the camera and the camera shift are needed for the winmat calculation
 * we do a small hack to replace it temporarily so we don't need to change the
 * view3d)main_region_setup_view() code to account for that.
 */
static void view3d_stereo3d_setup(Scene *scene, View3D *v3d, ARegion *ar)
{
	bool is_left;
	const char *names[2] = {STEREO_LEFT_NAME, STEREO_RIGHT_NAME};
	const char *viewname;

	/* show only left or right camera */
	if (v3d->stereo3d_camera != STEREO_3D_ID)
		v3d->multiview_eye = v3d->stereo3d_camera;

	is_left = v3d->multiview_eye == STEREO_LEFT_ID;
	viewname = names[is_left ? STEREO_LEFT_ID : STEREO_RIGHT_ID];

	/* update the viewport matrices with the new camera */
	if (scene->r.views_format == SCE_VIEWS_FORMAT_STEREO_3D) {
		Camera *data;
		float viewmat[4][4];
		float shiftx;

		data = (Camera *)v3d->camera->data;
		shiftx = data->shiftx;

		BLI_lock_thread(LOCK_VIEW3D);
		data->shiftx = BKE_camera_multiview_shift_x(&scene->r, v3d->camera, viewname);

		BKE_camera_multiview_view_matrix(&scene->r, v3d->camera, is_left, viewmat);
		view3d_main_region_setup_view(scene, v3d, ar, viewmat, NULL);

		data->shiftx = shiftx;
		BLI_unlock_thread(LOCK_VIEW3D);
	}
	else { /* SCE_VIEWS_FORMAT_MULTIVIEW */
		float viewmat[4][4];
		Object *view_ob = v3d->camera;
		Object *camera = BKE_camera_multiview_render(scene, v3d->camera, viewname);

		BLI_lock_thread(LOCK_VIEW3D);
		v3d->camera = camera;

		BKE_camera_multiview_view_matrix(&scene->r, camera, false, viewmat);
		view3d_main_region_setup_view(scene, v3d, ar, viewmat, NULL);

		v3d->camera = view_ob;
		BLI_unlock_thread(LOCK_VIEW3D);
	}
}

static void view3d_stereo3d_setup_offscreen(Scene *scene, View3D *v3d, ARegion *ar,
                                            float winmat[4][4], const char *viewname)
{
	/* update the viewport matrices with the new camera */
	if (scene->r.views_format == SCE_VIEWS_FORMAT_STEREO_3D) {
		float viewmat[4][4];
		const bool is_left = STREQ(viewname, STEREO_LEFT_NAME);

		BKE_camera_multiview_view_matrix(&scene->r, v3d->camera, is_left, viewmat);
		view3d_main_region_setup_view(scene, v3d, ar, viewmat, winmat);
	}
	else { /* SCE_VIEWS_FORMAT_MULTIVIEW */
		float viewmat[4][4];
		Object *camera = BKE_camera_multiview_render(scene, v3d->camera, viewname);

		BKE_camera_multiview_view_matrix(&scene->r, camera, false, viewmat);
		view3d_main_region_setup_view(scene, v3d, ar, viewmat, winmat);
	}
}

#ifdef WITH_GAMEENGINE
static void update_lods(Scene *scene, float camera_pos[3])
{
	Scene *sce_iter;
	Base *base;
	Object *ob;

	for (SETLOOPER(scene, sce_iter, base)) {
		ob = base->object;
		BKE_object_lod_update(ob, camera_pos);
	}
}
#endif

static void view3d_main_region_draw_objects(const bContext *C, Scene *scene, View3D *v3d,
                                          ARegion *ar, const char **grid_unit)
{
	RegionView3D *rv3d = ar->regiondata;
	unsigned int lay_used = v3d->lay_used;
	
	/* post processing */
	bool do_compositing = false;
	
	/* shadow buffers, before we setup matrices */
	if (draw_glsl_material(scene, NULL, v3d, v3d->drawtype))
		gpu_update_lamps_shadows_world(scene, v3d);

	/* reset default OpenGL lights if needed (i.e. after preferences have been altered) */
	if (rv3d->rflag & RV3D_GPULIGHT_UPDATE) {
		rv3d->rflag &= ~RV3D_GPULIGHT_UPDATE;
		GPU_default_lights();
	}

	/* setup the view matrix */
	if (view3d_stereo3d_active(C, scene, v3d, rv3d))
		view3d_stereo3d_setup(scene, v3d, ar);
	else
		view3d_main_region_setup_view(scene, v3d, ar, NULL, NULL);

	rv3d->rflag &= ~RV3D_IS_GAME_ENGINE;
#ifdef WITH_GAMEENGINE
	if (STREQ(scene->r.engine, RE_engine_id_BLENDER_GAME)) {
		rv3d->rflag |= RV3D_IS_GAME_ENGINE;

		/* Make sure LoDs are up to date */
		update_lods(scene, rv3d->viewinv[3]);
	}
#endif

	/* framebuffer fx needed, we need to draw offscreen first */
	if (v3d->fx_settings.fx_flag && v3d->drawtype >= OB_SOLID) {
		GPUFXSettings fx_settings;
		BKE_screen_gpu_fx_validate(&v3d->fx_settings);
		fx_settings = v3d->fx_settings;
		if (!rv3d->compositor)
			rv3d->compositor = GPU_fx_compositor_create();
		
		if (rv3d->persp == RV3D_CAMOB && v3d->camera)
			BKE_camera_to_gpu_dof(v3d->camera, &fx_settings);
		else {
			fx_settings.dof = NULL;
		}

		do_compositing = GPU_fx_compositor_initialize_passes(rv3d->compositor, &ar->winrct, &ar->drawrct, &fx_settings);
	}
	
	/* clear the background */
	view3d_main_region_clear(scene, v3d, ar);

	/* enables anti-aliasing for 3D view drawing */
	if (U.ogl_multisamples != USER_MULTISAMPLE_NONE) {
		glEnable(GL_MULTISAMPLE);
	}

	/* main drawing call */
	view3d_draw_objects(C, scene, v3d, ar, grid_unit, true, false, do_compositing ? rv3d->compositor : NULL);

	/* widgets need to be updated *after* view matrix was set up
	 * XXX since we do 2 draw calls (with and without depth culling),
	 * it might be better to have 2 update calls, too */
	WM_widgetmap_widgets_update(C, ar->widgetmaps.first);
	/* draw depth culled widgets */
	WM_widgetmap_widgets_draw(C, ar->widgetmaps.first, true, false);

	/* post process */
	if (do_compositing) {
		GPU_fx_do_composite_pass(rv3d->compositor, rv3d->winmat, rv3d->is_persp, scene, NULL);
	}

	/* Disable back anti-aliasing */
	if (U.ogl_multisamples != USER_MULTISAMPLE_NONE) {
		glDisable(GL_MULTISAMPLE);
	}

	if (v3d->lay_used != lay_used) { /* happens when loading old files or loading with UI load */
		/* find header and force tag redraw */
		ScrArea *sa = CTX_wm_area(C);
		ARegion *ar_header = BKE_area_find_region_type(sa, RGN_TYPE_HEADER);
		ED_region_tag_redraw(ar_header); /* can be NULL */
	}

	if ((v3d->flag2 & V3D_RENDER_OVERRIDE) == 0) {
		BDR_drawSketch(C);
	}

	if ((U.ndof_flag & NDOF_SHOW_GUIDE) && ((rv3d->viewlock & RV3D_LOCKED) == 0) && (rv3d->persp != RV3D_CAMOB))
		/* TODO: draw something else (but not this) during fly mode */
		draw_rotation_guide(rv3d);

}

static bool is_cursor_visible(Scene *scene)
{
	Object *ob = OBACT;

	/* don't draw cursor in paint modes, but with a few exceptions */
	if (ob && ob->mode & OB_MODE_ALL_PAINT) {
		/* exception: object is in weight paint and has deforming armature in pose mode */
		if (ob->mode & OB_MODE_WEIGHT_PAINT) {
			if (BKE_object_pose_armature_get(ob) != NULL) {
				return true;
			}
		}
		/* exception: object in texture paint mode, clone brush, use_clone_layer disabled */
		else if (ob->mode & OB_MODE_TEXTURE_PAINT) {
			const Paint *p = BKE_paint_get_active(scene);

			if (p && p->brush && p->brush->imagepaint_tool == PAINT_TOOL_CLONE) {
				if ((scene->toolsettings->imapaint.flag & IMAGEPAINT_PROJECT_LAYER_CLONE) == 0) {
					return true;
				}
			}
		}

		/* no exception met? then don't draw cursor! */
		return false;
	}

	return true;
}

static void view3d_main_region_draw_info(const bContext *C, Scene *scene,
                                       ARegion *ar, View3D *v3d,
                                       const char *grid_unit, bool render_border)
{
	RegionView3D *rv3d = ar->regiondata;
	rcti rect;
	
	/* local coordinate visible rect inside region, to accomodate overlapping ui */
	ED_region_visible_rect(ar, &rect);

	if (rv3d->persp == RV3D_CAMOB) {
		drawviewborder(scene, ar, v3d);
	}
	else if (v3d->flag2 & V3D_RENDER_BORDER) {
		glPolygonMode(GL_FRONT_AND_BACK, GL_LINE);
		setlinestyle(3);
		cpack(0x4040FF);

		glRecti(v3d->render_border.xmin * ar->winx, v3d->render_border.ymin * ar->winy,
		        v3d->render_border.xmax * ar->winx, v3d->render_border.ymax * ar->winy);

		setlinestyle(0);
		glPolygonMode(GL_FRONT_AND_BACK, GL_FILL);
	}

	if (v3d->flag2 & V3D_SHOW_GPENCIL) {
		/* draw grease-pencil stuff - needed to get paint-buffer shown too (since it's 2D) */
		ED_gpencil_draw_view3d(scene, v3d, ar, false);
	}

	if ((v3d->flag2 & V3D_RENDER_OVERRIDE) == 0) {
		Object *ob;

		/* 3d cursor */
		if (is_cursor_visible(scene)) {
			drawcursor(scene, ar, v3d);
		}

		if (U.uiflag & USER_SHOW_ROTVIEWICON)
			draw_view_axis(rv3d, &rect);
		else
			draw_view_icon(rv3d, &rect);

		ob = OBACT;
		if (U.uiflag & USER_DRAWVIEWINFO)
			draw_selected_name(scene, ob, &rect);
	}

	if (rv3d->render_engine) {
		view3d_main_region_draw_engine_info(v3d, rv3d, ar, render_border);
		return;
	}

	if ((v3d->flag2 & V3D_RENDER_OVERRIDE) == 0) {
		wmWindowManager *wm = CTX_wm_manager(C);

		if ((U.uiflag & USER_SHOW_FPS) && ED_screen_animation_no_scrub(wm)) {
			ED_scene_draw_fps(scene, &rect);
		}
		else if (U.uiflag & USER_SHOW_VIEWPORTNAME) {
			draw_viewport_name(ar, v3d, &rect);
		}

		if (grid_unit) { /* draw below the viewport name */
			char numstr[32] = "";

			UI_ThemeColor(TH_TEXT_HI);
			if (v3d->grid != 1.0f) {
				BLI_snprintf(numstr, sizeof(numstr), "%s x %.4g", grid_unit, v3d->grid);
			}

			BLF_draw_default_ascii(rect.xmin + U.widget_unit,
			                       rect.ymax - (USER_SHOW_VIEWPORTNAME ? 2 * U.widget_unit : U.widget_unit), 0.0f,
			                       numstr[0] ? numstr : grid_unit, sizeof(numstr));
		}
	}
}

void view3d_main_region_draw(const bContext *C, ARegion *ar)
{
	Scene *scene = CTX_data_scene(C);
	View3D *v3d = CTX_wm_view3d(C);
	const char *grid_unit = NULL;
	rcti border_rect;
	bool render_border, clip_border;
	bool update_widgets = true;

	/* if we only redraw render border area, skip opengl draw and also
	 * don't do scissor because it's already set */
	render_border = ED_view3d_calc_render_border(scene, v3d, ar, &border_rect);
	clip_border = (render_border && !BLI_rcti_compare(&ar->drawrct, &border_rect));

	/* draw viewport using opengl */
<<<<<<< HEAD
	if (v3d->drawtype != OB_RENDER || !view3d_main_area_do_render_draw(scene) || clip_border) {
		view3d_main_area_draw_objects(C, scene, v3d, ar, &grid_unit);
		update_widgets = false; /* widgets were updated in view3d_main_area_draw_objects */

=======
	if (v3d->drawtype != OB_RENDER || !view3d_main_region_do_render_draw(scene) || clip_border) {
		view3d_main_region_draw_objects(C, scene, v3d, ar, &grid_unit);
		
>>>>>>> 90195231
#ifdef DEBUG_DRAW
		bl_debug_draw();
#endif
		if (G.debug & G_DEBUG_SIMDATA)
			draw_sim_debug_data(scene, v3d, ar);
		
		ED_region_pixelspace(ar);
	}

	/* draw viewport using external renderer */
	if (v3d->drawtype == OB_RENDER)
		view3d_main_region_draw_engine(C, scene, ar, v3d, clip_border, &border_rect);
	
<<<<<<< HEAD
	view3d_main_area_setup_view(scene, v3d, ar, NULL, NULL);
	glClear(GL_DEPTH_BUFFER_BIT);

	if (update_widgets) {
		WM_widgetmap_widgets_update(C, ar->widgetmaps.first);
	}
	WM_widgetmap_widgets_draw(C, ar->widgetmaps.first, false, true);

	ED_region_pixelspace(ar);
	
	view3d_main_area_draw_info(C, scene, ar, v3d, grid_unit, render_border);
=======
	view3d_main_region_draw_info(C, scene, ar, v3d, grid_unit, render_border);
>>>>>>> 90195231

	v3d->flag |= V3D_INVALID_BACKBUF;
}

#ifdef DEBUG_DRAW
/* debug drawing */
#define _DEBUG_DRAW_QUAD_TOT 1024
#define _DEBUG_DRAW_EDGE_TOT 1024
static float _bl_debug_draw_quads[_DEBUG_DRAW_QUAD_TOT][4][3];
static int   _bl_debug_draw_quads_tot = 0;
static float _bl_debug_draw_edges[_DEBUG_DRAW_QUAD_TOT][2][3];
static int   _bl_debug_draw_edges_tot = 0;
static unsigned int _bl_debug_draw_quads_color[_DEBUG_DRAW_QUAD_TOT];
static unsigned int _bl_debug_draw_edges_color[_DEBUG_DRAW_EDGE_TOT];
static unsigned int _bl_debug_draw_color;

void bl_debug_draw_quad_clear(void)
{
	_bl_debug_draw_quads_tot = 0;
	_bl_debug_draw_edges_tot = 0;
	_bl_debug_draw_color = 0x00FF0000;
}
void bl_debug_color_set(const unsigned int color)
{
	_bl_debug_draw_color = color;
}
void bl_debug_draw_quad_add(const float v0[3], const float v1[3], const float v2[3], const float v3[3])
{
	if (_bl_debug_draw_quads_tot >= _DEBUG_DRAW_QUAD_TOT) {
		printf("%s: max quad count hit %d!", __func__, _bl_debug_draw_quads_tot);
	}
	else {
		float *pt = &_bl_debug_draw_quads[_bl_debug_draw_quads_tot][0][0];
		copy_v3_v3(pt, v0); pt += 3;
		copy_v3_v3(pt, v1); pt += 3;
		copy_v3_v3(pt, v2); pt += 3;
		copy_v3_v3(pt, v3); pt += 3;
		_bl_debug_draw_quads_color[_bl_debug_draw_quads_tot] = _bl_debug_draw_color;
		_bl_debug_draw_quads_tot++;
	}
}
void bl_debug_draw_edge_add(const float v0[3], const float v1[3])
{
	if (_bl_debug_draw_quads_tot >= _DEBUG_DRAW_EDGE_TOT) {
		printf("%s: max edge count hit %d!", __func__, _bl_debug_draw_edges_tot);
	}
	else {
		float *pt = &_bl_debug_draw_edges[_bl_debug_draw_edges_tot][0][0];
		copy_v3_v3(pt, v0); pt += 3;
		copy_v3_v3(pt, v1); pt += 3;
		_bl_debug_draw_edges_color[_bl_debug_draw_edges_tot] = _bl_debug_draw_color;
		_bl_debug_draw_edges_tot++;
	}
}
static void bl_debug_draw(void)
{
	unsigned int color;
	if (_bl_debug_draw_quads_tot) {
		int i;
		color = _bl_debug_draw_quads_color[0];
		cpack(color);
		for (i = 0; i < _bl_debug_draw_quads_tot; i ++) {
			if (_bl_debug_draw_quads_color[i] != color) {
				color = _bl_debug_draw_quads_color[i];
				cpack(color);
			}
			glBegin(GL_LINE_LOOP);
			glVertex3fv(_bl_debug_draw_quads[i][0]);
			glVertex3fv(_bl_debug_draw_quads[i][1]);
			glVertex3fv(_bl_debug_draw_quads[i][2]);
			glVertex3fv(_bl_debug_draw_quads[i][3]);
			glEnd();
		}
	}
	if (_bl_debug_draw_edges_tot) {
		int i;
		color = _bl_debug_draw_edges_color[0];
		cpack(color);
		glBegin(GL_LINES);
		for (i = 0; i < _bl_debug_draw_edges_tot; i ++) {
			if (_bl_debug_draw_edges_color[i] != color) {
				color = _bl_debug_draw_edges_color[i];
				cpack(color);
			}
			glVertex3fv(_bl_debug_draw_edges[i][0]);
			glVertex3fv(_bl_debug_draw_edges[i][1]);
		}
		glEnd();
		color = _bl_debug_draw_edges_color[0];
		cpack(color);
		glPointSize(4.0);
		glBegin(GL_POINTS);
		for (i = 0; i < _bl_debug_draw_edges_tot; i ++) {
			if (_bl_debug_draw_edges_color[i] != color) {
				color = _bl_debug_draw_edges_color[i];
				cpack(color);
			}
			glVertex3fv(_bl_debug_draw_edges[i][0]);
			glVertex3fv(_bl_debug_draw_edges[i][1]);
		}
		glEnd();
	}
}
#endif<|MERGE_RESOLUTION|>--- conflicted
+++ resolved
@@ -4044,16 +4044,10 @@
 	clip_border = (render_border && !BLI_rcti_compare(&ar->drawrct, &border_rect));
 
 	/* draw viewport using opengl */
-<<<<<<< HEAD
-	if (v3d->drawtype != OB_RENDER || !view3d_main_area_do_render_draw(scene) || clip_border) {
-		view3d_main_area_draw_objects(C, scene, v3d, ar, &grid_unit);
-		update_widgets = false; /* widgets were updated in view3d_main_area_draw_objects */
-
-=======
 	if (v3d->drawtype != OB_RENDER || !view3d_main_region_do_render_draw(scene) || clip_border) {
 		view3d_main_region_draw_objects(C, scene, v3d, ar, &grid_unit);
-		
->>>>>>> 90195231
+		update_widgets = false; /* widgets were updated in view3d_main_area_draw_objects */
+
 #ifdef DEBUG_DRAW
 		bl_debug_draw();
 #endif
@@ -4067,8 +4061,7 @@
 	if (v3d->drawtype == OB_RENDER)
 		view3d_main_region_draw_engine(C, scene, ar, v3d, clip_border, &border_rect);
 	
-<<<<<<< HEAD
-	view3d_main_area_setup_view(scene, v3d, ar, NULL, NULL);
+	view3d_main_region_setup_view(scene, v3d, ar, NULL, NULL);
 	glClear(GL_DEPTH_BUFFER_BIT);
 
 	if (update_widgets) {
@@ -4078,10 +4071,7 @@
 
 	ED_region_pixelspace(ar);
 	
-	view3d_main_area_draw_info(C, scene, ar, v3d, grid_unit, render_border);
-=======
 	view3d_main_region_draw_info(C, scene, ar, v3d, grid_unit, render_border);
->>>>>>> 90195231
 
 	v3d->flag |= V3D_INVALID_BACKBUF;
 }
