/*
 * ***** BEGIN GPL LICENSE BLOCK *****
 *
 * This program is free software; you can redistribute it and/or
 * modify it under the terms of the GNU General Public License
 * as published by the Free Software Foundation; either version 2
 * of the License, or (at your option) any later version.
 *
 * This program is distributed in the hope that it will be useful,
 * but WITHOUT ANY WARRANTY; without even the implied warranty of
 * MERCHANTABILITY or FITNESS FOR A PARTICULAR PURPOSE.  See the
 * GNU General Public License for more details.
 *
 * You should have received a copy of the GNU General Public License
 * along with this program; if not, write to the Free Software Foundation,
 * Inc., 51 Franklin Street, Fifth Floor, Boston, MA 02110-1301, USA.
 *
 * The Original Code is Copyright (C) 2001-2002 by NaN Holding BV.
 * All rights reserved.
 *
 * The Original Code is: all of this file.
 *
 * Contributor(s): none yet.
 *
 * ***** END GPL/BL DUAL LICENSE BLOCK *****
 */

/** \file blender/editors/interface/resources.c
 *  \ingroup edinterface
 */

#include <math.h>
#include <stdlib.h>
#include <string.h>

#include "MEM_guardedalloc.h"

#include "DNA_curve_types.h"
#include "DNA_screen_types.h"
#include "DNA_space_types.h"
#include "DNA_userdef_types.h"
#include "DNA_windowmanager_types.h"

#include "BLI_blenlib.h"
#include "BLI_utildefines.h"
#include "BLI_math.h"

#include "BKE_appdir.h"
#include "BKE_DerivedMesh.h"
#include "BKE_global.h"
#include "BKE_main.h"
#include "BKE_texture.h"

#include "BIF_gl.h"

#include "UI_interface.h"
#include "UI_interface_icons.h"

#include "interface_intern.h"

/* global for themes */
typedef void (*VectorDrawFunc)(int x, int y, int w, int h, float alpha);

/* be sure to keep 'bThemeState' in sync */
static struct bThemeState g_theme_state = {
    NULL,
    SPACE_VIEW3D,
    RGN_TYPE_WINDOW,
};

#define theme_active g_theme_state.theme
#define theme_spacetype g_theme_state.spacetype
#define theme_regionid g_theme_state.regionid

void ui_resources_init(void)
{
	UI_icons_init(BIFICONID_LAST);
}

void ui_resources_free(void)
{
	UI_icons_free();
}


/* ******************************************************** */
/*    THEMES */
/* ******************************************************** */

const unsigned char *UI_ThemeGetColorPtr(bTheme *btheme, int spacetype, int colorid)
{
	ThemeSpace *ts = NULL;
	static char error[4] = {240, 0, 240, 255};
	static char alert[4] = {240, 60, 60, 255};
	static char headerdesel[4] = {0, 0, 0, 255};
	static char setting = 0;
	const char *cp = error;
	
	/* ensure we're not getting a color after running BKE_userdef_free */
	BLI_assert(BLI_findindex(&U.themes, theme_active) != -1);
	BLI_assert(colorid != TH_UNDEFINED);

	if (btheme) {
	
		/* first check for ui buttons theme */
		if (colorid < TH_THEMEUI) {
		
			switch (colorid) {

				case TH_REDALERT:
					cp = alert; break;
			}
		}
		else {
		
			switch (spacetype) {
				case SPACE_BUTS:
					ts = &btheme->tbuts;
					break;
				case SPACE_VIEW3D:
					ts = &btheme->tv3d;
					break;
				case SPACE_IPO:
					ts = &btheme->tipo;
					break;
				case SPACE_FILE:
					ts = &btheme->tfile;
					break;
				case SPACE_NLA:
					ts = &btheme->tnla;
					break;
				case SPACE_ACTION:
					ts = &btheme->tact;
					break;
				case SPACE_SEQ:
					ts = &btheme->tseq;
					break;
				case SPACE_IMAGE:
					ts = &btheme->tima;
					break;
				case SPACE_TEXT:
					ts = &btheme->text;
					break;
				case SPACE_OUTLINER:
					ts = &btheme->toops;
					break;
				case SPACE_INFO:
					ts = &btheme->tinfo;
					break;
				case SPACE_USERPREF:
					ts = &btheme->tuserpref;
					break;
				case SPACE_CONSOLE:
					ts = &btheme->tconsole;
					break;
				case SPACE_TIME:
					ts = &btheme->ttime;
					break;
				case SPACE_NODE:
					ts = &btheme->tnode;
					break;
				case SPACE_LOGIC:
					ts = &btheme->tlogic;
					break;
				case SPACE_CLIP:
					ts = &btheme->tclip;
					break;
				default:
					ts = &btheme->tv3d;
					break;
			}

			switch (colorid) {
				case TH_BACK:
					if (theme_regionid == RGN_TYPE_WINDOW)
						cp = ts->back;
					else if (theme_regionid == RGN_TYPE_CHANNELS)
						cp = ts->list;
					else if (theme_regionid == RGN_TYPE_HEADER)
						cp = ts->header;
					else
						cp = ts->button;
					break;
				case TH_LOW_GRAD:
					cp = ts->gradients.gradient;
					break;
				case TH_HIGH_GRAD:
					cp = ts->gradients.high_gradient;
					break;
				case TH_SHOW_BACK_GRAD:
					cp = &setting;
					setting = ts->gradients.show_grad;
					break;
				case TH_TEXT:
					if (theme_regionid == RGN_TYPE_WINDOW)
						cp = ts->text;
					else if (theme_regionid == RGN_TYPE_CHANNELS)
						cp = ts->list_text;
					else if (theme_regionid == RGN_TYPE_HEADER)
						cp = ts->header_text;
					else
						cp = ts->button_text;
					break;
				case TH_TEXT_HI:
					if (theme_regionid == RGN_TYPE_WINDOW)
						cp = ts->text_hi;
					else if (theme_regionid == RGN_TYPE_CHANNELS)
						cp = ts->list_text_hi;
					else if (theme_regionid == RGN_TYPE_HEADER)
						cp = ts->header_text_hi;
					else
						cp = ts->button_text_hi;
					break;
				case TH_TITLE:
					if (theme_regionid == RGN_TYPE_WINDOW)
						cp = ts->title;
					else if (theme_regionid == RGN_TYPE_CHANNELS)
						cp = ts->list_title;
					else if (theme_regionid == RGN_TYPE_HEADER)
						cp = ts->header_title;
					else
						cp = ts->button_title;
					break;

				case TH_HEADER:
					cp = ts->header; break;
				case TH_HEADERDESEL:
					/* we calculate a dynamic builtin header deselect color, also for pulldowns... */
					cp = ts->header;
					headerdesel[0] = cp[0] > 10 ? cp[0] - 10 : 0;
					headerdesel[1] = cp[1] > 10 ? cp[1] - 10 : 0;
					headerdesel[2] = cp[2] > 10 ? cp[2] - 10 : 0;
					cp = headerdesel;
					break;
				case TH_HEADER_TEXT:
					cp = ts->header_text; break;
				case TH_HEADER_TEXT_HI:
					cp = ts->header_text_hi; break;

				case TH_PANEL_HEADER:
					cp = ts->panelcolors.header; break;
				case TH_PANEL_BACK:
					cp = ts->panelcolors.back; break;
				case TH_PANEL_SHOW_HEADER:
					cp = &setting;
					setting = ts->panelcolors.show_header;
					break;
				case TH_PANEL_SHOW_BACK:
					cp = &setting;
					setting = ts->panelcolors.show_back;
					break;
					
				case TH_BUTBACK:
					cp = ts->button; break;
				case TH_BUTBACK_TEXT:
					cp = ts->button_text; break;
				case TH_BUTBACK_TEXT_HI:
					cp = ts->button_text_hi; break;

				case TH_TAB_ACTIVE:
					cp = ts->tab_active; break;
				case TH_TAB_INACTIVE:
					cp = ts->tab_inactive; break;
				case TH_TAB_BACK:
					cp = ts->tab_back; break;
				case TH_TAB_OUTLINE:
					cp = ts->tab_outline; break;

				case TH_SHADE1:
					cp = ts->shade1; break;
				case TH_SHADE2:
					cp = ts->shade2; break;
				case TH_HILITE:
					cp = ts->hilite; break;
				
				case TH_GRID:
					cp = ts->grid; break;
				case TH_VIEW_OVERLAY:
					cp = ts->view_overlay; break;
				case TH_WIRE:
					cp = ts->wire; break;
				case TH_WIRE_INNER:
					cp = ts->syntaxr; break;
				case TH_WIRE_EDIT:
					cp = ts->wire_edit; break;
				case TH_LAMP:
					cp = ts->lamp; break;
				case TH_SPEAKER:
					cp = ts->speaker; break;
				case TH_CAMERA:
					cp = ts->camera; break;
				case TH_EMPTY:
					cp = ts->empty; break;
				case TH_SELECT:
					cp = ts->select; break;
				case TH_ACTIVE:
					cp = ts->active; break;
				case TH_GROUP:
					cp = ts->group; break;
				case TH_GROUP_ACTIVE:
					cp = ts->group_active; break;
				case TH_TRANSFORM:
					cp = ts->transform; break;
				case TH_VERTEX:
					cp = ts->vertex; break;
				case TH_VERTEX_SELECT:
					cp = ts->vertex_select; break;
				case TH_VERTEX_UNREFERENCED:
					cp = ts->vertex_unreferenced; break;
				case TH_VERTEX_SIZE:
					cp = &ts->vertex_size; break;
				case TH_OUTLINE_WIDTH:
					cp = &ts->outline_width; break;
				case TH_EDGE:
					cp = ts->edge; break;
				case TH_EDGE_SELECT:
					cp = ts->edge_select; break;
				case TH_EDGE_SEAM:
					cp = ts->edge_seam; break;
				case TH_EDGE_SHARP:
					cp = ts->edge_sharp; break;
				case TH_EDGE_CREASE:
					cp = ts->edge_crease; break;
				case TH_EDITMESH_ACTIVE:
					cp = ts->editmesh_active; break;
				case TH_EDGE_FACESEL:
					cp = ts->edge_facesel; break;
				case TH_FACE:
					cp = ts->face; break;
				case TH_FACE_SELECT:
					cp = ts->face_select; break;
				case TH_FACE_DOT:
					cp = ts->face_dot; break;
				case TH_FACEDOT_SIZE:
					cp = &ts->facedot_size; break;
				case TH_DRAWEXTRA_EDGELEN:
					cp = ts->extra_edge_len; break;
				case TH_DRAWEXTRA_EDGEANG:
					cp = ts->extra_edge_angle; break;
				case TH_DRAWEXTRA_FACEAREA:
					cp = ts->extra_face_area; break;
				case TH_DRAWEXTRA_FACEANG:
					cp = ts->extra_face_angle; break;
				case TH_NORMAL:
					cp = ts->normal; break;
				case TH_VNORMAL:
					cp = ts->vertex_normal; break;
				case TH_LNORMAL:
					cp = ts->loop_normal; break;
				case TH_BONE_SOLID:
					cp = ts->bone_solid; break;
				case TH_BONE_POSE:
					cp = ts->bone_pose; break;
				case TH_BONE_POSE_ACTIVE:
					cp = ts->bone_pose_active; break;
				case TH_STRIP:
					cp = ts->strip; break;
				case TH_STRIP_SELECT:
					cp = ts->strip_select; break;
				case TH_KEYTYPE_KEYFRAME:
					cp = ts->keytype_keyframe; break;
				case TH_KEYTYPE_KEYFRAME_SELECT:
					cp = ts->keytype_keyframe_select; break;
				case TH_KEYTYPE_EXTREME:
					cp = ts->keytype_extreme; break;
				case TH_KEYTYPE_EXTREME_SELECT:
					cp = ts->keytype_extreme_select; break;
				case TH_KEYTYPE_BREAKDOWN:
					cp = ts->keytype_breakdown; break;
				case TH_KEYTYPE_BREAKDOWN_SELECT:
					cp = ts->keytype_breakdown_select; break;
				case TH_KEYTYPE_JITTER:
					cp = ts->keytype_jitter; break;
				case TH_KEYTYPE_JITTER_SELECT:
					cp = ts->keytype_jitter_select; break;
				case TH_KEYBORDER:
					cp = ts->keyborder; break;
				case TH_KEYBORDER_SELECT:
					cp = ts->keyborder_select; break;
				case TH_CFRAME:
					cp = ts->cframe; break;
				case TH_TIME_KEYFRAME:
					cp = ts->time_keyframe; break;
				case TH_TIME_GP_KEYFRAME:
					cp = ts->time_gp_keyframe; break;
				case TH_NURB_ULINE:
					cp = ts->nurb_uline; break;
				case TH_NURB_VLINE:
					cp = ts->nurb_vline; break;
				case TH_NURB_SEL_ULINE:
					cp = ts->nurb_sel_uline; break;
				case TH_NURB_SEL_VLINE:
					cp = ts->nurb_sel_vline; break;
				case TH_ACTIVE_SPLINE:
					cp = ts->act_spline; break;
				case TH_ACTIVE_VERT:
					cp = ts->lastsel_point; break;
				case TH_HANDLE_FREE:
					cp = ts->handle_free; break;
				case TH_HANDLE_AUTO:
					cp = ts->handle_auto; break;
				case TH_HANDLE_AUTOCLAMP:
					cp = ts->handle_auto_clamped; break;
				case TH_HANDLE_VECT:
					cp = ts->handle_vect; break;
				case TH_HANDLE_ALIGN:
					cp = ts->handle_align; break;
				case TH_HANDLE_SEL_FREE:
					cp = ts->handle_sel_free; break;
				case TH_HANDLE_SEL_AUTO:
					cp = ts->handle_sel_auto; break;
				case TH_HANDLE_SEL_AUTOCLAMP:
					cp = ts->handle_sel_auto_clamped; break;
				case TH_HANDLE_SEL_VECT:
					cp = ts->handle_sel_vect; break;
				case TH_HANDLE_SEL_ALIGN:
					cp = ts->handle_sel_align; break;
				case TH_FREESTYLE_EDGE_MARK:
					cp = ts->freestyle_edge_mark; break;
				case TH_FREESTYLE_FACE_MARK:
					cp = ts->freestyle_face_mark; break;

				case TH_SYNTAX_B:
					cp = ts->syntaxb; break;
				case TH_SYNTAX_V:
					cp = ts->syntaxv; break;
				case TH_SYNTAX_C:
					cp = ts->syntaxc; break;
				case TH_SYNTAX_L:
					cp = ts->syntaxl; break;
				case TH_SYNTAX_D:
					cp = ts->syntaxd; break;
				case TH_SYNTAX_R:
					cp = ts->syntaxr; break;
				case TH_SYNTAX_N:
					cp = ts->syntaxn; break;
				case TH_SYNTAX_S:
					cp = ts->syntaxs; break;

				case TH_NODE:
					cp = ts->syntaxl; break;
				case TH_NODE_INPUT:
					cp = ts->syntaxn; break;
				case TH_NODE_OUTPUT:
					cp = ts->nodeclass_output; break;
				case TH_NODE_COLOR:
					cp = ts->syntaxb; break;
				case TH_NODE_FILTER:
					cp = ts->nodeclass_filter; break;
				case TH_NODE_VECTOR:
					cp = ts->nodeclass_vector; break;
				case TH_NODE_TEXTURE:
					cp = ts->nodeclass_texture; break;
				case TH_NODE_PATTERN:
					cp = ts->nodeclass_pattern; break;
				case TH_NODE_SCRIPT:
					cp = ts->nodeclass_script; break;
				case TH_NODE_LAYOUT:
					cp = ts->nodeclass_layout; break;
				case TH_NODE_SHADER:
					cp = ts->nodeclass_shader; break;
				case TH_NODE_CONVERTOR:
					cp = ts->syntaxv; break;
				case TH_NODE_GROUP:
					cp = ts->syntaxc; break;
				case TH_NODE_INTERFACE:
					cp = ts->console_output; break;
				case TH_NODE_FRAME:
					cp = ts->movie; break;
				case TH_NODE_MATTE:
					cp = ts->syntaxs; break;
				case TH_NODE_DISTORT:
					cp = ts->syntaxd; break;
				case TH_NODE_CURVING:
					cp = &ts->noodle_curving; break;

				case TH_SEQ_MOVIE:
					cp = ts->movie; break;
				case TH_SEQ_MOVIECLIP:
					cp = ts->movieclip; break;
				case TH_SEQ_MASK:
					cp = ts->mask; break;
				case TH_SEQ_IMAGE:
					cp = ts->image; break;
				case TH_SEQ_SCENE:
					cp = ts->scene; break;
				case TH_SEQ_AUDIO:
					cp = ts->audio; break;
				case TH_SEQ_EFFECT:
					cp = ts->effect; break;
				case TH_SEQ_TRANSITION:
					cp = ts->transition; break;
				case TH_SEQ_META:
					cp = ts->meta; break;
				case TH_SEQ_TEXT:
					cp = ts->text_strip; break;
				case TH_SEQ_PREVIEW:
					cp = ts->preview_back; break;

				case TH_CONSOLE_OUTPUT:
					cp = ts->console_output; break;
				case TH_CONSOLE_INPUT:
					cp = ts->console_input; break;
				case TH_CONSOLE_INFO:
					cp = ts->console_info; break;
				case TH_CONSOLE_ERROR:
					cp = ts->console_error; break;
				case TH_CONSOLE_CURSOR:
					cp = ts->console_cursor; break;
				case TH_CONSOLE_SELECT:
					cp = ts->console_select; break;

				case TH_HANDLE_VERTEX:
					cp = ts->handle_vertex;
					break;
				case TH_HANDLE_VERTEX_SELECT:
					cp = ts->handle_vertex_select;
					break;
				case TH_HANDLE_VERTEX_SIZE:
					cp = &ts->handle_vertex_size;
					break;
					
				case TH_GP_VERTEX:
					cp = ts->gp_vertex;
					break;
				case TH_GP_VERTEX_SELECT:
					cp = ts->gp_vertex_select;
					break;
				case TH_GP_VERTEX_SIZE:
					cp = &ts->gp_vertex_size;
					break;
					
				case TH_DOPESHEET_CHANNELOB:
					cp = ts->ds_channel;
					break;
				case TH_DOPESHEET_CHANNELSUBOB:
					cp = ts->ds_subchannel;
					break;

				case TH_PREVIEW_BACK:
					cp = ts->preview_back;
					break;

				case TH_STITCH_PREVIEW_FACE:
					cp = ts->preview_stitch_face;
					break;

				case TH_STITCH_PREVIEW_EDGE:
					cp = ts->preview_stitch_edge;
					break;

				case TH_STITCH_PREVIEW_VERT:
					cp = ts->preview_stitch_vert;
					break;

				case TH_STITCH_PREVIEW_STITCHABLE:
					cp = ts->preview_stitch_stitchable;
					break;

				case TH_STITCH_PREVIEW_UNSTITCHABLE:
					cp = ts->preview_stitch_unstitchable;
					break;
				case TH_STITCH_PREVIEW_ACTIVE:
					cp = ts->preview_stitch_active;
					break;

				case TH_PAINT_CURVE_HANDLE:
					cp = ts->paint_curve_handle;
					break;
				case TH_PAINT_CURVE_PIVOT:
					cp = ts->paint_curve_pivot;
					break;

				case TH_METADATA_BG:
					cp = ts->metadatabg;
					break;
				case TH_METADATA_TEXT:
					cp = ts->metadatatext;
					break;

				case TH_UV_OTHERS:
					cp = ts->uv_others;
					break;
				case TH_UV_SHADOW:
					cp = ts->uv_shadow;
					break;

				case TH_MARKER_OUTLINE:
					cp = ts->marker_outline; break;
				case TH_MARKER:
					cp = ts->marker; break;
				case TH_ACT_MARKER:
					cp = ts->act_marker; break;
				case TH_SEL_MARKER:
					cp = ts->sel_marker; break;
				case TH_BUNDLE_SOLID:
					cp = ts->bundle_solid; break;
				case TH_DIS_MARKER:
					cp = ts->dis_marker; break;
				case TH_PATH_BEFORE:
					cp = ts->path_before; break;
				case TH_PATH_AFTER:
					cp = ts->path_after; break;
				case TH_CAMERA_PATH:
					cp = ts->camera_path; break;
				case TH_LOCK_MARKER:
					cp = ts->lock_marker; break;

				case TH_MATCH:
					cp = ts->match;
					break;

				case TH_SELECT_HIGHLIGHT:
					cp = ts->selected_highlight;
					break;

				case TH_SKIN_ROOT:
					cp = ts->skin_root;
					break;
					
				case TH_ANIM_ACTIVE:
					cp = ts->anim_active;
					break;
				case TH_ANIM_INACTIVE:
					cp = ts->anim_non_active;
					break;
				
				case TH_NLA_TWEAK:
					cp = ts->nla_tweaking;
					break;
				case TH_NLA_TWEAK_DUPLI:
					cp = ts->nla_tweakdupli;
					break;
				
				case TH_NLA_TRANSITION:
					cp = ts->nla_transition;
					break;
				case TH_NLA_TRANSITION_SEL:
					cp = ts->nla_transition_sel;
					break;
				case TH_NLA_META:
					cp = ts->nla_meta;
					break;
				case TH_NLA_META_SEL:
					cp = ts->nla_meta_sel;
					break;
				case TH_NLA_SOUND:
					cp = ts->nla_sound;
					break;
				case TH_NLA_SOUND_SEL:
					cp = ts->nla_sound_sel;
					break;
					
				case TH_WIDGET_EMBOSS:
					cp = btheme->tui.widget_emboss; break;

				case TH_AXIS_X:
					cp = btheme->tui.xaxis; break;
				case TH_AXIS_Y:
					cp = btheme->tui.yaxis; break;
				case TH_AXIS_Z:
					cp = btheme->tui.zaxis; break;

				case TH_INFO_SELECTED:
					cp = ts->info_selected;
					break;
				case TH_INFO_SELECTED_TEXT:
					cp = ts->info_selected_text;
					break;
				case TH_INFO_ERROR:
					cp = ts->info_error;
					break;
				case TH_INFO_ERROR_TEXT:
					cp = ts->info_error_text;
					break;
				case TH_INFO_WARNING:
					cp = ts->info_warning;
					break;
				case TH_INFO_WARNING_TEXT:
					cp = ts->info_warning_text;
					break;
				case TH_INFO_INFO:
					cp = ts->info_info;
					break;
				case TH_INFO_INFO_TEXT:
					cp = ts->info_info_text;
					break;
				case TH_INFO_DEBUG:
					cp = ts->info_debug;
					break;
				case TH_INFO_DEBUG_TEXT:
					cp = ts->info_debug_text;
					break;
				case TH_V3D_CLIPPING_BORDER:
					cp = ts->clipping_border_3d;
					break;
			}
		}
	}
	
	return (const unsigned char *)cp;
}

/* use this call to init new bone color sets in Theme */
static void ui_theme_init_boneColorSets(bTheme *btheme)
{
	int i;
	
	/* define default color sets - currently we only define 15 of these, though that should be ample */
	/* set 1 */
	rgba_char_args_set(btheme->tarm[0].solid, 0x9a, 0x00, 0x00, 255);
	rgba_char_args_set(btheme->tarm[0].select, 0xbd, 0x11, 0x11, 255);
	rgba_char_args_set(btheme->tarm[0].active, 0xf7, 0x0a, 0x0a, 255);
	/* set 2 */
	rgba_char_args_set(btheme->tarm[1].solid, 0xf7, 0x40, 0x18, 255);
	rgba_char_args_set(btheme->tarm[1].select, 0xf6, 0x69, 0x13, 255);
	rgba_char_args_set(btheme->tarm[1].active, 0xfa, 0x99, 0x00, 255);
	/* set 3 */
	rgba_char_args_set(btheme->tarm[2].solid, 0x1e, 0x91, 0x09, 255);
	rgba_char_args_set(btheme->tarm[2].select, 0x59, 0xb7, 0x0b, 255);
	rgba_char_args_set(btheme->tarm[2].active, 0x83, 0xef, 0x1d, 255);
	/* set 4 */
	rgba_char_args_set(btheme->tarm[3].solid, 0x0a, 0x36, 0x94, 255);
	rgba_char_args_set(btheme->tarm[3].select, 0x36, 0x67, 0xdf, 255);
	rgba_char_args_set(btheme->tarm[3].active, 0x5e, 0xc1, 0xef, 255);
	/* set 5 */
	rgba_char_args_set(btheme->tarm[4].solid, 0xa9, 0x29, 0x4e, 255);
	rgba_char_args_set(btheme->tarm[4].select, 0xc1, 0x41, 0x6a, 255);
	rgba_char_args_set(btheme->tarm[4].active, 0xf0, 0x5d, 0x91, 255);
	/* set 6 */
	rgba_char_args_set(btheme->tarm[5].solid, 0x43, 0x0c, 0x78, 255);
	rgba_char_args_set(btheme->tarm[5].select, 0x54, 0x3a, 0xa3, 255);
	rgba_char_args_set(btheme->tarm[5].active, 0x87, 0x64, 0xd5, 255);
	/* set 7 */
	rgba_char_args_set(btheme->tarm[6].solid, 0x24, 0x78, 0x5a, 255);
	rgba_char_args_set(btheme->tarm[6].select, 0x3c, 0x95, 0x79, 255);
	rgba_char_args_set(btheme->tarm[6].active, 0x6f, 0xb6, 0xab, 255);
	/* set 8 */
	rgba_char_args_set(btheme->tarm[7].solid, 0x4b, 0x70, 0x7c, 255);
	rgba_char_args_set(btheme->tarm[7].select, 0x6a, 0x86, 0x91, 255);
	rgba_char_args_set(btheme->tarm[7].active, 0x9b, 0xc2, 0xcd, 255);
	/* set 9 */
	rgba_char_args_set(btheme->tarm[8].solid, 0xf4, 0xc9, 0x0c, 255);
	rgba_char_args_set(btheme->tarm[8].select, 0xee, 0xc2, 0x36, 255);
	rgba_char_args_set(btheme->tarm[8].active, 0xf3, 0xff, 0x00, 255);
	/* set 10 */
	rgba_char_args_set(btheme->tarm[9].solid, 0x1e, 0x20, 0x24, 255);
	rgba_char_args_set(btheme->tarm[9].select, 0x48, 0x4c, 0x56, 255);
	rgba_char_args_set(btheme->tarm[9].active, 0xff, 0xff, 0xff, 255);
	/* set 11 */
	rgba_char_args_set(btheme->tarm[10].solid, 0x6f, 0x2f, 0x6a, 255);
	rgba_char_args_set(btheme->tarm[10].select, 0x98, 0x45, 0xbe, 255);
	rgba_char_args_set(btheme->tarm[10].active, 0xd3, 0x30, 0xd6, 255);
	/* set 12 */
	rgba_char_args_set(btheme->tarm[11].solid, 0x6c, 0x8e, 0x22, 255);
	rgba_char_args_set(btheme->tarm[11].select, 0x7f, 0xb0, 0x22, 255);
	rgba_char_args_set(btheme->tarm[11].active, 0xbb, 0xef, 0x5b, 255);
	/* set 13 */
	rgba_char_args_set(btheme->tarm[12].solid, 0x8d, 0x8d, 0x8d, 255);
	rgba_char_args_set(btheme->tarm[12].select, 0xb0, 0xb0, 0xb0, 255);
	rgba_char_args_set(btheme->tarm[12].active, 0xde, 0xde, 0xde, 255);
	/* set 14 */
	rgba_char_args_set(btheme->tarm[13].solid, 0x83, 0x43, 0x26, 255);
	rgba_char_args_set(btheme->tarm[13].select, 0x8b, 0x58, 0x11, 255);
	rgba_char_args_set(btheme->tarm[13].active, 0xbd, 0x6a, 0x11, 255);
	/* set 15 */
	rgba_char_args_set(btheme->tarm[14].solid, 0x08, 0x31, 0x0e, 255);
	rgba_char_args_set(btheme->tarm[14].select, 0x1c, 0x43, 0x0b, 255);
	rgba_char_args_set(btheme->tarm[14].active, 0x34, 0x62, 0x2b, 255);
	
	/* reset flags too */
	for (i = 0; i < 20; i++)
		btheme->tarm[i].flag = 0;
}

/* use this call to init new variables in themespace, if they're same for all */
static void ui_theme_init_new_do(ThemeSpace *ts)
{
	rgba_char_args_set(ts->header_text,    0, 0, 0, 255);
	rgba_char_args_set(ts->header_title,   0, 0, 0, 255);
	rgba_char_args_set(ts->header_text_hi, 255, 255, 255, 255);

#if 0
	rgba_char_args_set(ts->panel_text,     0, 0, 0, 255);
	rgba_char_args_set(ts->panel_title,        0, 0, 0, 255);
	rgba_char_args_set(ts->panel_text_hi,  255, 255, 255, 255);
#endif

	rgba_char_args_set(ts->button,         145, 145, 145, 245);
	rgba_char_args_set(ts->button_title,   0, 0, 0, 255);
	rgba_char_args_set(ts->button_text,        0, 0, 0, 255);
	rgba_char_args_set(ts->button_text_hi, 255, 255, 255, 255);

	rgba_char_args_set(ts->list,           165, 165, 165, 255);
	rgba_char_args_set(ts->list_title,     0, 0, 0, 255);
	rgba_char_args_set(ts->list_text,      0, 0, 0, 255);
	rgba_char_args_set(ts->list_text_hi,   255, 255, 255, 255);

	rgba_char_args_set(ts->tab_active,     114, 114, 114, 255);
	rgba_char_args_set(ts->tab_inactive,   83, 83, 83, 255);
	rgba_char_args_set(ts->tab_back,       64, 64, 64, 255);
	rgba_char_args_set(ts->tab_outline,    60, 60, 60, 255);
}

static void ui_theme_init_new(bTheme *btheme)
{
	ThemeSpace *ts;

	for (ts = UI_THEMESPACE_START(btheme); ts != UI_THEMESPACE_END(btheme); ts++) {
		ui_theme_init_new_do(ts);
	}
}

static void ui_theme_space_init_handles_color(ThemeSpace *theme_space)
{
	rgba_char_args_set(theme_space->handle_free, 0, 0, 0, 255);
	rgba_char_args_set(theme_space->handle_auto, 0x90, 0x90, 0x00, 255);
	rgba_char_args_set(theme_space->handle_vect, 0x40, 0x90, 0x30, 255);
	rgba_char_args_set(theme_space->handle_align, 0x80, 0x30, 0x60, 255);
	rgba_char_args_set(theme_space->handle_sel_free, 0, 0, 0, 255);
	rgba_char_args_set(theme_space->handle_sel_auto, 0xf0, 0xff, 0x40, 255);
	rgba_char_args_set(theme_space->handle_sel_vect, 0x40, 0xc0, 0x30, 255);
	rgba_char_args_set(theme_space->handle_sel_align, 0xf0, 0x90, 0xa0, 255);
	rgba_char_args_set(theme_space->handle_vertex, 0x00, 0x00, 0x00, 0xff);
	rgba_char_args_set(theme_space->handle_vertex_select, 0xff, 0xff, 0, 0xff);
	rgba_char_args_set(theme_space->act_spline, 0xdb, 0x25, 0x12, 255);
}

/**
 * initialize default theme
 * \note: when you add new colors, created & saved themes need initialized
 * use function below, init_userdef_do_versions()
 */
void ui_theme_init_default(void)
{
	bTheme *btheme;
	
	/* we search for the theme with name Default */
	btheme = BLI_findstring(&U.themes, "Default", offsetof(bTheme, name));
	
	if (btheme == NULL) {
		btheme = MEM_callocN(sizeof(bTheme), "theme");
		BLI_addtail(&U.themes, btheme);
		strcpy(btheme->name, "Default");
	}
	
	UI_SetTheme(0, 0);  /* make sure the global used in this file is set */

	/* UI buttons */
	ui_widget_color_init(&btheme->tui);
	
	btheme->tui.iconfile[0] = 0;
	btheme->tui.panel.show_back = false;
	btheme->tui.panel.show_header = false;
	rgba_char_args_set(btheme->tui.panel.header, 0, 0, 0, 25);
	
	rgba_char_args_set(btheme->tui.wcol_tooltip.text, 255, 255, 255, 255);
	
	rgba_char_args_set_fl(btheme->tui.widget_emboss, 1.0f, 1.0f, 1.0f, 0.02f);

	rgba_char_args_set(btheme->tui.xaxis, 220,   0,   0, 255);
	rgba_char_args_set(btheme->tui.yaxis,   0, 220,   0, 255);
	rgba_char_args_set(btheme->tui.zaxis,   0,   0, 220, 255);

	btheme->tui.menu_shadow_fac = 0.5f;
	btheme->tui.menu_shadow_width = 12;
	
	/* Bone Color Sets */
	ui_theme_init_boneColorSets(btheme);
	
	/* common (new) variables */
	ui_theme_init_new(btheme);
	
	/* space view3d */
	btheme->tv3d.panelcolors.show_back = false;
	btheme->tv3d.panelcolors.show_header = false;
	rgba_char_args_set_fl(btheme->tv3d.panelcolors.back, 0.45, 0.45, 0.45, 0.5);
	rgba_char_args_set_fl(btheme->tv3d.panelcolors.header, 0, 0, 0, 0.01);
	rgba_char_args_set_fl(btheme->tv3d.back,       0.225, 0.225, 0.225, 1.0);
	rgba_char_args_set(btheme->tv3d.text,       0, 0, 0, 255);
	rgba_char_args_set(btheme->tv3d.text_hi, 255, 255, 255, 255);
	
	rgba_char_args_set_fl(btheme->tv3d.header,  0.45, 0.45, 0.45, 1.0);
	rgba_char_args_set_fl(btheme->tv3d.button,  0.45, 0.45, 0.45, 0.5);
//	rgba_char_args_set(btheme->tv3d.panel,      165, 165, 165, 127);
	
	rgba_char_args_set(btheme->tv3d.shade1,  160, 160, 160, 100);
	rgba_char_args_set(btheme->tv3d.shade2,  0x7f, 0x70, 0x70, 100);

	rgba_char_args_set_fl(btheme->tv3d.grid,     0.251, 0.251, 0.251, 1.0);
	rgba_char_args_set(btheme->tv3d.view_overlay, 0, 0, 0, 255);
	rgba_char_args_set(btheme->tv3d.wire,       0x0, 0x0, 0x0, 255);
	rgba_char_args_set(btheme->tv3d.wire_edit,  0x0, 0x0, 0x0, 255);
	rgba_char_args_set(btheme->tv3d.lamp,       0, 0, 0, 40);
	rgba_char_args_set(btheme->tv3d.speaker,    0, 0, 0, 255);
	rgba_char_args_set(btheme->tv3d.camera,    0, 0, 0, 255);
	rgba_char_args_set(btheme->tv3d.empty,    0, 0, 0, 255);
	rgba_char_args_set(btheme->tv3d.select, 241, 88, 0, 255);
	rgba_char_args_set(btheme->tv3d.active, 255, 170, 64, 255);
	rgba_char_args_set(btheme->tv3d.group,      8, 48, 8, 255);
	rgba_char_args_set(btheme->tv3d.group_active, 85, 187, 85, 255);
	rgba_char_args_set(btheme->tv3d.transform, 0xff, 0xff, 0xff, 255);
	rgba_char_args_set(btheme->tv3d.vertex, 0, 0, 0, 255);
	rgba_char_args_set(btheme->tv3d.vertex_select, 255, 133, 0, 255);
	rgba_char_args_set(btheme->tv3d.vertex_unreferenced, 0, 0, 0, 255);
	btheme->tv3d.vertex_size = 3;
	btheme->tv3d.outline_width = 1;
	rgba_char_args_set(btheme->tv3d.edge,       0x0, 0x0, 0x0, 255);
	rgba_char_args_set(btheme->tv3d.edge_select, 255, 160, 0, 255);
	rgba_char_args_set(btheme->tv3d.edge_seam, 219, 37, 18, 255);
	rgba_char_args_set(btheme->tv3d.edge_facesel, 75, 75, 75, 255);
	rgba_char_args_set(btheme->tv3d.face,       0, 0, 0, 18);
	rgba_char_args_set(btheme->tv3d.face_select, 255, 133, 0, 60);
	rgba_char_args_set(btheme->tv3d.normal, 0x22, 0xDD, 0xDD, 255);
	rgba_char_args_set(btheme->tv3d.vertex_normal, 0x23, 0x61, 0xDD, 255);
	rgba_char_args_set(btheme->tv3d.loop_normal, 0xDD, 0x23, 0xDD, 255);
	rgba_char_args_set(btheme->tv3d.face_dot, 255, 133, 0, 255);
	rgba_char_args_set(btheme->tv3d.editmesh_active, 255, 255, 255, 128);
	rgba_char_args_set_fl(btheme->tv3d.edge_crease, 0.8, 0, 0.6, 1.0);
	rgba_char_args_set(btheme->tv3d.edge_sharp, 0, 255, 255, 255);
	rgba_char_args_set(btheme->tv3d.header_text, 0, 0, 0, 255);
	rgba_char_args_set(btheme->tv3d.header_text_hi, 255, 255, 255, 255);
	rgba_char_args_set(btheme->tv3d.button_text, 0, 0, 0, 255);
	rgba_char_args_set(btheme->tv3d.button_text_hi, 255, 255, 255, 255);
	rgba_char_args_set(btheme->tv3d.button_title, 0, 0, 0, 255);
	rgba_char_args_set(btheme->tv3d.title, 0, 0, 0, 255);
	rgba_char_args_set(btheme->tv3d.freestyle_edge_mark, 0x7f, 0xff, 0x7f, 255);
	rgba_char_args_set(btheme->tv3d.freestyle_face_mark, 0x7f, 0xff, 0x7f, 51);
	rgba_char_args_set_fl(btheme->tv3d.paint_curve_handle, 0.5f, 1.0f, 0.5f, 0.5f);
	rgba_char_args_set_fl(btheme->tv3d.paint_curve_pivot, 1.0f, 0.5f, 0.5f, 0.5f);
	rgba_char_args_set(btheme->tv3d.gp_vertex, 0, 0, 0, 255);
	rgba_char_args_set(btheme->tv3d.gp_vertex_select, 255, 133, 0, 255);
	btheme->tv3d.gp_vertex_size = 3;

	btheme->tv3d.facedot_size = 4;

	rgba_char_args_set(btheme->tv3d.extra_edge_len, 32, 0, 0, 255);
	rgba_char_args_set(btheme->tv3d.extra_edge_angle, 32, 32, 0, 255);
	rgba_char_args_set(btheme->tv3d.extra_face_area, 0, 32, 0, 255);
	rgba_char_args_set(btheme->tv3d.extra_face_angle, 0, 0, 128, 255);

	rgba_char_args_set(btheme->tv3d.cframe, 0x60, 0xc0,  0x40, 255);

	rgba_char_args_set(btheme->tv3d.nurb_uline, 0x90, 0x90, 0x00, 255);
	rgba_char_args_set(btheme->tv3d.nurb_vline, 0x80, 0x30, 0x60, 255);
	rgba_char_args_set(btheme->tv3d.nurb_sel_uline, 0xf0, 0xff, 0x40, 255);
	rgba_char_args_set(btheme->tv3d.nurb_sel_vline, 0xf0, 0x90, 0xa0, 255);

	ui_theme_space_init_handles_color(&btheme->tv3d);

	rgba_char_args_set(btheme->tv3d.act_spline, 0xdb, 0x25, 0x12, 255);
	rgba_char_args_set(btheme->tv3d.lastsel_point,  0xff, 0xff, 0xff, 255);

	rgba_char_args_set(btheme->tv3d.bone_solid, 200, 200, 200, 255);
	/* alpha 80 is not meant editable, used for wire+action draw */
	rgba_char_args_set(btheme->tv3d.bone_pose, 80, 200, 255, 80);
	rgba_char_args_set(btheme->tv3d.bone_pose_active, 140, 255, 255, 80);

	rgba_char_args_set(btheme->tv3d.bundle_solid, 200, 200, 200, 255);
	rgba_char_args_set(btheme->tv3d.camera_path, 0x00, 0x00, 0x00, 255);

	rgba_char_args_set(btheme->tv3d.skin_root, 180, 77, 77, 255);
	rgba_char_args_set(btheme->tv3d.gradients.gradient, 0, 0, 0, 0);
	rgba_char_args_set(btheme->tv3d.gradients.high_gradient, 58, 58, 58, 255);
	btheme->tv3d.gradients.show_grad = false;

	rgba_char_args_set(btheme->tv3d.clipping_border_3d, 50, 50, 50, 255);
	/* space buttons */
	/* to have something initialized */
	btheme->tbuts = btheme->tv3d;

	rgba_char_args_set_fl(btheme->tbuts.back,   0.45, 0.45, 0.45, 1.0);
//	rgba_char_args_set(btheme->tbuts.panel, 0x82, 0x82, 0x82, 255);

	/* graph editor */
	btheme->tipo = btheme->tv3d;
	rgba_char_args_set_fl(btheme->tipo.back,    0.42, 0.42, 0.42, 1.0);
	rgba_char_args_set_fl(btheme->tipo.list,    0.4, 0.4, 0.4, 1.0);
	rgba_char_args_set(btheme->tipo.grid,   94, 94, 94, 255);
//	rgba_char_args_set(btheme->tipo.panel,  255, 255, 255, 150);
	rgba_char_args_set(btheme->tipo.shade1,     150, 150, 150, 100);    /* scrollbars */
	rgba_char_args_set(btheme->tipo.shade2,     0x70, 0x70, 0x70, 100);
	rgba_char_args_set(btheme->tipo.vertex,     0, 0, 0, 255);
	rgba_char_args_set(btheme->tipo.vertex_select, 255, 133, 0, 255);
	rgba_char_args_set(btheme->tipo.hilite, 0x60, 0xc0, 0x40, 255);
	btheme->tipo.vertex_size = 6;

	rgba_char_args_set(btheme->tipo.handle_vertex,      0, 0, 0, 255);
	rgba_char_args_set(btheme->tipo.handle_vertex_select, 255, 133, 0, 255);
	rgba_char_args_set(btheme->tipo.handle_auto_clamped, 0x99, 0x40, 0x30, 255);
	rgba_char_args_set(btheme->tipo.handle_sel_auto_clamped, 0xf0, 0xaf, 0x90, 255);
	btheme->tipo.handle_vertex_size = 5;
	
	rgba_char_args_set(btheme->tipo.ds_channel,      82, 96, 110, 255);
	rgba_char_args_set(btheme->tipo.ds_subchannel,  124, 137, 150, 255);
	rgba_char_args_set(btheme->tipo.group,           79, 101, 73, 255);
	rgba_char_args_set(btheme->tipo.group_active,   135, 177, 125, 255);

	/* dopesheet */
	btheme->tact = btheme->tipo;
	rgba_char_args_set(btheme->tact.strip,          12, 10, 10, 128);
	rgba_char_args_set(btheme->tact.strip_select,   255, 140, 0, 255);
	
	rgba_char_args_set(btheme->tact.anim_active,    204, 112, 26, 102);
	
	rgba_char_args_set(btheme->tact.keytype_keyframe,           232, 232, 232, 255);
	rgba_char_args_set(btheme->tact.keytype_keyframe_select,    255, 190,  50, 255);
	rgba_char_args_set(btheme->tact.keytype_extreme,            232, 179, 204, 255);
	rgba_char_args_set(btheme->tact.keytype_extreme_select,     242, 128, 128, 255);
	rgba_char_args_set(btheme->tact.keytype_breakdown,          179, 219, 232, 255);
	rgba_char_args_set(btheme->tact.keytype_breakdown_select,    84, 191, 237, 255);
	rgba_char_args_set(btheme->tact.keytype_jitter,             148, 229, 117, 255);
	rgba_char_args_set(btheme->tact.keytype_jitter_select,       97, 192,  66, 255);
	
	rgba_char_args_set(btheme->tact.keyborder,               0,   0,   0, 255);
	rgba_char_args_set(btheme->tact.keyborder_select,        0,   0,   0, 255);
	
	/* space nla */
	btheme->tnla = btheme->tact;
	
	rgba_char_args_set(btheme->tnla.anim_active,     204, 112, 26, 102); /* same as for dopesheet; duplicate here for easier reference */
	rgba_char_args_set(btheme->tnla.anim_non_active, 153, 135, 97, 77);
	
	rgba_char_args_set(btheme->tnla.nla_tweaking,   77, 243, 26, 77);
	rgba_char_args_set(btheme->tnla.nla_tweakdupli, 217, 0, 0, 255);
	
	rgba_char_args_set(btheme->tnla.nla_transition,     28, 38, 48, 255);
	rgba_char_args_set(btheme->tnla.nla_transition_sel, 46, 117, 219, 255);
	rgba_char_args_set(btheme->tnla.nla_meta,           51, 38, 66, 255);
	rgba_char_args_set(btheme->tnla.nla_meta_sel,       105, 33, 150, 255);
	rgba_char_args_set(btheme->tnla.nla_sound,          43, 61, 61, 255);
	rgba_char_args_set(btheme->tnla.nla_sound_sel,      31, 122, 122, 255);
	
	rgba_char_args_set(btheme->tnla.keyborder,               0,   0,   0, 255);
	rgba_char_args_set(btheme->tnla.keyborder_select,        0,   0,   0, 255);
	
	/* space file */
	/* to have something initialized */
	btheme->tfile = btheme->tv3d;
	rgba_char_args_set_fl(btheme->tfile.back, 0.3, 0.3, 0.3, 1);
//	rgba_char_args_set_fl(btheme->tfile.panel, 0.3, 0.3, 0.3, 1);
	rgba_char_args_set_fl(btheme->tfile.list, 0.4, 0.4, 0.4, 1);
	rgba_char_args_set(btheme->tfile.text,  250, 250, 250, 255);
	rgba_char_args_set(btheme->tfile.text_hi, 15, 15, 15, 255);
//	rgba_char_args_set(btheme->tfile.panel, 145, 145, 145, 255);  /* bookmark/ui regions */
	rgba_char_args_set(btheme->tfile.active, 130, 130, 130, 255); /* selected files */
	rgba_char_args_set(btheme->tfile.hilite, 255, 140, 25, 255);  /* selected files */
	
	rgba_char_args_set(btheme->tfile.grid,  250, 250, 250, 255);
	rgba_char_args_set(btheme->tfile.image, 250, 250, 250, 255);
	rgba_char_args_set(btheme->tfile.movie, 250, 250, 250, 255);
	rgba_char_args_set(btheme->tfile.scene, 250, 250, 250, 255);

	
	/* space seq */
	btheme->tseq = btheme->tv3d;
	rgba_char_args_set(btheme->tseq.back,   116, 116, 116, 255);
	rgba_char_args_set(btheme->tseq.movie,  81, 105, 135, 255);
	rgba_char_args_set(btheme->tseq.movieclip,  32, 32, 143, 255);
	rgba_char_args_set(btheme->tseq.mask,   152, 78, 62, 255);
	rgba_char_args_set(btheme->tseq.image,  109, 88, 129, 255);
	rgba_char_args_set(btheme->tseq.scene,  78, 152, 62, 255);
	rgba_char_args_set(btheme->tseq.audio,  46, 143, 143, 255);
	rgba_char_args_set(btheme->tseq.effect,     169, 84, 124, 255);
	rgba_char_args_set(btheme->tseq.transition, 162, 95, 111, 255);
	rgba_char_args_set(btheme->tseq.meta,   109, 145, 131, 255);
	rgba_char_args_set(btheme->tseq.text_strip,   162, 151, 0, 255);
	rgba_char_args_set(btheme->tseq.preview_back,   0, 0, 0, 255);
	rgba_char_args_set(btheme->tseq.grid,   64, 64, 64, 255);

	/* space image */
	btheme->tima = btheme->tv3d;
	rgba_char_args_set(btheme->tima.back,   53, 53, 53, 255);
	rgba_char_args_set(btheme->tima.vertex, 0, 0, 0, 255);
	rgba_char_args_set(btheme->tima.vertex_select, 255, 133, 0, 255);
	rgba_char_args_set(btheme->tima.wire_edit, 192, 192, 192, 255);
	rgba_char_args_set(btheme->tima.edge_select, 255, 133, 0, 255);
	btheme->tima.vertex_size = 3;
	btheme->tima.facedot_size = 3;
	rgba_char_args_set(btheme->tima.face,   255, 255, 255, 10);
	rgba_char_args_set(btheme->tima.face_select, 255, 133, 0, 60);
	rgba_char_args_set(btheme->tima.editmesh_active, 255, 255, 255, 128);
	rgba_char_args_set_fl(btheme->tima.preview_back,        0.0, 0.0, 0.0, 0.3);
	rgba_char_args_set_fl(btheme->tima.preview_stitch_face, 0.5, 0.5, 0.0, 0.2);
	rgba_char_args_set_fl(btheme->tima.preview_stitch_edge, 1.0, 0.0, 1.0, 0.2);
	rgba_char_args_set_fl(btheme->tima.preview_stitch_vert, 0.0, 0.0, 1.0, 0.2);
	rgba_char_args_set_fl(btheme->tima.preview_stitch_stitchable, 0.0, 1.0, 0.0, 1.0);
	rgba_char_args_set_fl(btheme->tima.preview_stitch_unstitchable, 1.0, 0.0, 0.0, 1.0);
	rgba_char_args_set_fl(btheme->tima.preview_stitch_active, 0.886, 0.824, 0.765, 0.140);

	rgba_char_args_test_set(btheme->tima.uv_others, 96, 96, 96, 255);
	rgba_char_args_test_set(btheme->tima.uv_shadow, 112, 112, 112, 255);

	ui_theme_space_init_handles_color(&btheme->tima);
	btheme->tima.handle_vertex_size = 5;

	/* space text */
	btheme->text = btheme->tv3d;
	rgba_char_args_set(btheme->text.back,   153, 153, 153, 255);
	rgba_char_args_set(btheme->text.shade1,     143, 143, 143, 255);
	rgba_char_args_set(btheme->text.shade2,     0xc6, 0x77, 0x77, 255);
	rgba_char_args_set(btheme->text.hilite,     255, 0, 0, 255);
	
	/* syntax highlighting */
	rgba_char_args_set(btheme->text.syntaxn,    0, 0, 200, 255);    /* Numbers  Blue*/
	rgba_char_args_set(btheme->text.syntaxl,    100, 0, 0, 255);    /* Strings  Red */
	rgba_char_args_set(btheme->text.syntaxc,    0, 100, 50, 255);   /* Comments  Greenish */
	rgba_char_args_set(btheme->text.syntaxv,    95, 95, 0, 255);    /* Special  Yellow*/
	rgba_char_args_set(btheme->text.syntaxd,    50, 0, 140, 255);   /* Decorator/Preprocessor Dir.  Blue-purple */
	rgba_char_args_set(btheme->text.syntaxr,    140, 60, 0, 255);   /* Reserved  Orange*/
	rgba_char_args_set(btheme->text.syntaxb,    128, 0, 80, 255);   /* Builtin  Red-purple */
	rgba_char_args_set(btheme->text.syntaxs,    76, 76, 76, 255);   /* Gray (mix between fg/bg) */
	
	/* space oops */
	btheme->toops = btheme->tv3d;
	rgba_char_args_set_fl(btheme->toops.back,   0.45, 0.45, 0.45, 1.0);
	
	rgba_char_args_set_fl(btheme->toops.match,  0.2, 0.5, 0.2, 0.3);    /* highlighting search match - soft green*/
	rgba_char_args_set_fl(btheme->toops.selected_highlight, 0.51, 0.53, 0.55, 0.3);

	/* space info */
	btheme->tinfo = btheme->tv3d;
	rgba_char_args_set_fl(btheme->tinfo.back,   0.45, 0.45, 0.45, 1.0);
	rgba_char_args_set(btheme->tinfo.info_selected, 96, 128, 255, 255);
	rgba_char_args_set(btheme->tinfo.info_selected_text, 255, 255, 255, 255);
	rgba_char_args_set(btheme->tinfo.info_error, 220, 0, 0, 255);
	rgba_char_args_set(btheme->tinfo.info_error_text, 0, 0, 0, 255);
	rgba_char_args_set(btheme->tinfo.info_warning, 220, 128, 96, 255);
	rgba_char_args_set(btheme->tinfo.info_warning_text, 0, 0, 0, 255);
	rgba_char_args_set(btheme->tinfo.info_info, 0, 170, 0, 255);
	rgba_char_args_set(btheme->tinfo.info_info_text, 0, 0, 0, 255);
	rgba_char_args_set(btheme->tinfo.info_debug, 196, 196, 196, 255);
	rgba_char_args_set(btheme->tinfo.info_debug_text, 0, 0, 0, 255);

	/* space user preferences */
	btheme->tuserpref = btheme->tv3d;
	rgba_char_args_set_fl(btheme->tuserpref.back, 0.45, 0.45, 0.45, 1.0);
	
	/* space console */
	btheme->tconsole = btheme->tv3d;
	rgba_char_args_set(btheme->tconsole.back, 0, 0, 0, 255);
	rgba_char_args_set(btheme->tconsole.console_output, 96, 128, 255, 255);
	rgba_char_args_set(btheme->tconsole.console_input, 255, 255, 255, 255);
	rgba_char_args_set(btheme->tconsole.console_info, 0, 170, 0, 255);
	rgba_char_args_set(btheme->tconsole.console_error, 220, 96, 96, 255);
	rgba_char_args_set(btheme->tconsole.console_cursor, 220, 96, 96, 255);
	rgba_char_args_set(btheme->tconsole.console_select, 255, 255, 255, 48);
	
	/* space time */
	btheme->ttime = btheme->tv3d;
	rgba_char_args_set_fl(btheme->ttime.back,   0.45, 0.45, 0.45, 1.0);
	rgba_char_args_set_fl(btheme->ttime.grid,   0.36, 0.36, 0.36, 1.0);
	rgba_char_args_set(btheme->ttime.shade1,  173, 173, 173, 255);      /* sliders */
	
	rgba_char_args_set(btheme->ttime.time_keyframe, 0xDD, 0xD7, 0x00, 1.0);
	rgba_char_args_set(btheme->ttime.time_gp_keyframe, 0xB5, 0xE6, 0x1D, 1.0);
	
	/* space node, re-uses syntax and console color storage */
	btheme->tnode = btheme->tv3d;
	rgba_char_args_set(btheme->tnode.syntaxr, 115, 115, 115, 255);  /* wire inner color */
	rgba_char_args_set(btheme->tnode.edge_select, 255, 255, 255, 255);  /* wire selected */
	rgba_char_args_set(btheme->tnode.syntaxl, 155, 155, 155, 160);  /* TH_NODE, backdrop */
	rgba_char_args_set(btheme->tnode.syntaxn, 100, 100, 100, 255);  /* in */
	rgba_char_args_set(btheme->tnode.nodeclass_output, 100, 100, 100, 255);  /* output */
	rgba_char_args_set(btheme->tnode.syntaxb, 108, 105, 111, 255);  /* operator */
	rgba_char_args_set(btheme->tnode.syntaxv, 104, 106, 117, 255);  /* generator */
	rgba_char_args_set(btheme->tnode.syntaxc, 105, 117, 110, 255);  /* group */
	rgba_char_args_set(btheme->tnode.nodeclass_texture, 108, 105, 111, 255);  /* operator */
	rgba_char_args_set(btheme->tnode.nodeclass_shader, 108, 105, 111, 255);  /* operator */
	rgba_char_args_set(btheme->tnode.nodeclass_filter, 108, 105, 111, 255);  /* operator */
	rgba_char_args_set(btheme->tnode.nodeclass_script, 108, 105, 111, 255);  /* operator */
	rgba_char_args_set(btheme->tnode.nodeclass_pattern, 108, 105, 111, 255);  /* operator */
	rgba_char_args_set(btheme->tnode.nodeclass_vector, 108, 105, 111, 255);  /* operator */
	rgba_char_args_set(btheme->tnode.nodeclass_layout, 108, 105, 111, 255);  /* operator */
	rgba_char_args_set(btheme->tnode.movie, 155, 155, 155, 160);  /* frame */
	rgba_char_args_set(btheme->tnode.syntaxs, 151, 116, 116, 255);  /* matte nodes */
	rgba_char_args_set(btheme->tnode.syntaxd, 116, 151, 151, 255);  /* distort nodes */
	rgba_char_args_set(btheme->tnode.console_output, 223, 202, 53, 255);  /* interface nodes */
	btheme->tnode.noodle_curving = 5;

	/* space logic */
	btheme->tlogic = btheme->tv3d;
	rgba_char_args_set(btheme->tlogic.back, 100, 100, 100, 255);
	
	/* space clip */
	btheme->tclip = btheme->tv3d;

	rgba_char_args_set(btheme->tclip.marker_outline, 0x00, 0x00, 0x00, 255);
	rgba_char_args_set(btheme->tclip.marker, 0x7f, 0x7f, 0x00, 255);
	rgba_char_args_set(btheme->tclip.act_marker, 0xff, 0xff, 0xff, 255);
	rgba_char_args_set(btheme->tclip.sel_marker, 0xff, 0xff, 0x00, 255);
	rgba_char_args_set(btheme->tclip.dis_marker, 0x7f, 0x00, 0x00, 255);
	rgba_char_args_set(btheme->tclip.lock_marker, 0x7f, 0x7f, 0x7f, 255);
	rgba_char_args_set(btheme->tclip.path_before, 0xff, 0x00, 0x00, 255);
	rgba_char_args_set(btheme->tclip.path_after, 0x00, 0x00, 0xff, 255);
	rgba_char_args_set(btheme->tclip.grid, 0x5e, 0x5e, 0x5e, 255);
	rgba_char_args_set(btheme->tclip.cframe, 0x60, 0xc0, 0x40, 255);
	rgba_char_args_set(btheme->tclip.list, 0x66, 0x66, 0x66, 0xff);
	rgba_char_args_set(btheme->tclip.strip, 0x0c, 0x0a, 0x0a, 0x80);
	rgba_char_args_set(btheme->tclip.strip_select, 0xff, 0x8c, 0x00, 0xff);
	btheme->tclip.handle_vertex_size = 5;
	ui_theme_space_init_handles_color(&btheme->tclip);
}

void ui_style_init_default(void)
{
	BLI_freelistN(&U.uistyles);
	/* gets automatically re-allocated */
	uiStyleInit();
}


void UI_SetTheme(int spacetype, int regionid)
{
	if (spacetype) {
		/* later on, a local theme can be found too */
		theme_active = U.themes.first;
		theme_spacetype = spacetype;
		theme_regionid = regionid;
	}
	else if (regionid) {
		/* popups */
		theme_active = U.themes.first;
		theme_spacetype = SPACE_BUTS;
		theme_regionid = regionid;
	}
	else {
		/* for safety, when theme was deleted */
		theme_active = U.themes.first;
		theme_spacetype = SPACE_VIEW3D;
		theme_regionid = RGN_TYPE_WINDOW;
	}
}

bTheme *UI_GetTheme(void)
{
	return U.themes.first;
}

/**
 * for the rare case we need to temp swap in a different theme (offscreen render)
 */
void UI_Theme_Store(struct bThemeState *theme_state)
{
	*theme_state = g_theme_state;
}
void UI_Theme_Restore(struct bThemeState *theme_state)
{
	g_theme_state = *theme_state;
}

/* for space windows only */
void UI_ThemeColor(int colorid)
{
	const unsigned char *cp;
	
	cp = UI_ThemeGetColorPtr(theme_active, theme_spacetype, colorid);
	glColor3ubv(cp);

}

/* plus alpha */
void UI_ThemeColor4(int colorid)
{
	const unsigned char *cp;
	
	cp = UI_ThemeGetColorPtr(theme_active, theme_spacetype, colorid);
	glColor4ubv(cp);

}

/* set the color with offset for shades */
void UI_ThemeColorShade(int colorid, int offset)
{
	int r, g, b;
	const unsigned char *cp;
	
	cp = UI_ThemeGetColorPtr(theme_active, theme_spacetype, colorid);
	r = offset + (int) cp[0];
	CLAMP(r, 0, 255);
	g = offset + (int) cp[1];
	CLAMP(g, 0, 255);
	b = offset + (int) cp[2];
	CLAMP(b, 0, 255);
	glColor4ub(r, g, b, cp[3]);
}
void UI_ThemeColorShadeAlpha(int colorid, int coloffset, int alphaoffset)
{
	int r, g, b, a;
	const unsigned char *cp;
	
	cp = UI_ThemeGetColorPtr(theme_active, theme_spacetype, colorid);
	r = coloffset + (int) cp[0];
	CLAMP(r, 0, 255);
	g = coloffset + (int) cp[1];
	CLAMP(g, 0, 255);
	b = coloffset + (int) cp[2];
	CLAMP(b, 0, 255);
	a = alphaoffset + (int) cp[3];
	CLAMP(a, 0, 255);
	glColor4ub(r, g, b, a);
}

void UI_GetThemeColorBlend3ubv(int colorid1, int colorid2, float fac, unsigned char col[3])
{
	const unsigned char *cp1, *cp2;

	cp1 = UI_ThemeGetColorPtr(theme_active, theme_spacetype, colorid1);
	cp2 = UI_ThemeGetColorPtr(theme_active, theme_spacetype, colorid2);

	CLAMP(fac, 0.0f, 1.0f);
	col[0] = floorf((1.0f - fac) * cp1[0] + fac * cp2[0]);
	col[1] = floorf((1.0f - fac) * cp1[1] + fac * cp2[1]);
	col[2] = floorf((1.0f - fac) * cp1[2] + fac * cp2[2]);
}

/* blend between to theme colors, and set it */
void UI_ThemeColorBlend(int colorid1, int colorid2, float fac)
{
	unsigned char col[3];
	UI_GetThemeColorBlend3ubv(colorid1, colorid2, fac, col);
	glColor3ubv(col);
}

/* blend between to theme colors, shade it, and set it */
void UI_ThemeColorBlendShade(int colorid1, int colorid2, float fac, int offset)
{
	int r, g, b;
	const unsigned char *cp1, *cp2;
	
	cp1 = UI_ThemeGetColorPtr(theme_active, theme_spacetype, colorid1);
	cp2 = UI_ThemeGetColorPtr(theme_active, theme_spacetype, colorid2);

	CLAMP(fac, 0.0f, 1.0f);
	r = offset + floorf((1.0f - fac) * cp1[0] + fac * cp2[0]);
	g = offset + floorf((1.0f - fac) * cp1[1] + fac * cp2[1]);
	b = offset + floorf((1.0f - fac) * cp1[2] + fac * cp2[2]);
	
	CLAMP(r, 0, 255);
	CLAMP(g, 0, 255);
	CLAMP(b, 0, 255);
	
	glColor3ub(r, g, b);
}

/* blend between to theme colors, shade it, and set it */
void UI_ThemeColorBlendShadeAlpha(int colorid1, int colorid2, float fac, int offset, int alphaoffset)
{
	int r, g, b, a;
	const unsigned char *cp1, *cp2;
	
	cp1 = UI_ThemeGetColorPtr(theme_active, theme_spacetype, colorid1);
	cp2 = UI_ThemeGetColorPtr(theme_active, theme_spacetype, colorid2);

	CLAMP(fac, 0.0f, 1.0f);
	r = offset + floorf((1.0f - fac) * cp1[0] + fac * cp2[0]);
	g = offset + floorf((1.0f - fac) * cp1[1] + fac * cp2[1]);
	b = offset + floorf((1.0f - fac) * cp1[2] + fac * cp2[2]);
	a = alphaoffset + floorf((1.0f - fac) * cp1[3] + fac * cp2[3]);
	
	CLAMP(r, 0, 255);
	CLAMP(g, 0, 255);
	CLAMP(b, 0, 255);
	CLAMP(a, 0, 255);

	glColor4ub(r, g, b, a);
}


/* get individual values, not scaled */
float UI_GetThemeValuef(int colorid)
{
	const unsigned char *cp;
	
	cp = UI_ThemeGetColorPtr(theme_active, theme_spacetype, colorid);
	return ((float)cp[0]);
}

/* get individual values, not scaled */
int UI_GetThemeValue(int colorid)
{
	const unsigned char *cp;
	
	cp = UI_ThemeGetColorPtr(theme_active, theme_spacetype, colorid);
	return ((int) cp[0]);
}

/* versions of the function above, which take a space-type */
float UI_GetThemeValueTypef(int colorid, int spacetype)
{
	const unsigned char *cp;

	cp = UI_ThemeGetColorPtr(theme_active, spacetype, colorid);
	return ((float)cp[0]);
}

int UI_GetThemeValueType(int colorid, int spacetype)
{
	const unsigned char *cp;

	cp = UI_ThemeGetColorPtr(theme_active, spacetype, colorid);
	return ((int)cp[0]);
}


/* get the color, range 0.0-1.0 */
void UI_GetThemeColor3fv(int colorid, float col[3])
{
	const unsigned char *cp;
	
	cp = UI_ThemeGetColorPtr(theme_active, theme_spacetype, colorid);
	col[0] = ((float)cp[0]) / 255.0f;
	col[1] = ((float)cp[1]) / 255.0f;
	col[2] = ((float)cp[2]) / 255.0f;
}

void UI_GetThemeColor4fv(int colorid, float col[4])
{
	const unsigned char *cp;
	
	cp = UI_ThemeGetColorPtr(theme_active, theme_spacetype, colorid);
	col[0] = ((float)cp[0]) / 255.0f;
	col[1] = ((float)cp[1]) / 255.0f;
	col[2] = ((float)cp[2]) / 255.0f;
	col[3] = ((float)cp[3]) / 255.0f;
}

/* get the color, range 0.0-1.0, complete with shading offset */
void UI_GetThemeColorShade3fv(int colorid, int offset, float col[3])
{
	int r, g, b;
	const unsigned char *cp;
	
	cp = UI_ThemeGetColorPtr(theme_active, theme_spacetype, colorid);
	
	r = offset + (int) cp[0];
	CLAMP(r, 0, 255);
	g = offset + (int) cp[1];
	CLAMP(g, 0, 255);
	b = offset + (int) cp[2];
	CLAMP(b, 0, 255);
	
	col[0] = ((float)r) / 255.0f;
	col[1] = ((float)g) / 255.0f;
	col[2] = ((float)b) / 255.0f;
}

void UI_GetThemeColorShade3ubv(int colorid, int offset, unsigned char col[3])
{
	int r, g, b;
	const unsigned char *cp;

	cp = UI_ThemeGetColorPtr(theme_active, theme_spacetype, colorid);

	r = offset + (int) cp[0];
	CLAMP(r, 0, 255);
	g = offset + (int) cp[1];
	CLAMP(g, 0, 255);
	b = offset + (int) cp[2];
	CLAMP(b, 0, 255);

	col[0] = r;
	col[1] = g;
	col[2] = b;
}

/* get the color, in char pointer */
void UI_GetThemeColor3ubv(int colorid, unsigned char col[3])
{
	const unsigned char *cp;
	
	cp = UI_ThemeGetColorPtr(theme_active, theme_spacetype, colorid);
	col[0] = cp[0];
	col[1] = cp[1];
	col[2] = cp[2];
}

/* get the color, in char pointer */
void UI_GetThemeColor4ubv(int colorid, unsigned char col[4])
{
	const unsigned char *cp;
	
	cp = UI_ThemeGetColorPtr(theme_active, theme_spacetype, colorid);
	col[0] = cp[0];
	col[1] = cp[1];
	col[2] = cp[2];
	col[3] = cp[3];
}

void UI_GetThemeColorType4ubv(int colorid, int spacetype, char col[4])
{
	const unsigned char *cp;
	
	cp = UI_ThemeGetColorPtr(theme_active, spacetype, colorid);
	col[0] = cp[0];
	col[1] = cp[1];
	col[2] = cp[2];
	col[3] = cp[3];
}

/* blends and shades between two char color pointers */
void UI_ColorPtrBlendShade3ubv(const unsigned char cp1[3], const unsigned char cp2[3], float fac, int offset)
{
	int r, g, b;
	CLAMP(fac, 0.0f, 1.0f);
	r = offset + floorf((1.0f - fac) * cp1[0] + fac * cp2[0]);
	g = offset + floorf((1.0f - fac) * cp1[1] + fac * cp2[1]);
	b = offset + floorf((1.0f - fac) * cp1[2] + fac * cp2[2]);

	r = r < 0 ? 0 : (r > 255 ? 255 : r);
	g = g < 0 ? 0 : (g > 255 ? 255 : g);
	b = b < 0 ? 0 : (b > 255 ? 255 : b);
	
	glColor3ub(r, g, b);
}

void UI_GetColorPtrShade3ubv(const unsigned char cp[3], unsigned char col[3], int offset)
{
	int r, g, b;

	r = offset + (int)cp[0];
	g = offset + (int)cp[1];
	b = offset + (int)cp[2];

	CLAMP(r, 0, 255);
	CLAMP(g, 0, 255);
	CLAMP(b, 0, 255);

	col[0] = r;
	col[1] = g;
	col[2] = b;
}

/* get a 3 byte color, blended and shaded between two other char color pointers */
void UI_GetColorPtrBlendShade3ubv(
        const unsigned char cp1[3], const unsigned char cp2[3], unsigned char col[3],
        float fac, int offset)
{
	int r, g, b;

	CLAMP(fac, 0.0f, 1.0f);
	r = offset + floor((1.0f - fac) * cp1[0] + fac * cp2[0]);
	g = offset + floor((1.0f - fac) * cp1[1] + fac * cp2[1]);
	b = offset + floor((1.0f - fac) * cp1[2] + fac * cp2[2]);

	CLAMP(r, 0, 255);
	CLAMP(g, 0, 255);
	CLAMP(b, 0, 255);

	col[0] = r;
	col[1] = g;
	col[2] = b;
}

void UI_ThemeClearColor(int colorid)
{
	float col[3];
	
	UI_GetThemeColor3fv(colorid, col);
	glClearColor(col[0], col[1], col[2], 0.0f);
}

void UI_ThemeClearColorAlpha(int colorid, float alpha)
{
	float col[3];
	UI_GetThemeColor3fv(colorid, col);
	glClearColor(col[0], col[1], col[2], alpha);
}


int UI_ThemeMenuShadowWidth(void)
{
	bTheme *btheme = UI_GetTheme();
	return (int)(btheme->tui.menu_shadow_width * UI_DPI_FAC);
}

void UI_make_axis_color(const unsigned char src_col[3], unsigned char dst_col[3], const char axis)
{
	unsigned char col[3];
	
	switch (axis) {
		case 'X':
			UI_GetThemeColor3ubv(TH_AXIS_X, col);
			UI_GetColorPtrBlendShade3ubv(src_col, col, dst_col, 0.5f, -10);
			break;
		case 'Y':
			UI_GetThemeColor3ubv(TH_AXIS_Y, col);
			UI_GetColorPtrBlendShade3ubv(src_col, col, dst_col, 0.5f, -10);
			break;
		case 'Z':
			UI_GetThemeColor3ubv(TH_AXIS_Z, col);
			UI_GetColorPtrBlendShade3ubv(src_col, col, dst_col, 0.5f, -10);
			break;
		default:
			BLI_assert(0);
			break;
	}
}

/* ************************************************************* */

/* patching UserDef struct and Themes */
void init_userdef_do_versions(void)
{
	Main *bmain = G.main;
	
#define USER_VERSION_ATLEAST(ver, subver) MAIN_VERSION_ATLEAST(bmain, ver, subver)

	/* the UserDef struct is not corrected with do_versions() .... ugh! */
	if (U.wheellinescroll == 0) U.wheellinescroll = 3;
	if (U.menuthreshold1 == 0) {
		U.menuthreshold1 = 5;
		U.menuthreshold2 = 2;
	}
	if (U.tb_leftmouse == 0) {
		U.tb_leftmouse = 5;
		U.tb_rightmouse = 5;
	}
	if (U.mixbufsize == 0) U.mixbufsize = 2048;
	if (STREQ(U.tempdir, "/")) {
		BKE_tempdir_system_init(U.tempdir);
	}
	if (U.autokey_mode == 0) {
		/* 'add/replace' but not on */
		U.autokey_mode = 2;
	}
	if (U.savetime <= 0) {
		U.savetime = 1;
// XXX		error(STRINGIFY(BLENDER_STARTUP_FILE)" is buggy, please consider removing it.\n");
	}
	/* transform widget settings */
	if (U.tw_size == 0) {
		U.tw_size = 25;          /* percentage of window size */
	}
	if (U.pad_rot_angle == 0.0f)
		U.pad_rot_angle = 15.0f;
	
	/* graph editor - unselected F-Curve visibility */
	if (U.fcu_inactive_alpha == 0) {
		U.fcu_inactive_alpha = 0.25f;
	}
	
	/* signal for derivedmesh to use colorband */
	/* run in case this was on and is now off in the user prefs [#28096] */
	vDM_ColorBand_store((U.flag & USER_CUSTOM_RANGE) ? (&U.coba_weight) : NULL, UI_GetTheme()->tv3d.vertex_unreferenced);

	if (!USER_VERSION_ATLEAST(192, 0)) {
		strcpy(U.sounddir, "/");
	}
	
	/* patch to set Dupli Armature */
	if (!USER_VERSION_ATLEAST(220, 0)) {
		U.dupflag |= USER_DUP_ARM;
	}
	
	/* added seam, normal color, undo */
	if (!USER_VERSION_ATLEAST(235, 0)) {
		bTheme *btheme;
		
		U.uiflag |= USER_GLOBALUNDO;
		if (U.undosteps == 0) U.undosteps = 32;
		
		for (btheme = U.themes.first; btheme; btheme = btheme->next) {
			/* check for (alpha == 0) is safe, then color was never set */
			if (btheme->tv3d.edge_seam[3] == 0) {
				rgba_char_args_set(btheme->tv3d.edge_seam, 230, 150, 50, 255);
			}
			if (btheme->tv3d.normal[3] == 0) {
				rgba_char_args_set(btheme->tv3d.normal, 0x22, 0xDD, 0xDD, 255);
			}
			if (btheme->tv3d.vertex_normal[3] == 0) {
				rgba_char_args_set(btheme->tv3d.vertex_normal, 0x23, 0x61, 0xDD, 255);
			}
			if (btheme->tv3d.face_dot[3] == 0) {
				rgba_char_args_set(btheme->tv3d.face_dot, 255, 138, 48, 255);
				btheme->tv3d.facedot_size = 4;
			}
		}
	}
	if (!USER_VERSION_ATLEAST(236, 0)) {
		/* illegal combo... */
		if (U.flag & USER_LMOUSESELECT) 
			U.flag &= ~USER_TWOBUTTONMOUSE;
	}
	if (!USER_VERSION_ATLEAST(237, 0)) {
		bTheme *btheme;
		/* new space type */
		for (btheme = U.themes.first; btheme; btheme = btheme->next) {
			/* check for (alpha == 0) is safe, then color was never set */
			if (btheme->ttime.back[3] == 0) {
				/* copied from ui_theme_init_default */
				btheme->ttime = btheme->tv3d;
				rgba_char_args_set_fl(btheme->ttime.back,   0.45, 0.45, 0.45, 1.0);
				rgba_char_args_set_fl(btheme->ttime.grid,   0.36, 0.36, 0.36, 1.0);
				rgba_char_args_set(btheme->ttime.shade1,  173, 173, 173, 255);  /* sliders */
			}
			if (btheme->text.syntaxn[3] == 0) {
				rgba_char_args_set(btheme->text.syntaxn,    0, 0, 200, 255);    /* Numbers  Blue*/
				rgba_char_args_set(btheme->text.syntaxl,    100, 0, 0, 255);    /* Strings  red */
				rgba_char_args_set(btheme->text.syntaxc,    0, 100, 50, 255);   /* Comments greenish */
				rgba_char_args_set(btheme->text.syntaxv,    95, 95, 0, 255);    /* Special */
				rgba_char_args_set(btheme->text.syntaxb,    128, 0, 80, 255);   /* Builtin, red-purple */
			}
		}
	}
	if (!USER_VERSION_ATLEAST(238, 0)) {
		bTheme *btheme;
		/* bone colors */
		for (btheme = U.themes.first; btheme; btheme = btheme->next) {
			/* check for alpha==0 is safe, then color was never set */
			if (btheme->tv3d.bone_solid[3] == 0) {
				rgba_char_args_set(btheme->tv3d.bone_solid, 200, 200, 200, 255);
				rgba_char_args_set(btheme->tv3d.bone_pose, 80, 200, 255, 80);
			}
		}
	}
	if (!USER_VERSION_ATLEAST(239, 0)) {
		bTheme *btheme;
		/* bone colors */
		for (btheme = U.themes.first; btheme; btheme = btheme->next) {
			/* check for alpha==0 is safe, then color was never set */
			if (btheme->tnla.strip[3] == 0) {
				rgba_char_args_set(btheme->tnla.strip_select,   0xff, 0xff, 0xaa, 255);
				rgba_char_args_set(btheme->tnla.strip, 0xe4, 0x9c, 0xc6, 255);
			}
		}
	}
	if (!USER_VERSION_ATLEAST(240, 0)) {
		bTheme *btheme;
		
		for (btheme = U.themes.first; btheme; btheme = btheme->next) {
			/* Lamp theme, check for alpha==0 is safe, then color was never set */
			if (btheme->tv3d.lamp[3] == 0) {
				rgba_char_args_set(btheme->tv3d.lamp,   0, 0, 0, 40);
/* TEMPORAL, remove me! (ton) */				
				U.uiflag |= USER_PLAINMENUS;
			}
			
		}
		if (U.obcenter_dia == 0) U.obcenter_dia = 6;
	}
	if (!USER_VERSION_ATLEAST(242, 0)) {
		bTheme *btheme;
		for (btheme = U.themes.first; btheme; btheme = btheme->next) {
			/* Node editor theme, check for alpha==0 is safe, then color was never set */
			if (btheme->tnode.syntaxn[3] == 0) {
				/* re-uses syntax color storage */
				btheme->tnode = btheme->tv3d;
				rgba_char_args_set(btheme->tnode.edge_select, 255, 255, 255, 255);
				rgba_char_args_set(btheme->tnode.syntaxl, 150, 150, 150, 255);  /* TH_NODE, backdrop */
				rgba_char_args_set(btheme->tnode.syntaxn, 129, 131, 144, 255);  /* in/output */
				rgba_char_args_set(btheme->tnode.syntaxb, 127, 127, 127, 255);  /* operator */
				rgba_char_args_set(btheme->tnode.syntaxv, 142, 138, 145, 255);  /* generator */
				rgba_char_args_set(btheme->tnode.syntaxc, 120, 145, 120, 255);  /* group */
			}
			/* Group theme colors */
			if (btheme->tv3d.group[3] == 0) {
				rgba_char_args_set(btheme->tv3d.group, 0x0C, 0x30, 0x0C, 255);
				rgba_char_args_set(btheme->tv3d.group_active, 0x66, 0xFF, 0x66, 255);
			}
			/* Sequence editor theme*/
			if (btheme->tseq.movie[3] == 0) {
				rgba_char_args_set(btheme->tseq.movie,  81, 105, 135, 255);
				rgba_char_args_set(btheme->tseq.image,  109, 88, 129, 255);
				rgba_char_args_set(btheme->tseq.scene,  78, 152, 62, 255);
				rgba_char_args_set(btheme->tseq.audio,  46, 143, 143, 255);
				rgba_char_args_set(btheme->tseq.effect,     169, 84, 124, 255);
				rgba_char_args_set(btheme->tseq.transition, 162, 95, 111, 255);
				rgba_char_args_set(btheme->tseq.meta,   109, 145, 131, 255);
			}
		}
		
		/* set defaults for 3D View rotating axis indicator */ 
		/* since size can't be set to 0, this indicates it's not saved in startup.blend */
		if (U.rvisize == 0) {
			U.rvisize = 15;
			U.rvibright = 8;
			U.uiflag |= USER_SHOW_ROTVIEWICON;
		}
		
	}
	if (!USER_VERSION_ATLEAST(243, 0)) {
		bTheme *btheme;
		
		for (btheme = U.themes.first; btheme; btheme = btheme->next) {
			/* long keyframe color */
			/* check for alpha==0 is safe, then color was never set */
			if (btheme->tact.strip[3] == 0) {
				rgba_char_args_set(btheme->tv3d.edge_sharp, 255, 32, 32, 255);
				rgba_char_args_set(btheme->tact.strip_select,   0xff, 0xff, 0xaa, 204);
				rgba_char_args_set(btheme->tact.strip, 0xe4, 0x9c, 0xc6, 204);
			}
			
			/* IPO-Editor - Vertex Size*/
			if (btheme->tipo.vertex_size == 0) {
				btheme->tipo.vertex_size = 3;
			}
		}
	}
	if (!USER_VERSION_ATLEAST(244, 0)) {
		/* set default number of recently-used files (if not set) */
		if (U.recent_files == 0) U.recent_files = 10;
	}
	if (!USER_VERSION_ATLEAST(245, 3)) {
		bTheme *btheme;
		for (btheme = U.themes.first; btheme; btheme = btheme->next) {
			rgba_char_args_set(btheme->tv3d.editmesh_active, 255, 255, 255, 128);
		}
		if (U.coba_weight.tot == 0)
			init_colorband(&U.coba_weight, true);
	}
	if (!USER_VERSION_ATLEAST(245, 3)) {
		bTheme *btheme;
		for (btheme = U.themes.first; btheme; btheme = btheme->next) {
			/* these should all use the same color */
			rgba_char_args_set(btheme->tv3d.cframe, 0x60, 0xc0, 0x40, 255);
			rgba_char_args_set(btheme->tipo.cframe, 0x60, 0xc0, 0x40, 255);
			rgba_char_args_set(btheme->tact.cframe, 0x60, 0xc0, 0x40, 255);
			rgba_char_args_set(btheme->tnla.cframe, 0x60, 0xc0, 0x40, 255);
			rgba_char_args_set(btheme->tseq.cframe, 0x60, 0xc0, 0x40, 255);
			//rgba_char_args_set(btheme->tsnd.cframe, 0x60, 0xc0, 0x40, 255); Not needed anymore
			rgba_char_args_set(btheme->ttime.cframe, 0x60, 0xc0, 0x40, 255);
		}
	}
	if (!USER_VERSION_ATLEAST(245, 3)) {
		bTheme *btheme;
		for (btheme = U.themes.first; btheme; btheme = btheme->next) {
			/* action channel groups (recolor anyway) */
			rgba_char_args_set(btheme->tact.group, 0x39, 0x7d, 0x1b, 255);
			rgba_char_args_set(btheme->tact.group_active, 0x7d, 0xe9, 0x60, 255);
			
			/* bone custom-color sets */
			if (btheme->tarm[0].solid[3] == 0)
				ui_theme_init_boneColorSets(btheme);
		}
	}
	if (!USER_VERSION_ATLEAST(245, 3)) {
		U.flag |= USER_ADD_VIEWALIGNED | USER_ADD_EDITMODE;
	}
	if (!USER_VERSION_ATLEAST(245, 3)) {
		bTheme *btheme;
		
		/* adjust themes */
		for (btheme = U.themes.first; btheme; btheme = btheme->next) {
			const char *col;
			
			/* IPO Editor: Handles/Vertices */
			col = btheme->tipo.vertex;
			rgba_char_args_set(btheme->tipo.handle_vertex, col[0], col[1], col[2], 255);
			col = btheme->tipo.vertex_select;
			rgba_char_args_set(btheme->tipo.handle_vertex_select, col[0], col[1], col[2], 255);
			btheme->tipo.handle_vertex_size = btheme->tipo.vertex_size;
			
			/* Sequence/Image Editor: colors for GPencil text */
			col = btheme->tv3d.bone_pose;
			rgba_char_args_set(btheme->tseq.bone_pose, col[0], col[1], col[2], 255);
			rgba_char_args_set(btheme->tima.bone_pose, col[0], col[1], col[2], 255);
			col = btheme->tv3d.vertex_select;
			rgba_char_args_set(btheme->tseq.vertex_select, col[0], col[1], col[2], 255);
		}
	}
	if (!USER_VERSION_ATLEAST(250, 0)) {
		bTheme *btheme;
		
		for (btheme = U.themes.first; btheme; btheme = btheme->next) {
			/* this was not properly initialized in 2.45 */
			if (btheme->tima.face_dot[3] == 0) {
				rgba_char_args_set(btheme->tima.editmesh_active, 255, 255, 255, 128);
				rgba_char_args_set(btheme->tima.face_dot, 255, 133, 0, 255);
				btheme->tima.facedot_size = 2;
			}
			
			/* DopeSheet - (Object) Channel color */
			rgba_char_args_set(btheme->tact.ds_channel,     82, 96, 110, 255);
			rgba_char_args_set(btheme->tact.ds_subchannel,  124, 137, 150, 255);
			/* DopeSheet - Group Channel color (saner version) */
			rgba_char_args_set(btheme->tact.group, 79, 101, 73, 255);
			rgba_char_args_set(btheme->tact.group_active, 135, 177, 125, 255);
			
			/* Graph Editor - (Object) Channel color */
			rgba_char_args_set(btheme->tipo.ds_channel,     82, 96, 110, 255);
			rgba_char_args_set(btheme->tipo.ds_subchannel,  124, 137, 150, 255);
			/* Graph Editor - Group Channel color */
			rgba_char_args_set(btheme->tipo.group, 79, 101, 73, 255);
			rgba_char_args_set(btheme->tipo.group_active, 135, 177, 125, 255);
			
			/* Nla Editor - (Object) Channel color */
			rgba_char_args_set(btheme->tnla.ds_channel,     82, 96, 110, 255);
			rgba_char_args_set(btheme->tnla.ds_subchannel,  124, 137, 150, 255);
			/* NLA Editor - New Strip colors */
			rgba_char_args_set(btheme->tnla.strip,          12, 10, 10, 128);
			rgba_char_args_set(btheme->tnla.strip_select,   255, 140, 0, 255);
		}
		
		/* adjust grease-pencil distances */
		U.gp_manhattendist = 1;
		U.gp_euclideandist = 2;
		
		/* adjust default interpolation for new IPO-curves */
		U.ipo_new = BEZT_IPO_BEZ;
	}
	
	if (!USER_VERSION_ATLEAST(250, 1)) {
		bTheme *btheme;

		for (btheme = U.themes.first; btheme; btheme = btheme->next) {
			
			/* common (new) variables, it checks for alpha==0 */
			ui_theme_init_new(btheme);

			if (btheme->tui.wcol_num.outline[3] == 0)
				ui_widget_color_init(&btheme->tui);
			
			/* Logic editor theme, check for alpha==0 is safe, then color was never set */
			if (btheme->tlogic.syntaxn[3] == 0) {
				/* re-uses syntax color storage */
				btheme->tlogic = btheme->tv3d;
				rgba_char_args_set(btheme->tlogic.back, 100, 100, 100, 255);
			}

			rgba_char_args_set_fl(btheme->tinfo.back, 0.45, 0.45, 0.45, 1.0);
			rgba_char_args_set_fl(btheme->tuserpref.back, 0.45, 0.45, 0.45, 1.0);
		}
	}

	if (!USER_VERSION_ATLEAST(250, 3)) {
		/* new audio system */
		if (U.audiochannels == 0)
			U.audiochannels = 2;
		if (U.audiodevice == 0) {
#ifdef WITH_OPENAL
			U.audiodevice = 2;
#endif
#ifdef WITH_SDL
			U.audiodevice = 1;
#endif
		}
		if (U.audioformat == 0)
			U.audioformat = 0x24;
		if (U.audiorate == 0)
			U.audiorate = 48000;
	}
	
	if (!USER_VERSION_ATLEAST(250, 8)) {
		wmKeyMap *km;
		
		for (km = U.user_keymaps.first; km; km = km->next) {
			if (STREQ(km->idname, "Armature_Sketch"))
				strcpy(km->idname, "Armature Sketch");
			else if (STREQ(km->idname, "View3D"))
				strcpy(km->idname, "3D View");
			else if (STREQ(km->idname, "View3D Generic"))
				strcpy(km->idname, "3D View Generic");
			else if (STREQ(km->idname, "EditMesh"))
				strcpy(km->idname, "Mesh");
			else if (STREQ(km->idname, "TimeLine"))
				strcpy(km->idname, "Timeline");
			else if (STREQ(km->idname, "UVEdit"))
				strcpy(km->idname, "UV Editor");
			else if (STREQ(km->idname, "Animation_Channels"))
				strcpy(km->idname, "Animation Channels");
			else if (STREQ(km->idname, "GraphEdit Keys"))
				strcpy(km->idname, "Graph Editor");
			else if (STREQ(km->idname, "GraphEdit Generic"))
				strcpy(km->idname, "Graph Editor Generic");
			else if (STREQ(km->idname, "Action_Keys"))
				strcpy(km->idname, "Dopesheet");
			else if (STREQ(km->idname, "NLA Data"))
				strcpy(km->idname, "NLA Editor");
			else if (STREQ(km->idname, "Node Generic"))
				strcpy(km->idname, "Node Editor");
			else if (STREQ(km->idname, "Logic Generic"))
				strcpy(km->idname, "Logic Editor");
			else if (STREQ(km->idname, "File"))
				strcpy(km->idname, "File Browser");
			else if (STREQ(km->idname, "FileMain"))
				strcpy(km->idname, "File Browser Main");
			else if (STREQ(km->idname, "FileButtons"))
				strcpy(km->idname, "File Browser Buttons");
			else if (STREQ(km->idname, "Buttons Generic"))
				strcpy(km->idname, "Property Editor");
		}
	}
	if (!USER_VERSION_ATLEAST(250, 16)) {
		if (U.wmdrawmethod == USER_DRAW_TRIPLE)
			U.wmdrawmethod = USER_DRAW_AUTOMATIC;
	}
	
	if (!USER_VERSION_ATLEAST(252, 3)) {
		if (U.flag & USER_LMOUSESELECT) 
			U.flag &= ~USER_TWOBUTTONMOUSE;
	}
	if (!USER_VERSION_ATLEAST(252, 4)) {
		bTheme *btheme;
		
		/* default new handle type is auto handles */
		U.keyhandles_new = HD_AUTO;
		
		/* init new curve colors */
		for (btheme = U.themes.first; btheme; btheme = btheme->next) {
			ui_theme_space_init_handles_color(&btheme->tv3d);
			ui_theme_space_init_handles_color(&btheme->tipo);

			/* edge crease */
			rgba_char_args_set_fl(btheme->tv3d.edge_crease, 0.8, 0, 0.6, 1.0);
		}
	}
	if (!USER_VERSION_ATLEAST(253, 0)) {
		bTheme *btheme;

		/* init new curve colors */
		for (btheme = U.themes.first; btheme; btheme = btheme->next) {
			if (btheme->tv3d.lastsel_point[3] == 0)
				rgba_char_args_set(btheme->tv3d.lastsel_point, 0xff, 0xff, 0xff, 255);
		}
	}
	if (!USER_VERSION_ATLEAST(252, 5)) {
		bTheme *btheme;
		
		/* interface_widgets.c */
		struct uiWidgetColors wcol_progress = {
			{0, 0, 0, 255},
			{190, 190, 190, 255},
			{100, 100, 100, 180},
			{128, 128, 128, 255},
			
			{0, 0, 0, 255},
			{255, 255, 255, 255},
			
			0,
			5, -5
		};
		
		for (btheme = U.themes.first; btheme; btheme = btheme->next) {
			/* init progress bar theme */
			btheme->tui.wcol_progress = wcol_progress;
		}
	}

	if (!USER_VERSION_ATLEAST(255, 2)) {
		bTheme *btheme;
		for (btheme = U.themes.first; btheme; btheme = btheme->next) {
			rgba_char_args_set(btheme->tv3d.extra_edge_len, 32, 0, 0, 255);
			rgba_char_args_set(btheme->tv3d.extra_face_angle, 0, 32, 0, 255);
			rgba_char_args_set(btheme->tv3d.extra_face_area, 0, 0, 128, 255);
		}
	}
	
	if (!USER_VERSION_ATLEAST(256, 4)) {
		bTheme *btheme;
		for (btheme = U.themes.first; btheme; btheme = btheme->next) {
			if ((btheme->tv3d.outline_width) == 0) btheme->tv3d.outline_width = 1;
		}
	}

	if (!USER_VERSION_ATLEAST(257, 0)) {
		/* clear "AUTOKEY_FLAG_ONLYKEYINGSET" flag from userprefs,
		 * so that it doesn't linger around from old configs like a ghost */
		U.autokey_flag &= ~AUTOKEY_FLAG_ONLYKEYINGSET;
	}

	if (!USER_VERSION_ATLEAST(258, 2)) {
		bTheme *btheme;
		for (btheme = U.themes.first; btheme; btheme = btheme->next) {
			btheme->tnode.noodle_curving = 5;
		}
	}

	if (!USER_VERSION_ATLEAST(259, 1)) {
		bTheme *btheme;
		
		for (btheme = U.themes.first; btheme; btheme = btheme->next) {
			btheme->tv3d.speaker[3] = 255;
		}
	}

	if (!USER_VERSION_ATLEAST(260, 3)) {
		bTheme *btheme;
		
		/* if new keyframes handle default is stuff "auto", make it "auto-clamped" instead 
		 * was changed in 260 as part of GSoC11, but version patch was wrong
		 */
		if (U.keyhandles_new == HD_AUTO) 
			U.keyhandles_new = HD_AUTO_ANIM;
		
		for (btheme = U.themes.first; btheme; btheme = btheme->next) {
			if (btheme->tv3d.bundle_solid[3] == 0)
				rgba_char_args_set(btheme->tv3d.bundle_solid, 200, 200, 200, 255);
			
			if (btheme->tv3d.camera_path[3] == 0)
				rgba_char_args_set(btheme->tv3d.camera_path, 0x00, 0x00, 0x00, 255);
				
			if ((btheme->tclip.back[3]) == 0) {
				btheme->tclip = btheme->tv3d;
				
				rgba_char_args_set(btheme->tclip.marker_outline, 0x00, 0x00, 0x00, 255);
				rgba_char_args_set(btheme->tclip.marker, 0x7f, 0x7f, 0x00, 255);
				rgba_char_args_set(btheme->tclip.act_marker, 0xff, 0xff, 0xff, 255);
				rgba_char_args_set(btheme->tclip.sel_marker, 0xff, 0xff, 0x00, 255);
				rgba_char_args_set(btheme->tclip.dis_marker, 0x7f, 0x00, 0x00, 255);
				rgba_char_args_set(btheme->tclip.lock_marker, 0x7f, 0x7f, 0x7f, 255);
				rgba_char_args_set(btheme->tclip.path_before, 0xff, 0x00, 0x00, 255);
				rgba_char_args_set(btheme->tclip.path_after, 0x00, 0x00, 0xff, 255);
				rgba_char_args_set(btheme->tclip.grid, 0x5e, 0x5e, 0x5e, 255);
				rgba_char_args_set(btheme->tclip.cframe, 0x60, 0xc0, 0x40, 255);
				rgba_char_args_set(btheme->tclip.handle_vertex, 0x00, 0x00, 0x00, 0xff);
				rgba_char_args_set(btheme->tclip.handle_vertex_select, 0xff, 0xff, 0, 0xff);
				btheme->tclip.handle_vertex_size = 5;
			}
			
			/* auto-clamped handles -> based on auto */
			if (btheme->tipo.handle_auto_clamped[3] == 0)
				rgba_char_args_set(btheme->tipo.handle_auto_clamped, 0x99, 0x40, 0x30, 255);
			if (btheme->tipo.handle_sel_auto_clamped[3] == 0)
				rgba_char_args_set(btheme->tipo.handle_sel_auto_clamped, 0xf0, 0xaf, 0x90, 255);
		}
		
		/* enable (Cycles) addon by default */
		if (!BLI_findstring(&U.addons, "cycles", offsetof(bAddon, module))) {
			bAddon *baddon = MEM_callocN(sizeof(bAddon), "bAddon");
			BLI_strncpy(baddon->module, "cycles", sizeof(baddon->module));
			BLI_addtail(&U.addons, baddon);
		}
	}
	
	if (!USER_VERSION_ATLEAST(260, 5)) {
		bTheme *btheme;
		
		for (btheme = U.themes.first; btheme; btheme = btheme->next) {
			rgba_char_args_set(btheme->tui.panel.header, 0, 0, 0, 25);
			btheme->tui.icon_alpha = 1.0;
		}
	}
	
	if (!USER_VERSION_ATLEAST(261, 4)) {
		bTheme *btheme;
		for (btheme = U.themes.first; btheme; btheme = btheme->next) {
			rgba_char_args_set_fl(btheme->tima.preview_stitch_face, 0.071, 0.259, 0.694, 0.150);
			rgba_char_args_set_fl(btheme->tima.preview_stitch_edge, 1.0, 0.522, 0.0, 0.7);
			rgba_char_args_set_fl(btheme->tima.preview_stitch_vert, 1.0, 0.522, 0.0, 0.5);
			rgba_char_args_set_fl(btheme->tima.preview_stitch_stitchable, 0.0, 1.0, 0.0, 1.0);
			rgba_char_args_set_fl(btheme->tima.preview_stitch_unstitchable, 1.0, 0.0, 0.0, 1.0);
			rgba_char_args_set_fl(btheme->tima.preview_stitch_active, 0.886, 0.824, 0.765, 0.140);
			
			rgba_char_args_set_fl(btheme->toops.match, 0.2, 0.5, 0.2, 0.3);
			rgba_char_args_set_fl(btheme->toops.selected_highlight, 0.51, 0.53, 0.55, 0.3);
		}
		
		U.use_16bit_textures = true;
	}

	if (!USER_VERSION_ATLEAST(262, 2)) {
		bTheme *btheme;
		for (btheme = U.themes.first; btheme; btheme = btheme->next) {
			if (btheme->tui.wcol_menu_item.item[3] == 255)
				rgba_char_args_set(btheme->tui.wcol_menu_item.item, 172, 172, 172, 128);
		}
	}

	if (!USER_VERSION_ATLEAST(262, 3)) {
		bTheme *btheme;
		for (btheme = U.themes.first; btheme; btheme = btheme->next) {
			if (btheme->tui.wcol_tooltip.inner[3] == 0) {
				btheme->tui.wcol_tooltip = btheme->tui.wcol_menu_back;
			}
			if (btheme->tui.wcol_tooltip.text[0] == 160) { /* hrmf */
				rgba_char_args_set(btheme->tui.wcol_tooltip.text, 255, 255, 255, 255);
			}
		}
	}

	if (!USER_VERSION_ATLEAST(262, 4)) {
		bTheme *btheme;
		for (btheme = U.themes.first; btheme; btheme = btheme->next) {
			if (btheme->tseq.movieclip[3] == 0) {
				rgba_char_args_set(btheme->tseq.movieclip,  32, 32, 143, 255);
			}
		}
	}

	if (!USER_VERSION_ATLEAST(263, 2)) {
		bTheme *btheme;
		for (btheme = U.themes.first; btheme; btheme = btheme->next) {
			if (btheme->tclip.strip[0] == 0) {
				rgba_char_args_set(btheme->tclip.list, 0x66, 0x66, 0x66, 0xff);
				rgba_char_args_set(btheme->tclip.strip, 0x0c, 0x0a, 0x0a, 0x80);
				rgba_char_args_set(btheme->tclip.strip_select, 0xff, 0x8c, 0x00, 0xff);
			}
		}
	}

	if (!USER_VERSION_ATLEAST(263, 6)) {
		bTheme *btheme;
		for (btheme = U.themes.first; btheme; btheme = btheme->next)
			rgba_char_args_set(btheme->tv3d.skin_root, 180, 77, 77, 255);
	}
	
	if (!USER_VERSION_ATLEAST(263, 7)) {
		bTheme *btheme;
		
		for (btheme = U.themes.first; btheme; btheme = btheme->next) {
			/* DopeSheet Summary */
			rgba_char_args_set(btheme->tact.anim_active,    204, 112, 26, 102); 
			
			/* NLA Colors */
			rgba_char_args_set(btheme->tnla.anim_active,     204, 112, 26, 102); /* same as dopesheet above */
			rgba_char_args_set(btheme->tnla.anim_non_active, 153, 135, 97, 77);
			
			rgba_char_args_set(btheme->tnla.nla_tweaking,   77, 243, 26, 77);
			rgba_char_args_set(btheme->tnla.nla_tweakdupli, 217, 0, 0, 255);
			
			rgba_char_args_set(btheme->tnla.nla_transition,     28, 38, 48, 255);
			rgba_char_args_set(btheme->tnla.nla_transition_sel, 46, 117, 219, 255);
			rgba_char_args_set(btheme->tnla.nla_meta,           51, 38, 66, 255);
			rgba_char_args_set(btheme->tnla.nla_meta_sel,       105, 33, 150, 255);
			rgba_char_args_set(btheme->tnla.nla_sound,          43, 61, 61, 255);
			rgba_char_args_set(btheme->tnla.nla_sound_sel,      31, 122, 122, 255);
		}
	}

	if (!USER_VERSION_ATLEAST(263, 11)) {
		bTheme *btheme;
		for (btheme = U.themes.first; btheme; btheme = btheme->next) {
			if (btheme->tseq.mask[3] == 0) {
				rgba_char_args_set(btheme->tseq.mask,  152, 78, 62, 255);
			}
		}
	}

	if (!USER_VERSION_ATLEAST(263, 15)) {
		bTheme *btheme;
		for (btheme = U.themes.first; btheme; btheme = btheme->next) {
			rgba_char_args_set(btheme->tv3d.bone_pose_active, 140, 255, 255, 80);
		}
	}

	if (!USER_VERSION_ATLEAST(263, 16)) {
		bTheme *btheme;

		for (btheme = U.themes.first; btheme; btheme = btheme->next) {
			if (btheme->tact.anim_active[3] == 0)
				rgba_char_args_set(btheme->tact.anim_active, 204, 112, 26, 102);

			if (btheme->tnla.anim_active[3] == 0)
				rgba_char_args_set(btheme->tnla.anim_active, 204, 112, 26, 102);
		}
	}

	if (!USER_VERSION_ATLEAST(263, 22)) {
		bTheme *btheme;

		for (btheme = U.themes.first; btheme; btheme = btheme->next) {
			if (btheme->tipo.lastsel_point[3] == 0)
				rgba_char_args_set(btheme->tipo.lastsel_point, 0xff, 0xff, 0xff, 255);

			if (btheme->tv3d.skin_root[3] == 0)
				rgba_char_args_set(btheme->tv3d.skin_root, 180, 77, 77, 255);
		}
	}
	
	if (!USER_VERSION_ATLEAST(264, 9)) {
		bTheme *btheme;
		
		for (btheme = U.themes.first; btheme; btheme = btheme->next) {
			rgba_char_args_set(btheme->tui.xaxis, 220,   0,   0, 255);
			rgba_char_args_set(btheme->tui.yaxis,   0, 220,   0, 255);
			rgba_char_args_set(btheme->tui.zaxis,   0,   0, 220, 255);
		}
	}

	if (!USER_VERSION_ATLEAST(267, 0)) {
		/* Freestyle color settings */
		bTheme *btheme;

		for (btheme = U.themes.first; btheme; btheme = btheme->next) {
			/* check for alpha == 0 is safe, then color was never set */
			if (btheme->tv3d.freestyle_edge_mark[3] == 0) {
				rgba_char_args_set(btheme->tv3d.freestyle_edge_mark, 0x7f, 0xff, 0x7f, 255);
				rgba_char_args_set(btheme->tv3d.freestyle_face_mark, 0x7f, 0xff, 0x7f, 51);
			}

			if (btheme->tv3d.wire_edit[3] == 0) {
				rgba_char_args_set(btheme->tv3d.wire_edit,  0x0, 0x0, 0x0, 255);
			}
		}

		/* GL Texture Garbage Collection */
		if (U.textimeout == 0) {
			U.texcollectrate = 60;
			U.textimeout = 120;
		}
		if (U.memcachelimit <= 0) {
			U.memcachelimit = 32;
		}
		if (U.frameserverport == 0) {
			U.frameserverport = 8080;
		}
		if (U.dbl_click_time == 0) {
			U.dbl_click_time = 350;
		}
		if (U.scrcastfps == 0) {
			U.scrcastfps = 10;
			U.scrcastwait = 50;
		}
		if (U.v2d_min_gridsize == 0) {
			U.v2d_min_gridsize = 35;
		}
		if (U.dragthreshold == 0)
			U.dragthreshold = 5;
		if (U.widget_unit == 0)
			U.widget_unit = 20;
		if (U.anisotropic_filter <= 0)
			U.anisotropic_filter = 1;

		if (U.ndof_sensitivity == 0.0f) {
			U.ndof_sensitivity = 1.0f;
			U.ndof_flag = (NDOF_LOCK_HORIZON | NDOF_SHOULD_PAN | NDOF_SHOULD_ZOOM | NDOF_SHOULD_ROTATE);
		}
		
		if (U.ndof_orbit_sensitivity == 0.0f) {
			U.ndof_orbit_sensitivity = U.ndof_sensitivity;

			if (!(U.flag & USER_TRACKBALL))
				U.ndof_flag |= NDOF_TURNTABLE;
		}
		if (U.tweak_threshold == 0)
			U.tweak_threshold = 10;
	}

	if (!USER_VERSION_ATLEAST(265, 1)) {
		bTheme *btheme;
		
		for (btheme = U.themes.first; btheme; btheme = btheme->next) {
			/* note: the toggle operator for transparent backdrops limits to these spacetypes */
			if (btheme->tnode.button[3] == 255) {
				btheme->tv3d.button[3] = 128;
				btheme->tnode.button[3] = 128;
				btheme->tima.button[3] = 128;
				btheme->tseq.button[3] = 128;
				btheme->tclip.button[3] = 128;
			}
		}
	}
	
	/* panel header/backdrop supported locally per editor now */
	if (!USER_VERSION_ATLEAST(265, 2)) {
		bTheme *btheme;
		
		for (btheme = U.themes.first; btheme; btheme = btheme->next) {
			ThemeSpace *ts;
			
			/* new color, panel backdrop. Not used anywhere yet, until you enable it */
			copy_v3_v3_char(btheme->tui.panel.back, btheme->tbuts.button);
			btheme->tui.panel.back[3] = 128;
			
			for (ts = UI_THEMESPACE_START(btheme); ts != UI_THEMESPACE_END(btheme); ts++) {
				ts->panelcolors = btheme->tui.panel;
			}
		}
	}

	/* NOTE!! from now on use U.versionfile and U.subversionfile */
#undef USER_VERSION_ATLEAST
#define USER_VERSION_ATLEAST(ver, subver) MAIN_VERSION_ATLEAST((&(U)), ver, subver)

	if (!USER_VERSION_ATLEAST(266, 0)) {
		bTheme *btheme;
		
		for (btheme = U.themes.first; btheme; btheme = btheme->next) {
			/* rna definition limits fac to 0.01 */
			if (btheme->tui.menu_shadow_fac == 0.0f) {
				btheme->tui.menu_shadow_fac = 0.5f;
				btheme->tui.menu_shadow_width = 12;
			}
		}
	}

	if (!USER_VERSION_ATLEAST(265, 4)) {
		bTheme *btheme;
		for (btheme = U.themes.first; btheme; btheme = btheme->next) {
			rgba_char_args_set(btheme->text.syntaxd,    50, 0, 140, 255);   /* Decorator/Preprocessor Dir.  Blue-purple */
			rgba_char_args_set(btheme->text.syntaxr,    140, 60, 0, 255);   /* Reserved  Orange */
			rgba_char_args_set(btheme->text.syntaxs,    76, 76, 76, 255);   /* Gray (mix between fg/bg) */
		}
	}

	if (!USER_VERSION_ATLEAST(265, 6)) {
		bTheme *btheme;
		for (btheme = U.themes.first; btheme; btheme = btheme->next) {
			copy_v4_v4_char(btheme->tv3d.gradients.high_gradient, btheme->tv3d.back);
		}
	}

	if (!USER_VERSION_ATLEAST(265, 9)) {
		bTheme *btheme;
		for (btheme = U.themes.first; btheme; btheme = btheme->next) {
			rgba_char_args_test_set(btheme->tnode.syntaxs, 151, 116, 116, 255);  /* matte nodes */
			rgba_char_args_test_set(btheme->tnode.syntaxd, 116, 151, 151, 255);  /* distort nodes */
		}
	}

	if (!USER_VERSION_ATLEAST(265, 11)) {
		bTheme *btheme;
		for (btheme = U.themes.first; btheme; btheme = btheme->next) {
			rgba_char_args_test_set(btheme->tconsole.console_select, 255, 255, 255, 48);
		}
	}

	if (!USER_VERSION_ATLEAST(266, 2)) {
		bTheme *btheme;
		for (btheme = U.themes.first; btheme; btheme = btheme->next) {
			rgba_char_args_test_set(btheme->tnode.console_output, 223, 202, 53, 255);  /* interface nodes */
		}
	}

	if (!USER_VERSION_ATLEAST(268, 3)) {
		bTheme *btheme;
		for (btheme = U.themes.first; btheme; btheme = btheme->next) {
			rgba_char_args_test_set(btheme->tima.uv_others, 96, 96, 96, 255);
			rgba_char_args_test_set(btheme->tima.uv_shadow, 112, 112, 112, 255);
		}
	}

	if (!USER_VERSION_ATLEAST(269, 5)) {
		bTheme *btheme;
		for (btheme = U.themes.first; btheme; btheme = btheme->next) {
			rgba_char_args_set(btheme->tima.wire_edit, 192, 192, 192, 255);
			rgba_char_args_set(btheme->tima.edge_select, 255, 133, 0, 255);
		}
	}

	if (!USER_VERSION_ATLEAST(269, 6)) {
		bTheme *btheme;
		for (btheme = U.themes.first; btheme; btheme = btheme->next) {
			char r, g, b;
			r = btheme->tnode.syntaxn[0];
			g = btheme->tnode.syntaxn[1];
			b = btheme->tnode.syntaxn[2];
			rgba_char_args_test_set(btheme->tnode.nodeclass_output, r, g, b, 255);
			r = btheme->tnode.syntaxb[0];
			g = btheme->tnode.syntaxb[1];
			b = btheme->tnode.syntaxb[2];
			rgba_char_args_test_set(btheme->tnode.nodeclass_filter, r, g, b, 255);
			rgba_char_args_test_set(btheme->tnode.nodeclass_vector, r, g, b, 255);
			rgba_char_args_test_set(btheme->tnode.nodeclass_texture, r, g, b, 255);
			rgba_char_args_test_set(btheme->tnode.nodeclass_shader, r, g, b, 255);
			rgba_char_args_test_set(btheme->tnode.nodeclass_script, r, g, b, 255);
			rgba_char_args_test_set(btheme->tnode.nodeclass_pattern, r, g, b, 255);
			rgba_char_args_test_set(btheme->tnode.nodeclass_layout, r, g, b, 255);
		}
	}

	if (!USER_VERSION_ATLEAST(269, 8)) {
		bTheme *btheme;
		for (btheme = U.themes.first; btheme; btheme = btheme->next) {
			rgba_char_args_test_set(btheme->tinfo.info_selected, 96, 128, 255, 255);
			rgba_char_args_test_set(btheme->tinfo.info_selected_text, 255, 255, 255, 255);
			rgba_char_args_test_set(btheme->tinfo.info_error, 220, 0, 0, 255);
			rgba_char_args_test_set(btheme->tinfo.info_error_text, 0, 0, 0, 255);
			rgba_char_args_test_set(btheme->tinfo.info_warning, 220, 128, 96, 255);
			rgba_char_args_test_set(btheme->tinfo.info_warning_text, 0, 0, 0, 255);
			rgba_char_args_test_set(btheme->tinfo.info_info, 0, 170, 0, 255);
			rgba_char_args_test_set(btheme->tinfo.info_info_text, 0, 0, 0, 255);
			rgba_char_args_test_set(btheme->tinfo.info_debug, 196, 196, 196, 255);
			rgba_char_args_test_set(btheme->tinfo.info_debug_text, 0, 0, 0, 255);
		}
	}
	
	if (!USER_VERSION_ATLEAST(269, 9)) {
		bTheme *btheme;
		
		U.tw_size = U.tw_size * 5.0f;
		
		/* Action Editor (and NLA Editor) - Keyframe Colors */
		/* Graph Editor - larger vertex size defaults */
		for (btheme = U.themes.first; btheme; btheme = btheme->next) {
			/* Action Editor ................. */
			/* key types */
			rgba_char_args_set(btheme->tact.keytype_keyframe,           232, 232, 232, 255);
			rgba_char_args_set(btheme->tact.keytype_keyframe_select,    255, 190,  50, 255);
			rgba_char_args_set(btheme->tact.keytype_extreme,            232, 179, 204, 255);
			rgba_char_args_set(btheme->tact.keytype_extreme_select,     242, 128, 128, 255);
			rgba_char_args_set(btheme->tact.keytype_breakdown,          179, 219, 232, 255);
			rgba_char_args_set(btheme->tact.keytype_breakdown_select,    84, 191, 237, 255);
			rgba_char_args_set(btheme->tact.keytype_jitter,             148, 229, 117, 255);
			rgba_char_args_set(btheme->tact.keytype_jitter_select,       97, 192,  66, 255);
			
			/* key border */
			rgba_char_args_set(btheme->tact.keyborder,               0,   0,   0, 255);
			rgba_char_args_set(btheme->tact.keyborder_select,        0,   0,   0, 255);
			
			/* NLA ............................ */
			/* key border */
			rgba_char_args_set(btheme->tnla.keyborder,               0,   0,   0, 255);
			rgba_char_args_set(btheme->tnla.keyborder_select,        0,   0,   0, 255);
			
			/* Graph Editor ................... */
			btheme->tipo.vertex_size = 6;
			btheme->tipo.handle_vertex_size = 5;
		}
		
		/* grease pencil - new layer color */
		if (U.gpencil_new_layer_col[3] < 0.1f) {
			/* defaults to black, but must at least be visible! */
			U.gpencil_new_layer_col[3] = 0.9f;
		}
	}

	if (!USER_VERSION_ATLEAST(269, 10)) {
		bTheme *btheme;
		for (btheme = U.themes.first; btheme; btheme = btheme->next) {
			ThemeSpace *ts;

			for (ts = UI_THEMESPACE_START(btheme); ts != UI_THEMESPACE_END(btheme); ts++) {
				rgba_char_args_set(ts->tab_active, 114, 114, 114, 255);
				rgba_char_args_set(ts->tab_inactive, 83, 83, 83, 255);
				rgba_char_args_set(ts->tab_back, 64, 64, 64, 255);
				rgba_char_args_set(ts->tab_outline, 60, 60, 60, 255);
			}
		}
	}

	if (!USER_VERSION_ATLEAST(271, 0)) {
		bTheme *btheme;
		for (btheme = U.themes.first; btheme; btheme = btheme->next) {
			rgba_char_args_set(btheme->tui.wcol_tooltip.text, 255, 255, 255, 255);
		}
	}

	if (!USER_VERSION_ATLEAST(272, 2)) {
		bTheme *btheme;
		for (btheme = U.themes.first; btheme; btheme = btheme->next) {
			rgba_char_args_set_fl(btheme->tv3d.paint_curve_handle, 0.5f, 1.0f, 0.5f, 0.5f);
			rgba_char_args_set_fl(btheme->tv3d.paint_curve_pivot, 1.0f, 0.5f, 0.5f, 0.5f);
			rgba_char_args_set_fl(btheme->tima.paint_curve_handle, 0.5f, 1.0f, 0.5f, 0.5f);
			rgba_char_args_set_fl(btheme->tima.paint_curve_pivot, 1.0f, 0.5f, 0.5f, 0.5f);
			rgba_char_args_set(btheme->tnode.syntaxr, 115, 115, 115, 255);
		}
	}

	if (!USER_VERSION_ATLEAST(271, 5)) {
		bTheme *btheme;

		struct uiWidgetColors wcol_pie_menu = {
			{10, 10, 10, 200},
			{25, 25, 25, 230},
			{140, 140, 140, 255},
			{45, 45, 45, 230},

			{160, 160, 160, 255},
			{255, 255, 255, 255},

			1,
			10, -10
		};

		U.pie_menu_radius = 100;
		U.pie_menu_threshold = 12;
		U.pie_animation_timeout = 6;

		for (btheme = U.themes.first; btheme; btheme = btheme->next) {
			btheme->tui.wcol_pie_menu = wcol_pie_menu;

			ui_theme_space_init_handles_color(&btheme->tclip);
			ui_theme_space_init_handles_color(&btheme->tima);
			btheme->tima.handle_vertex_size = 5;
			btheme->tclip.handle_vertex_size = 5;
		}
	}

	if (!USER_VERSION_ATLEAST(271, 6)) {
		bTheme *btheme;
		for (btheme = U.themes.first; btheme; btheme = btheme->next) {
			/* check for (alpha == 0) is safe, then color was never set */
			if (btheme->tv3d.loop_normal[3] == 0) {
				rgba_char_args_set(btheme->tv3d.loop_normal, 0xDD, 0x23, 0xDD, 255);
			}
		}
	}

	if (!USER_VERSION_ATLEAST(272, 3)) {
		bTheme *btheme;
		for (btheme = U.themes.first; btheme; btheme = btheme->next) {
			rgba_char_args_set_fl(btheme->tui.widget_emboss, 1.0f, 1.0f, 1.0f, 0.02f);
		}
	}
	
	if (!USER_VERSION_ATLEAST(273, 1)) {
		bTheme *btheme;
		for (btheme = U.themes.first; btheme; btheme = btheme->next) {
			/* Grease Pencil vertex settings */
			rgba_char_args_set(btheme->tv3d.gp_vertex, 0, 0, 0, 255);
			rgba_char_args_set(btheme->tv3d.gp_vertex_select, 255, 133, 0, 255);
			btheme->tv3d.gp_vertex_size = 3;
			
			rgba_char_args_set(btheme->tseq.gp_vertex, 0, 0, 0, 255);
			rgba_char_args_set(btheme->tseq.gp_vertex_select, 255, 133, 0, 255);
			btheme->tseq.gp_vertex_size = 3;
			
			rgba_char_args_set(btheme->tima.gp_vertex, 0, 0, 0, 255);
			rgba_char_args_set(btheme->tima.gp_vertex_select, 255, 133, 0, 255);
			btheme->tima.gp_vertex_size = 3;
			
			rgba_char_args_set(btheme->tnode.gp_vertex, 0, 0, 0, 255);
			rgba_char_args_set(btheme->tnode.gp_vertex_select, 255, 133, 0, 255);
			btheme->tnode.gp_vertex_size = 3;
			
			/* Timeline Keyframe Indicators */
			rgba_char_args_set(btheme->ttime.time_keyframe, 0xDD, 0xD7, 0x00, 1.0);
			rgba_char_args_set(btheme->ttime.time_gp_keyframe, 0xB5, 0xE6, 0x1D, 1.0);
		}
	}

	if (!USER_VERSION_ATLEAST(273, 5)) {
		bTheme *btheme;
		for (btheme = U.themes.first; btheme; btheme = btheme->next) {
			unsigned char *cp = (unsigned char *)btheme->tv3d.clipping_border_3d;
			int c;
			copy_v4_v4_char((char *)cp, btheme->tv3d.back);
			c = cp[0] - 8;
			CLAMP(c, 0, 255);
			cp[0] = c;
			c = cp[1] - 8;
			CLAMP(c, 0, 255);
			cp[1] = c;
			c = cp[2] - 8;
			CLAMP(c, 0, 255);
			cp[2] = c;
			cp[3] = 255;
		}
	}

	if (!USER_VERSION_ATLEAST(274, 5)) {
		bTheme *btheme;
		for (btheme = U.themes.first; btheme; btheme = btheme->next) {
			copy_v4_v4_char(btheme->tima.metadatatext, btheme->tima.text_hi);
			copy_v4_v4_char(btheme->tseq.metadatatext, btheme->tseq.text_hi);
		}
	}

	if (!USER_VERSION_ATLEAST(275, 1)) {
		bTheme *btheme;
		for (btheme = U.themes.first; btheme; btheme = btheme->next) {
			copy_v4_v4_char(btheme->tclip.metadatatext, btheme->tseq.text_hi);
		}
	}

	if (!USER_VERSION_ATLEAST(275, 2)) {
		U.ndof_deadzone = 0.1;
	}

	if (!USER_VERSION_ATLEAST(275, 4)) {
		U.node_margin = 80;
	}

	if (!USER_VERSION_ATLEAST(276, 1)) {
		bTheme *btheme;
		for (btheme = U.themes.first; btheme; btheme = btheme->next) {
			rgba_char_args_set_fl(btheme->tima.preview_back, 0.0f, 0.0f, 0.0f, 0.3f);
		}
	}

	if (!USER_VERSION_ATLEAST(276, 2)) {
		bTheme *btheme;
		for (btheme = U.themes.first; btheme; btheme = btheme->next) {
			rgba_char_args_set(btheme->tclip.gp_vertex, 0, 0, 0, 255);
			rgba_char_args_set(btheme->tclip.gp_vertex_select, 255, 133, 0, 255);
			btheme->tclip.gp_vertex_size = 3;
		}
	}

	if (!USER_VERSION_ATLEAST(276, 3)) {
		bTheme *btheme;
		for (btheme = U.themes.first; btheme; btheme = btheme->next) {
			rgba_char_args_set(btheme->tseq.text_strip, 162, 151, 0, 255);
		}
	}

	if (!USER_VERSION_ATLEAST(276, 8)) {
		bTheme *btheme;
		for (btheme = U.themes.first; btheme; btheme = btheme->next) {
			rgba_char_args_set(btheme->tui.wcol_progress.item, 128, 128, 128, 255);
		}
	}

	if (!USER_VERSION_ATLEAST(276, 10)) {
		bTheme *btheme;
		for (btheme = U.themes.first; btheme; btheme = btheme->next) {
			/* 3dView Keyframe Indicators */
			rgba_char_args_set(btheme->tv3d.time_keyframe, 0xDD, 0xD7, 0x00, 1.0);
			rgba_char_args_set(btheme->tv3d.time_gp_keyframe, 0xB5, 0xE6, 0x1D, 1.0);
		}
	}

	if (!USER_VERSION_ATLEAST(277, 0)) {
		bTheme *btheme;
		for (btheme = U.themes.first; btheme; btheme = btheme->next) {
			if (memcmp(btheme->tui.wcol_list_item.item, btheme->tui.wcol_list_item.text_sel, sizeof(char) * 3) == 0) {
				copy_v4_v4_char(btheme->tui.wcol_list_item.item, btheme->tui.wcol_text.item);
				copy_v4_v4_char(btheme->tui.wcol_list_item.text_sel, btheme->tui.wcol_text.text_sel);
			}
		}
	}

<<<<<<< HEAD
	if (!USER_VERSION_ATLEAST(276, 11)) {
		bTheme *btheme;
		for (btheme = U.themes.first; btheme; btheme = btheme->next) {
			rgba_char_args_set_fl(btheme->tui.xaxis, 1.0f, 0.27f, 0.27f, 1.0f); /* red */
			rgba_char_args_set_fl(btheme->tui.yaxis, 0.27f, 1.0f, 0.27f, 1.0f); /* green */
			rgba_char_args_set_fl(btheme->tui.zaxis, 0.27f, 0.27f, 1.0f, 1.0f); /* blue */
		}
=======
	/**
	 * Include next version bump.
	 *
	 * (keep this block even if it becomes empty).
	 */
	{
>>>>>>> b285394a
	}

	if (U.pixelsize == 0.0f)
		U.pixelsize = 1.0f;
	
	if (U.image_draw_method == 0)
		U.image_draw_method = IMAGE_DRAW_METHOD_2DTEXTURE;
	
	// keep the following until the new audaspace is default to be built with
#ifdef WITH_SYSTEM_AUDASPACE
	// we default to the first audio device
	U.audiodevice = 0;
#endif

	/* funny name, but it is GE stuff, moves userdef stuff to engine */
// XXX	space_set_commmandline_options();
	/* this timer uses U */
// XXX	reset_autosave();

}<|MERGE_RESOLUTION|>--- conflicted
+++ resolved
@@ -2702,22 +2702,21 @@
 		}
 	}
 
-<<<<<<< HEAD
-	if (!USER_VERSION_ATLEAST(276, 11)) {
+	if (!USER_VERSION_ATLEAST(277, 0)) {
 		bTheme *btheme;
 		for (btheme = U.themes.first; btheme; btheme = btheme->next) {
 			rgba_char_args_set_fl(btheme->tui.xaxis, 1.0f, 0.27f, 0.27f, 1.0f); /* red */
 			rgba_char_args_set_fl(btheme->tui.yaxis, 0.27f, 1.0f, 0.27f, 1.0f); /* green */
 			rgba_char_args_set_fl(btheme->tui.zaxis, 0.27f, 0.27f, 1.0f, 1.0f); /* blue */
 		}
-=======
+	}
+
 	/**
 	 * Include next version bump.
 	 *
 	 * (keep this block even if it becomes empty).
 	 */
 	{
->>>>>>> b285394a
 	}
 
 	if (U.pixelsize == 0.0f)
