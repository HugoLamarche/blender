/*
 * ***** BEGIN GPL LICENSE BLOCK *****
 *
 * This program is free software; you can redistribute it and/or
 * modify it under the terms of the GNU General Public License
 * as published by the Free Software Foundation; either version 2
 * of the License, or (at your option) any later version.
 *
 * This program is distributed in the hope that it will be useful,
 * but WITHOUT ANY WARRANTY; without even the implied warranty of
 * MERCHANTABILITY or FITNESS FOR A PARTICULAR PURPOSE.  See the
 * GNU General Public License for more details.
 *
 * You should have received a copy of the GNU General Public License
 * along with this program; if not, write to the Free Software Foundation,
 * Inc., 51 Franklin Street, Fifth Floor, Boston, MA 02110-1301, USA.
 *
 * The Original Code is Copyright (C) 2001-2002 by NaN Holding BV.
 * All rights reserved.
 *
 * The Original Code is: all of this file.
 *
 * Contributor(s): none yet.
 *
 * ***** END GPL/BL DUAL LICENSE BLOCK *****
 */

/** \file blender/editors/interface/resources.c
 *  \ingroup edinterface
 */

#include <math.h>
#include <stdlib.h>
#include <string.h>

#include "MEM_guardedalloc.h"

#include "DNA_curve_types.h"
#include "DNA_screen_types.h"
#include "DNA_space_types.h"
#include "DNA_userdef_types.h"
#include "DNA_windowmanager_types.h"

#include "BLI_blenlib.h"
#include "BLI_utildefines.h"
#include "BLI_math.h"

#include "BKE_appdir.h"
#include "BKE_DerivedMesh.h"
#include "BKE_global.h"
#include "BKE_main.h"
#include "BKE_texture.h"

#include "BIF_gl.h"

#include "UI_interface.h"
#include "UI_interface_icons.h"

#include "interface_intern.h"

/* global for themes */
typedef void (*VectorDrawFunc)(int x, int y, int w, int h, float alpha);

/* be sure to keep 'bThemeState' in sync */
static struct bThemeState g_theme_state = {
    NULL,
    SPACE_VIEW3D,
    RGN_TYPE_WINDOW,
};

#define theme_active g_theme_state.theme
#define theme_spacetype g_theme_state.spacetype
#define theme_regionid g_theme_state.regionid

void ui_resources_init(void)
{
	UI_icons_init(BIFICONID_LAST);
}

void ui_resources_free(void)
{
	UI_icons_free();
}


/* ******************************************************** */
/*    THEMES */
/* ******************************************************** */

const unsigned char *UI_ThemeGetColorPtr(bTheme *btheme, int spacetype, int colorid)
{
	ThemeSpace *ts = NULL;
	static char error[4] = {240, 0, 240, 255};
	static char alert[4] = {240, 60, 60, 255};
	static char headerdesel[4] = {0, 0, 0, 255};
	static char setting = 0;
	const char *cp = error;
	
	/* ensure we're not getting a color after running BKE_userdef_free */
	BLI_assert(BLI_findindex(&U.themes, theme_active) != -1);
	BLI_assert(colorid != TH_UNDEFINED);

	if (btheme) {
	
		/* first check for ui buttons theme */
		if (colorid < TH_THEMEUI) {
		
			switch (colorid) {

				case TH_REDALERT:
					cp = alert; break;
			}
		}
		else {
		
			switch (spacetype) {
				case SPACE_BUTS:
					ts = &btheme->tbuts;
					break;
				case SPACE_VIEW3D:
					ts = &btheme->tv3d;
					break;
				case SPACE_IPO:
					ts = &btheme->tipo;
					break;
				case SPACE_FILE:
					ts = &btheme->tfile;
					break;
				case SPACE_NLA:
					ts = &btheme->tnla;
					break;
				case SPACE_ACTION:
					ts = &btheme->tact;
					break;
				case SPACE_SEQ:
					ts = &btheme->tseq;
					break;
				case SPACE_IMAGE:
					ts = &btheme->tima;
					break;
				case SPACE_TEXT:
					ts = &btheme->text;
					break;
				case SPACE_OUTLINER:
					ts = &btheme->toops;
					break;
				case SPACE_INFO:
					ts = &btheme->tinfo;
					break;
				case SPACE_USERPREF:
					ts = &btheme->tuserpref;
					break;
				case SPACE_CONSOLE:
					ts = &btheme->tconsole;
					break;
				case SPACE_TIME:
					ts = &btheme->ttime;
					break;
				case SPACE_NODE:
					ts = &btheme->tnode;
					break;
				case SPACE_LOGIC:
					ts = &btheme->tlogic;
					break;
				case SPACE_CLIP:
					ts = &btheme->tclip;
					break;
				default:
					ts = &btheme->tv3d;
					break;
			}

			switch (colorid) {
				case TH_BACK:
					if (theme_regionid == RGN_TYPE_WINDOW)
						cp = ts->back;
					else if (theme_regionid == RGN_TYPE_CHANNELS)
						cp = ts->list;
					else if (theme_regionid == RGN_TYPE_HEADER)
						cp = ts->header;
					else
						cp = ts->button;
					break;
				case TH_LOW_GRAD:
					cp = ts->gradients.gradient;
					break;
				case TH_HIGH_GRAD:
					cp = ts->gradients.high_gradient;
					break;
				case TH_SHOW_BACK_GRAD:
					cp = &setting;
					setting = ts->gradients.show_grad;
					break;
				case TH_TEXT:
					if (theme_regionid == RGN_TYPE_WINDOW)
						cp = ts->text;
					else if (theme_regionid == RGN_TYPE_CHANNELS)
						cp = ts->list_text;
					else if (theme_regionid == RGN_TYPE_HEADER)
						cp = ts->header_text;
					else
						cp = ts->button_text;
					break;
				case TH_TEXT_HI:
					if (theme_regionid == RGN_TYPE_WINDOW)
						cp = ts->text_hi;
					else if (theme_regionid == RGN_TYPE_CHANNELS)
						cp = ts->list_text_hi;
					else if (theme_regionid == RGN_TYPE_HEADER)
						cp = ts->header_text_hi;
					else
						cp = ts->button_text_hi;
					break;
				case TH_TITLE:
					if (theme_regionid == RGN_TYPE_WINDOW)
						cp = ts->title;
					else if (theme_regionid == RGN_TYPE_CHANNELS)
						cp = ts->list_title;
					else if (theme_regionid == RGN_TYPE_HEADER)
						cp = ts->header_title;
					else
						cp = ts->button_title;
					break;

				case TH_HEADER:
					cp = ts->header; break;
				case TH_HEADERDESEL:
					/* we calculate a dynamic builtin header deselect color, also for pulldowns... */
					cp = ts->header;
					headerdesel[0] = cp[0] > 10 ? cp[0] - 10 : 0;
					headerdesel[1] = cp[1] > 10 ? cp[1] - 10 : 0;
					headerdesel[2] = cp[2] > 10 ? cp[2] - 10 : 0;
					cp = headerdesel;
					break;
				case TH_HEADER_TEXT:
					cp = ts->header_text; break;
				case TH_HEADER_TEXT_HI:
					cp = ts->header_text_hi; break;

				case TH_PANEL_HEADER:
					cp = ts->panelcolors.header; break;
				case TH_PANEL_BACK:
					cp = ts->panelcolors.back; break;
				case TH_PANEL_SHOW_HEADER:
					cp = &setting;
					setting = ts->panelcolors.show_header;
					break;
				case TH_PANEL_SHOW_BACK:
					cp = &setting;
					setting = ts->panelcolors.show_back;
					break;
					
				case TH_BUTBACK:
					cp = ts->button; break;
				case TH_BUTBACK_TEXT:
					cp = ts->button_text; break;
				case TH_BUTBACK_TEXT_HI:
					cp = ts->button_text_hi; break;

				case TH_TAB_ACTIVE:
					cp = ts->tab_active; break;
				case TH_TAB_INACTIVE:
					cp = ts->tab_inactive; break;
				case TH_TAB_BACK:
					cp = ts->tab_back; break;
				case TH_TAB_OUTLINE:
					cp = ts->tab_outline; break;

				case TH_SHADE1:
					cp = ts->shade1; break;
				case TH_SHADE2:
					cp = ts->shade2; break;
				case TH_HILITE:
					cp = ts->hilite; break;
				
				case TH_GRID:
					cp = ts->grid; break;
				case TH_VIEW_OVERLAY:
					cp = ts->view_overlay; break;
				case TH_WIRE:
					cp = ts->wire; break;
				case TH_WIRE_INNER:
					cp = ts->syntaxr; break;
				case TH_WIRE_EDIT:
					cp = ts->wire_edit; break;
				case TH_LAMP:
					cp = ts->lamp; break;
				case TH_SPEAKER:
					cp = ts->speaker; break;
				case TH_CAMERA:
					cp = ts->camera; break;
				case TH_EMPTY:
					cp = ts->empty; break;
				case TH_SELECT:
					cp = ts->select; break;
				case TH_ACTIVE:
					cp = ts->active; break;
				case TH_GROUP:
					cp = ts->group; break;
				case TH_GROUP_ACTIVE:
					cp = ts->group_active; break;
				case TH_TRANSFORM:
					cp = ts->transform; break;
				case TH_VERTEX:
					cp = ts->vertex; break;
				case TH_VERTEX_SELECT:
					cp = ts->vertex_select; break;
				case TH_VERTEX_UNREFERENCED:
					cp = ts->vertex_unreferenced; break;
				case TH_VERTEX_SIZE:
					cp = &ts->vertex_size; break;
				case TH_OUTLINE_WIDTH:
					cp = &ts->outline_width; break;
				case TH_EDGE:
					cp = ts->edge; break;
				case TH_EDGE_SELECT:
					cp = ts->edge_select; break;
				case TH_EDGE_SEAM:
					cp = ts->edge_seam; break;
				case TH_EDGE_SHARP:
					cp = ts->edge_sharp; break;
				case TH_EDGE_CREASE:
					cp = ts->edge_crease; break;
				case TH_EDITMESH_ACTIVE:
					cp = ts->editmesh_active; break;
				case TH_EDGE_FACESEL:
					cp = ts->edge_facesel; break;
				case TH_FACE:
					cp = ts->face; break;
				case TH_FACE_SELECT:
					cp = ts->face_select; break;
				case TH_FACE_DOT:
					cp = ts->face_dot; break;
				case TH_FACEDOT_SIZE:
					cp = &ts->facedot_size; break;
				case TH_DRAWEXTRA_EDGELEN:
					cp = ts->extra_edge_len; break;
				case TH_DRAWEXTRA_EDGEANG:
					cp = ts->extra_edge_angle; break;
				case TH_DRAWEXTRA_FACEAREA:
					cp = ts->extra_face_area; break;
				case TH_DRAWEXTRA_FACEANG:
					cp = ts->extra_face_angle; break;
				case TH_NORMAL:
					cp = ts->normal; break;
				case TH_VNORMAL:
					cp = ts->vertex_normal; break;
				case TH_LNORMAL:
					cp = ts->loop_normal; break;
				case TH_BONE_SOLID:
					cp = ts->bone_solid; break;
				case TH_BONE_POSE:
					cp = ts->bone_pose; break;
				case TH_BONE_POSE_ACTIVE:
					cp = ts->bone_pose_active; break;
				case TH_STRIP:
					cp = ts->strip; break;
				case TH_STRIP_SELECT:
					cp = ts->strip_select; break;
				case TH_KEYTYPE_KEYFRAME:
					cp = ts->keytype_keyframe; break;
				case TH_KEYTYPE_KEYFRAME_SELECT:
					cp = ts->keytype_keyframe_select; break;
				case TH_KEYTYPE_EXTREME:
					cp = ts->keytype_extreme; break;
				case TH_KEYTYPE_EXTREME_SELECT:
					cp = ts->keytype_extreme_select; break;
				case TH_KEYTYPE_BREAKDOWN:
					cp = ts->keytype_breakdown; break;
				case TH_KEYTYPE_BREAKDOWN_SELECT:
					cp = ts->keytype_breakdown_select; break;
				case TH_KEYTYPE_JITTER:
					cp = ts->keytype_jitter; break;
				case TH_KEYTYPE_JITTER_SELECT:
					cp = ts->keytype_jitter_select; break;
				case TH_KEYBORDER:
					cp = ts->keyborder; break;
				case TH_KEYBORDER_SELECT:
					cp = ts->keyborder_select; break;
				case TH_CFRAME:
					cp = ts->cframe; break;
				case TH_TIME_KEYFRAME:
					cp = ts->time_keyframe; break;
				case TH_TIME_GP_KEYFRAME:
					cp = ts->time_gp_keyframe; break;
				case TH_NURB_ULINE:
					cp = ts->nurb_uline; break;
				case TH_NURB_VLINE:
					cp = ts->nurb_vline; break;
				case TH_NURB_SEL_ULINE:
					cp = ts->nurb_sel_uline; break;
				case TH_NURB_SEL_VLINE:
					cp = ts->nurb_sel_vline; break;
				case TH_ACTIVE_SPLINE:
					cp = ts->act_spline; break;
				case TH_ACTIVE_VERT:
					cp = ts->lastsel_point; break;
				case TH_HANDLE_FREE:
					cp = ts->handle_free; break;
				case TH_HANDLE_AUTO:
					cp = ts->handle_auto; break;
				case TH_HANDLE_AUTOCLAMP:
					cp = ts->handle_auto_clamped; break;
				case TH_HANDLE_VECT:
					cp = ts->handle_vect; break;
				case TH_HANDLE_ALIGN:
					cp = ts->handle_align; break;
				case TH_HANDLE_SEL_FREE:
					cp = ts->handle_sel_free; break;
				case TH_HANDLE_SEL_AUTO:
					cp = ts->handle_sel_auto; break;
				case TH_HANDLE_SEL_AUTOCLAMP:
					cp = ts->handle_sel_auto_clamped; break;
				case TH_HANDLE_SEL_VECT:
					cp = ts->handle_sel_vect; break;
				case TH_HANDLE_SEL_ALIGN:
					cp = ts->handle_sel_align; break;
				case TH_FREESTYLE_EDGE_MARK:
					cp = ts->freestyle_edge_mark; break;
				case TH_FREESTYLE_FACE_MARK:
					cp = ts->freestyle_face_mark; break;

				case TH_SYNTAX_B:
					cp = ts->syntaxb; break;
				case TH_SYNTAX_V:
					cp = ts->syntaxv; break;
				case TH_SYNTAX_C:
					cp = ts->syntaxc; break;
				case TH_SYNTAX_L:
					cp = ts->syntaxl; break;
				case TH_SYNTAX_D:
					cp = ts->syntaxd; break;
				case TH_SYNTAX_R:
					cp = ts->syntaxr; break;
				case TH_SYNTAX_N:
					cp = ts->syntaxn; break;
				case TH_SYNTAX_S:
					cp = ts->syntaxs; break;

				case TH_NODE:
					cp = ts->syntaxl; break;
				case TH_NODE_INPUT:
					cp = ts->syntaxn; break;
				case TH_NODE_OUTPUT:
					cp = ts->nodeclass_output; break;
				case TH_NODE_COLOR:
					cp = ts->syntaxb; break;
				case TH_NODE_FILTER:
					cp = ts->nodeclass_filter; break;
				case TH_NODE_VECTOR:
					cp = ts->nodeclass_vector; break;
				case TH_NODE_TEXTURE:
					cp = ts->nodeclass_texture; break;
				case TH_NODE_PATTERN:
					cp = ts->nodeclass_pattern; break;
				case TH_NODE_SCRIPT:
					cp = ts->nodeclass_script; break;
				case TH_NODE_LAYOUT:
					cp = ts->nodeclass_layout; break;
				case TH_NODE_SHADER:
					cp = ts->nodeclass_shader; break;
				case TH_NODE_CONVERTOR:
					cp = ts->syntaxv; break;
				case TH_NODE_GROUP:
					cp = ts->syntaxc; break;
				case TH_NODE_INTERFACE:
					cp = ts->console_output; break;
				case TH_NODE_FRAME:
					cp = ts->movie; break;
				case TH_NODE_MATTE:
					cp = ts->syntaxs; break;
				case TH_NODE_DISTORT:
					cp = ts->syntaxd; break;
				case TH_NODE_CURVING:
					cp = &ts->noodle_curving; break;

				case TH_SEQ_MOVIE:
					cp = ts->movie; break;
				case TH_SEQ_MOVIECLIP:
					cp = ts->movieclip; break;
				case TH_SEQ_MASK:
					cp = ts->mask; break;
				case TH_SEQ_IMAGE:
					cp = ts->image; break;
				case TH_SEQ_SCENE:
					cp = ts->scene; break;
				case TH_SEQ_AUDIO:
					cp = ts->audio; break;
				case TH_SEQ_EFFECT:
					cp = ts->effect; break;
				case TH_SEQ_TRANSITION:
					cp = ts->transition; break;
				case TH_SEQ_META:
					cp = ts->meta; break;
				case TH_SEQ_PREVIEW:
					cp = ts->preview_back; break;

				case TH_CONSOLE_OUTPUT:
					cp = ts->console_output; break;
				case TH_CONSOLE_INPUT:
					cp = ts->console_input; break;
				case TH_CONSOLE_INFO:
					cp = ts->console_info; break;
				case TH_CONSOLE_ERROR:
					cp = ts->console_error; break;
				case TH_CONSOLE_CURSOR:
					cp = ts->console_cursor; break;
				case TH_CONSOLE_SELECT:
					cp = ts->console_select; break;

				case TH_HANDLE_VERTEX:
					cp = ts->handle_vertex;
					break;
				case TH_HANDLE_VERTEX_SELECT:
					cp = ts->handle_vertex_select;
					break;
				case TH_HANDLE_VERTEX_SIZE:
					cp = &ts->handle_vertex_size;
					break;
					
				case TH_GP_VERTEX:
					cp = ts->gp_vertex;
					break;
				case TH_GP_VERTEX_SELECT:
					cp = ts->gp_vertex_select;
					break;
				case TH_GP_VERTEX_SIZE:
					cp = &ts->gp_vertex_size;
					break;
					
				case TH_DOPESHEET_CHANNELOB:
					cp = ts->ds_channel;
					break;
				case TH_DOPESHEET_CHANNELSUBOB:
					cp = ts->ds_subchannel;
					break;

				case TH_PREVIEW_BACK:
					cp = ts->preview_back;
					break;

				case TH_STITCH_PREVIEW_FACE:
					cp = ts->preview_stitch_face;
					break;

				case TH_STITCH_PREVIEW_EDGE:
					cp = ts->preview_stitch_edge;
					break;

				case TH_STITCH_PREVIEW_VERT:
					cp = ts->preview_stitch_vert;
					break;

				case TH_STITCH_PREVIEW_STITCHABLE:
					cp = ts->preview_stitch_stitchable;
					break;

				case TH_STITCH_PREVIEW_UNSTITCHABLE:
					cp = ts->preview_stitch_unstitchable;
					break;
				case TH_STITCH_PREVIEW_ACTIVE:
					cp = ts->preview_stitch_active;
					break;

				case TH_PAINT_CURVE_HANDLE:
					cp = ts->paint_curve_handle;
					break;
				case TH_PAINT_CURVE_PIVOT:
					cp = ts->paint_curve_pivot;
					break;

				case TH_METADATA_BG:
					cp = ts->metadatabg;
					break;
				case TH_METADATA_TEXT:
					cp = ts->metadatatext;
					break;

				case TH_UV_OTHERS:
					cp = ts->uv_others;
					break;
				case TH_UV_SHADOW:
					cp = ts->uv_shadow;
					break;

				case TH_MARKER_OUTLINE:
					cp = ts->marker_outline; break;
				case TH_MARKER:
					cp = ts->marker; break;
				case TH_ACT_MARKER:
					cp = ts->act_marker; break;
				case TH_SEL_MARKER:
					cp = ts->sel_marker; break;
				case TH_BUNDLE_SOLID:
					cp = ts->bundle_solid; break;
				case TH_DIS_MARKER:
					cp = ts->dis_marker; break;
				case TH_PATH_BEFORE:
					cp = ts->path_before; break;
				case TH_PATH_AFTER:
					cp = ts->path_after; break;
				case TH_CAMERA_PATH:
					cp = ts->camera_path; break;
				case TH_LOCK_MARKER:
					cp = ts->lock_marker; break;

				case TH_MATCH:
					cp = ts->match;
					break;

				case TH_SELECT_HIGHLIGHT:
					cp = ts->selected_highlight;
					break;

				case TH_SKIN_ROOT:
					cp = ts->skin_root;
					break;
					
				case TH_ANIM_ACTIVE:
					cp = ts->anim_active;
					break;
				case TH_ANIM_INACTIVE:
					cp = ts->anim_non_active;
					break;
				
				case TH_NLA_TWEAK:
					cp = ts->nla_tweaking;
					break;
				case TH_NLA_TWEAK_DUPLI:
					cp = ts->nla_tweakdupli;
					break;
				
				case TH_NLA_TRANSITION:
					cp = ts->nla_transition;
					break;
				case TH_NLA_TRANSITION_SEL:
					cp = ts->nla_transition_sel;
					break;
				case TH_NLA_META:
					cp = ts->nla_meta;
					break;
				case TH_NLA_META_SEL:
					cp = ts->nla_meta_sel;
					break;
				case TH_NLA_SOUND:
					cp = ts->nla_sound;
					break;
				case TH_NLA_SOUND_SEL:
					cp = ts->nla_sound_sel;
					break;
					
				case TH_WIDGET_EMBOSS:
					cp = btheme->tui.widget_emboss; break;

				case TH_AXIS_X:
					cp = btheme->tui.xaxis; break;
				case TH_AXIS_Y:
					cp = btheme->tui.yaxis; break;
				case TH_AXIS_Z:
					cp = btheme->tui.zaxis; break;

				case TH_INFO_SELECTED:
					cp = ts->info_selected;
					break;
				case TH_INFO_SELECTED_TEXT:
					cp = ts->info_selected_text;
					break;
				case TH_INFO_ERROR:
					cp = ts->info_error;
					break;
				case TH_INFO_ERROR_TEXT:
					cp = ts->info_error_text;
					break;
				case TH_INFO_WARNING:
					cp = ts->info_warning;
					break;
				case TH_INFO_WARNING_TEXT:
					cp = ts->info_warning_text;
					break;
				case TH_INFO_INFO:
					cp = ts->info_info;
					break;
				case TH_INFO_INFO_TEXT:
					cp = ts->info_info_text;
					break;
				case TH_INFO_DEBUG:
					cp = ts->info_debug;
					break;
				case TH_INFO_DEBUG_TEXT:
					cp = ts->info_debug_text;
					break;
				case TH_V3D_CLIPPING_BORDER:
					cp = ts->clipping_border_3d;
					break;
			}
		}
	}
	
	return (const unsigned char *)cp;
}

/* use this call to init new bone color sets in Theme */
static void ui_theme_init_boneColorSets(bTheme *btheme)
{
	int i;
	
	/* define default color sets - currently we only define 15 of these, though that should be ample */
	/* set 1 */
	rgba_char_args_set(btheme->tarm[0].solid, 0x9a, 0x00, 0x00, 255);
	rgba_char_args_set(btheme->tarm[0].select, 0xbd, 0x11, 0x11, 255);
	rgba_char_args_set(btheme->tarm[0].active, 0xf7, 0x0a, 0x0a, 255);
	/* set 2 */
	rgba_char_args_set(btheme->tarm[1].solid, 0xf7, 0x40, 0x18, 255);
	rgba_char_args_set(btheme->tarm[1].select, 0xf6, 0x69, 0x13, 255);
	rgba_char_args_set(btheme->tarm[1].active, 0xfa, 0x99, 0x00, 255);
	/* set 3 */
	rgba_char_args_set(btheme->tarm[2].solid, 0x1e, 0x91, 0x09, 255);
	rgba_char_args_set(btheme->tarm[2].select, 0x59, 0xb7, 0x0b, 255);
	rgba_char_args_set(btheme->tarm[2].active, 0x83, 0xef, 0x1d, 255);
	/* set 4 */
	rgba_char_args_set(btheme->tarm[3].solid, 0x0a, 0x36, 0x94, 255);
	rgba_char_args_set(btheme->tarm[3].select, 0x36, 0x67, 0xdf, 255);
	rgba_char_args_set(btheme->tarm[3].active, 0x5e, 0xc1, 0xef, 255);
	/* set 5 */
	rgba_char_args_set(btheme->tarm[4].solid, 0xa9, 0x29, 0x4e, 255);
	rgba_char_args_set(btheme->tarm[4].select, 0xc1, 0x41, 0x6a, 255);
	rgba_char_args_set(btheme->tarm[4].active, 0xf0, 0x5d, 0x91, 255);
	/* set 6 */
	rgba_char_args_set(btheme->tarm[5].solid, 0x43, 0x0c, 0x78, 255);
	rgba_char_args_set(btheme->tarm[5].select, 0x54, 0x3a, 0xa3, 255);
	rgba_char_args_set(btheme->tarm[5].active, 0x87, 0x64, 0xd5, 255);
	/* set 7 */
	rgba_char_args_set(btheme->tarm[6].solid, 0x24, 0x78, 0x5a, 255);
	rgba_char_args_set(btheme->tarm[6].select, 0x3c, 0x95, 0x79, 255);
	rgba_char_args_set(btheme->tarm[6].active, 0x6f, 0xb6, 0xab, 255);
	/* set 8 */
	rgba_char_args_set(btheme->tarm[7].solid, 0x4b, 0x70, 0x7c, 255);
	rgba_char_args_set(btheme->tarm[7].select, 0x6a, 0x86, 0x91, 255);
	rgba_char_args_set(btheme->tarm[7].active, 0x9b, 0xc2, 0xcd, 255);
	/* set 9 */
	rgba_char_args_set(btheme->tarm[8].solid, 0xf4, 0xc9, 0x0c, 255);
	rgba_char_args_set(btheme->tarm[8].select, 0xee, 0xc2, 0x36, 255);
	rgba_char_args_set(btheme->tarm[8].active, 0xf3, 0xff, 0x00, 255);
	/* set 10 */
	rgba_char_args_set(btheme->tarm[9].solid, 0x1e, 0x20, 0x24, 255);
	rgba_char_args_set(btheme->tarm[9].select, 0x48, 0x4c, 0x56, 255);
	rgba_char_args_set(btheme->tarm[9].active, 0xff, 0xff, 0xff, 255);
	/* set 11 */
	rgba_char_args_set(btheme->tarm[10].solid, 0x6f, 0x2f, 0x6a, 255);
	rgba_char_args_set(btheme->tarm[10].select, 0x98, 0x45, 0xbe, 255);
	rgba_char_args_set(btheme->tarm[10].active, 0xd3, 0x30, 0xd6, 255);
	/* set 12 */
	rgba_char_args_set(btheme->tarm[11].solid, 0x6c, 0x8e, 0x22, 255);
	rgba_char_args_set(btheme->tarm[11].select, 0x7f, 0xb0, 0x22, 255);
	rgba_char_args_set(btheme->tarm[11].active, 0xbb, 0xef, 0x5b, 255);
	/* set 13 */
	rgba_char_args_set(btheme->tarm[12].solid, 0x8d, 0x8d, 0x8d, 255);
	rgba_char_args_set(btheme->tarm[12].select, 0xb0, 0xb0, 0xb0, 255);
	rgba_char_args_set(btheme->tarm[12].active, 0xde, 0xde, 0xde, 255);
	/* set 14 */
	rgba_char_args_set(btheme->tarm[13].solid, 0x83, 0x43, 0x26, 255);
	rgba_char_args_set(btheme->tarm[13].select, 0x8b, 0x58, 0x11, 255);
	rgba_char_args_set(btheme->tarm[13].active, 0xbd, 0x6a, 0x11, 255);
	/* set 15 */
	rgba_char_args_set(btheme->tarm[14].solid, 0x08, 0x31, 0x0e, 255);
	rgba_char_args_set(btheme->tarm[14].select, 0x1c, 0x43, 0x0b, 255);
	rgba_char_args_set(btheme->tarm[14].active, 0x34, 0x62, 0x2b, 255);
	
	/* reset flags too */
	for (i = 0; i < 20; i++)
		btheme->tarm[i].flag = 0;
}

/* use this call to init new variables in themespace, if they're same for all */
static void ui_theme_init_new_do(ThemeSpace *ts)
{
	rgba_char_args_set(ts->header_text,    0, 0, 0, 255);
	rgba_char_args_set(ts->header_title,   0, 0, 0, 255);
	rgba_char_args_set(ts->header_text_hi, 255, 255, 255, 255);

#if 0
	rgba_char_args_set(ts->panel_text,     0, 0, 0, 255);
	rgba_char_args_set(ts->panel_title,        0, 0, 0, 255);
	rgba_char_args_set(ts->panel_text_hi,  255, 255, 255, 255);
#endif

	rgba_char_args_set(ts->button,         145, 145, 145, 245);
	rgba_char_args_set(ts->button_title,   0, 0, 0, 255);
	rgba_char_args_set(ts->button_text,        0, 0, 0, 255);
	rgba_char_args_set(ts->button_text_hi, 255, 255, 255, 255);

	rgba_char_args_set(ts->list,           165, 165, 165, 255);
	rgba_char_args_set(ts->list_title,     0, 0, 0, 255);
	rgba_char_args_set(ts->list_text,      0, 0, 0, 255);
	rgba_char_args_set(ts->list_text_hi,   255, 255, 255, 255);

	rgba_char_args_set(ts->tab_active,     114, 114, 114, 255);
	rgba_char_args_set(ts->tab_inactive,   83, 83, 83, 255);
	rgba_char_args_set(ts->tab_back,       64, 64, 64, 255);
	rgba_char_args_set(ts->tab_outline,    60, 60, 60, 255);
}

static void ui_theme_init_new(bTheme *btheme)
{
	ThemeSpace *ts;

	for (ts = UI_THEMESPACE_START(btheme); ts != UI_THEMESPACE_END(btheme); ts++) {
		ui_theme_init_new_do(ts);
	}
}

static void ui_theme_space_init_handles_color(ThemeSpace *theme_space)
{
	rgba_char_args_set(theme_space->handle_free, 0, 0, 0, 255);
	rgba_char_args_set(theme_space->handle_auto, 0x90, 0x90, 0x00, 255);
	rgba_char_args_set(theme_space->handle_vect, 0x40, 0x90, 0x30, 255);
	rgba_char_args_set(theme_space->handle_align, 0x80, 0x30, 0x60, 255);
	rgba_char_args_set(theme_space->handle_sel_free, 0, 0, 0, 255);
	rgba_char_args_set(theme_space->handle_sel_auto, 0xf0, 0xff, 0x40, 255);
	rgba_char_args_set(theme_space->handle_sel_vect, 0x40, 0xc0, 0x30, 255);
	rgba_char_args_set(theme_space->handle_sel_align, 0xf0, 0x90, 0xa0, 255);
	rgba_char_args_set(theme_space->handle_vertex, 0x00, 0x00, 0x00, 0xff);
	rgba_char_args_set(theme_space->handle_vertex_select, 0xff, 0xff, 0, 0xff);
	rgba_char_args_set(theme_space->act_spline, 0xdb, 0x25, 0x12, 255);
}

/**
 * initialize default theme
 * \note: when you add new colors, created & saved themes need initialized
 * use function below, init_userdef_do_versions()
 */
void ui_theme_init_default(void)
{
	bTheme *btheme;
	
	/* we search for the theme with name Default */
	btheme = BLI_findstring(&U.themes, "Default", offsetof(bTheme, name));
	
	if (btheme == NULL) {
		btheme = MEM_callocN(sizeof(bTheme), "theme");
		BLI_addtail(&U.themes, btheme);
		strcpy(btheme->name, "Default");
	}
	
	UI_SetTheme(0, 0);  /* make sure the global used in this file is set */

	/* UI buttons */
	ui_widget_color_init(&btheme->tui);
	
	btheme->tui.iconfile[0] = 0;
	btheme->tui.panel.show_back = false;
	btheme->tui.panel.show_header = false;
	rgba_char_args_set(btheme->tui.panel.header, 0, 0, 0, 25);
	
	rgba_char_args_set(btheme->tui.wcol_tooltip.text, 255, 255, 255, 255);
	
	rgba_char_args_set_fl(btheme->tui.widget_emboss, 1.0f, 1.0f, 1.0f, 0.02f);

	rgba_char_args_set_fl(btheme->tui.xaxis, 1.0f, 0.27f, 0.27f, 1.0f); /* red */
	rgba_char_args_set_fl(btheme->tui.yaxis, 0.27f, 1.0f, 0.27f, 1.0f); /* green */
	rgba_char_args_set_fl(btheme->tui.zaxis, 0.27f, 0.27f, 1.0f, 1.0f); /* blue */

	btheme->tui.menu_shadow_fac = 0.5f;
	btheme->tui.menu_shadow_width = 12;
	
	/* Bone Color Sets */
	ui_theme_init_boneColorSets(btheme);
	
	/* common (new) variables */
	ui_theme_init_new(btheme);
	
	/* space view3d */
	btheme->tv3d.panelcolors.show_back = false;
	btheme->tv3d.panelcolors.show_header = false;
	rgba_char_args_set_fl(btheme->tv3d.panelcolors.back, 0.45, 0.45, 0.45, 0.5);
	rgba_char_args_set_fl(btheme->tv3d.panelcolors.header, 0, 0, 0, 0.01);
	rgba_char_args_set_fl(btheme->tv3d.back,       0.225, 0.225, 0.225, 1.0);
	rgba_char_args_set(btheme->tv3d.text,       0, 0, 0, 255);
	rgba_char_args_set(btheme->tv3d.text_hi, 255, 255, 255, 255);
	
	rgba_char_args_set_fl(btheme->tv3d.header,  0.45, 0.45, 0.45, 1.0);
	rgba_char_args_set_fl(btheme->tv3d.button,  0.45, 0.45, 0.45, 0.5);
//	rgba_char_args_set(btheme->tv3d.panel,      165, 165, 165, 127);
	
	rgba_char_args_set(btheme->tv3d.shade1,  160, 160, 160, 100);
	rgba_char_args_set(btheme->tv3d.shade2,  0x7f, 0x70, 0x70, 100);

	rgba_char_args_set_fl(btheme->tv3d.grid,     0.251, 0.251, 0.251, 1.0);
	rgba_char_args_set(btheme->tv3d.view_overlay, 0, 0, 0, 255);
	rgba_char_args_set(btheme->tv3d.wire,       0x0, 0x0, 0x0, 255);
	rgba_char_args_set(btheme->tv3d.wire_edit,  0x0, 0x0, 0x0, 255);
	rgba_char_args_set(btheme->tv3d.lamp,       0, 0, 0, 40);
	rgba_char_args_set(btheme->tv3d.speaker,    0, 0, 0, 255);
	rgba_char_args_set(btheme->tv3d.camera,    0, 0, 0, 255);
	rgba_char_args_set(btheme->tv3d.empty,    0, 0, 0, 255);
	rgba_char_args_set(btheme->tv3d.select, 241, 88, 0, 255);
	rgba_char_args_set(btheme->tv3d.active, 255, 170, 64, 255);
	rgba_char_args_set(btheme->tv3d.group,      8, 48, 8, 255);
	rgba_char_args_set(btheme->tv3d.group_active, 85, 187, 85, 255);
	rgba_char_args_set(btheme->tv3d.transform, 0xff, 0xff, 0xff, 255);
	rgba_char_args_set(btheme->tv3d.vertex, 0, 0, 0, 255);
	rgba_char_args_set(btheme->tv3d.vertex_select, 255, 133, 0, 255);
	rgba_char_args_set(btheme->tv3d.vertex_unreferenced, 0, 0, 0, 255);
	btheme->tv3d.vertex_size = 3;
	btheme->tv3d.outline_width = 1;
	rgba_char_args_set(btheme->tv3d.edge,       0x0, 0x0, 0x0, 255);
	rgba_char_args_set(btheme->tv3d.edge_select, 255, 160, 0, 255);
	rgba_char_args_set(btheme->tv3d.edge_seam, 219, 37, 18, 255);
	rgba_char_args_set(btheme->tv3d.edge_facesel, 75, 75, 75, 255);
	rgba_char_args_set(btheme->tv3d.face,       0, 0, 0, 18);
	rgba_char_args_set(btheme->tv3d.face_select, 255, 133, 0, 60);
	rgba_char_args_set(btheme->tv3d.normal, 0x22, 0xDD, 0xDD, 255);
	rgba_char_args_set(btheme->tv3d.vertex_normal, 0x23, 0x61, 0xDD, 255);
	rgba_char_args_set(btheme->tv3d.loop_normal, 0xDD, 0x23, 0xDD, 255);
	rgba_char_args_set(btheme->tv3d.face_dot, 255, 133, 0, 255);
	rgba_char_args_set(btheme->tv3d.editmesh_active, 255, 255, 255, 128);
	rgba_char_args_set_fl(btheme->tv3d.edge_crease, 0.8, 0, 0.6, 1.0);
	rgba_char_args_set(btheme->tv3d.edge_sharp, 0, 255, 255, 255);
	rgba_char_args_set(btheme->tv3d.header_text, 0, 0, 0, 255);
	rgba_char_args_set(btheme->tv3d.header_text_hi, 255, 255, 255, 255);
	rgba_char_args_set(btheme->tv3d.button_text, 0, 0, 0, 255);
	rgba_char_args_set(btheme->tv3d.button_text_hi, 255, 255, 255, 255);
	rgba_char_args_set(btheme->tv3d.button_title, 0, 0, 0, 255);
	rgba_char_args_set(btheme->tv3d.title, 0, 0, 0, 255);
	rgba_char_args_set(btheme->tv3d.freestyle_edge_mark, 0x7f, 0xff, 0x7f, 255);
	rgba_char_args_set(btheme->tv3d.freestyle_face_mark, 0x7f, 0xff, 0x7f, 51);
	rgba_char_args_set_fl(btheme->tv3d.paint_curve_handle, 0.5f, 1.0f, 0.5f, 0.5f);
	rgba_char_args_set_fl(btheme->tv3d.paint_curve_pivot, 1.0f, 0.5f, 0.5f, 0.5f);
	rgba_char_args_set(btheme->tv3d.gp_vertex, 0, 0, 0, 255);
	rgba_char_args_set(btheme->tv3d.gp_vertex_select, 255, 133, 0, 255);
	btheme->tv3d.gp_vertex_size = 3;

	btheme->tv3d.facedot_size = 4;

	rgba_char_args_set(btheme->tv3d.extra_edge_len, 32, 0, 0, 255);
	rgba_char_args_set(btheme->tv3d.extra_edge_angle, 32, 32, 0, 255);
	rgba_char_args_set(btheme->tv3d.extra_face_area, 0, 32, 0, 255);
	rgba_char_args_set(btheme->tv3d.extra_face_angle, 0, 0, 128, 255);

	rgba_char_args_set(btheme->tv3d.cframe, 0x60, 0xc0,  0x40, 255);

	rgba_char_args_set(btheme->tv3d.nurb_uline, 0x90, 0x90, 0x00, 255);
	rgba_char_args_set(btheme->tv3d.nurb_vline, 0x80, 0x30, 0x60, 255);
	rgba_char_args_set(btheme->tv3d.nurb_sel_uline, 0xf0, 0xff, 0x40, 255);
	rgba_char_args_set(btheme->tv3d.nurb_sel_vline, 0xf0, 0x90, 0xa0, 255);

	ui_theme_space_init_handles_color(&btheme->tv3d);

	rgba_char_args_set(btheme->tv3d.act_spline, 0xdb, 0x25, 0x12, 255);
	rgba_char_args_set(btheme->tv3d.lastsel_point,  0xff, 0xff, 0xff, 255);

	rgba_char_args_set(btheme->tv3d.bone_solid, 200, 200, 200, 255);
	/* alpha 80 is not meant editable, used for wire+action draw */
	rgba_char_args_set(btheme->tv3d.bone_pose, 80, 200, 255, 80);
	rgba_char_args_set(btheme->tv3d.bone_pose_active, 140, 255, 255, 80);

	rgba_char_args_set(btheme->tv3d.bundle_solid, 200, 200, 200, 255);
	rgba_char_args_set(btheme->tv3d.camera_path, 0x00, 0x00, 0x00, 255);

	rgba_char_args_set(btheme->tv3d.skin_root, 180, 77, 77, 255);
	rgba_char_args_set(btheme->tv3d.gradients.gradient, 0, 0, 0, 0);
	rgba_char_args_set(btheme->tv3d.gradients.high_gradient, 58, 58, 58, 255);
	btheme->tv3d.gradients.show_grad = false;

	rgba_char_args_set(btheme->tv3d.clipping_border_3d, 50, 50, 50, 255);
	/* space buttons */
	/* to have something initialized */
	btheme->tbuts = btheme->tv3d;

	rgba_char_args_set_fl(btheme->tbuts.back,   0.45, 0.45, 0.45, 1.0);
//	rgba_char_args_set(btheme->tbuts.panel, 0x82, 0x82, 0x82, 255);

	/* graph editor */
	btheme->tipo = btheme->tv3d;
	rgba_char_args_set_fl(btheme->tipo.back,    0.42, 0.42, 0.42, 1.0);
	rgba_char_args_set_fl(btheme->tipo.list,    0.4, 0.4, 0.4, 1.0);
	rgba_char_args_set(btheme->tipo.grid,   94, 94, 94, 255);
//	rgba_char_args_set(btheme->tipo.panel,  255, 255, 255, 150);
	rgba_char_args_set(btheme->tipo.shade1,     150, 150, 150, 100);    /* scrollbars */
	rgba_char_args_set(btheme->tipo.shade2,     0x70, 0x70, 0x70, 100);
	rgba_char_args_set(btheme->tipo.vertex,     0, 0, 0, 255);
	rgba_char_args_set(btheme->tipo.vertex_select, 255, 133, 0, 255);
	rgba_char_args_set(btheme->tipo.hilite, 0x60, 0xc0, 0x40, 255);
	btheme->tipo.vertex_size = 6;

	rgba_char_args_set(btheme->tipo.handle_vertex,      0, 0, 0, 255);
	rgba_char_args_set(btheme->tipo.handle_vertex_select, 255, 133, 0, 255);
	rgba_char_args_set(btheme->tipo.handle_auto_clamped, 0x99, 0x40, 0x30, 255);
	rgba_char_args_set(btheme->tipo.handle_sel_auto_clamped, 0xf0, 0xaf, 0x90, 255);
	btheme->tipo.handle_vertex_size = 5;
	
	rgba_char_args_set(btheme->tipo.ds_channel,      82, 96, 110, 255);
	rgba_char_args_set(btheme->tipo.ds_subchannel,  124, 137, 150, 255);
	rgba_char_args_set(btheme->tipo.group,           79, 101, 73, 255);
	rgba_char_args_set(btheme->tipo.group_active,   135, 177, 125, 255);

	/* dopesheet */
	btheme->tact = btheme->tipo;
	rgba_char_args_set(btheme->tact.strip,          12, 10, 10, 128);
	rgba_char_args_set(btheme->tact.strip_select,   255, 140, 0, 255);
	
	rgba_char_args_set(btheme->tact.anim_active,    204, 112, 26, 102);
	
	rgba_char_args_set(btheme->tact.keytype_keyframe,           232, 232, 232, 255);
	rgba_char_args_set(btheme->tact.keytype_keyframe_select,    255, 190,  50, 255);
	rgba_char_args_set(btheme->tact.keytype_extreme,            232, 179, 204, 255);
	rgba_char_args_set(btheme->tact.keytype_extreme_select,     242, 128, 128, 255);
	rgba_char_args_set(btheme->tact.keytype_breakdown,          179, 219, 232, 255);
	rgba_char_args_set(btheme->tact.keytype_breakdown_select,    84, 191, 237, 255);
	rgba_char_args_set(btheme->tact.keytype_jitter,             148, 229, 117, 255);
	rgba_char_args_set(btheme->tact.keytype_jitter_select,       97, 192,  66, 255);
	
	rgba_char_args_set(btheme->tact.keyborder,               0,   0,   0, 255);
	rgba_char_args_set(btheme->tact.keyborder_select,        0,   0,   0, 255);
	
	/* space nla */
	btheme->tnla = btheme->tact;
	
	rgba_char_args_set(btheme->tnla.anim_active,     204, 112, 26, 102); /* same as for dopesheet; duplicate here for easier reference */
	rgba_char_args_set(btheme->tnla.anim_non_active, 153, 135, 97, 77);
	
	rgba_char_args_set(btheme->tnla.nla_tweaking,   77, 243, 26, 77);
	rgba_char_args_set(btheme->tnla.nla_tweakdupli, 217, 0, 0, 255);
	
	rgba_char_args_set(btheme->tnla.nla_transition,     28, 38, 48, 255);
	rgba_char_args_set(btheme->tnla.nla_transition_sel, 46, 117, 219, 255);
	rgba_char_args_set(btheme->tnla.nla_meta,           51, 38, 66, 255);
	rgba_char_args_set(btheme->tnla.nla_meta_sel,       105, 33, 150, 255);
	rgba_char_args_set(btheme->tnla.nla_sound,          43, 61, 61, 255);
	rgba_char_args_set(btheme->tnla.nla_sound_sel,      31, 122, 122, 255);
	
	rgba_char_args_set(btheme->tnla.keyborder,               0,   0,   0, 255);
	rgba_char_args_set(btheme->tnla.keyborder_select,        0,   0,   0, 255);
	
	/* space file */
	/* to have something initialized */
	btheme->tfile = btheme->tv3d;
	rgba_char_args_set_fl(btheme->tfile.back, 0.3, 0.3, 0.3, 1);
//	rgba_char_args_set_fl(btheme->tfile.panel, 0.3, 0.3, 0.3, 1);
	rgba_char_args_set_fl(btheme->tfile.list, 0.4, 0.4, 0.4, 1);
	rgba_char_args_set(btheme->tfile.text,  250, 250, 250, 255);
	rgba_char_args_set(btheme->tfile.text_hi, 15, 15, 15, 255);
//	rgba_char_args_set(btheme->tfile.panel, 145, 145, 145, 255);  /* bookmark/ui regions */
	rgba_char_args_set(btheme->tfile.active, 130, 130, 130, 255); /* selected files */
	rgba_char_args_set(btheme->tfile.hilite, 255, 140, 25, 255);  /* selected files */
	
	rgba_char_args_set(btheme->tfile.grid,  250, 250, 250, 255);
	rgba_char_args_set(btheme->tfile.image, 250, 250, 250, 255);
	rgba_char_args_set(btheme->tfile.movie, 250, 250, 250, 255);
	rgba_char_args_set(btheme->tfile.scene, 250, 250, 250, 255);

	
	/* space seq */
	btheme->tseq = btheme->tv3d;
	rgba_char_args_set(btheme->tseq.back,   116, 116, 116, 255);
	rgba_char_args_set(btheme->tseq.movie,  81, 105, 135, 255);
	rgba_char_args_set(btheme->tseq.movieclip,  32, 32, 143, 255);
	rgba_char_args_set(btheme->tseq.mask,   152, 78, 62, 255);
	rgba_char_args_set(btheme->tseq.image,  109, 88, 129, 255);
	rgba_char_args_set(btheme->tseq.scene,  78, 152, 62, 255);
	rgba_char_args_set(btheme->tseq.audio,  46, 143, 143, 255);
	rgba_char_args_set(btheme->tseq.effect,     169, 84, 124, 255);
	rgba_char_args_set(btheme->tseq.transition, 162, 95, 111, 255);
	rgba_char_args_set(btheme->tseq.meta,   109, 145, 131, 255);
	rgba_char_args_set(btheme->tseq.preview_back,   0, 0, 0, 255);
	rgba_char_args_set(btheme->tseq.grid,   64, 64, 64, 255);

	/* space image */
	btheme->tima = btheme->tv3d;
	rgba_char_args_set(btheme->tima.back,   53, 53, 53, 255);
	rgba_char_args_set(btheme->tima.vertex, 0, 0, 0, 255);
	rgba_char_args_set(btheme->tima.vertex_select, 255, 133, 0, 255);
	rgba_char_args_set(btheme->tima.wire_edit, 192, 192, 192, 255);
	rgba_char_args_set(btheme->tima.edge_select, 255, 133, 0, 255);
	btheme->tima.vertex_size = 3;
	btheme->tima.facedot_size = 3;
	rgba_char_args_set(btheme->tima.face,   255, 255, 255, 10);
	rgba_char_args_set(btheme->tima.face_select, 255, 133, 0, 60);
	rgba_char_args_set(btheme->tima.editmesh_active, 255, 255, 255, 128);
	rgba_char_args_set_fl(btheme->tima.preview_back,        0.0, 0.0, 0.0, 0.3);
	rgba_char_args_set_fl(btheme->tima.preview_stitch_face, 0.5, 0.5, 0.0, 0.2);
	rgba_char_args_set_fl(btheme->tima.preview_stitch_edge, 1.0, 0.0, 1.0, 0.2);
	rgba_char_args_set_fl(btheme->tima.preview_stitch_vert, 0.0, 0.0, 1.0, 0.2);
	rgba_char_args_set_fl(btheme->tima.preview_stitch_stitchable, 0.0, 1.0, 0.0, 1.0);
	rgba_char_args_set_fl(btheme->tima.preview_stitch_unstitchable, 1.0, 0.0, 0.0, 1.0);
	rgba_char_args_set_fl(btheme->tima.preview_stitch_active, 0.886, 0.824, 0.765, 0.140);

	rgba_char_args_test_set(btheme->tima.uv_others, 96, 96, 96, 255);
	rgba_char_args_test_set(btheme->tima.uv_shadow, 112, 112, 112, 255);

	ui_theme_space_init_handles_color(&btheme->tima);
	btheme->tima.handle_vertex_size = 5;

	/* space text */
	btheme->text = btheme->tv3d;
	rgba_char_args_set(btheme->text.back,   153, 153, 153, 255);
	rgba_char_args_set(btheme->text.shade1,     143, 143, 143, 255);
	rgba_char_args_set(btheme->text.shade2,     0xc6, 0x77, 0x77, 255);
	rgba_char_args_set(btheme->text.hilite,     255, 0, 0, 255);
	
	/* syntax highlighting */
	rgba_char_args_set(btheme->text.syntaxn,    0, 0, 200, 255);    /* Numbers  Blue*/
	rgba_char_args_set(btheme->text.syntaxl,    100, 0, 0, 255);    /* Strings  Red */
	rgba_char_args_set(btheme->text.syntaxc,    0, 100, 50, 255);   /* Comments  Greenish */
	rgba_char_args_set(btheme->text.syntaxv,    95, 95, 0, 255);    /* Special  Yellow*/
	rgba_char_args_set(btheme->text.syntaxd,    50, 0, 140, 255);   /* Decorator/Preprocessor Dir.  Blue-purple */
	rgba_char_args_set(btheme->text.syntaxr,    140, 60, 0, 255);   /* Reserved  Orange*/
	rgba_char_args_set(btheme->text.syntaxb,    128, 0, 80, 255);   /* Builtin  Red-purple */
	rgba_char_args_set(btheme->text.syntaxs,    76, 76, 76, 255);   /* Gray (mix between fg/bg) */
	
	/* space oops */
	btheme->toops = btheme->tv3d;
	rgba_char_args_set_fl(btheme->toops.back,   0.45, 0.45, 0.45, 1.0);
	
	rgba_char_args_set_fl(btheme->toops.match,  0.2, 0.5, 0.2, 0.3);    /* highlighting search match - soft green*/
	rgba_char_args_set_fl(btheme->toops.selected_highlight, 0.51, 0.53, 0.55, 0.3);

	/* space info */
	btheme->tinfo = btheme->tv3d;
	rgba_char_args_set_fl(btheme->tinfo.back,   0.45, 0.45, 0.45, 1.0);
	rgba_char_args_set(btheme->tinfo.info_selected, 96, 128, 255, 255);
	rgba_char_args_set(btheme->tinfo.info_selected_text, 255, 255, 255, 255);
	rgba_char_args_set(btheme->tinfo.info_error, 220, 0, 0, 255);
	rgba_char_args_set(btheme->tinfo.info_error_text, 0, 0, 0, 255);
	rgba_char_args_set(btheme->tinfo.info_warning, 220, 128, 96, 255);
	rgba_char_args_set(btheme->tinfo.info_warning_text, 0, 0, 0, 255);
	rgba_char_args_set(btheme->tinfo.info_info, 0, 170, 0, 255);
	rgba_char_args_set(btheme->tinfo.info_info_text, 0, 0, 0, 255);
	rgba_char_args_set(btheme->tinfo.info_debug, 196, 196, 196, 255);
	rgba_char_args_set(btheme->tinfo.info_debug_text, 0, 0, 0, 255);

	/* space user preferences */
	btheme->tuserpref = btheme->tv3d;
	rgba_char_args_set_fl(btheme->tuserpref.back, 0.45, 0.45, 0.45, 1.0);
	
	/* space console */
	btheme->tconsole = btheme->tv3d;
	rgba_char_args_set(btheme->tconsole.back, 0, 0, 0, 255);
	rgba_char_args_set(btheme->tconsole.console_output, 96, 128, 255, 255);
	rgba_char_args_set(btheme->tconsole.console_input, 255, 255, 255, 255);
	rgba_char_args_set(btheme->tconsole.console_info, 0, 170, 0, 255);
	rgba_char_args_set(btheme->tconsole.console_error, 220, 96, 96, 255);
	rgba_char_args_set(btheme->tconsole.console_cursor, 220, 96, 96, 255);
	rgba_char_args_set(btheme->tconsole.console_select, 255, 255, 255, 48);
	
	/* space time */
	btheme->ttime = btheme->tv3d;
	rgba_char_args_set_fl(btheme->ttime.back,   0.45, 0.45, 0.45, 1.0);
	rgba_char_args_set_fl(btheme->ttime.grid,   0.36, 0.36, 0.36, 1.0);
	rgba_char_args_set(btheme->ttime.shade1,  173, 173, 173, 255);      /* sliders */
	
	rgba_char_args_set(btheme->ttime.time_keyframe, 0xDD, 0xD7, 0x00, 1.0);
	rgba_char_args_set(btheme->ttime.time_gp_keyframe, 0xB5, 0xE6, 0x1D, 1.0);
	
	/* space node, re-uses syntax and console color storage */
	btheme->tnode = btheme->tv3d;
	rgba_char_args_set(btheme->tnode.syntaxr, 115, 115, 115, 255);  /* wire inner color */
	rgba_char_args_set(btheme->tnode.edge_select, 255, 255, 255, 255);  /* wire selected */
	rgba_char_args_set(btheme->tnode.syntaxl, 155, 155, 155, 160);  /* TH_NODE, backdrop */
	rgba_char_args_set(btheme->tnode.syntaxn, 100, 100, 100, 255);  /* in */
	rgba_char_args_set(btheme->tnode.nodeclass_output, 100, 100, 100, 255);  /* output */
	rgba_char_args_set(btheme->tnode.syntaxb, 108, 105, 111, 255);  /* operator */
	rgba_char_args_set(btheme->tnode.syntaxv, 104, 106, 117, 255);  /* generator */
	rgba_char_args_set(btheme->tnode.syntaxc, 105, 117, 110, 255);  /* group */
	rgba_char_args_set(btheme->tnode.nodeclass_texture, 108, 105, 111, 255);  /* operator */
	rgba_char_args_set(btheme->tnode.nodeclass_shader, 108, 105, 111, 255);  /* operator */
	rgba_char_args_set(btheme->tnode.nodeclass_filter, 108, 105, 111, 255);  /* operator */
	rgba_char_args_set(btheme->tnode.nodeclass_script, 108, 105, 111, 255);  /* operator */
	rgba_char_args_set(btheme->tnode.nodeclass_pattern, 108, 105, 111, 255);  /* operator */
	rgba_char_args_set(btheme->tnode.nodeclass_vector, 108, 105, 111, 255);  /* operator */
	rgba_char_args_set(btheme->tnode.nodeclass_layout, 108, 105, 111, 255);  /* operator */
	rgba_char_args_set(btheme->tnode.movie, 155, 155, 155, 160);  /* frame */
	rgba_char_args_set(btheme->tnode.syntaxs, 151, 116, 116, 255);  /* matte nodes */
	rgba_char_args_set(btheme->tnode.syntaxd, 116, 151, 151, 255);  /* distort nodes */
	rgba_char_args_set(btheme->tnode.console_output, 223, 202, 53, 255);  /* interface nodes */
	btheme->tnode.noodle_curving = 5;

	/* space logic */
	btheme->tlogic = btheme->tv3d;
	rgba_char_args_set(btheme->tlogic.back, 100, 100, 100, 255);
	
	/* space clip */
	btheme->tclip = btheme->tv3d;

	rgba_char_args_set(btheme->tclip.marker_outline, 0x00, 0x00, 0x00, 255);
	rgba_char_args_set(btheme->tclip.marker, 0x7f, 0x7f, 0x00, 255);
	rgba_char_args_set(btheme->tclip.act_marker, 0xff, 0xff, 0xff, 255);
	rgba_char_args_set(btheme->tclip.sel_marker, 0xff, 0xff, 0x00, 255);
	rgba_char_args_set(btheme->tclip.dis_marker, 0x7f, 0x00, 0x00, 255);
	rgba_char_args_set(btheme->tclip.lock_marker, 0x7f, 0x7f, 0x7f, 255);
	rgba_char_args_set(btheme->tclip.path_before, 0xff, 0x00, 0x00, 255);
	rgba_char_args_set(btheme->tclip.path_after, 0x00, 0x00, 0xff, 255);
	rgba_char_args_set(btheme->tclip.grid, 0x5e, 0x5e, 0x5e, 255);
	rgba_char_args_set(btheme->tclip.cframe, 0x60, 0xc0, 0x40, 255);
	rgba_char_args_set(btheme->tclip.list, 0x66, 0x66, 0x66, 0xff);
	rgba_char_args_set(btheme->tclip.strip, 0x0c, 0x0a, 0x0a, 0x80);
	rgba_char_args_set(btheme->tclip.strip_select, 0xff, 0x8c, 0x00, 0xff);
	btheme->tclip.handle_vertex_size = 5;
	ui_theme_space_init_handles_color(&btheme->tclip);
}

void ui_style_init_default(void)
{
	BLI_freelistN(&U.uistyles);
	/* gets automatically re-allocated */
	uiStyleInit();
}


void UI_SetTheme(int spacetype, int regionid)
{
	if (spacetype) {
		/* later on, a local theme can be found too */
		theme_active = U.themes.first;
		theme_spacetype = spacetype;
		theme_regionid = regionid;
	}
	else if (regionid) {
		/* popups */
		theme_active = U.themes.first;
		theme_spacetype = SPACE_BUTS;
		theme_regionid = regionid;
	}
	else {
		/* for safety, when theme was deleted */
		theme_active = U.themes.first;
		theme_spacetype = SPACE_VIEW3D;
		theme_regionid = RGN_TYPE_WINDOW;
	}
}

bTheme *UI_GetTheme(void)
{
	return U.themes.first;
}

/**
 * for the rare case we need to temp swap in a different theme (offscreen render)
 */
void UI_Theme_Store(struct bThemeState *theme_state)
{
	*theme_state = g_theme_state;
}
void UI_Theme_Restore(struct bThemeState *theme_state)
{
	g_theme_state = *theme_state;
}

/* for space windows only */
void UI_ThemeColor(int colorid)
{
	const unsigned char *cp;
	
	cp = UI_ThemeGetColorPtr(theme_active, theme_spacetype, colorid);
	glColor3ubv(cp);

}

/* plus alpha */
void UI_ThemeColor4(int colorid)
{
	const unsigned char *cp;
	
	cp = UI_ThemeGetColorPtr(theme_active, theme_spacetype, colorid);
	glColor4ubv(cp);

}

/* set the color with offset for shades */
void UI_ThemeColorShade(int colorid, int offset)
{
	int r, g, b;
	const unsigned char *cp;
	
	cp = UI_ThemeGetColorPtr(theme_active, theme_spacetype, colorid);
	r = offset + (int) cp[0];
	CLAMP(r, 0, 255);
	g = offset + (int) cp[1];
	CLAMP(g, 0, 255);
	b = offset + (int) cp[2];
	CLAMP(b, 0, 255);
	glColor4ub(r, g, b, cp[3]);
}
void UI_ThemeColorShadeAlpha(int colorid, int coloffset, int alphaoffset)
{
	int r, g, b, a;
	const unsigned char *cp;
	
	cp = UI_ThemeGetColorPtr(theme_active, theme_spacetype, colorid);
	r = coloffset + (int) cp[0];
	CLAMP(r, 0, 255);
	g = coloffset + (int) cp[1];
	CLAMP(g, 0, 255);
	b = coloffset + (int) cp[2];
	CLAMP(b, 0, 255);
	a = alphaoffset + (int) cp[3];
	CLAMP(a, 0, 255);
	glColor4ub(r, g, b, a);
}

void UI_GetThemeColorBlend3ubv(int colorid1, int colorid2, float fac, unsigned char col[3])
{
	const unsigned char *cp1, *cp2;

	cp1 = UI_ThemeGetColorPtr(theme_active, theme_spacetype, colorid1);
	cp2 = UI_ThemeGetColorPtr(theme_active, theme_spacetype, colorid2);

	CLAMP(fac, 0.0f, 1.0f);
	col[0] = floorf((1.0f - fac) * cp1[0] + fac * cp2[0]);
	col[1] = floorf((1.0f - fac) * cp1[1] + fac * cp2[1]);
	col[2] = floorf((1.0f - fac) * cp1[2] + fac * cp2[2]);
}

/* blend between to theme colors, and set it */
void UI_ThemeColorBlend(int colorid1, int colorid2, float fac)
{
	unsigned char col[3];
	UI_GetThemeColorBlend3ubv(colorid1, colorid2, fac, col);
	glColor3ubv(col);
}

/* blend between to theme colors, shade it, and set it */
void UI_ThemeColorBlendShade(int colorid1, int colorid2, float fac, int offset)
{
	int r, g, b;
	const unsigned char *cp1, *cp2;
	
	cp1 = UI_ThemeGetColorPtr(theme_active, theme_spacetype, colorid1);
	cp2 = UI_ThemeGetColorPtr(theme_active, theme_spacetype, colorid2);

	CLAMP(fac, 0.0f, 1.0f);
	r = offset + floorf((1.0f - fac) * cp1[0] + fac * cp2[0]);
	g = offset + floorf((1.0f - fac) * cp1[1] + fac * cp2[1]);
	b = offset + floorf((1.0f - fac) * cp1[2] + fac * cp2[2]);
	
	CLAMP(r, 0, 255);
	CLAMP(g, 0, 255);
	CLAMP(b, 0, 255);
	
	glColor3ub(r, g, b);
}

/* blend between to theme colors, shade it, and set it */
void UI_ThemeColorBlendShadeAlpha(int colorid1, int colorid2, float fac, int offset, int alphaoffset)
{
	int r, g, b, a;
	const unsigned char *cp1, *cp2;
	
	cp1 = UI_ThemeGetColorPtr(theme_active, theme_spacetype, colorid1);
	cp2 = UI_ThemeGetColorPtr(theme_active, theme_spacetype, colorid2);

	CLAMP(fac, 0.0f, 1.0f);
	r = offset + floorf((1.0f - fac) * cp1[0] + fac * cp2[0]);
	g = offset + floorf((1.0f - fac) * cp1[1] + fac * cp2[1]);
	b = offset + floorf((1.0f - fac) * cp1[2] + fac * cp2[2]);
	a = alphaoffset + floorf((1.0f - fac) * cp1[3] + fac * cp2[3]);
	
	CLAMP(r, 0, 255);
	CLAMP(g, 0, 255);
	CLAMP(b, 0, 255);
	CLAMP(a, 0, 255);

	glColor4ub(r, g, b, a);
}


/* get individual values, not scaled */
float UI_GetThemeValuef(int colorid)
{
	const unsigned char *cp;
	
	cp = UI_ThemeGetColorPtr(theme_active, theme_spacetype, colorid);
	return ((float)cp[0]);
}

/* get individual values, not scaled */
int UI_GetThemeValue(int colorid)
{
	const unsigned char *cp;
	
	cp = UI_ThemeGetColorPtr(theme_active, theme_spacetype, colorid);
	return ((int) cp[0]);
}


/* get the color, range 0.0-1.0 */
void UI_GetThemeColor3fv(int colorid, float col[3])
{
	const unsigned char *cp;
	
	cp = UI_ThemeGetColorPtr(theme_active, theme_spacetype, colorid);
	col[0] = ((float)cp[0]) / 255.0f;
	col[1] = ((float)cp[1]) / 255.0f;
	col[2] = ((float)cp[2]) / 255.0f;
}

void UI_GetThemeColor4fv(int colorid, float col[4])
{
	const unsigned char *cp;
	
	cp = UI_ThemeGetColorPtr(theme_active, theme_spacetype, colorid);
	col[0] = ((float)cp[0]) / 255.0f;
	col[1] = ((float)cp[1]) / 255.0f;
	col[2] = ((float)cp[2]) / 255.0f;
	col[3] = ((float)cp[3]) / 255.0f;
}

/* get the color, range 0.0-1.0, complete with shading offset */
void UI_GetThemeColorShade3fv(int colorid, int offset, float col[3])
{
	int r, g, b;
	const unsigned char *cp;
	
	cp = UI_ThemeGetColorPtr(theme_active, theme_spacetype, colorid);
	
	r = offset + (int) cp[0];
	CLAMP(r, 0, 255);
	g = offset + (int) cp[1];
	CLAMP(g, 0, 255);
	b = offset + (int) cp[2];
	CLAMP(b, 0, 255);
	
	col[0] = ((float)r) / 255.0f;
	col[1] = ((float)g) / 255.0f;
	col[2] = ((float)b) / 255.0f;
}

void UI_GetThemeColorShade3ubv(int colorid, int offset, unsigned char col[3])
{
	int r, g, b;
	const unsigned char *cp;

	cp = UI_ThemeGetColorPtr(theme_active, theme_spacetype, colorid);

	r = offset + (int) cp[0];
	CLAMP(r, 0, 255);
	g = offset + (int) cp[1];
	CLAMP(g, 0, 255);
	b = offset + (int) cp[2];
	CLAMP(b, 0, 255);

	col[0] = r;
	col[1] = g;
	col[2] = b;
}

/* get the color, in char pointer */
void UI_GetThemeColor3ubv(int colorid, unsigned char col[3])
{
	const unsigned char *cp;
	
	cp = UI_ThemeGetColorPtr(theme_active, theme_spacetype, colorid);
	col[0] = cp[0];
	col[1] = cp[1];
	col[2] = cp[2];
}

/* get the color, in char pointer */
void UI_GetThemeColor4ubv(int colorid, unsigned char col[4])
{
	const unsigned char *cp;
	
	cp = UI_ThemeGetColorPtr(theme_active, theme_spacetype, colorid);
	col[0] = cp[0];
	col[1] = cp[1];
	col[2] = cp[2];
	col[3] = cp[3];
}

void UI_GetThemeColorType4ubv(int colorid, int spacetype, char col[4])
{
	const unsigned char *cp;
	
	cp = UI_ThemeGetColorPtr(theme_active, spacetype, colorid);
	col[0] = cp[0];
	col[1] = cp[1];
	col[2] = cp[2];
	col[3] = cp[3];
}

/* blends and shades between two char color pointers */
void UI_ColorPtrBlendShade3ubv(const unsigned char cp1[3], const unsigned char cp2[3], float fac, int offset)
{
	int r, g, b;
	CLAMP(fac, 0.0f, 1.0f);
	r = offset + floorf((1.0f - fac) * cp1[0] + fac * cp2[0]);
	g = offset + floorf((1.0f - fac) * cp1[1] + fac * cp2[1]);
	b = offset + floorf((1.0f - fac) * cp1[2] + fac * cp2[2]);

	r = r < 0 ? 0 : (r > 255 ? 255 : r);
	g = g < 0 ? 0 : (g > 255 ? 255 : g);
	b = b < 0 ? 0 : (b > 255 ? 255 : b);
	
	glColor3ub(r, g, b);
}

void UI_GetColorPtrShade3ubv(const unsigned char cp[3], unsigned char col[3], int offset)
{
	int r, g, b;

	r = offset + (int)cp[0];
	g = offset + (int)cp[1];
	b = offset + (int)cp[2];

	CLAMP(r, 0, 255);
	CLAMP(g, 0, 255);
	CLAMP(b, 0, 255);

	col[0] = r;
	col[1] = g;
	col[2] = b;
}

/* get a 3 byte color, blended and shaded between two other char color pointers */
void UI_GetColorPtrBlendShade3ubv(
        const unsigned char cp1[3], const unsigned char cp2[3], unsigned char col[3],
        float fac, int offset)
{
	int r, g, b;

	CLAMP(fac, 0.0f, 1.0f);
	r = offset + floor((1.0f - fac) * cp1[0] + fac * cp2[0]);
	g = offset + floor((1.0f - fac) * cp1[1] + fac * cp2[1]);
	b = offset + floor((1.0f - fac) * cp1[2] + fac * cp2[2]);

	CLAMP(r, 0, 255);
	CLAMP(g, 0, 255);
	CLAMP(b, 0, 255);

	col[0] = r;
	col[1] = g;
	col[2] = b;
}

void UI_ThemeClearColor(int colorid)
{
	float col[3];
	
	UI_GetThemeColor3fv(colorid, col);
	glClearColor(col[0], col[1], col[2], 0.0f);
}

void UI_ThemeClearColorAlpha(int colorid, float alpha)
{
	float col[3];
	UI_GetThemeColor3fv(colorid, col);
	glClearColor(col[0], col[1], col[2], alpha);
}


int UI_ThemeMenuShadowWidth(void)
{
	bTheme *btheme = UI_GetTheme();
	return (int)(btheme->tui.menu_shadow_width * UI_DPI_FAC);
}

void UI_make_axis_color(const unsigned char src_col[3], unsigned char dst_col[3], const char axis)
{
	unsigned char col[3];
	
	switch (axis) {
		case 'X':
			UI_GetThemeColor3ubv(TH_AXIS_X, col);
			UI_GetColorPtrBlendShade3ubv(src_col, col, dst_col, 0.5f, -10);
			break;
		case 'Y':
			UI_GetThemeColor3ubv(TH_AXIS_Y, col);
			UI_GetColorPtrBlendShade3ubv(src_col, col, dst_col, 0.5f, -10);
			break;
		case 'Z':
			UI_GetThemeColor3ubv(TH_AXIS_Z, col);
			UI_GetColorPtrBlendShade3ubv(src_col, col, dst_col, 0.5f, -10);
			break;
		default:
			BLI_assert(0);
			break;
	}
}

/* ************************************************************* */

/* patching UserDef struct and Themes */
void init_userdef_do_versions(void)
{
	Main *bmain = G.main;
	
#define USER_VERSION_ATLEAST(ver, subver) MAIN_VERSION_ATLEAST(bmain, ver, subver)

	/* the UserDef struct is not corrected with do_versions() .... ugh! */
	if (U.wheellinescroll == 0) U.wheellinescroll = 3;
	if (U.menuthreshold1 == 0) {
		U.menuthreshold1 = 5;
		U.menuthreshold2 = 2;
	}
	if (U.tb_leftmouse == 0) {
		U.tb_leftmouse = 5;
		U.tb_rightmouse = 5;
	}
	if (U.mixbufsize == 0) U.mixbufsize = 2048;
	if (STREQ(U.tempdir, "/")) {
		BKE_tempdir_system_init(U.tempdir);
	}
	if (U.autokey_mode == 0) {
		/* 'add/replace' but not on */
		U.autokey_mode = 2;
	}
	if (U.savetime <= 0) {
		U.savetime = 1;
// XXX		error(STRINGIFY(BLENDER_STARTUP_FILE)" is buggy, please consider removing it.\n");
	}
	/* transform widget settings */
	if (U.tw_size == 0) {
		U.tw_size = 25;          /* percentage of window size */
	}
	if (U.pad_rot_angle == 0.0f)
		U.pad_rot_angle = 15.0f;
	
	/* graph editor - unselected F-Curve visibility */
	if (U.fcu_inactive_alpha == 0) {
		U.fcu_inactive_alpha = 0.25f;
	}
	
	/* signal for derivedmesh to use colorband */
	/* run in case this was on and is now off in the user prefs [#28096] */
	vDM_ColorBand_store((U.flag & USER_CUSTOM_RANGE) ? (&U.coba_weight) : NULL, UI_GetTheme()->tv3d.vertex_unreferenced);

	if (!USER_VERSION_ATLEAST(192, 0)) {
		strcpy(U.sounddir, "/");
	}
	
	/* patch to set Dupli Armature */
	if (!USER_VERSION_ATLEAST(220, 0)) {
		U.dupflag |= USER_DUP_ARM;
	}
	
	/* added seam, normal color, undo */
	if (!USER_VERSION_ATLEAST(235, 0)) {
		bTheme *btheme;
		
		U.uiflag |= USER_GLOBALUNDO;
		if (U.undosteps == 0) U.undosteps = 32;
		
		for (btheme = U.themes.first; btheme; btheme = btheme->next) {
			/* check for (alpha == 0) is safe, then color was never set */
			if (btheme->tv3d.edge_seam[3] == 0) {
				rgba_char_args_set(btheme->tv3d.edge_seam, 230, 150, 50, 255);
			}
			if (btheme->tv3d.normal[3] == 0) {
				rgba_char_args_set(btheme->tv3d.normal, 0x22, 0xDD, 0xDD, 255);
			}
			if (btheme->tv3d.vertex_normal[3] == 0) {
				rgba_char_args_set(btheme->tv3d.vertex_normal, 0x23, 0x61, 0xDD, 255);
			}
			if (btheme->tv3d.face_dot[3] == 0) {
				rgba_char_args_set(btheme->tv3d.face_dot, 255, 138, 48, 255);
				btheme->tv3d.facedot_size = 4;
			}
		}
	}
	if (!USER_VERSION_ATLEAST(236, 0)) {
		/* illegal combo... */
		if (U.flag & USER_LMOUSESELECT) 
			U.flag &= ~USER_TWOBUTTONMOUSE;
	}
	if (!USER_VERSION_ATLEAST(237, 0)) {
		bTheme *btheme;
		/* new space type */
		for (btheme = U.themes.first; btheme; btheme = btheme->next) {
			/* check for (alpha == 0) is safe, then color was never set */
			if (btheme->ttime.back[3] == 0) {
				/* copied from ui_theme_init_default */
				btheme->ttime = btheme->tv3d;
				rgba_char_args_set_fl(btheme->ttime.back,   0.45, 0.45, 0.45, 1.0);
				rgba_char_args_set_fl(btheme->ttime.grid,   0.36, 0.36, 0.36, 1.0);
				rgba_char_args_set(btheme->ttime.shade1,  173, 173, 173, 255);  /* sliders */
			}
			if (btheme->text.syntaxn[3] == 0) {
				rgba_char_args_set(btheme->text.syntaxn,    0, 0, 200, 255);    /* Numbers  Blue*/
				rgba_char_args_set(btheme->text.syntaxl,    100, 0, 0, 255);    /* Strings  red */
				rgba_char_args_set(btheme->text.syntaxc,    0, 100, 50, 255);   /* Comments greenish */
				rgba_char_args_set(btheme->text.syntaxv,    95, 95, 0, 255);    /* Special */
				rgba_char_args_set(btheme->text.syntaxb,    128, 0, 80, 255);   /* Builtin, red-purple */
			}
		}
	}
	if (!USER_VERSION_ATLEAST(238, 0)) {
		bTheme *btheme;
		/* bone colors */
		for (btheme = U.themes.first; btheme; btheme = btheme->next) {
			/* check for alpha==0 is safe, then color was never set */
			if (btheme->tv3d.bone_solid[3] == 0) {
				rgba_char_args_set(btheme->tv3d.bone_solid, 200, 200, 200, 255);
				rgba_char_args_set(btheme->tv3d.bone_pose, 80, 200, 255, 80);
			}
		}
	}
	if (!USER_VERSION_ATLEAST(239, 0)) {
		bTheme *btheme;
		/* bone colors */
		for (btheme = U.themes.first; btheme; btheme = btheme->next) {
			/* check for alpha==0 is safe, then color was never set */
			if (btheme->tnla.strip[3] == 0) {
				rgba_char_args_set(btheme->tnla.strip_select,   0xff, 0xff, 0xaa, 255);
				rgba_char_args_set(btheme->tnla.strip, 0xe4, 0x9c, 0xc6, 255);
			}
		}
	}
	if (!USER_VERSION_ATLEAST(240, 0)) {
		bTheme *btheme;
		
		for (btheme = U.themes.first; btheme; btheme = btheme->next) {
			/* Lamp theme, check for alpha==0 is safe, then color was never set */
			if (btheme->tv3d.lamp[3] == 0) {
				rgba_char_args_set(btheme->tv3d.lamp,   0, 0, 0, 40);
/* TEMPORAL, remove me! (ton) */				
				U.uiflag |= USER_PLAINMENUS;
			}
			
		}
		if (U.obcenter_dia == 0) U.obcenter_dia = 6;
	}
	if (!USER_VERSION_ATLEAST(242, 0)) {
		bTheme *btheme;
		for (btheme = U.themes.first; btheme; btheme = btheme->next) {
			/* Node editor theme, check for alpha==0 is safe, then color was never set */
			if (btheme->tnode.syntaxn[3] == 0) {
				/* re-uses syntax color storage */
				btheme->tnode = btheme->tv3d;
				rgba_char_args_set(btheme->tnode.edge_select, 255, 255, 255, 255);
				rgba_char_args_set(btheme->tnode.syntaxl, 150, 150, 150, 255);  /* TH_NODE, backdrop */
				rgba_char_args_set(btheme->tnode.syntaxn, 129, 131, 144, 255);  /* in/output */
				rgba_char_args_set(btheme->tnode.syntaxb, 127, 127, 127, 255);  /* operator */
				rgba_char_args_set(btheme->tnode.syntaxv, 142, 138, 145, 255);  /* generator */
				rgba_char_args_set(btheme->tnode.syntaxc, 120, 145, 120, 255);  /* group */
			}
			/* Group theme colors */
			if (btheme->tv3d.group[3] == 0) {
				rgba_char_args_set(btheme->tv3d.group, 0x0C, 0x30, 0x0C, 255);
				rgba_char_args_set(btheme->tv3d.group_active, 0x66, 0xFF, 0x66, 255);
			}
			/* Sequence editor theme*/
			if (btheme->tseq.movie[3] == 0) {
				rgba_char_args_set(btheme->tseq.movie,  81, 105, 135, 255);
				rgba_char_args_set(btheme->tseq.image,  109, 88, 129, 255);
				rgba_char_args_set(btheme->tseq.scene,  78, 152, 62, 255);
				rgba_char_args_set(btheme->tseq.audio,  46, 143, 143, 255);
				rgba_char_args_set(btheme->tseq.effect,     169, 84, 124, 255);
				rgba_char_args_set(btheme->tseq.transition, 162, 95, 111, 255);
				rgba_char_args_set(btheme->tseq.meta,   109, 145, 131, 255);
			}
		}
		
		/* set defaults for 3D View rotating axis indicator */ 
		/* since size can't be set to 0, this indicates it's not saved in startup.blend */
		if (U.rvisize == 0) {
			U.rvisize = 15;
			U.rvibright = 8;
			U.uiflag |= USER_SHOW_ROTVIEWICON;
		}
		
	}
	if (!USER_VERSION_ATLEAST(243, 0)) {
		bTheme *btheme;
		
		for (btheme = U.themes.first; btheme; btheme = btheme->next) {
			/* long keyframe color */
			/* check for alpha==0 is safe, then color was never set */
			if (btheme->tact.strip[3] == 0) {
				rgba_char_args_set(btheme->tv3d.edge_sharp, 255, 32, 32, 255);
				rgba_char_args_set(btheme->tact.strip_select,   0xff, 0xff, 0xaa, 204);
				rgba_char_args_set(btheme->tact.strip, 0xe4, 0x9c, 0xc6, 204);
			}
			
			/* IPO-Editor - Vertex Size*/
			if (btheme->tipo.vertex_size == 0) {
				btheme->tipo.vertex_size = 3;
			}
		}
	}
	if (!USER_VERSION_ATLEAST(244, 0)) {
		/* set default number of recently-used files (if not set) */
		if (U.recent_files == 0) U.recent_files = 10;
	}
	if (!USER_VERSION_ATLEAST(245, 3)) {
		bTheme *btheme;
		for (btheme = U.themes.first; btheme; btheme = btheme->next) {
			rgba_char_args_set(btheme->tv3d.editmesh_active, 255, 255, 255, 128);
		}
		if (U.coba_weight.tot == 0)
			init_colorband(&U.coba_weight, true);
	}
	if (!USER_VERSION_ATLEAST(245, 3)) {
		bTheme *btheme;
		for (btheme = U.themes.first; btheme; btheme = btheme->next) {
			/* these should all use the same color */
			rgba_char_args_set(btheme->tv3d.cframe, 0x60, 0xc0, 0x40, 255);
			rgba_char_args_set(btheme->tipo.cframe, 0x60, 0xc0, 0x40, 255);
			rgba_char_args_set(btheme->tact.cframe, 0x60, 0xc0, 0x40, 255);
			rgba_char_args_set(btheme->tnla.cframe, 0x60, 0xc0, 0x40, 255);
			rgba_char_args_set(btheme->tseq.cframe, 0x60, 0xc0, 0x40, 255);
			//rgba_char_args_set(btheme->tsnd.cframe, 0x60, 0xc0, 0x40, 255); Not needed anymore
			rgba_char_args_set(btheme->ttime.cframe, 0x60, 0xc0, 0x40, 255);
		}
	}
	if (!USER_VERSION_ATLEAST(245, 3)) {
		bTheme *btheme;
		for (btheme = U.themes.first; btheme; btheme = btheme->next) {
			/* action channel groups (recolor anyway) */
			rgba_char_args_set(btheme->tact.group, 0x39, 0x7d, 0x1b, 255);
			rgba_char_args_set(btheme->tact.group_active, 0x7d, 0xe9, 0x60, 255);
			
			/* bone custom-color sets */
			if (btheme->tarm[0].solid[3] == 0)
				ui_theme_init_boneColorSets(btheme);
		}
	}
	if (!USER_VERSION_ATLEAST(245, 3)) {
		U.flag |= USER_ADD_VIEWALIGNED | USER_ADD_EDITMODE;
	}
	if (!USER_VERSION_ATLEAST(245, 3)) {
		bTheme *btheme;
		
		/* adjust themes */
		for (btheme = U.themes.first; btheme; btheme = btheme->next) {
			const char *col;
			
			/* IPO Editor: Handles/Vertices */
			col = btheme->tipo.vertex;
			rgba_char_args_set(btheme->tipo.handle_vertex, col[0], col[1], col[2], 255);
			col = btheme->tipo.vertex_select;
			rgba_char_args_set(btheme->tipo.handle_vertex_select, col[0], col[1], col[2], 255);
			btheme->tipo.handle_vertex_size = btheme->tipo.vertex_size;
			
			/* Sequence/Image Editor: colors for GPencil text */
			col = btheme->tv3d.bone_pose;
			rgba_char_args_set(btheme->tseq.bone_pose, col[0], col[1], col[2], 255);
			rgba_char_args_set(btheme->tima.bone_pose, col[0], col[1], col[2], 255);
			col = btheme->tv3d.vertex_select;
			rgba_char_args_set(btheme->tseq.vertex_select, col[0], col[1], col[2], 255);
		}
	}
	if (!USER_VERSION_ATLEAST(250, 0)) {
		bTheme *btheme;
		
		for (btheme = U.themes.first; btheme; btheme = btheme->next) {
			/* this was not properly initialized in 2.45 */
			if (btheme->tima.face_dot[3] == 0) {
				rgba_char_args_set(btheme->tima.editmesh_active, 255, 255, 255, 128);
				rgba_char_args_set(btheme->tima.face_dot, 255, 133, 0, 255);
				btheme->tima.facedot_size = 2;
			}
			
			/* DopeSheet - (Object) Channel color */
			rgba_char_args_set(btheme->tact.ds_channel,     82, 96, 110, 255);
			rgba_char_args_set(btheme->tact.ds_subchannel,  124, 137, 150, 255);
			/* DopeSheet - Group Channel color (saner version) */
			rgba_char_args_set(btheme->tact.group, 79, 101, 73, 255);
			rgba_char_args_set(btheme->tact.group_active, 135, 177, 125, 255);
			
			/* Graph Editor - (Object) Channel color */
			rgba_char_args_set(btheme->tipo.ds_channel,     82, 96, 110, 255);
			rgba_char_args_set(btheme->tipo.ds_subchannel,  124, 137, 150, 255);
			/* Graph Editor - Group Channel color */
			rgba_char_args_set(btheme->tipo.group, 79, 101, 73, 255);
			rgba_char_args_set(btheme->tipo.group_active, 135, 177, 125, 255);
			
			/* Nla Editor - (Object) Channel color */
			rgba_char_args_set(btheme->tnla.ds_channel,     82, 96, 110, 255);
			rgba_char_args_set(btheme->tnla.ds_subchannel,  124, 137, 150, 255);
			/* NLA Editor - New Strip colors */
			rgba_char_args_set(btheme->tnla.strip,          12, 10, 10, 128);
			rgba_char_args_set(btheme->tnla.strip_select,   255, 140, 0, 255);
		}
		
		/* adjust grease-pencil distances */
		U.gp_manhattendist = 1;
		U.gp_euclideandist = 2;
		
		/* adjust default interpolation for new IPO-curves */
		U.ipo_new = BEZT_IPO_BEZ;
	}
	
	if (!USER_VERSION_ATLEAST(250, 1)) {
		bTheme *btheme;

		for (btheme = U.themes.first; btheme; btheme = btheme->next) {
			
			/* common (new) variables, it checks for alpha==0 */
			ui_theme_init_new(btheme);

			if (btheme->tui.wcol_num.outline[3] == 0)
				ui_widget_color_init(&btheme->tui);
			
			/* Logic editor theme, check for alpha==0 is safe, then color was never set */
			if (btheme->tlogic.syntaxn[3] == 0) {
				/* re-uses syntax color storage */
				btheme->tlogic = btheme->tv3d;
				rgba_char_args_set(btheme->tlogic.back, 100, 100, 100, 255);
			}

			rgba_char_args_set_fl(btheme->tinfo.back, 0.45, 0.45, 0.45, 1.0);
			rgba_char_args_set_fl(btheme->tuserpref.back, 0.45, 0.45, 0.45, 1.0);
		}
	}

	if (!USER_VERSION_ATLEAST(250, 3)) {
		/* new audio system */
		if (U.audiochannels == 0)
			U.audiochannels = 2;
		if (U.audiodevice == 0) {
#ifdef WITH_OPENAL
			U.audiodevice = 2;
#endif
#ifdef WITH_SDL
			U.audiodevice = 1;
#endif
		}
		if (U.audioformat == 0)
			U.audioformat = 0x24;
		if (U.audiorate == 0)
			U.audiorate = 44100;
	}

	if (!USER_VERSION_ATLEAST(250, 3)) {
		U.gameflags |= USER_DISABLE_VBO;
	}
	
	if (!USER_VERSION_ATLEAST(250, 8)) {
		wmKeyMap *km;
		
		for (km = U.user_keymaps.first; km; km = km->next) {
			if (STREQ(km->idname, "Armature_Sketch"))
				strcpy(km->idname, "Armature Sketch");
			else if (STREQ(km->idname, "View3D"))
				strcpy(km->idname, "3D View");
			else if (STREQ(km->idname, "View3D Generic"))
				strcpy(km->idname, "3D View Generic");
			else if (STREQ(km->idname, "EditMesh"))
				strcpy(km->idname, "Mesh");
			else if (STREQ(km->idname, "TimeLine"))
				strcpy(km->idname, "Timeline");
			else if (STREQ(km->idname, "UVEdit"))
				strcpy(km->idname, "UV Editor");
			else if (STREQ(km->idname, "Animation_Channels"))
				strcpy(km->idname, "Animation Channels");
			else if (STREQ(km->idname, "GraphEdit Keys"))
				strcpy(km->idname, "Graph Editor");
			else if (STREQ(km->idname, "GraphEdit Generic"))
				strcpy(km->idname, "Graph Editor Generic");
			else if (STREQ(km->idname, "Action_Keys"))
				strcpy(km->idname, "Dopesheet");
			else if (STREQ(km->idname, "NLA Data"))
				strcpy(km->idname, "NLA Editor");
			else if (STREQ(km->idname, "Node Generic"))
				strcpy(km->idname, "Node Editor");
			else if (STREQ(km->idname, "Logic Generic"))
				strcpy(km->idname, "Logic Editor");
			else if (STREQ(km->idname, "File"))
				strcpy(km->idname, "File Browser");
			else if (STREQ(km->idname, "FileMain"))
				strcpy(km->idname, "File Browser Main");
			else if (STREQ(km->idname, "FileButtons"))
				strcpy(km->idname, "File Browser Buttons");
			else if (STREQ(km->idname, "Buttons Generic"))
				strcpy(km->idname, "Property Editor");
		}
	}
	if (!USER_VERSION_ATLEAST(250, 16)) {
		if (U.wmdrawmethod == USER_DRAW_TRIPLE)
			U.wmdrawmethod = USER_DRAW_AUTOMATIC;
	}
	
	if (!USER_VERSION_ATLEAST(252, 3)) {
		if (U.flag & USER_LMOUSESELECT) 
			U.flag &= ~USER_TWOBUTTONMOUSE;
	}
	if (!USER_VERSION_ATLEAST(252, 4)) {
		bTheme *btheme;
		
		/* default new handle type is auto handles */
		U.keyhandles_new = HD_AUTO;
		
		/* init new curve colors */
		for (btheme = U.themes.first; btheme; btheme = btheme->next) {
			ui_theme_space_init_handles_color(&btheme->tv3d);
			ui_theme_space_init_handles_color(&btheme->tipo);

			/* edge crease */
			rgba_char_args_set_fl(btheme->tv3d.edge_crease, 0.8, 0, 0.6, 1.0);
		}
	}
	if (!USER_VERSION_ATLEAST(253, 0)) {
		bTheme *btheme;

		/* init new curve colors */
		for (btheme = U.themes.first; btheme; btheme = btheme->next) {
			if (btheme->tv3d.lastsel_point[3] == 0)
				rgba_char_args_set(btheme->tv3d.lastsel_point, 0xff, 0xff, 0xff, 255);
		}
	}
	if (!USER_VERSION_ATLEAST(252, 5)) {
		bTheme *btheme;
		
		/* interface_widgets.c */
		struct uiWidgetColors wcol_progress = {
			{0, 0, 0, 255},
			{190, 190, 190, 255},
			{100, 100, 100, 180},
			{68, 68, 68, 255},
			
			{0, 0, 0, 255},
			{255, 255, 255, 255},
			
			0,
			5, -5
		};
		
		for (btheme = U.themes.first; btheme; btheme = btheme->next) {
			/* init progress bar theme */
			btheme->tui.wcol_progress = wcol_progress;
		}
	}

	if (!USER_VERSION_ATLEAST(255, 2)) {
		bTheme *btheme;
		for (btheme = U.themes.first; btheme; btheme = btheme->next) {
			rgba_char_args_set(btheme->tv3d.extra_edge_len, 32, 0, 0, 255);
			rgba_char_args_set(btheme->tv3d.extra_face_angle, 0, 32, 0, 255);
			rgba_char_args_set(btheme->tv3d.extra_face_area, 0, 0, 128, 255);
		}
	}
	
	if (!USER_VERSION_ATLEAST(256, 4)) {
		bTheme *btheme;
		for (btheme = U.themes.first; btheme; btheme = btheme->next) {
			if ((btheme->tv3d.outline_width) == 0) btheme->tv3d.outline_width = 1;
		}
	}

	if (!USER_VERSION_ATLEAST(257, 0)) {
		/* clear "AUTOKEY_FLAG_ONLYKEYINGSET" flag from userprefs,
		 * so that it doesn't linger around from old configs like a ghost */
		U.autokey_flag &= ~AUTOKEY_FLAG_ONLYKEYINGSET;
	}

	if (!USER_VERSION_ATLEAST(258, 2)) {
		bTheme *btheme;
		for (btheme = U.themes.first; btheme; btheme = btheme->next) {
			btheme->tnode.noodle_curving = 5;
		}
	}

	if (!USER_VERSION_ATLEAST(259, 1)) {
		bTheme *btheme;
		
		for (btheme = U.themes.first; btheme; btheme = btheme->next) {
			btheme->tv3d.speaker[3] = 255;
		}
	}

	if (!USER_VERSION_ATLEAST(260, 3)) {
		bTheme *btheme;
		
		/* if new keyframes handle default is stuff "auto", make it "auto-clamped" instead 
		 * was changed in 260 as part of GSoC11, but version patch was wrong
		 */
		if (U.keyhandles_new == HD_AUTO) 
			U.keyhandles_new = HD_AUTO_ANIM;
		
		for (btheme = U.themes.first; btheme; btheme = btheme->next) {
			if (btheme->tv3d.bundle_solid[3] == 0)
				rgba_char_args_set(btheme->tv3d.bundle_solid, 200, 200, 200, 255);
			
			if (btheme->tv3d.camera_path[3] == 0)
				rgba_char_args_set(btheme->tv3d.camera_path, 0x00, 0x00, 0x00, 255);
				
			if ((btheme->tclip.back[3]) == 0) {
				btheme->tclip = btheme->tv3d;
				
				rgba_char_args_set(btheme->tclip.marker_outline, 0x00, 0x00, 0x00, 255);
				rgba_char_args_set(btheme->tclip.marker, 0x7f, 0x7f, 0x00, 255);
				rgba_char_args_set(btheme->tclip.act_marker, 0xff, 0xff, 0xff, 255);
				rgba_char_args_set(btheme->tclip.sel_marker, 0xff, 0xff, 0x00, 255);
				rgba_char_args_set(btheme->tclip.dis_marker, 0x7f, 0x00, 0x00, 255);
				rgba_char_args_set(btheme->tclip.lock_marker, 0x7f, 0x7f, 0x7f, 255);
				rgba_char_args_set(btheme->tclip.path_before, 0xff, 0x00, 0x00, 255);
				rgba_char_args_set(btheme->tclip.path_after, 0x00, 0x00, 0xff, 255);
				rgba_char_args_set(btheme->tclip.grid, 0x5e, 0x5e, 0x5e, 255);
				rgba_char_args_set(btheme->tclip.cframe, 0x60, 0xc0, 0x40, 255);
				rgba_char_args_set(btheme->tclip.handle_vertex, 0x00, 0x00, 0x00, 0xff);
				rgba_char_args_set(btheme->tclip.handle_vertex_select, 0xff, 0xff, 0, 0xff);
				btheme->tclip.handle_vertex_size = 5;
			}
			
			/* auto-clamped handles -> based on auto */
			if (btheme->tipo.handle_auto_clamped[3] == 0)
				rgba_char_args_set(btheme->tipo.handle_auto_clamped, 0x99, 0x40, 0x30, 255);
			if (btheme->tipo.handle_sel_auto_clamped[3] == 0)
				rgba_char_args_set(btheme->tipo.handle_sel_auto_clamped, 0xf0, 0xaf, 0x90, 255);
		}
		
		/* enable (Cycles) addon by default */
		if (!BLI_findstring(&U.addons, "cycles", offsetof(bAddon, module))) {
			bAddon *baddon = MEM_callocN(sizeof(bAddon), "bAddon");
			BLI_strncpy(baddon->module, "cycles", sizeof(baddon->module));
			BLI_addtail(&U.addons, baddon);
		}
	}
	
	if (!USER_VERSION_ATLEAST(260, 5)) {
		bTheme *btheme;
		
		for (btheme = U.themes.first; btheme; btheme = btheme->next) {
			rgba_char_args_set(btheme->tui.panel.header, 0, 0, 0, 25);
			btheme->tui.icon_alpha = 1.0;
		}
	}
	
	if (!USER_VERSION_ATLEAST(261, 4)) {
		bTheme *btheme;
		for (btheme = U.themes.first; btheme; btheme = btheme->next) {
			rgba_char_args_set_fl(btheme->tima.preview_stitch_face, 0.071, 0.259, 0.694, 0.150);
			rgba_char_args_set_fl(btheme->tima.preview_stitch_edge, 1.0, 0.522, 0.0, 0.7);
			rgba_char_args_set_fl(btheme->tima.preview_stitch_vert, 1.0, 0.522, 0.0, 0.5);
			rgba_char_args_set_fl(btheme->tima.preview_stitch_stitchable, 0.0, 1.0, 0.0, 1.0);
			rgba_char_args_set_fl(btheme->tima.preview_stitch_unstitchable, 1.0, 0.0, 0.0, 1.0);
			rgba_char_args_set_fl(btheme->tima.preview_stitch_active, 0.886, 0.824, 0.765, 0.140);
			
			rgba_char_args_set_fl(btheme->toops.match, 0.2, 0.5, 0.2, 0.3);
			rgba_char_args_set_fl(btheme->toops.selected_highlight, 0.51, 0.53, 0.55, 0.3);
		}
		
		U.use_16bit_textures = true;
	}

	if (!USER_VERSION_ATLEAST(262, 2)) {
		bTheme *btheme;
		for (btheme = U.themes.first; btheme; btheme = btheme->next) {
			if (btheme->tui.wcol_menu_item.item[3] == 255)
				rgba_char_args_set(btheme->tui.wcol_menu_item.item, 172, 172, 172, 128);
		}
	}

	if (!USER_VERSION_ATLEAST(262, 3)) {
		bTheme *btheme;
		for (btheme = U.themes.first; btheme; btheme = btheme->next) {
			if (btheme->tui.wcol_tooltip.inner[3] == 0) {
				btheme->tui.wcol_tooltip = btheme->tui.wcol_menu_back;
			}
			if (btheme->tui.wcol_tooltip.text[0] == 160) { /* hrmf */
				rgba_char_args_set(btheme->tui.wcol_tooltip.text, 255, 255, 255, 255);
			}
		}
	}

	if (!USER_VERSION_ATLEAST(262, 4)) {
		bTheme *btheme;
		for (btheme = U.themes.first; btheme; btheme = btheme->next) {
			if (btheme->tseq.movieclip[3] == 0) {
				rgba_char_args_set(btheme->tseq.movieclip,  32, 32, 143, 255);
			}
		}
	}

	if (!USER_VERSION_ATLEAST(263, 2)) {
		bTheme *btheme;
		for (btheme = U.themes.first; btheme; btheme = btheme->next) {
			if (btheme->tclip.strip[0] == 0) {
				rgba_char_args_set(btheme->tclip.list, 0x66, 0x66, 0x66, 0xff);
				rgba_char_args_set(btheme->tclip.strip, 0x0c, 0x0a, 0x0a, 0x80);
				rgba_char_args_set(btheme->tclip.strip_select, 0xff, 0x8c, 0x00, 0xff);
			}
		}
	}

	if (!USER_VERSION_ATLEAST(263, 6)) {
		bTheme *btheme;
		for (btheme = U.themes.first; btheme; btheme = btheme->next)
			rgba_char_args_set(btheme->tv3d.skin_root, 180, 77, 77, 255);
	}
	
	if (!USER_VERSION_ATLEAST(263, 7)) {
		bTheme *btheme;
		
		for (btheme = U.themes.first; btheme; btheme = btheme->next) {
			/* DopeSheet Summary */
			rgba_char_args_set(btheme->tact.anim_active,    204, 112, 26, 102); 
			
			/* NLA Colors */
			rgba_char_args_set(btheme->tnla.anim_active,     204, 112, 26, 102); /* same as dopesheet above */
			rgba_char_args_set(btheme->tnla.anim_non_active, 153, 135, 97, 77);
			
			rgba_char_args_set(btheme->tnla.nla_tweaking,   77, 243, 26, 77);
			rgba_char_args_set(btheme->tnla.nla_tweakdupli, 217, 0, 0, 255);
			
			rgba_char_args_set(btheme->tnla.nla_transition,     28, 38, 48, 255);
			rgba_char_args_set(btheme->tnla.nla_transition_sel, 46, 117, 219, 255);
			rgba_char_args_set(btheme->tnla.nla_meta,           51, 38, 66, 255);
			rgba_char_args_set(btheme->tnla.nla_meta_sel,       105, 33, 150, 255);
			rgba_char_args_set(btheme->tnla.nla_sound,          43, 61, 61, 255);
			rgba_char_args_set(btheme->tnla.nla_sound_sel,      31, 122, 122, 255);
		}
	}

	if (!USER_VERSION_ATLEAST(263, 11)) {
		bTheme *btheme;
		for (btheme = U.themes.first; btheme; btheme = btheme->next) {
			if (btheme->tseq.mask[3] == 0) {
				rgba_char_args_set(btheme->tseq.mask,  152, 78, 62, 255);
			}
		}
	}

	if (!USER_VERSION_ATLEAST(263, 15)) {
		bTheme *btheme;
		for (btheme = U.themes.first; btheme; btheme = btheme->next) {
			rgba_char_args_set(btheme->tv3d.bone_pose_active, 140, 255, 255, 80);
		}
	}

	if (!USER_VERSION_ATLEAST(263, 16)) {
		bTheme *btheme;

		for (btheme = U.themes.first; btheme; btheme = btheme->next) {
			if (btheme->tact.anim_active[3] == 0)
				rgba_char_args_set(btheme->tact.anim_active, 204, 112, 26, 102);

			if (btheme->tnla.anim_active[3] == 0)
				rgba_char_args_set(btheme->tnla.anim_active, 204, 112, 26, 102);
		}
	}

	if (!USER_VERSION_ATLEAST(263, 22)) {
		bTheme *btheme;

		for (btheme = U.themes.first; btheme; btheme = btheme->next) {
			if (btheme->tipo.lastsel_point[3] == 0)
				rgba_char_args_set(btheme->tipo.lastsel_point, 0xff, 0xff, 0xff, 255);

			if (btheme->tv3d.skin_root[3] == 0)
				rgba_char_args_set(btheme->tv3d.skin_root, 180, 77, 77, 255);
		}
	}

	if (!USER_VERSION_ATLEAST(267, 0)) {
		/* Freestyle color settings */
		bTheme *btheme;

		for (btheme = U.themes.first; btheme; btheme = btheme->next) {
			/* check for alpha == 0 is safe, then color was never set */
			if (btheme->tv3d.freestyle_edge_mark[3] == 0) {
				rgba_char_args_set(btheme->tv3d.freestyle_edge_mark, 0x7f, 0xff, 0x7f, 255);
				rgba_char_args_set(btheme->tv3d.freestyle_face_mark, 0x7f, 0xff, 0x7f, 51);
			}

			if (btheme->tv3d.wire_edit[3] == 0) {
				rgba_char_args_set(btheme->tv3d.wire_edit,  0x0, 0x0, 0x0, 255);
			}
		}

		/* GL Texture Garbage Collection */
		if (U.textimeout == 0) {
			U.texcollectrate = 60;
			U.textimeout = 120;
		}
		if (U.memcachelimit <= 0) {
			U.memcachelimit = 32;
		}
		if (U.frameserverport == 0) {
			U.frameserverport = 8080;
		}
		if (U.dbl_click_time == 0) {
			U.dbl_click_time = 350;
		}
		if (U.scrcastfps == 0) {
			U.scrcastfps = 10;
			U.scrcastwait = 50;
		}
		if (U.v2d_min_gridsize == 0) {
			U.v2d_min_gridsize = 35;
		}
		if (U.dragthreshold == 0)
			U.dragthreshold = 5;
		if (U.widget_unit == 0)
			U.widget_unit = 20;
		if (U.anisotropic_filter <= 0)
			U.anisotropic_filter = 1;

		if (U.ndof_sensitivity == 0.0f) {
			U.ndof_sensitivity = 1.0f;
			U.ndof_flag = (NDOF_LOCK_HORIZON | NDOF_SHOULD_PAN | NDOF_SHOULD_ZOOM | NDOF_SHOULD_ROTATE);
		}
		
		if (U.ndof_orbit_sensitivity == 0.0f) {
			U.ndof_orbit_sensitivity = U.ndof_sensitivity;

			if (!(U.flag & USER_TRACKBALL))
				U.ndof_flag |= NDOF_TURNTABLE;
		}
		if (U.tweak_threshold == 0)
			U.tweak_threshold = 10;
	}

	if (!USER_VERSION_ATLEAST(265, 1)) {
		bTheme *btheme;
		
		for (btheme = U.themes.first; btheme; btheme = btheme->next) {
			/* note: the toggle operator for transparent backdrops limits to these spacetypes */
			if (btheme->tnode.button[3] == 255) {
				btheme->tv3d.button[3] = 128;
				btheme->tnode.button[3] = 128;
				btheme->tima.button[3] = 128;
				btheme->tseq.button[3] = 128;
				btheme->tclip.button[3] = 128;
			}
		}
	}
	
	/* panel header/backdrop supported locally per editor now */
	if (!USER_VERSION_ATLEAST(265, 2)) {
		bTheme *btheme;
		
		for (btheme = U.themes.first; btheme; btheme = btheme->next) {
			ThemeSpace *ts;
			
			/* new color, panel backdrop. Not used anywhere yet, until you enable it */
			copy_v3_v3_char(btheme->tui.panel.back, btheme->tbuts.button);
			btheme->tui.panel.back[3] = 128;
			
			for (ts = UI_THEMESPACE_START(btheme); ts != UI_THEMESPACE_END(btheme); ts++) {
				ts->panelcolors = btheme->tui.panel;
			}
		}
	}

	/* NOTE!! from now on use U.versionfile and U.subversionfile */
#undef USER_VERSION_ATLEAST
#define USER_VERSION_ATLEAST(ver, subver) MAIN_VERSION_ATLEAST((&(U)), ver, subver)

	if (!USER_VERSION_ATLEAST(266, 0)) {
		bTheme *btheme;
		
		for (btheme = U.themes.first; btheme; btheme = btheme->next) {
			/* rna definition limits fac to 0.01 */
			if (btheme->tui.menu_shadow_fac == 0.0f) {
				btheme->tui.menu_shadow_fac = 0.5f;
				btheme->tui.menu_shadow_width = 12;
			}
		}
	}

	if (!USER_VERSION_ATLEAST(265, 4)) {
		bTheme *btheme;
		for (btheme = U.themes.first; btheme; btheme = btheme->next) {
			rgba_char_args_set(btheme->text.syntaxd,    50, 0, 140, 255);   /* Decorator/Preprocessor Dir.  Blue-purple */
			rgba_char_args_set(btheme->text.syntaxr,    140, 60, 0, 255);   /* Reserved  Orange */
			rgba_char_args_set(btheme->text.syntaxs,    76, 76, 76, 255);   /* Gray (mix between fg/bg) */
		}
	}

	if (!USER_VERSION_ATLEAST(265, 6)) {
		bTheme *btheme;
		for (btheme = U.themes.first; btheme; btheme = btheme->next) {
			copy_v4_v4_char(btheme->tv3d.gradients.high_gradient, btheme->tv3d.back);
		}
	}

	if (!USER_VERSION_ATLEAST(265, 9)) {
		bTheme *btheme;
		for (btheme = U.themes.first; btheme; btheme = btheme->next) {
			rgba_char_args_test_set(btheme->tnode.syntaxs, 151, 116, 116, 255);  /* matte nodes */
			rgba_char_args_test_set(btheme->tnode.syntaxd, 116, 151, 151, 255);  /* distort nodes */
		}
	}

	if (!USER_VERSION_ATLEAST(265, 11)) {
		bTheme *btheme;
		for (btheme = U.themes.first; btheme; btheme = btheme->next) {
			rgba_char_args_test_set(btheme->tconsole.console_select, 255, 255, 255, 48);
		}
	}

	if (!USER_VERSION_ATLEAST(266, 2)) {
		bTheme *btheme;
		for (btheme = U.themes.first; btheme; btheme = btheme->next) {
			rgba_char_args_test_set(btheme->tnode.console_output, 223, 202, 53, 255);  /* interface nodes */
		}
	}

	if (!USER_VERSION_ATLEAST(268, 3)) {
		bTheme *btheme;
		for (btheme = U.themes.first; btheme; btheme = btheme->next) {
			rgba_char_args_test_set(btheme->tima.uv_others, 96, 96, 96, 255);
			rgba_char_args_test_set(btheme->tima.uv_shadow, 112, 112, 112, 255);
		}
	}

	if (!USER_VERSION_ATLEAST(269, 5)) {
		bTheme *btheme;
		for (btheme = U.themes.first; btheme; btheme = btheme->next) {
			rgba_char_args_set(btheme->tima.wire_edit, 192, 192, 192, 255);
			rgba_char_args_set(btheme->tima.edge_select, 255, 133, 0, 255);
		}
	}

	if (!USER_VERSION_ATLEAST(269, 6)) {
		bTheme *btheme;
		for (btheme = U.themes.first; btheme; btheme = btheme->next) {
			char r, g, b;
			r = btheme->tnode.syntaxn[0];
			g = btheme->tnode.syntaxn[1];
			b = btheme->tnode.syntaxn[2];
			rgba_char_args_test_set(btheme->tnode.nodeclass_output, r, g, b, 255);
			r = btheme->tnode.syntaxb[0];
			g = btheme->tnode.syntaxb[1];
			b = btheme->tnode.syntaxb[2];
			rgba_char_args_test_set(btheme->tnode.nodeclass_filter, r, g, b, 255);
			rgba_char_args_test_set(btheme->tnode.nodeclass_vector, r, g, b, 255);
			rgba_char_args_test_set(btheme->tnode.nodeclass_texture, r, g, b, 255);
			rgba_char_args_test_set(btheme->tnode.nodeclass_shader, r, g, b, 255);
			rgba_char_args_test_set(btheme->tnode.nodeclass_script, r, g, b, 255);
			rgba_char_args_test_set(btheme->tnode.nodeclass_pattern, r, g, b, 255);
			rgba_char_args_test_set(btheme->tnode.nodeclass_layout, r, g, b, 255);
		}
	}

	if (!USER_VERSION_ATLEAST(269, 8)) {
		bTheme *btheme;
		for (btheme = U.themes.first; btheme; btheme = btheme->next) {
			rgba_char_args_test_set(btheme->tinfo.info_selected, 96, 128, 255, 255);
			rgba_char_args_test_set(btheme->tinfo.info_selected_text, 255, 255, 255, 255);
			rgba_char_args_test_set(btheme->tinfo.info_error, 220, 0, 0, 255);
			rgba_char_args_test_set(btheme->tinfo.info_error_text, 0, 0, 0, 255);
			rgba_char_args_test_set(btheme->tinfo.info_warning, 220, 128, 96, 255);
			rgba_char_args_test_set(btheme->tinfo.info_warning_text, 0, 0, 0, 255);
			rgba_char_args_test_set(btheme->tinfo.info_info, 0, 170, 0, 255);
			rgba_char_args_test_set(btheme->tinfo.info_info_text, 0, 0, 0, 255);
			rgba_char_args_test_set(btheme->tinfo.info_debug, 196, 196, 196, 255);
			rgba_char_args_test_set(btheme->tinfo.info_debug_text, 0, 0, 0, 255);
		}
	}
	
	if (!USER_VERSION_ATLEAST(269, 9)) {
		bTheme *btheme;
		
		U.tw_size = U.tw_size * 5.0f;
		
		/* Action Editor (and NLA Editor) - Keyframe Colors */
		/* Graph Editor - larger vertex size defaults */
		for (btheme = U.themes.first; btheme; btheme = btheme->next) {
			/* Action Editor ................. */
			/* key types */
			rgba_char_args_set(btheme->tact.keytype_keyframe,           232, 232, 232, 255);
			rgba_char_args_set(btheme->tact.keytype_keyframe_select,    255, 190,  50, 255);
			rgba_char_args_set(btheme->tact.keytype_extreme,            232, 179, 204, 255);
			rgba_char_args_set(btheme->tact.keytype_extreme_select,     242, 128, 128, 255);
			rgba_char_args_set(btheme->tact.keytype_breakdown,          179, 219, 232, 255);
			rgba_char_args_set(btheme->tact.keytype_breakdown_select,    84, 191, 237, 255);
			rgba_char_args_set(btheme->tact.keytype_jitter,             148, 229, 117, 255);
			rgba_char_args_set(btheme->tact.keytype_jitter_select,       97, 192,  66, 255);
			
			/* key border */
			rgba_char_args_set(btheme->tact.keyborder,               0,   0,   0, 255);
			rgba_char_args_set(btheme->tact.keyborder_select,        0,   0,   0, 255);
			
			/* NLA ............................ */
			/* key border */
			rgba_char_args_set(btheme->tnla.keyborder,               0,   0,   0, 255);
			rgba_char_args_set(btheme->tnla.keyborder_select,        0,   0,   0, 255);
			
			/* Graph Editor ................... */
			btheme->tipo.vertex_size = 6;
			btheme->tipo.handle_vertex_size = 5;
		}
		
		/* grease pencil - new layer color */
		if (U.gpencil_new_layer_col[3] < 0.1f) {
			/* defaults to black, but must at least be visible! */
			U.gpencil_new_layer_col[3] = 0.9f;
		}
	}

	if (!USER_VERSION_ATLEAST(269, 10)) {
		bTheme *btheme;
		for (btheme = U.themes.first; btheme; btheme = btheme->next) {
			ThemeSpace *ts;

			for (ts = UI_THEMESPACE_START(btheme); ts != UI_THEMESPACE_END(btheme); ts++) {
				rgba_char_args_set(ts->tab_active, 114, 114, 114, 255);
				rgba_char_args_set(ts->tab_inactive, 83, 83, 83, 255);
				rgba_char_args_set(ts->tab_back, 64, 64, 64, 255);
				rgba_char_args_set(ts->tab_outline, 60, 60, 60, 255);
			}
		}
	}

	if (!USER_VERSION_ATLEAST(271, 0)) {
		bTheme *btheme;
		for (btheme = U.themes.first; btheme; btheme = btheme->next) {
			rgba_char_args_set(btheme->tui.wcol_tooltip.text, 255, 255, 255, 255);
		}
	}

	if (!USER_VERSION_ATLEAST(272, 2)) {
		bTheme *btheme;
		for (btheme = U.themes.first; btheme; btheme = btheme->next) {
			rgba_char_args_set_fl(btheme->tv3d.paint_curve_handle, 0.5f, 1.0f, 0.5f, 0.5f);
			rgba_char_args_set_fl(btheme->tv3d.paint_curve_pivot, 1.0f, 0.5f, 0.5f, 0.5f);
			rgba_char_args_set_fl(btheme->tima.paint_curve_handle, 0.5f, 1.0f, 0.5f, 0.5f);
			rgba_char_args_set_fl(btheme->tima.paint_curve_pivot, 1.0f, 0.5f, 0.5f, 0.5f);
			rgba_char_args_set(btheme->tnode.syntaxr, 115, 115, 115, 255);
		}
	}

	if (!USER_VERSION_ATLEAST(271, 5)) {
		bTheme *btheme;

		struct uiWidgetColors wcol_pie_menu = {
			{10, 10, 10, 200},
			{25, 25, 25, 230},
			{140, 140, 140, 255},
			{45, 45, 45, 230},

			{160, 160, 160, 255},
			{255, 255, 255, 255},

			1,
			10, -10
		};

		U.pie_menu_radius = 100;
		U.pie_menu_threshold = 12;
		U.pie_animation_timeout = 6;

		for (btheme = U.themes.first; btheme; btheme = btheme->next) {
			btheme->tui.wcol_pie_menu = wcol_pie_menu;

			ui_theme_space_init_handles_color(&btheme->tclip);
			ui_theme_space_init_handles_color(&btheme->tima);
			btheme->tima.handle_vertex_size = 5;
			btheme->tclip.handle_vertex_size = 5;
		}
	}

	if (!USER_VERSION_ATLEAST(271, 6)) {
		bTheme *btheme;
		for (btheme = U.themes.first; btheme; btheme = btheme->next) {
			/* check for (alpha == 0) is safe, then color was never set */
			if (btheme->tv3d.loop_normal[3] == 0) {
				rgba_char_args_set(btheme->tv3d.loop_normal, 0xDD, 0x23, 0xDD, 255);
			}
		}
	}

	if (!USER_VERSION_ATLEAST(272, 3)) {
		bTheme *btheme;
		for (btheme = U.themes.first; btheme; btheme = btheme->next) {
			rgba_char_args_set_fl(btheme->tui.widget_emboss, 1.0f, 1.0f, 1.0f, 0.02f);
		}
	}
	
	if (!USER_VERSION_ATLEAST(273, 1)) {
		bTheme *btheme;
		for (btheme = U.themes.first; btheme; btheme = btheme->next) {
			/* Grease Pencil vertex settings */
			rgba_char_args_set(btheme->tv3d.gp_vertex, 0, 0, 0, 255);
			rgba_char_args_set(btheme->tv3d.gp_vertex_select, 255, 133, 0, 255);
			btheme->tv3d.gp_vertex_size = 3;
			
			rgba_char_args_set(btheme->tseq.gp_vertex, 0, 0, 0, 255);
			rgba_char_args_set(btheme->tseq.gp_vertex_select, 255, 133, 0, 255);
			btheme->tseq.gp_vertex_size = 3;
			
			rgba_char_args_set(btheme->tima.gp_vertex, 0, 0, 0, 255);
			rgba_char_args_set(btheme->tima.gp_vertex_select, 255, 133, 0, 255);
			btheme->tima.gp_vertex_size = 3;
			
			rgba_char_args_set(btheme->tnode.gp_vertex, 0, 0, 0, 255);
			rgba_char_args_set(btheme->tnode.gp_vertex_select, 255, 133, 0, 255);
			btheme->tnode.gp_vertex_size = 3;
			
			/* Timeline Keyframe Indicators */
			rgba_char_args_set(btheme->ttime.time_keyframe, 0xDD, 0xD7, 0x00, 1.0);
			rgba_char_args_set(btheme->ttime.time_gp_keyframe, 0xB5, 0xE6, 0x1D, 1.0);
		}
	}

	if (!USER_VERSION_ATLEAST(273, 5)) {
		bTheme *btheme;
		for (btheme = U.themes.first; btheme; btheme = btheme->next) {
			unsigned char *cp = (unsigned char *)btheme->tv3d.clipping_border_3d;
			int c;
			copy_v4_v4_char((char *)cp, btheme->tv3d.back);
			c = cp[0] - 8;
			CLAMP(c, 0, 255);
			cp[0] = c;
			c = cp[1] - 8;
			CLAMP(c, 0, 255);
			cp[1] = c;
			c = cp[2] - 8;
			CLAMP(c, 0, 255);
			cp[2] = c;
			cp[3] = 255;
		}
	}

	if (!USER_VERSION_ATLEAST(274, 5)) {
		bTheme *btheme;
		for (btheme = U.themes.first; btheme; btheme = btheme->next) {
			copy_v4_v4_char(btheme->tima.metadatatext, btheme->tima.text_hi);
			copy_v4_v4_char(btheme->tseq.metadatatext, btheme->tseq.text_hi);
		}
	}

	if (!USER_VERSION_ATLEAST(275, 1)) {
		bTheme *btheme;
		for (btheme = U.themes.first; btheme; btheme = btheme->next) {
			copy_v4_v4_char(btheme->tclip.metadatatext, btheme->tseq.text_hi);
		}
	}

	if (!USER_VERSION_ATLEAST(275, 2)) {
		U.ndof_deadzone = 0.1;
	}

	if (!USER_VERSION_ATLEAST(275, 4)) {
		U.node_margin = 80;
	}

	if (!USER_VERSION_ATLEAST(276, 1)) {
		bTheme *btheme;
		for (btheme = U.themes.first; btheme; btheme = btheme->next) {
			rgba_char_args_set_fl(btheme->tima.preview_back, 0.0f, 0.0f, 0.0f, 0.3f);
		}
	}

	if (!USER_VERSION_ATLEAST(276, 2)) {
		bTheme *btheme;
		for (btheme = U.themes.first; btheme; btheme = btheme->next) {
<<<<<<< HEAD
			rgba_char_args_set_fl(btheme->tui.xaxis, 1.0f, 0.27f, 0.27f, 1.0f); /* red */
			rgba_char_args_set_fl(btheme->tui.yaxis, 0.27f, 1.0f, 0.27f, 1.0f); /* green */
			rgba_char_args_set_fl(btheme->tui.zaxis, 0.27f, 0.27f, 1.0f, 1.0f); /* blue */
=======
			rgba_char_args_set(btheme->tclip.gp_vertex, 0, 0, 0, 255);
			rgba_char_args_set(btheme->tclip.gp_vertex_select, 255, 133, 0, 255);
			btheme->tclip.gp_vertex_size = 3;
>>>>>>> 06ef778e
		}
	}

	if (U.pixelsize == 0.0f)
		U.pixelsize = 1.0f;
	
	if (U.image_draw_method == 0)
		U.image_draw_method = IMAGE_DRAW_METHOD_2DTEXTURE;
	
	// keep the following until the new audaspace is default to be built with
#ifdef WITH_SYSTEM_AUDASPACE
	// we default to the first audio device
	U.audiodevice = 0;
#endif

	/* funny name, but it is GE stuff, moves userdef stuff to engine */
// XXX	space_set_commmandline_options();
	/* this timer uses U */
// XXX	reset_autosave();

}<|MERGE_RESOLUTION|>--- conflicted
+++ resolved
@@ -1608,10 +1608,6 @@
 		U.savetime = 1;
 // XXX		error(STRINGIFY(BLENDER_STARTUP_FILE)" is buggy, please consider removing it.\n");
 	}
-	/* transform widget settings */
-	if (U.tw_size == 0) {
-		U.tw_size = 25;          /* percentage of window size */
-	}
 	if (U.pad_rot_angle == 0.0f)
 		U.pad_rot_angle = 15.0f;
 	
@@ -2637,15 +2633,18 @@
 	if (!USER_VERSION_ATLEAST(276, 2)) {
 		bTheme *btheme;
 		for (btheme = U.themes.first; btheme; btheme = btheme->next) {
-<<<<<<< HEAD
+			rgba_char_args_set(btheme->tclip.gp_vertex, 0, 0, 0, 255);
+			rgba_char_args_set(btheme->tclip.gp_vertex_select, 255, 133, 0, 255);
+			btheme->tclip.gp_vertex_size = 3;
+		}
+	}
+
+	if (!USER_VERSION_ATLEAST(276, 3)) {
+		bTheme *btheme;
+		for (btheme = U.themes.first; btheme; btheme = btheme->next) {
 			rgba_char_args_set_fl(btheme->tui.xaxis, 1.0f, 0.27f, 0.27f, 1.0f); /* red */
 			rgba_char_args_set_fl(btheme->tui.yaxis, 0.27f, 1.0f, 0.27f, 1.0f); /* green */
 			rgba_char_args_set_fl(btheme->tui.zaxis, 0.27f, 0.27f, 1.0f, 1.0f); /* blue */
-=======
-			rgba_char_args_set(btheme->tclip.gp_vertex, 0, 0, 0, 255);
-			rgba_char_args_set(btheme->tclip.gp_vertex_select, 255, 133, 0, 255);
-			btheme->tclip.gp_vertex_size = 3;
->>>>>>> 06ef778e
 		}
 	}
 
