--- conflicted
+++ resolved
@@ -2676,14 +2676,6 @@
 		}
 	}
 
-<<<<<<< HEAD
-	if (!USER_VERSION_ATLEAST(276, 4)) {
-		bTheme *btheme;
-		for (btheme = U.themes.first; btheme; btheme = btheme->next) {
-			rgba_char_args_set_fl(btheme->tui.xaxis, 1.0f, 0.27f, 0.27f, 1.0f); /* red */
-			rgba_char_args_set_fl(btheme->tui.yaxis, 0.27f, 1.0f, 0.27f, 1.0f); /* green */
-			rgba_char_args_set_fl(btheme->tui.zaxis, 0.27f, 0.27f, 1.0f, 1.0f); /* blue */
-=======
 	if (!USER_VERSION_ATLEAST(276, 8)) {
 		bTheme *btheme;
 		for (btheme = U.themes.first; btheme; btheme = btheme->next) {
@@ -2712,7 +2704,15 @@
 				copy_v4_v4_char(btheme->tui.wcol_list_item.item, btheme->tui.wcol_text.item);
 				copy_v4_v4_char(btheme->tui.wcol_list_item.text_sel, btheme->tui.wcol_text.text_sel);
 			}
->>>>>>> 2dba2b3d
+		}
+	}
+
+	if (!USER_VERSION_ATLEAST(276, 11)) {
+		bTheme *btheme;
+		for (btheme = U.themes.first; btheme; btheme = btheme->next) {
+			rgba_char_args_set_fl(btheme->tui.xaxis, 1.0f, 0.27f, 0.27f, 1.0f); /* red */
+			rgba_char_args_set_fl(btheme->tui.yaxis, 0.27f, 1.0f, 0.27f, 1.0f); /* green */
+			rgba_char_args_set_fl(btheme->tui.zaxis, 0.27f, 0.27f, 1.0f, 1.0f); /* blue */
 		}
 	}
 
