--- conflicted
+++ resolved
@@ -195,10 +195,9 @@
 
 					RNA_parameter_set_lookup(&parms, "context", &C);
 
-<<<<<<< HEAD
-					if (RNA_function_call(C, &reports, &ptr, func, &parms) == 0) {
+					if (RNA_function_call((bContext *)C, &reports, &ptr, func, &parms) == 0) {
 						int* ret;
-						RNA_parameter_get_lookup(&parms, "ret", &ret);
+						RNA_parameter_get_lookup(&parms, "ret", (void **)&ret);
 
 						if (!(*ret)) {
 							RNA_parameter_list_free(&parms);
@@ -209,21 +208,6 @@
 						}
 					}
 
-=======
-					if (RNA_function_call((bContext *)C, &reports, &ptr, func, &parms) == 0) {
-						int* ret;
-						RNA_parameter_get_lookup(&parms, "ret", (void **)&ret);
-
-						if (!(*ret)) {
-							RNA_parameter_list_free(&parms);
-							continue;
-						}
-						else {
-							filter_yes= 1;
-						}
-					}
-
->>>>>>> eabbbcdf
 					RNA_parameter_list_free(&parms);
 				}
 			}
