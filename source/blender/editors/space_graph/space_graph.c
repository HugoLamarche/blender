/*
 * ***** BEGIN GPL LICENSE BLOCK *****
 *
 * This program is free software; you can redistribute it and/or
 * modify it under the terms of the GNU General Public License
 * as published by the Free Software Foundation; either version 2
 * of the License, or (at your option) any later version. 
 *
 * This program is distributed in the hope that it will be useful,
 * but WITHOUT ANY WARRANTY; without even the implied warranty of
 * MERCHANTABILITY or FITNESS FOR A PARTICULAR PURPOSE.  See the
 * GNU General Public License for more details.
 *
 * You should have received a copy of the GNU General Public License
 * along with this program; if not, write to the Free Software Foundation,
 * Inc., 51 Franklin Street, Fifth Floor, Boston, MA 02110-1301, USA.
 *
 * The Original Code is Copyright (C) 2008 Blender Foundation.
 * All rights reserved.
 *
 * 
 * Contributor(s): Blender Foundation
 *
 * ***** END GPL LICENSE BLOCK *****
 */

/** \file blender/editors/space_graph/space_graph.c
 *  \ingroup spgraph
 */


#include <string.h>
#include <stdio.h>

#include "DNA_anim_types.h"
#include "DNA_scene_types.h"

#include "MEM_guardedalloc.h"

#include "BLI_blenlib.h"
#include "BLI_math.h"
#include "BLI_utildefines.h"

#include "BKE_context.h"
#include "BKE_global.h"
#include "BKE_main.h"
#include "BKE_fcurve.h"
#include "BKE_screen.h"

#include "ED_space_api.h"
#include "ED_screen.h"
#include "ED_anim_api.h"
#include "ED_markers.h"

#include "BIF_gl.h"

#include "WM_api.h"
#include "WM_types.h"

#include "UI_resources.h"
#include "UI_view2d.h"

#include "graph_intern.h"   // own include

/* ******************** manage regions ********************* */

ARegion *graph_has_buttons_region(ScrArea *sa)
{
	ARegion *ar, *arnew;
	
	ar = BKE_area_find_region_type(sa, RGN_TYPE_UI);
	if (ar) return ar;

	/* add subdiv level; after main */
	ar = BKE_area_find_region_type(sa, RGN_TYPE_WINDOW);

	/* is error! */
	if (ar == NULL) return NULL;
	
	arnew = MEM_callocN(sizeof(ARegion), "buttons for graph");
	
	BLI_insertlinkafter(&sa->regionbase, ar, arnew);
	arnew->regiontype = RGN_TYPE_UI;
	arnew->alignment = RGN_ALIGN_RIGHT;
	
	arnew->flag = RGN_FLAG_HIDDEN;
	
	return arnew;
}


/* ******************** default callbacks for ipo space ***************** */

static SpaceLink *graph_new(const bContext *C)
{
	Scene *scene = CTX_data_scene(C);
	ARegion *ar;
	SpaceIpo *sipo;
	
	/* Graph Editor - general stuff */
	sipo = MEM_callocN(sizeof(SpaceIpo), "init graphedit");
	sipo->spacetype = SPACE_IPO;
	
	sipo->autosnap = SACTSNAP_FRAME;
	
	sipo->backdrop_camera = scene->camera;
	sipo->backdrop_zoom = 1.0f;
	sipo->backdrop_opacity = 0.7f;
	
	/* allocate DopeSheet data for Graph Editor */
	sipo->ads = MEM_callocN(sizeof(bDopeSheet), "GraphEdit DopeSheet");
	sipo->ads->source = (ID *)scene;
	
	/* settings for making it easier by default to just see what you're interested in tweaking */
	sipo->ads->filterflag |= ADS_FILTER_ONLYSEL;
	sipo->flag |= SIPO_SELVHANDLESONLY;
	
	/* header */
	ar = MEM_callocN(sizeof(ARegion), "header for graphedit");
	
	BLI_addtail(&sipo->regionbase, ar);
	ar->regiontype = RGN_TYPE_HEADER;
	ar->alignment = RGN_ALIGN_BOTTOM;
	
	/* channels */
	ar = MEM_callocN(sizeof(ARegion), "channels area for graphedit");
	
	BLI_addtail(&sipo->regionbase, ar);
	ar->regiontype = RGN_TYPE_CHANNELS;
	ar->alignment = RGN_ALIGN_LEFT;
	
	ar->v2d.scroll = (V2D_SCROLL_RIGHT | V2D_SCROLL_BOTTOM);
	
	/* ui buttons */
	ar = MEM_callocN(sizeof(ARegion), "buttons area for graphedit");
	
	BLI_addtail(&sipo->regionbase, ar);
	ar->regiontype = RGN_TYPE_UI;
	ar->alignment = RGN_ALIGN_RIGHT;
	ar->flag = RGN_FLAG_HIDDEN;
	
	/* main area */
	ar = MEM_callocN(sizeof(ARegion), "main area for graphedit");
	
	BLI_addtail(&sipo->regionbase, ar);
	ar->regiontype = RGN_TYPE_WINDOW;
	
	ar->v2d.tot.xmin = 0.0f;
	ar->v2d.tot.ymin = (float)scene->r.sfra - 10.0f;
	ar->v2d.tot.xmax = (float)scene->r.efra;
	ar->v2d.tot.ymax = 10.0f;
	
	ar->v2d.cur = ar->v2d.tot;
	
	ar->v2d.min[0] = FLT_MIN;
	ar->v2d.min[1] = FLT_MIN;

	ar->v2d.max[0] = MAXFRAMEF;
	ar->v2d.max[1] = FLT_MAX;
	
	ar->v2d.scroll = (V2D_SCROLL_BOTTOM | V2D_SCROLL_SCALE_HORIZONTAL);
	ar->v2d.scroll |= (V2D_SCROLL_LEFT | V2D_SCROLL_SCALE_VERTICAL);
	
	ar->v2d.keeptot = 0;
	
	return (SpaceLink *)sipo;
}

/* not spacelink itself */
static void graph_free(SpaceLink *sl)
{	
	SpaceIpo *si = (SpaceIpo *)sl;
	
	if (si->ads) {
		BLI_freelistN(&si->ads->chanbase);
		MEM_freeN(si->ads);
	}
	
	if (si->ghostCurves.first)
		free_fcurves(&si->ghostCurves);
}


/* spacetype; init callback */
static void graph_init(struct wmWindowManager *UNUSED(wm), ScrArea *sa)
{
	SpaceIpo *sipo = (SpaceIpo *)sa->spacedata.first;
	
	/* init dopesheet data if non-existent (i.e. for old files) */
	if (sipo->ads == NULL) {
		sipo->ads = MEM_callocN(sizeof(bDopeSheet), "GraphEdit DopeSheet");
		sipo->ads->source = (ID *)(G.main->scene.first); // FIXME: this is a really nasty hack here for now...
	}
	
	/* force immediate init of any invalid F-Curve colors */
	/* XXX: but, don't do SIPO_TEMP_NEEDCHANSYNC (i.e. channel select state sync)
	 * as this is run on each region resize; setting this here will cause selection
	 * state to be lost on area/region resizing. [#35744]
	 */
	ED_area_tag_refresh(sa);
}

static SpaceLink *graph_duplicate(SpaceLink *sl)
{
	SpaceIpo *sipon = MEM_dupallocN(sl);
	
	/* clear or remove stuff from old */
	BLI_duplicatelist(&sipon->ghostCurves, &((SpaceIpo *)sl)->ghostCurves);
	sipon->ads = MEM_dupallocN(sipon->ads);
	
	return (SpaceLink *)sipon;
}

/* add handlers, stuff you only do once or on area/region changes */
static void graph_main_area_init(wmWindowManager *wm, ARegion *ar)
{
	wmKeyMap *keymap;
	
	UI_view2d_region_reinit(&ar->v2d, V2D_COMMONVIEW_CUSTOM, ar->winx, ar->winy);
	
	/* own keymap */
	keymap = WM_keymap_find(wm->defaultconf, "Graph Editor", SPACE_IPO, 0);
	WM_event_add_keymap_handler_bb(&ar->handlers, keymap, &ar->v2d.mask, &ar->winrct);
	keymap = WM_keymap_find(wm->defaultconf, "Graph Editor Generic", SPACE_IPO, 0);
	WM_event_add_keymap_handler(&ar->handlers, keymap);
	
	/* widgets */
	if (BLI_listbase_is_empty(&ar->widgetmaps)) {
		BLI_addhead(&ar->widgetmaps, WM_widgetmap_from_type("Graph_Canvas", SPACE_IPO, RGN_TYPE_WINDOW, false));
	}
}

static void graph_main_area_draw(const bContext *C, ARegion *ar)
{
	/* draw entirely, view changes should be handled here */
	SpaceIpo *sipo = CTX_wm_space_graph(C);
	Scene *scene = CTX_data_scene(C);
	bAnimContext ac;
	View2D *v2d = &ar->v2d;
	View2DGrid *grid;
	View2DScrollers *scrollers;
	float col[3];
	short unitx = 0, unity = V2D_UNIT_VALUES, flag = 0;
	const bool draw_backdrop = ((sipo->flag & SIPO_DRAW_BACKDROP) && (sipo->backdrop_camera != NULL));
	
	/* clear and setup matrix */
	UI_GetThemeColor3fv(TH_BACK, col);
	glClearColor(col[0], col[1], col[2], 0.0);
	glClear(GL_COLOR_BUFFER_BIT);
	
	UI_view2d_view_ortho(v2d);
	
	/* grid */
<<<<<<< HEAD
	unitx = (sipo->flag & SIPO_DRAWTIME) ? V2D_UNIT_SECONDS : V2D_UNIT_FRAMESCALE;
	grid = UI_view2d_grid_calc(scene, v2d, unitx, V2D_GRID_NOCLAMP, unity, V2D_GRID_NOCLAMP, ar->winx, ar->winy);
=======
	unitx = ((sipo->mode == SIPO_MODE_ANIMATION) && (sipo->flag & SIPO_DRAWTIME)) ? V2D_UNIT_SECONDS : V2D_UNIT_FRAMESCALE;
	grid = UI_view2d_grid_calc(CTX_data_scene(C), v2d, unitx, V2D_GRID_NOCLAMP, unity, V2D_GRID_NOCLAMP, ar->winx, ar->winy);
>>>>>>> 06ef778e
	UI_view2d_grid_draw(v2d, grid, V2D_GRIDLINES_ALL);
	
	ED_region_draw_cb_draw(C, ar, REGION_DRAW_PRE_VIEW);
	
	if (draw_backdrop) {
		int width = (scene->r.size * scene->r.xsch) / 150 * sipo->backdrop_zoom;
		int height = (scene->r.size * scene->r.ysch) / 150 * sipo->backdrop_zoom;
		float xofs = (BLI_rcti_size_x(&ar->winrct) - width) / 2.0f + sipo->backdrop_offset[0];
		float yofs = (BLI_rcti_size_y(&ar->winrct) - height) / 2.0f + sipo->backdrop_offset[1];
		
		/* reset view matrix */
		UI_view2d_view_restore(C);
		
		ED_region_draw_backdrop_view3d(C, sipo->backdrop_camera, sipo->backdrop_opacity,
		                               width, height, xofs, yofs, 1.0f, 1.0f, true);
		
		UI_view2d_view_ortho(v2d);
	}
	
	/* draw data */
	if (ANIM_animdata_get_context(C, &ac)) {
		/* draw ghost curves */
		graph_draw_ghost_curves(&ac, sipo, ar);
		
		/* draw curves twice - unselected, then selected, so that the are fewer occlusion problems */
		graph_draw_curves(&ac, sipo, ar, grid, 0);
		graph_draw_curves(&ac, sipo, ar, grid, 1);
		
		/* XXX the slow way to set tot rect... but for nice sliders needed (ton) */
		get_graph_keyframe_extents(&ac, &v2d->tot.xmin, &v2d->tot.xmax, &v2d->tot.ymin, &v2d->tot.ymax, false, true);
		/* extra offset so that these items are visible */
		v2d->tot.xmin -= 10.0f;
		v2d->tot.xmax += 10.0f;
	}
	
	/* only free grid after drawing data, as we need to use it to determine sampling rate */
	UI_view2d_grid_free(grid);
	
	/* horizontal component of value-cursor (value line before the current frame line) */
	if ((sipo->flag & SIPO_NODRAWCURSOR) == 0) {
		float vec[2];
		
		/* Draw a green line to indicate the cursor value */
		vec[1] = sipo->cursorVal;
		
		UI_ThemeColorShadeAlpha(TH_CFRAME, -10, -50);
		glLineWidth(2.0);
		
		glEnable(GL_BLEND);
		glBegin(GL_LINE_STRIP);
		vec[0] = v2d->cur.xmin;
		glVertex2fv(vec);
			
		vec[0] = v2d->cur.xmax;
		glVertex2fv(vec);
		glEnd(); // GL_LINE_STRIP
		glDisable(GL_BLEND);
	}
	
	/* current frame or vertical component of vertical component of the cursor */
	if (sipo->mode == SIPO_MODE_DRIVERS) {
		/* cursor x-value */
		float vec[2];
		
		vec[0] = sipo->cursorTime;
		
		/* to help differentiate this from the current frame, draw slightly darker like the horizontal one */
		UI_ThemeColorShadeAlpha(TH_CFRAME, -40, -50);
		glLineWidth(2.0);
		
		glEnable(GL_BLEND);
		glBegin(GL_LINE_STRIP);
		vec[1] = v2d->cur.ymin;
		glVertex2fv(vec);
			
		vec[1] = v2d->cur.ymax;
		glVertex2fv(vec);
		glEnd(); // GL_LINE_STRIP
		glDisable(GL_BLEND);
	}
	else {
		/* current frame */
		if (sipo->flag & SIPO_DRAWTIME) flag |= DRAWCFRA_UNIT_SECONDS;
		if ((sipo->flag & SIPO_NODRAWCFRANUM) == 0) flag |= DRAWCFRA_SHOW_NUMBOX;
		ANIM_draw_cfra(C, v2d, flag);
	}
	
	/* markers */
	UI_view2d_view_orthoSpecial(ar, v2d, 1);
	ED_markers_draw(C, DRAW_MARKERS_MARGIN);
	
	/* preview range */
	UI_view2d_view_ortho(v2d);
	ANIM_draw_previewrange(C, v2d, 0);
	
	/* callback */
	UI_view2d_view_ortho(v2d);
	ED_region_draw_cb_draw(C, ar, REGION_DRAW_POST_VIEW);

	/* reset view matrix */
	UI_view2d_view_restore(C);
	
	/* finally draw any widgets here */
	WM_widgets_update(C, ar->widgetmaps.first);
	WM_widgets_draw(C, ar->widgetmaps.first, false);
	
	/* scrollers */
	// FIXME: args for scrollers depend on the type of data being shown...
	scrollers = UI_view2d_scrollers_calc(C, v2d, unitx, V2D_GRID_NOCLAMP, unity, V2D_GRID_NOCLAMP);
	UI_view2d_scrollers_draw(C, v2d, scrollers);
	UI_view2d_scrollers_free(scrollers);
}

static void graph_channel_area_init(wmWindowManager *wm, ARegion *ar)
{
	wmKeyMap *keymap;
	
	/* make sure we keep the hide flags */
	ar->v2d.scroll |= (V2D_SCROLL_RIGHT | V2D_SCROLL_BOTTOM);
	ar->v2d.scroll &= ~(V2D_SCROLL_LEFT | V2D_SCROLL_TOP);	/* prevent any noise of past */
	ar->v2d.scroll |= V2D_SCROLL_HORIZONTAL_HIDE;
	ar->v2d.scroll |= V2D_SCROLL_VERTICAL_HIDE;
	
	UI_view2d_region_reinit(&ar->v2d, V2D_COMMONVIEW_LIST, ar->winx, ar->winy);
	
	/* own keymap */
	keymap = WM_keymap_find(wm->defaultconf, "Animation Channels", 0, 0);
	WM_event_add_keymap_handler_bb(&ar->handlers, keymap, &ar->v2d.mask, &ar->winrct);
	keymap = WM_keymap_find(wm->defaultconf, "Graph Editor Generic", SPACE_IPO, 0);
	WM_event_add_keymap_handler(&ar->handlers, keymap);
}

static void graph_channel_area_draw(const bContext *C, ARegion *ar)
{
	bAnimContext ac;
	View2D *v2d = &ar->v2d;
	View2DScrollers *scrollers;
	float col[3];
	
	/* clear and setup matrix */
	UI_GetThemeColor3fv(TH_BACK, col);
	glClearColor(col[0], col[1], col[2], 0.0);
	glClear(GL_COLOR_BUFFER_BIT);
	
	UI_view2d_view_ortho(v2d);
	
	/* draw channels */
	if (ANIM_animdata_get_context(C, &ac)) {
		graph_draw_channel_names((bContext *)C, &ac, ar);
	}
	
	/* reset view matrix */
	UI_view2d_view_restore(C);
	
	/* scrollers */
	scrollers = UI_view2d_scrollers_calc(C, v2d, V2D_ARG_DUMMY, V2D_ARG_DUMMY, V2D_ARG_DUMMY, V2D_ARG_DUMMY);
	UI_view2d_scrollers_draw(C, v2d, scrollers);
	UI_view2d_scrollers_free(scrollers);
}

/* add handlers, stuff you only do once or on area/region changes */
static void graph_header_area_init(wmWindowManager *UNUSED(wm), ARegion *ar)
{
	ED_region_header_init(ar);
}

static void graph_header_area_draw(const bContext *C, ARegion *ar)
{
	ED_region_header(C, ar);
}

/* add handlers, stuff you only do once or on area/region changes */
static void graph_buttons_area_init(wmWindowManager *wm, ARegion *ar)
{
	wmKeyMap *keymap;
	
	ED_region_panels_init(wm, ar);

	keymap = WM_keymap_find(wm->defaultconf, "Graph Editor Generic", SPACE_IPO, 0);
	WM_event_add_keymap_handler_bb(&ar->handlers, keymap, &ar->v2d.mask, &ar->winrct);
}

static void graph_buttons_area_draw(const bContext *C, ARegion *ar)
{
	ED_region_panels(C, ar, NULL, -1, true);
}

static void graph_region_listener(bScreen *UNUSED(sc), ScrArea *UNUSED(sa), ARegion *ar, wmNotifier *wmn)
{
	/* context changes */
	switch (wmn->category) {
		case NC_ANIMATION:
			ED_region_tag_redraw(ar);
			break;
		case NC_SCENE:
			switch (wmn->data) {
				case ND_RENDER_OPTIONS:
				case ND_OB_ACTIVE:
				case ND_FRAME:
				case ND_MARKERS:
					ED_region_tag_redraw(ar);
					break;
				case ND_SEQUENCER:
					if (wmn->action == NA_SELECTED)
						ED_region_tag_redraw(ar);
					break;
			}
			break;
		case NC_OBJECT:
			switch (wmn->data) {
				case ND_BONE_ACTIVE:
				case ND_BONE_SELECT:
				case ND_KEYS:
					ED_region_tag_redraw(ar);
					break;
				case ND_MODIFIER:
					if (wmn->action == NA_RENAME)
						ED_region_tag_redraw(ar);
					break;
			}
			break;
		case NC_NODE:
			switch (wmn->action) {
				case NA_EDITED:
				case NA_SELECTED:
					ED_region_tag_redraw(ar);
					break;
			}
			break;
		case NC_ID:
			if (wmn->action == NA_RENAME)
				ED_region_tag_redraw(ar);
			break;
		default:
			if (wmn->data == ND_KEYS)
				ED_region_tag_redraw(ar);
			break;
				
	}
}

/* editor level listener */
static void graph_listener(bScreen *UNUSED(sc), ScrArea *sa, wmNotifier *wmn)
{
	SpaceIpo *sipo = (SpaceIpo *)sa->spacedata.first;
	
	/* context changes */
	switch (wmn->category) {
		case NC_ANIMATION:
			/* for selection changes of animation data, we can just redraw... otherwise autocolor might need to be done again */
			if (ELEM(wmn->data, ND_KEYFRAME, ND_ANIMCHAN) && (wmn->action == NA_SELECTED))
				ED_area_tag_redraw(sa);
			else
				ED_area_tag_refresh(sa);
			break;
		case NC_SCENE:
			switch (wmn->data) {
				case ND_OB_ACTIVE:  /* selection changed, so force refresh to flush (needs flag set to do syncing)  */
				case ND_OB_SELECT:
					sipo->flag |= SIPO_TEMP_NEEDCHANSYNC;
					ED_area_tag_refresh(sa);
					break;
					
				default: /* just redrawing the view will do */
					ED_area_tag_redraw(sa);
					break;
			}
			break;
		case NC_OBJECT:
			switch (wmn->data) {
				case ND_BONE_SELECT:    /* selection changed, so force refresh to flush (needs flag set to do syncing) */
				case ND_BONE_ACTIVE:
					sipo->flag |= SIPO_TEMP_NEEDCHANSYNC;
					ED_area_tag_refresh(sa);
					break;
				case ND_TRANSFORM:
					break; /*do nothing*/
					
				default: /* just redrawing the view will do */
					ED_area_tag_redraw(sa);
					break;
			}
			break;
		case NC_NODE:
			if (wmn->action == NA_SELECTED) {
				/* selection changed, so force refresh to flush (needs flag set to do syncing) */
				sipo->flag |= SIPO_TEMP_NEEDCHANSYNC;
				ED_area_tag_refresh(sa);
			}
			break;
		case NC_SPACE:
			if (wmn->data == ND_SPACE_GRAPH)
				ED_area_tag_redraw(sa);
			break;
		case NC_WINDOW:
			if (sipo->flag & SIPO_TEMP_NEEDCHANSYNC) {
				/* force redraw/refresh after undo/redo - prevents "black curve" problem */
				ED_area_tag_refresh(sa);
			}
			break;
			
			// XXX: restore the case below if not enough updates occur...
			//default:
			//	if (wmn->data == ND_KEYS)
			//		ED_area_tag_redraw(sa);
	}
}



static void graph_refresh(const bContext *C, ScrArea *sa)
{
	SpaceIpo *sipo = (SpaceIpo *)sa->spacedata.first;
	bAnimContext ac;
	
	/* updates to data needed depends on Graph Editor mode... */
	switch (sipo->mode) {
		case SIPO_MODE_ANIMATION: /* all animation */
		{
			break;
		}
		
		case SIPO_MODE_DRIVERS: /* drivers only  */
		{
			break;
		}
	}
	
	/* region updates? */
	// XXX re-sizing y-extents of tot should go here?
	
	/* update the state of the animchannels in response to changes from the data they represent 
	 * NOTE: the temp flag is used to indicate when this needs to be done, and will be cleared once handled
	 */
	if (sipo->flag & SIPO_TEMP_NEEDCHANSYNC) {
		ANIM_sync_animchannels_to_data(C);
		sipo->flag &= ~SIPO_TEMP_NEEDCHANSYNC;
		ED_area_tag_redraw(sa);
	}
	
	/* init/adjust F-Curve colors */
	if (ANIM_animdata_get_context(C, &ac)) {
		ListBase anim_data = {NULL, NULL};
		bAnimListElem *ale;
		size_t items;
		int filter;
		int i;
		
		UI_SetTheme(SPACE_IPO, RGN_TYPE_WINDOW);

		/* build list of F-Curves which will be visible as channels in channel-region
		 *  - we don't include ANIMFILTER_CURVEVISIBLE filter, as that will result in a
		 *    mismatch between channel-colors and the drawn curves
		 */
		filter = (ANIMFILTER_DATA_VISIBLE | ANIMFILTER_NODUPLIS);
		items = ANIM_animdata_filter(&ac, &anim_data, filter, ac.data, ac.datatype);
		
		/* loop over F-Curves, assigning colors */
		for (ale = anim_data.first, i = 0; ale; ale = ale->next, i++) {
			FCurve *fcu = (FCurve *)ale->data;
			
			/* set color of curve here */
			switch (fcu->color_mode) {
				case FCURVE_COLOR_CUSTOM:
				{
					/* User has defined a custom color for this curve already (we assume it's not going to cause clashes with text colors),
					 * which should be left alone... Nothing needs to be done here.
					 */
					break;
				}
				case FCURVE_COLOR_AUTO_RGB:
				{
					/* F-Curve's array index is automatically mapped to RGB values. This works best of 3-value vectors. 
					 * TODO: find a way to module the hue so that not all curves have same color...
					 */
					float *col = fcu->color;
					
					switch (fcu->array_index) {
						case 0:
							UI_GetThemeColor3fv(TH_AXIS_X, col);
							break;
						case 1:
							UI_GetThemeColor3fv(TH_AXIS_Y, col);
							break;
						case 2:
							UI_GetThemeColor3fv(TH_AXIS_Z, col);
							break;
						default:
							/* 'unknown' color - bluish so as to not conflict with handles */
							col[0] = 0.3f; col[1] = 0.8f; col[2] = 1.0f;
							break;
					}
					break;
				}
				case FCURVE_COLOR_AUTO_RAINBOW:
				default:
				{
					/* determine color 'automatically' using 'magic function' which uses the given args
					 * of current item index + total items to determine some RGB color
					 */
					getcolor_fcurve_rainbow(i, items, fcu->color);
					break;
				}
			}
		}
		
		/* free temp list */
		ANIM_animdata_freelist(&anim_data);
	}
}

/* ************************************* */

static void graph_widgets(void)
{
	/* create the widgetmap for the area here */
	WM_widgetmaptype_find("Graph_Canvas", SPACE_IPO, RGN_TYPE_WINDOW, false, true);
}

/* only called once, from space/spacetypes.c */
void ED_spacetype_ipo(void)
{
	SpaceType *st = MEM_callocN(sizeof(SpaceType), "spacetype ipo");
	ARegionType *art;
	
	st->spaceid = SPACE_IPO;
	strncpy(st->name, "Graph", BKE_ST_MAXNAME);
	
	st->new = graph_new;
	st->free = graph_free;
	st->init = graph_init;
	st->duplicate = graph_duplicate;
	st->operatortypes = graphedit_operatortypes;
	st->keymap = graphedit_keymap;
	st->listener = graph_listener;
	st->refresh = graph_refresh;
	st->widgets = graph_widgets;
	
	/* regions: main window */
	art = MEM_callocN(sizeof(ARegionType), "spacetype graphedit region");
	art->regionid = RGN_TYPE_WINDOW;
	art->init = graph_main_area_init;
	art->draw = graph_main_area_draw;
	art->listener = graph_region_listener;
	art->keymapflag = ED_KEYMAP_VIEW2D | ED_KEYMAP_MARKERS | ED_KEYMAP_ANIMATION | ED_KEYMAP_FRAMES;

	BLI_addhead(&st->regiontypes, art);
	
	/* regions: header */
	art = MEM_callocN(sizeof(ARegionType), "spacetype graphedit region");
	art->regionid = RGN_TYPE_HEADER;
	art->prefsizey = HEADERY;
	art->keymapflag = ED_KEYMAP_UI | ED_KEYMAP_VIEW2D | ED_KEYMAP_FRAMES | ED_KEYMAP_HEADER;
	art->listener = graph_region_listener;
	art->init = graph_header_area_init;
	art->draw = graph_header_area_draw;
	
	BLI_addhead(&st->regiontypes, art);
	
	/* regions: channels */
	art = MEM_callocN(sizeof(ARegionType), "spacetype graphedit region");
	art->regionid = RGN_TYPE_CHANNELS;
	art->prefsizex = 200 + V2D_SCROLL_WIDTH; /* 200 is the 'standard', but due to scrollers, we want a bit more to fit the lock icons in */
	art->keymapflag = ED_KEYMAP_UI | ED_KEYMAP_VIEW2D | ED_KEYMAP_FRAMES;
	art->listener = graph_region_listener;
	art->init = graph_channel_area_init;
	art->draw = graph_channel_area_draw;
	
	BLI_addhead(&st->regiontypes, art);
	
	/* regions: UI buttons */
	art = MEM_callocN(sizeof(ARegionType), "spacetype graphedit region");
	art->regionid = RGN_TYPE_UI;
	art->prefsizex = 200;
	art->keymapflag = ED_KEYMAP_UI | ED_KEYMAP_FRAMES;
	art->listener = graph_region_listener;
	art->init = graph_buttons_area_init;
	art->draw = graph_buttons_area_draw;
	
	BLI_addhead(&st->regiontypes, art);

	graph_buttons_register(art);
	
	BKE_spacetype_register(st);
}
<|MERGE_RESOLUTION|>--- conflicted
+++ resolved
@@ -251,13 +251,8 @@
 	UI_view2d_view_ortho(v2d);
 	
 	/* grid */
-<<<<<<< HEAD
-	unitx = (sipo->flag & SIPO_DRAWTIME) ? V2D_UNIT_SECONDS : V2D_UNIT_FRAMESCALE;
+	unitx = ((sipo->mode == SIPO_MODE_ANIMATION) && (sipo->flag & SIPO_DRAWTIME)) ? V2D_UNIT_SECONDS : V2D_UNIT_FRAMESCALE;
 	grid = UI_view2d_grid_calc(scene, v2d, unitx, V2D_GRID_NOCLAMP, unity, V2D_GRID_NOCLAMP, ar->winx, ar->winy);
-=======
-	unitx = ((sipo->mode == SIPO_MODE_ANIMATION) && (sipo->flag & SIPO_DRAWTIME)) ? V2D_UNIT_SECONDS : V2D_UNIT_FRAMESCALE;
-	grid = UI_view2d_grid_calc(CTX_data_scene(C), v2d, unitx, V2D_GRID_NOCLAMP, unity, V2D_GRID_NOCLAMP, ar->winx, ar->winy);
->>>>>>> 06ef778e
 	UI_view2d_grid_draw(v2d, grid, V2D_GRIDLINES_ALL);
 	
 	ED_region_draw_cb_draw(C, ar, REGION_DRAW_PRE_VIEW);
