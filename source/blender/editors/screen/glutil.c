/*
 * ***** BEGIN GPL LICENSE BLOCK *****
 *
 * This program is free software; you can redistribute it and/or
 * modify it under the terms of the GNU General Public License
 * as published by the Free Software Foundation; either version 2
 * of the License, or (at your option) any later version. 
 *
 * This program is distributed in the hope that it will be useful,
 * but WITHOUT ANY WARRANTY; without even the implied warranty of
 * MERCHANTABILITY or FITNESS FOR A PARTICULAR PURPOSE.  See the
 * GNU General Public License for more details.
 *
 * You should have received a copy of the GNU General Public License
 * along with this program; if not, write to the Free Software Foundation,
 * Inc., 51 Franklin Street, Fifth Floor, Boston, MA 02110-1301, USA.
 *
 * The Original Code is Copyright (C) 2001-2002 by NaN Holding BV.
 * All rights reserved.
 *
 * Contributor(s): Blender Foundation
 *
 * ***** END GPL LICENSE BLOCK *****
 */

/** \file blender/editors/screen/glutil.c
 *  \ingroup edscr
 */


#include <stdio.h>
#include <string.h>

#include "MEM_guardedalloc.h"

#include "DNA_userdef_types.h"
#include "DNA_vec_types.h"

#include "BLI_rect.h"
#include "BLI_utildefines.h"
#include "BLI_math.h"

#include "BKE_context.h"

#include "BIF_gl.h"
#include "BIF_glutil.h"


#include "IMB_colormanagement.h"
#include "IMB_imbuf_types.h"

#include "UI_interface.h"

#ifndef GL_CLAMP_TO_EDGE
#define GL_CLAMP_TO_EDGE                        0x812F
#endif


/* ******************************************** */

/* defined in BIF_gl.h */
const GLubyte stipple_halftone[128] = {
	0xAA, 0xAA, 0xAA, 0xAA, 0x55, 0x55, 0x55, 0x55, 
	0xAA, 0xAA, 0xAA, 0xAA, 0x55, 0x55, 0x55, 0x55, 
	0xAA, 0xAA, 0xAA, 0xAA, 0x55, 0x55, 0x55, 0x55,
	0xAA, 0xAA, 0xAA, 0xAA, 0x55, 0x55, 0x55, 0x55, 
	0xAA, 0xAA, 0xAA, 0xAA, 0x55, 0x55, 0x55, 0x55, 
	0xAA, 0xAA, 0xAA, 0xAA, 0x55, 0x55, 0x55, 0x55,
	0xAA, 0xAA, 0xAA, 0xAA, 0x55, 0x55, 0x55, 0x55, 
	0xAA, 0xAA, 0xAA, 0xAA, 0x55, 0x55, 0x55, 0x55, 
	0xAA, 0xAA, 0xAA, 0xAA, 0x55, 0x55, 0x55, 0x55,
	0xAA, 0xAA, 0xAA, 0xAA, 0x55, 0x55, 0x55, 0x55, 
	0xAA, 0xAA, 0xAA, 0xAA, 0x55, 0x55, 0x55, 0x55, 
	0xAA, 0xAA, 0xAA, 0xAA, 0x55, 0x55, 0x55, 0x55,
	0xAA, 0xAA, 0xAA, 0xAA, 0x55, 0x55, 0x55, 0x55, 
	0xAA, 0xAA, 0xAA, 0xAA, 0x55, 0x55, 0x55, 0x55, 
	0xAA, 0xAA, 0xAA, 0xAA, 0x55, 0x55, 0x55, 0x55,
	0xAA, 0xAA, 0xAA, 0xAA, 0x55, 0x55, 0x55, 0x55};


/*  repeat this pattern
 *
 *     X000X000
 *     00000000
 *     00X000X0
 *     00000000 */


const GLubyte stipple_quarttone[128] = {
	136, 136, 136, 136, 0, 0, 0, 0, 34, 34, 34, 34, 0, 0, 0, 0,
	136, 136, 136, 136, 0, 0, 0, 0, 34, 34, 34, 34, 0, 0, 0, 0,
	136, 136, 136, 136, 0, 0, 0, 0, 34, 34, 34, 34, 0, 0, 0, 0,
	136, 136, 136, 136, 0, 0, 0, 0, 34, 34, 34, 34, 0, 0, 0, 0,
	136, 136, 136, 136, 0, 0, 0, 0, 34, 34, 34, 34, 0, 0, 0, 0,
	136, 136, 136, 136, 0, 0, 0, 0, 34, 34, 34, 34, 0, 0, 0, 0,
	136, 136, 136, 136, 0, 0, 0, 0, 34, 34, 34, 34, 0, 0, 0, 0,
	136, 136, 136, 136, 0, 0, 0, 0, 34, 34, 34, 34, 0, 0, 0, 0};


const GLubyte stipple_diag_stripes_pos[128] = {
	0x00, 0xff, 0x00, 0xff, 0x01, 0xfe, 0x01, 0xfe,
	0x03, 0xfc, 0x03, 0xfc, 0x07, 0xf8, 0x07, 0xf8,
	0x0f, 0xf0, 0x0f, 0xf0, 0x1f, 0xe0, 0x1f, 0xe0,
	0x3f, 0xc0, 0x3f, 0xc0, 0x7f, 0x80, 0x7f, 0x80,
	0xff, 0x00, 0xff, 0x00, 0xfe, 0x01, 0xfe, 0x01,
	0xfc, 0x03, 0xfc, 0x03, 0xf8, 0x07, 0xf8, 0x07,
	0xf0, 0x0f, 0xf0, 0x0f, 0xe0, 0x1f, 0xe0, 0x1f,
	0xc0, 0x3f, 0xc0, 0x3f, 0x80, 0x7f, 0x80, 0x7f,
	0x00, 0xff, 0x00, 0xff, 0x01, 0xfe, 0x01, 0xfe,
	0x03, 0xfc, 0x03, 0xfc, 0x07, 0xf8, 0x07, 0xf8,
	0x0f, 0xf0, 0x0f, 0xf0, 0x1f, 0xe0, 0x1f, 0xe0,
	0x3f, 0xc0, 0x3f, 0xc0, 0x7f, 0x80, 0x7f, 0x80,
	0xff, 0x00, 0xff, 0x00, 0xfe, 0x01, 0xfe, 0x01,
	0xfc, 0x03, 0xfc, 0x03, 0xf8, 0x07, 0xf8, 0x07,
	0xf0, 0x0f, 0xf0, 0x0f, 0xe0, 0x1f, 0xe0, 0x1f,
	0xc0, 0x3f, 0xc0, 0x3f, 0x80, 0x7f, 0x80, 0x7f};


const GLubyte stipple_diag_stripes_neg[128] = {
	0xff, 0x00, 0xff, 0x00, 0xfe, 0x01, 0xfe, 0x01,
	0xfc, 0x03, 0xfc, 0x03, 0xf8, 0x07, 0xf8, 0x07,
	0xf0, 0x0f, 0xf0, 0x0f, 0xe0, 0x1f, 0xe0, 0x1f,
	0xc0, 0x3f, 0xc0, 0x3f, 0x80, 0x7f, 0x80, 0x7f,
	0x00, 0xff, 0x00, 0xff, 0x01, 0xfe, 0x01, 0xfe,
	0x03, 0xfc, 0x03, 0xfc, 0x07, 0xf8, 0x07, 0xf8,
	0x0f, 0xf0, 0x0f, 0xf0, 0x1f, 0xe0, 0x1f, 0xe0,
	0x3f, 0xc0, 0x3f, 0xc0, 0x7f, 0x80, 0x7f, 0x80,
	0xff, 0x00, 0xff, 0x00, 0xfe, 0x01, 0xfe, 0x01,
	0xfc, 0x03, 0xfc, 0x03, 0xf8, 0x07, 0xf8, 0x07,
	0xf0, 0x0f, 0xf0, 0x0f, 0xe0, 0x1f, 0xe0, 0x1f,
	0xc0, 0x3f, 0xc0, 0x3f, 0x80, 0x7f, 0x80, 0x7f,
	0x00, 0xff, 0x00, 0xff, 0x01, 0xfe, 0x01, 0xfe,
	0x03, 0xfc, 0x03, 0xfc, 0x07, 0xf8, 0x07, 0xf8,
	0x0f, 0xf0, 0x0f, 0xf0, 0x1f, 0xe0, 0x1f, 0xe0,
	0x3f, 0xc0, 0x3f, 0xc0, 0x7f, 0x80, 0x7f, 0x80};

const GLubyte stipple_checker_8px[128] = {
	255, 0, 255, 0, 255, 0, 255, 0, 255, 0, 255, 0, 255, 0, 255, 0,
	255,  0, 255, 0, 255, 0, 255, 0, 255, 0, 255, 0, 255, 0, 255, 0,
	0, 255, 0, 255, 0, 255, 0, 255, 0, 255, 0, 255, 0, 255, 0, 255,
	0, 255, 0, 255, 0, 255, 0, 255, 0, 255, 0, 255, 0, 255, 0, 255,
	255, 0, 255, 0, 255, 0, 255, 0, 255, 0, 255, 0, 255, 0, 255, 0,
	255, 0, 255, 0, 255, 0, 255, 0, 255, 0, 255, 0, 255, 0, 255, 0,
	0, 255, 0, 255, 0, 255, 0, 255, 0, 255, 0, 255, 0, 255, 0, 255,
	0, 255, 0, 255, 0, 255, 0, 255, 0, 255, 0, 255, 0, 255, 0, 255};

/* UNUSED */
#if 0
void fdrawbezier(float vec[4][3])
{
	float dist;
	float curve_res = 24, spline_step = 0.0f;
	
	dist = 0.5f * fabsf(vec[0][0] - vec[3][0]);
	
	/* check direction later, for top sockets */
	vec[1][0] = vec[0][0] + dist;
	vec[1][1] = vec[0][1];
	
	vec[2][0] = vec[3][0] - dist;
	vec[2][1] = vec[3][1];
	/* we can reuse the dist variable here to increment the GL curve eval amount*/
	dist = 1.0f / curve_res;
	
	cpack(0x0);
	glMap1f(GL_MAP1_VERTEX_3, 0.0, 1.0, 3, 4, vec[0]);
	glBegin(GL_LINE_STRIP);
	while (spline_step < 1.000001f) {
#if 0
		if (do_shaded)
			UI_ThemeColorBlend(th_col1, th_col2, spline_step);
#endif
		glEvalCoord1f(spline_step);
		spline_step += dist;
	}
	glEnd();
}
#endif

void fdrawline(float x1, float y1, float x2, float y2)
{
	float v[2];
	
	glBegin(GL_LINE_STRIP);
	v[0] = x1; v[1] = y1;
	glVertex2fv(v);
	v[0] = x2; v[1] = y2;
	glVertex2fv(v);
	glEnd();
}

void fdrawbox(float x1, float y1, float x2, float y2)
{
	float v[2];
	
	glBegin(GL_LINE_STRIP);
	
	v[0] = x1; v[1] = y1;
	glVertex2fv(v);
	v[0] = x1; v[1] = y2;
	glVertex2fv(v);
	v[0] = x2; v[1] = y2;
	glVertex2fv(v);
	v[0] = x2; v[1] = y1;
	glVertex2fv(v);
	v[0] = x1; v[1] = y1;
	glVertex2fv(v);
	
	glEnd();
}

void fdrawcheckerboard(float x1, float y1, float x2, float y2)
{
	unsigned char col1[4] = {40, 40, 40}, col2[4] = {50, 50, 50};

	glColor3ubv(col1);
	glRectf(x1, y1, x2, y2);
	glColor3ubv(col2);

	glEnable(GL_POLYGON_STIPPLE);
	glPolygonStipple(stipple_checker_8px);
	glRectf(x1, y1, x2, y2);
	glDisable(GL_POLYGON_STIPPLE);
}

void sdrawline(int x1, int y1, int x2, int y2)
{
	int v[2];
	
	glBegin(GL_LINE_STRIP);
	v[0] = x1; v[1] = y1;
	glVertex2iv(v);
	v[0] = x2; v[1] = y2;
	glVertex2iv(v);
	glEnd();
}

/* UNUSED */
#if 0
/*
 *     x1,y2
 *     |  \
 *     |   \
 *     |    \
 *     x1,y1-- x2,y1
 */

static void sdrawtripoints(int x1, int y1, int x2, int y2)
{
	int v[2];
	v[0] = x1; v[1] = y1;
	glVertex2iv(v);
	v[0] = x1; v[1] = y2;
	glVertex2iv(v);
	v[0] = x2; v[1] = y1;
	glVertex2iv(v);
}

void sdrawtri(int x1, int y1, int x2, int y2)
{
	glBegin(GL_LINE_STRIP);
	sdrawtripoints(x1, y1, x2, y2);
	glEnd();
}

void sdrawtrifill(int x1, int y1, int x2, int y2)
{
	glBegin(GL_TRIANGLES);
	sdrawtripoints(x1, y1, x2, y2);
	glEnd();
}
#endif

void sdrawbox(int x1, int y1, int x2, int y2)
{
	int v[2];
	
	glBegin(GL_LINE_STRIP);
	
	v[0] = x1; v[1] = y1;
	glVertex2iv(v);
	v[0] = x1; v[1] = y2;
	glVertex2iv(v);
	v[0] = x2; v[1] = y2;
	glVertex2iv(v);
	v[0] = x2; v[1] = y1;
	glVertex2iv(v);
	v[0] = x1; v[1] = y1;
	glVertex2iv(v);
	
	glEnd();
}


/* ******************************************** */

void setlinestyle(int nr)
{
	if (nr == 0) {
		glDisable(GL_LINE_STIPPLE);
	}
	else {
		
		glEnable(GL_LINE_STIPPLE);
		if (U.pixelsize > 1.0f)
			glLineStipple(nr, 0xCCCC);
		else
			glLineStipple(nr, 0xAAAA);
	}
}

/* Invert line handling */
	
#define GL_TOGGLE(mode, onoff)  (((onoff) ? glEnable : glDisable)(mode))

void set_inverted_drawing(int enable) 
{
	glLogicOp(enable ? GL_INVERT : GL_COPY);
	GL_TOGGLE(GL_COLOR_LOGIC_OP, enable);
	GL_TOGGLE(GL_DITHER, !enable);
}

/* UNUSED */
#if 0
void sdrawXORline(int x0, int y0, int x1, int y1)
{
	if (x0 == x1 && y0 == y1) return;

	set_inverted_drawing(1);
	
	glBegin(GL_LINES);
	glVertex2i(x0, y0);
	glVertex2i(x1, y1);
	glEnd();
	
	set_inverted_drawing(0);
}

void sdrawXORline4(int nr, int x0, int y0, int x1, int y1)
{
	static int old[4][2][2];
	static char flags[4] = {0, 0, 0, 0};
	
	/* with builtin memory, max 4 lines */

	set_inverted_drawing(1);
		
	glBegin(GL_LINES);
	if (nr == -1) { /* flush */
		for (nr = 0; nr < 4; nr++) {
			if (flags[nr]) {
				glVertex2iv(old[nr][0]);
				glVertex2iv(old[nr][1]);
				flags[nr] = 0;
			}
		}
	}
	else {
		if (nr >= 0 && nr < 4) {
			if (flags[nr]) {
				glVertex2iv(old[nr][0]);
				glVertex2iv(old[nr][1]);
			}

			old[nr][0][0] = x0;
			old[nr][0][1] = y0;
			old[nr][1][0] = x1;
			old[nr][1][1] = y1;
			
			flags[nr] = 1;
		}
		
		glVertex2i(x0, y0);
		glVertex2i(x1, y1);
	}
	glEnd();
	
	set_inverted_drawing(0);
}

void fdrawXORellipse(float xofs, float yofs, float hw, float hh)
{
	if (hw == 0) return;

	set_inverted_drawing(1);

	glPushMatrix();
	glTranslatef(xofs, yofs, 0.0f);
	glScalef(1.0f, hh / hw, 1.0f);
	glutil_draw_lined_arc(0.0, M_PI * 2.0, hw, 20);
	glPopMatrix();

	set_inverted_drawing(0);
}

#endif

void fdrawXORcirc(float xofs, float yofs, float rad)
{
	set_inverted_drawing(1);

	glPushMatrix();
	glTranslatef(xofs, yofs, 0.0);
	glutil_draw_lined_arc(0.0, M_PI * 2.0, rad, 20);
	glPopMatrix();

	set_inverted_drawing(0);
}

void glutil_draw_filled_arc(float start, float angle, float radius, int nsegments)
{
	int i;
	
	glBegin(GL_TRIANGLE_FAN);
	glVertex2f(0.0, 0.0);
	for (i = 0; i < nsegments; i++) {
		float t = (float) i / (nsegments - 1);
		float cur = start + t * angle;
		
		glVertex2f(cosf(cur) * radius, sinf(cur) * radius);
	}
	glEnd();
}

void glutil_draw_lined_arc(float start, float angle, float radius, int nsegments)
{
	int i;
	
	glBegin(GL_LINE_STRIP);
	for (i = 0; i < nsegments; i++) {
		float t = (float) i / (nsegments - 1);
		float cur = start + t * angle;
		
		glVertex2f(cosf(cur) * radius, sinf(cur) * radius);
	}
	glEnd();
}

float glaGetOneFloat(int param)
{
	GLfloat v;
	glGetFloatv(param, &v);
	return v;
}

void glaRasterPosSafe2f(float x, float y, float known_good_x, float known_good_y)
{
	GLubyte dummy = 0;

	/* As long as known good coordinates are correct
	 * this is guaranteed to generate an ok raster
	 * position (ignoring potential (real) overflow
	 * issues).
	 */
	glRasterPos2f(known_good_x, known_good_y);

	/* Now shift the raster position to where we wanted
	 * it in the first place using the glBitmap trick.
	 */
	glBitmap(0, 0, 0, 0, x - known_good_x, y - known_good_y, &dummy);
}

static int get_cached_work_texture(int *r_w, int *r_h)
{
	static GLint texid = -1;
	static int tex_w = 256;
	static int tex_h = 256;

	if (texid == -1) {
		unsigned char *tbuf;

		glGenTextures(1, (GLuint *)&texid);

		glBindTexture(GL_TEXTURE_2D, texid);

		glTexParameteri(GL_TEXTURE_2D, GL_TEXTURE_MIN_FILTER, GL_LINEAR);
		glTexParameteri(GL_TEXTURE_2D, GL_TEXTURE_MAG_FILTER, GL_LINEAR);

		tbuf = MEM_callocN(tex_w * tex_h * 4, "tbuf");
		glTexImage2D(GL_TEXTURE_2D, 0, GL_RGBA8, tex_w, tex_h, 0, GL_RGBA, GL_UNSIGNED_BYTE, tbuf);
		MEM_freeN(tbuf);

		glBindTexture(GL_TEXTURE_2D, 0);
	}

	*r_w = tex_w;
	*r_h = tex_h;
	return texid;
}

void glaDrawPixelsTexScaled(float x, float y, int img_w, int img_h, int format, int type, int zoomfilter, void *rect, float scaleX, float scaleY)
{
	unsigned char *uc_rect = (unsigned char *) rect;
	const float *f_rect = (float *)rect;
	float xzoom = glaGetOneFloat(GL_ZOOM_X), yzoom = glaGetOneFloat(GL_ZOOM_Y);
	int subpart_x, subpart_y, tex_w, tex_h;
	int seamless, offset_x, offset_y, nsubparts_x, nsubparts_y;
	int texid = get_cached_work_texture(&tex_w, &tex_h);
	int components;

	/* Specify the color outside this function, and tex will modulate it.
	 * This is useful for changing alpha without using glPixelTransferf()
	 */
	glPixelStorei(GL_UNPACK_ROW_LENGTH, img_w);
	glBindTexture(GL_TEXTURE_2D, texid);

	/* don't want nasty border artifacts */
	glTexParameteri(GL_TEXTURE_2D, GL_TEXTURE_WRAP_S, GL_CLAMP_TO_EDGE);
	glTexParameteri(GL_TEXTURE_2D, GL_TEXTURE_WRAP_T, GL_CLAMP_TO_EDGE);
	glTexParameteri(GL_TEXTURE_2D, GL_TEXTURE_MAG_FILTER, zoomfilter);

#ifdef __APPLE__
	/* workaround for os x 10.5/10.6 driver bug: http://lists.apple.com/archives/Mac-opengl/2008/Jul/msg00117.html */
	glPixelZoom(1.f, 1.f);
#endif
	
	/* setup seamless 2=on, 0=off */
	seamless = ((tex_w < img_w || tex_h < img_h) && tex_w > 2 && tex_h > 2) ? 2 : 0;
	
	offset_x = tex_w - seamless;
	offset_y = tex_h - seamless;
	
	nsubparts_x = (img_w + (offset_x - 1)) / (offset_x);
	nsubparts_y = (img_h + (offset_y - 1)) / (offset_y);

	if (format == GL_RGBA)
		components = 4;
	else if (format == GL_RGB)
		components = 3;
	else if (ELEM(format,  GL_LUMINANCE, GL_ALPHA))
		components = 1;
	else {
		BLI_assert(!"Incompatible format passed to glaDrawPixelsTexScaled");
		return;
	}

	if (type == GL_FLOAT) {
		/* need to set internal format to higher range float */

		/* NOTE: this could fail on some drivers, like mesa,
		 *       but currently this code is only used by color
		 *       management stuff which already checks on whether
		 *       it's possible to use GL_RGBA16F_ARB
		 */

		glTexImage2D(GL_TEXTURE_2D, 0, GL_RGBA16F_ARB, tex_w, tex_h, 0, format, GL_FLOAT, NULL);
	}
	else {
		/* switch to 8bit RGBA for byte buffer  */
		glTexImage2D(GL_TEXTURE_2D, 0, GL_RGBA8, tex_w, tex_h, 0, format, GL_UNSIGNED_BYTE, NULL);
	}

	for (subpart_y = 0; subpart_y < nsubparts_y; subpart_y++) {
		for (subpart_x = 0; subpart_x < nsubparts_x; subpart_x++) {
			int remainder_x = img_w - subpart_x * offset_x;
			int remainder_y = img_h - subpart_y * offset_y;
			int subpart_w = (remainder_x < tex_w) ? remainder_x : tex_w;
			int subpart_h = (remainder_y < tex_h) ? remainder_y : tex_h;
			int offset_left = (seamless && subpart_x != 0) ? 1 : 0;
			int offset_bot = (seamless && subpart_y != 0) ? 1 : 0;
			int offset_right = (seamless && remainder_x > tex_w) ? 1 : 0;
			int offset_top = (seamless && remainder_y > tex_h) ? 1 : 0;
			float rast_x = x + subpart_x * offset_x * xzoom;
			float rast_y = y + subpart_y * offset_y * yzoom;
			
			/* check if we already got these because we always get 2 more when doing seamless*/
			if (subpart_w <= seamless || subpart_h <= seamless)
				continue;
			
			if (type == GL_FLOAT) {
				glTexSubImage2D(GL_TEXTURE_2D, 0, 0, 0, subpart_w, subpart_h, format, GL_FLOAT, &f_rect[((size_t)subpart_y) * offset_y * img_w * components + subpart_x * offset_x * components]);
				
				/* add an extra border of pixels so linear looks ok at edges of full image. */
				if (subpart_w < tex_w)
					glTexSubImage2D(GL_TEXTURE_2D, 0, subpart_w, 0, 1, subpart_h, format, GL_FLOAT, &f_rect[((size_t)subpart_y) * offset_y * img_w * components + (subpart_x * offset_x + subpart_w - 1) * components]);
				if (subpart_h < tex_h)
					glTexSubImage2D(GL_TEXTURE_2D, 0, 0, subpart_h, subpart_w, 1, format, GL_FLOAT, &f_rect[(((size_t)subpart_y) * offset_y + subpart_h - 1) * img_w * components + subpart_x * offset_x * components]);
				if (subpart_w < tex_w && subpart_h < tex_h)
					glTexSubImage2D(GL_TEXTURE_2D, 0, subpart_w, subpart_h, 1, 1, format, GL_FLOAT, &f_rect[(((size_t)subpart_y) * offset_y + subpart_h - 1) * img_w * components + (subpart_x * offset_x + subpart_w - 1) * components]);
			}
			else {
				glTexSubImage2D(GL_TEXTURE_2D, 0, 0, 0, subpart_w, subpart_h, format, GL_UNSIGNED_BYTE, &uc_rect[((size_t)subpart_y) * offset_y * img_w * components + subpart_x * offset_x * components]);
				
				if (subpart_w < tex_w)
					glTexSubImage2D(GL_TEXTURE_2D, 0, subpart_w, 0, 1, subpart_h, format, GL_UNSIGNED_BYTE, &uc_rect[((size_t)subpart_y) * offset_y * img_w * components + (subpart_x * offset_x + subpart_w - 1) * components]);
				if (subpart_h < tex_h)
					glTexSubImage2D(GL_TEXTURE_2D, 0, 0, subpart_h, subpart_w, 1, format, GL_UNSIGNED_BYTE, &uc_rect[(((size_t)subpart_y) * offset_y + subpart_h - 1) * img_w * components + subpart_x * offset_x * components]);
				if (subpart_w < tex_w && subpart_h < tex_h)
					glTexSubImage2D(GL_TEXTURE_2D, 0, subpart_w, subpart_h, 1, 1, format, GL_UNSIGNED_BYTE, &uc_rect[(((size_t)subpart_y) * offset_y + subpart_h - 1) * img_w * components + (subpart_x * offset_x + subpart_w - 1) * components]);
			}

			glEnable(GL_TEXTURE_2D);
			glBegin(GL_QUADS);
			glTexCoord2f((float)(0 + offset_left) / tex_w, (float)(0 + offset_bot) / tex_h);
			glVertex2f(rast_x + (float)offset_left * xzoom, rast_y + (float)offset_bot * yzoom);

			glTexCoord2f((float)(subpart_w - offset_right) / tex_w, (float)(0 + offset_bot) / tex_h);
			glVertex2f(rast_x + (float)(subpart_w - offset_right) * xzoom * scaleX, rast_y + (float)offset_bot * yzoom);

			glTexCoord2f((float)(subpart_w - offset_right) / tex_w, (float)(subpart_h - offset_top) / tex_h);
			glVertex2f(rast_x + (float)(subpart_w - offset_right) * xzoom * scaleX, rast_y + (float)(subpart_h - offset_top) * yzoom * scaleY);

			glTexCoord2f((float)(0 + offset_left) / tex_w, (float)(subpart_h - offset_top) / tex_h);
			glVertex2f(rast_x + (float)offset_left * xzoom, rast_y + (float)(subpart_h - offset_top) * yzoom * scaleY);
			glEnd();
			glDisable(GL_TEXTURE_2D);
		}
	}

	glBindTexture(GL_TEXTURE_2D, 0);
	glPixelStorei(GL_UNPACK_ROW_LENGTH, 0);
	
#ifdef __APPLE__
	/* workaround for os x 10.5/10.6 driver bug (above) */
	glPixelZoom(xzoom, yzoom);
#endif
}

void glaDrawPixelsTex(float x, float y, int img_w, int img_h, int format, int type, int zoomfilter, void *rect)
{
	glaDrawPixelsTexScaled(x, y, img_w, img_h, format, type, zoomfilter, rect, 1.0f, 1.0f);
}

void glaDrawPixelsSafe(float x, float y, int img_w, int img_h, int row_w, int format, int type, void *rect)
{
	float xzoom = glaGetOneFloat(GL_ZOOM_X);
	float yzoom = glaGetOneFloat(GL_ZOOM_Y);

	/* The pixel space coordinate of the intersection of
	 * the [zoomed] image with the origin.
	 */
	float ix = -x / xzoom;
	float iy = -y / yzoom;
		
	/* The maximum pixel amounts the image can be cropped
	 * at the lower left without exceeding the origin.
	 */
	int off_x = floor(max_ff(ix, 0.0f));
	int off_y = floor(max_ff(iy, 0.0f));

	/* The zoomed space coordinate of the raster position
	 * (starting at the lower left most unclipped pixel).
	 */
	float rast_x = x + off_x * xzoom;
	float rast_y = y + off_y * yzoom;

	GLfloat scissor[4];
	int draw_w, draw_h;

	/* Determine the smallest number of pixels we need to draw
	 * before the image would go off the upper right corner.
	 *
	 * It may seem this is just an optimization but some graphics
	 * cards (ATI) freak out if there is a large zoom factor and
	 * a large number of pixels off the screen (probably at some
	 * level the number of image pixels to draw is getting multiplied
	 * by the zoom and then clamped). Making sure we draw the
	 * fewest pixels possible keeps everyone mostly happy (still
	 * fails if we zoom in on one really huge pixel so that it
	 * covers the entire screen).
	 */
	glGetFloatv(GL_SCISSOR_BOX, scissor);
	draw_w = min_ii(img_w - off_x, ceil((scissor[2] - rast_x) / xzoom));
	draw_h = min_ii(img_h - off_y, ceil((scissor[3] - rast_y) / yzoom));

	if (draw_w > 0 && draw_h > 0) {
		/* Don't use safe RasterPos (slower) if we can avoid it. */
		if (rast_x >= 0 && rast_y >= 0) {
			glRasterPos2f(rast_x, rast_y);
		}
		else {
			glaRasterPosSafe2f(rast_x, rast_y, 0, 0);
		}

		glPixelStorei(GL_UNPACK_ROW_LENGTH, row_w);
		if (format == GL_LUMINANCE || format == GL_RED) {
			if (type == GL_FLOAT) {
				const float *f_rect = (float *)rect;
				glDrawPixels(draw_w, draw_h, format, type, f_rect + (off_y * row_w + off_x));
			}
			else if (type == GL_INT || type == GL_UNSIGNED_INT) {
				const int *i_rect = (int *)rect;
				glDrawPixels(draw_w, draw_h, format, type, i_rect + (off_y * row_w + off_x));
			}
		}
		else { /* RGBA */
			if (type == GL_FLOAT) {
				const float *f_rect = (float *)rect;
				glDrawPixels(draw_w, draw_h, format, type, f_rect + (off_y * row_w + off_x) * 4);
			}
			else if (type == GL_UNSIGNED_BYTE) {
				unsigned char *uc_rect = (unsigned char *) rect;
				glDrawPixels(draw_w, draw_h, format, type, uc_rect + (off_y * row_w + off_x) * 4);
			}
		}
		
		glPixelStorei(GL_UNPACK_ROW_LENGTH,  0);
	}
}

/* uses either DrawPixelsSafe or DrawPixelsTex, based on user defined maximum */
void glaDrawPixelsAuto(float x, float y, int img_w, int img_h, int format,
                       int type, int zoomfilter, float alpha, void *rect)
{
	if (U.image_draw_method != IMAGE_DRAW_METHOD_DRAWPIXELS) {
		glColor4f(1.0, 1.0, 1.0, alpha);
		glaDrawPixelsTex(x, y, img_w, img_h, format, type, zoomfilter, rect);
	}
	else {
		glaDrawPixelsSafe(x, y, img_w, img_h, img_w, format, type, rect);
	}
}

/* 2D Drawing Assistance */

void glaDefine2DArea(rcti *screen_rect)
{
	const int sc_w = BLI_rcti_size_x(screen_rect) + 1;
	const int sc_h = BLI_rcti_size_y(screen_rect) + 1;

	glViewport(screen_rect->xmin, screen_rect->ymin, sc_w, sc_h);
	glScissor(screen_rect->xmin, screen_rect->ymin, sc_w, sc_h);

	/* The GLA_PIXEL_OFS magic number is to shift the matrix so that
	 * both raster and vertex integer coordinates fall at pixel
	 * centers properly. For a longer discussion see the OpenGL
	 * Programming Guide, Appendix H, Correctness Tips.
	 */

	glMatrixMode(GL_PROJECTION);
	glLoadIdentity();
	glOrtho(0.0, sc_w, 0.0, sc_h, -1, 1);
	glTranslatef(GLA_PIXEL_OFS, GLA_PIXEL_OFS, 0.0);

	glMatrixMode(GL_MODELVIEW);
	glLoadIdentity();
}

#if 0 /* UNUSED */

struct gla2DDrawInfo {
	int orig_vp[4], orig_sc[4];
	float orig_projmat[16], orig_viewmat[16];

	rcti screen_rect;
	rctf world_rect;

	float wo_to_sc[2];
};

void gla2DGetMap(gla2DDrawInfo *di, rctf *rect) 
{
	*rect = di->world_rect;
}

void gla2DSetMap(gla2DDrawInfo *di, rctf *rect) 
{
	int sc_w, sc_h;
	float wo_w, wo_h;

	di->world_rect = *rect;
	
	sc_w = BLI_rcti_size_x(&di->screen_rect);
	sc_h = BLI_rcti_size_y(&di->screen_rect);
	wo_w = BLI_rcti_size_x(&di->world_rect);
	wo_h = BLI_rcti_size_y(&di->world_rect);
	
	di->wo_to_sc[0] = sc_w / wo_w;
	di->wo_to_sc[1] = sc_h / wo_h;
}

/** Save the current OpenGL state and initialize OpenGL for 2D
 * rendering. glaEnd2DDraw should be called on the returned structure
 * to free it and to return OpenGL to its previous state. The
 * scissor rectangle is set to match the viewport.
 *
 * See glaDefine2DArea for an explanation of why this function uses integers.
 *
 * \param screen_rect The screen rectangle to be used for 2D drawing.
 * \param world_rect The world rectangle that the 2D area represented
 * by \a screen_rect is supposed to represent. If NULL it is assumed the
 * world has a 1 to 1 mapping to the screen.
 */
gla2DDrawInfo *glaBegin2DDraw(rcti *screen_rect, rctf *world_rect) 
{
	gla2DDrawInfo *di = MEM_mallocN(sizeof(*di), "gla2DDrawInfo");
	int sc_w, sc_h;
	float wo_w, wo_h;

	glGetIntegerv(GL_VIEWPORT, (GLint *)di->orig_vp);
	glGetIntegerv(GL_SCISSOR_BOX, (GLint *)di->orig_sc);
	glGetFloatv(GL_PROJECTION_MATRIX, (GLfloat *)di->orig_projmat);
	glGetFloatv(GL_MODELVIEW_MATRIX, (GLfloat *)di->orig_viewmat);

	di->screen_rect = *screen_rect;
	if (world_rect) {
		di->world_rect = *world_rect;
	}
	else {
		di->world_rect.xmin = di->screen_rect.xmin;
		di->world_rect.ymin = di->screen_rect.ymin;
		di->world_rect.xmax = di->screen_rect.xmax;
		di->world_rect.ymax = di->screen_rect.ymax;
	}

	sc_w = BLI_rcti_size_x(&di->screen_rect);
	sc_h = BLI_rcti_size_y(&di->screen_rect);
	wo_w = BLI_rcti_size_x(&di->world_rect);
	wo_h = BLI_rcti_size_y(&di->world_rect);

	di->wo_to_sc[0] = sc_w / wo_w;
	di->wo_to_sc[1] = sc_h / wo_h;

	glaDefine2DArea(&di->screen_rect);

	return di;
}

/**
 * Translate the (\a wo_x, \a wo_y) point from world coordinates into screen space.
 */
void gla2DDrawTranslatePt(gla2DDrawInfo *di, float wo_x, float wo_y, int *r_sc_x, int *r_sc_y)
{
	*r_sc_x = (wo_x - di->world_rect.xmin) * di->wo_to_sc[0];
	*r_sc_y = (wo_y - di->world_rect.ymin) * di->wo_to_sc[1];
}

/**
 * Translate the \a world point from world coordinates into screen space.
 */
void gla2DDrawTranslatePtv(gla2DDrawInfo *di, float world[2], int r_screen[2])
{
	screen_r[0] = (world[0] - di->world_rect.xmin) * di->wo_to_sc[0];
	screen_r[1] = (world[1] - di->world_rect.ymin) * di->wo_to_sc[1];
}

/**
 * Restores the previous OpenGL state and frees the auxiliary gla data.
 */
void glaEnd2DDraw(gla2DDrawInfo *di)
{
	glViewport(di->orig_vp[0], di->orig_vp[1], di->orig_vp[2], di->orig_vp[3]);
	glScissor(di->orig_vp[0], di->orig_vp[1], di->orig_vp[2], di->orig_vp[3]);
	glMatrixMode(GL_PROJECTION);
	glLoadMatrixf(di->orig_projmat);
	glMatrixMode(GL_MODELVIEW);
	glLoadMatrixf(di->orig_viewmat);

	MEM_freeN(di);
}
#endif

/* **************** GL_POINT hack ************************ */

static int curmode = 0;
static int pointhack = 0;
static GLubyte Squaredot[16] = {0xff, 0xff, 0xff, 0xff,
                                0xff, 0xff, 0xff, 0xff,
                                0xff, 0xff, 0xff, 0xff,
                                0xff, 0xff, 0xff, 0xff};

void bglBegin(int mode)
{
	curmode = mode;
	
	if (mode == GL_POINTS) {
		float value[4];
		glGetFloatv(GL_POINT_SIZE_RANGE, value);
		if (value[1] < 2.0f) {
			glGetFloatv(GL_POINT_SIZE, value);
			pointhack = iroundf(value[0]);
			if (pointhack > 4) pointhack = 4;
		}
		else {
			glBegin(mode);
		}
	}
}

#if 0 /* UNUSED */
int bglPointHack(void)
{
	float value[4];
	int pointhack_px;
	glGetFloatv(GL_POINT_SIZE_RANGE, value);
	if (value[1] < 2.0f) {
		glGetFloatv(GL_POINT_SIZE, value);
		pointhack_px = floorf(value[0] + 0.5f);
		if (pointhack_px > 4) pointhack_px = 4;
		return pointhack_px;
	}
	return 0;
}
#endif

void bglVertex3fv(const float vec[3])
{
	switch (curmode) {
		case GL_POINTS:
			if (pointhack) {
				glRasterPos3fv(vec);
				glBitmap(pointhack, pointhack, (float)pointhack / 2.0f, (float)pointhack / 2.0f, 0.0, 0.0, Squaredot);
			}
			else {
				glVertex3fv(vec);
			}
			break;
	}
}

void bglVertex3f(float x, float y, float z)
{
	switch (curmode) {
		case GL_POINTS:
			if (pointhack) {
				glRasterPos3f(x, y, z);
				glBitmap(pointhack, pointhack, (float)pointhack / 2.0f, (float)pointhack / 2.0f, 0.0, 0.0, Squaredot);
			}
			else {
				glVertex3f(x, y, z);
			}
			break;
	}
}

void bglVertex2fv(const float vec[2])
{
	switch (curmode) {
		case GL_POINTS:
			if (pointhack) {
				glRasterPos2fv(vec);
				glBitmap(pointhack, pointhack, (float)pointhack / 2, pointhack / 2, 0.0, 0.0, Squaredot);
			}
			else {
				glVertex2fv(vec);
			}
			break;
	}
}


void bglEnd(void)
{
	if (pointhack) pointhack = 0;
	else glEnd();
	
}

/* Uses current OpenGL state to get view matrices for gluProject/gluUnProject */
void bgl_get_mats(bglMats *mats)
{
	const double badvalue = 1.0e-6;

	glGetDoublev(GL_MODELVIEW_MATRIX, mats->modelview);
	glGetDoublev(GL_PROJECTION_MATRIX, mats->projection);
	glGetIntegerv(GL_VIEWPORT, (GLint *)mats->viewport);
	
	/* Very strange code here - it seems that certain bad values in the
	 * modelview matrix can cause gluUnProject to give bad results. */
	if (mats->modelview[0] < badvalue &&
	    mats->modelview[0] > -badvalue)
	{
		mats->modelview[0] = 0;
	}
	if (mats->modelview[5] < badvalue &&
	    mats->modelview[5] > -badvalue)
	{
		mats->modelview[5] = 0;
	}
	
	/* Set up viewport so that gluUnProject will give correct values */
	mats->viewport[0] = 0;
	mats->viewport[1] = 0;
}

/* *************** glPolygonOffset hack ************* */

/**
 * \note \a viewdist is only for ortho at the moment.
 */
void bglPolygonOffset(float viewdist, float dist)
{
	static float winmat[16], offset = 0.0;
	
	if (dist != 0.0f) {
		float offs;
		
		// glEnable(GL_POLYGON_OFFSET_FILL);
		// glPolygonOffset(-1.0, -1.0);

		/* hack below is to mimic polygon offset */
		glMatrixMode(GL_PROJECTION);
		glGetFloatv(GL_PROJECTION_MATRIX, (float *)winmat);
		
		/* dist is from camera to center point */
		
		if (winmat[15] > 0.5f) {
#if 1
			offs = 0.00001f * dist * viewdist;  // ortho tweaking
#else
			static float depth_fac = 0.0f;
			if (depth_fac == 0.0f) {
				int depthbits;
				glGetIntegerv(GL_DEPTH_BITS, &depthbits);
				depth_fac = 1.0f / (float)((1 << depthbits) - 1);
			}
			offs = (-1.0 / winmat[10]) * dist * depth_fac;

			UNUSED_VARS(viewdist);
#endif
		}
		else {
			/* should be clipping value or so... */
			offs = 0.0005f * dist;
		}
		
		winmat[14] -= offs;
		offset += offs;
		
		glLoadMatrixf(winmat);
		glMatrixMode(GL_MODELVIEW);
	}
	else {

		glMatrixMode(GL_PROJECTION);
		winmat[14] += offset;
		offset = 0.0;
		glLoadMatrixf(winmat);
		glMatrixMode(GL_MODELVIEW);
	}
}

#if 0 /* UNUSED */
void bglFlush(void) 
{
	glFlush();
#ifdef __APPLE__
//	if (GPU_type_matches(GPU_DEVICE_INTEL, GPU_OS_MAC, GPU_DRIVER_OFFICIAL))
// XXX		myswapbuffers(); //hack to get mac intel graphics to show frontbuffer
#endif
}
#endif

/* **** Color management helper functions for GLSL display/transform ***** */

/* Draw given image buffer on a screen using GLSL for display transform */
void glaDrawImBuf_glsl(ImBuf *ibuf, float x, float y, int zoomfilter, float alpha,
                       ColorManagedViewSettings *view_settings,
                       ColorManagedDisplaySettings *display_settings)
{
	bool force_fallback = false;
	bool need_fallback = true;

	/* Early out */
	if (ibuf->rect == NULL && ibuf->rect_float == NULL)
		return;

	/* Single channel images could not be transformed using GLSL yet */
	force_fallback |= ibuf->channels == 1;

	/* If user decided not to use GLSL, fallback to glaDrawPixelsAuto */
	force_fallback |= (U.image_draw_method != IMAGE_DRAW_METHOD_GLSL);

	/* Try to draw buffer using GLSL display transform */
	if (force_fallback == false) {
		int ok;

		if (ibuf->rect_float) {
			if (ibuf->float_colorspace) {
				ok = IMB_colormanagement_setup_glsl_draw_from_space(view_settings, display_settings,
				                                                    ibuf->float_colorspace,
				                                                    ibuf->dither, true);
			}
			else {
				ok = IMB_colormanagement_setup_glsl_draw(view_settings, display_settings,
				                                         ibuf->dither, true);
			}
		}
		else {
			ok = IMB_colormanagement_setup_glsl_draw_from_space(view_settings, display_settings,
			                                                    ibuf->rect_colorspace,
			                                                    ibuf->dither, false);
		}

		if (ok) {
<<<<<<< HEAD
			glTexEnvi(GL_TEXTURE_ENV, GL_TEXTURE_ENV_MODE, GL_MODULATE);
			glColor4f(1.0, 1.0, 1.0, alpha);
=======
			glColor4f(1.0, 1.0, 1.0, 1.0);
>>>>>>> 90195231

			if (ibuf->rect_float) {
				int format = 0;

				if (ibuf->channels == 3)
					format = GL_RGB;
				else if (ibuf->channels == 4)
					format = GL_RGBA;
				else
					BLI_assert(!"Incompatible number of channels for GLSL display");

				if (format != 0) {
					glaDrawPixelsTex(x, y, ibuf->x, ibuf->y, format, GL_FLOAT,
					                 zoomfilter, ibuf->rect_float);
				}
			}
			else if (ibuf->rect) {
				/* ibuf->rect is always RGBA */
				glaDrawPixelsTex(x, y, ibuf->x, ibuf->y, GL_RGBA, GL_UNSIGNED_BYTE,
				                 zoomfilter, ibuf->rect);
			}

			IMB_colormanagement_finish_glsl_draw();

			need_fallback = false;
		}
	}

	/* In case GLSL failed or not usable, fallback to glaDrawPixelsAuto */
	if (need_fallback) {
		unsigned char *display_buffer;
		void *cache_handle;

		display_buffer = IMB_display_buffer_acquire(ibuf, view_settings, display_settings, &cache_handle);

		if (display_buffer)
			glaDrawPixelsAuto(x, y, ibuf->x, ibuf->y, GL_RGBA, GL_UNSIGNED_BYTE,
			                  zoomfilter, alpha, display_buffer);

		IMB_display_buffer_release(cache_handle);
	}
}

void glaDrawImBuf_glsl_ctx(const bContext *C, ImBuf *ibuf, float x, float y, int zoomfilter, float alpha)
{
	ColorManagedViewSettings *view_settings;
	ColorManagedDisplaySettings *display_settings;

	IMB_colormanagement_display_settings_from_ctx(C, &view_settings, &display_settings);

	glaDrawImBuf_glsl(ibuf, x, y, zoomfilter, alpha, view_settings, display_settings);
}

void cpack(unsigned int x)
{
	glColor3ub(( (x)        & 0xFF),
	           (((x) >>  8) & 0xFF),
	           (((x) >> 16) & 0xFF));
}

void glaDrawBorderCorners(const rcti *border, float zoomx, float zoomy)
{
	float delta_x = 4.0f * UI_DPI_FAC / zoomx;
	float delta_y = 4.0f * UI_DPI_FAC / zoomy;

	delta_x = min_ff(delta_x, border->xmax - border->xmin);
	delta_y = min_ff(delta_y, border->ymax - border->ymin);

	/* left bottom corner */
	glBegin(GL_LINE_STRIP);
	glVertex2f(border->xmin, border->ymin + delta_y);
	glVertex2f(border->xmin, border->ymin);
	glVertex2f(border->xmin + delta_x, border->ymin);
	glEnd();

	/* left top corner */
	glBegin(GL_LINE_STRIP);
	glVertex2f(border->xmin, border->ymax - delta_y);
	glVertex2f(border->xmin, border->ymax);
	glVertex2f(border->xmin + delta_x, border->ymax);
	glEnd();

	/* right bottom corner */
	glBegin(GL_LINE_STRIP);
	glVertex2f(border->xmax - delta_x, border->ymin);
	glVertex2f(border->xmax, border->ymin);
	glVertex2f(border->xmax, border->ymin + delta_y);
	glEnd();

	/* right top corner */
	glBegin(GL_LINE_STRIP);
	glVertex2f(border->xmax - delta_x, border->ymax);
	glVertex2f(border->xmax, border->ymax);
	glVertex2f(border->xmax, border->ymax - delta_y);
	glEnd();
}<|MERGE_RESOLUTION|>--- conflicted
+++ resolved
@@ -1083,12 +1083,7 @@
 		}
 
 		if (ok) {
-<<<<<<< HEAD
-			glTexEnvi(GL_TEXTURE_ENV, GL_TEXTURE_ENV_MODE, GL_MODULATE);
 			glColor4f(1.0, 1.0, 1.0, alpha);
-=======
-			glColor4f(1.0, 1.0, 1.0, 1.0);
->>>>>>> 90195231
 
 			if (ibuf->rect_float) {
 				int format = 0;
