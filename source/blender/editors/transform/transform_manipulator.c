/*
 * ***** BEGIN GPL LICENSE BLOCK *****
 *
 * This program is free software; you can redistribute it and/or
 * modify it under the terms of the GNU General Public License
 * as published by the Free Software Foundation; either version 2
 * of the License, or (at your option) any later version.
 *
 * This program is distributed in the hope that it will be useful,
 * but WITHOUT ANY WARRANTY; without even the implied warranty of
 * MERCHANTABILITY or FITNESS FOR A PARTICULAR PURPOSE.  See the
 * GNU General Public License for more details.
 *
 * You should have received a copy of the GNU General Public License
 * along with this program; if not, write to the Free Software Foundation,
 * Inc., 51 Franklin Street, Fifth Floor, Boston, MA 02110-1301, USA.
 *
 * The Original Code is Copyright (C) 2005 Blender Foundation
 * All rights reserved.
 *
 * The Original Code is: all of this file.
 *
 * Contributor(s): none yet.
 *
 * ***** END GPL LICENSE BLOCK *****
 */

/** \file blender/editors/transform/transform_manipulator.c
 *  \ingroup edtransform
 */


#include <stdlib.h>
#include <string.h>
#include <math.h>
#include <float.h>

#include "DNA_armature_types.h"
#include "DNA_curve_types.h"
#include "DNA_gpencil_types.h"
#include "DNA_lattice_types.h"
#include "DNA_meta_types.h"
#include "DNA_screen_types.h"
#include "DNA_scene_types.h"
#include "DNA_view3d_types.h"

#include "BLI_listbase.h"
#include "BLI_math.h"
#include "BLI_utildefines.h"
#include "BLI_listbase.h"

#include "RNA_access.h"

#include "BKE_action.h"
#include "BKE_armature.h"
#include "BKE_context.h"
#include "BKE_curve.h"
#include "BKE_global.h"
#include "BKE_particle.h"
#include "BKE_pointcache.h"
#include "BKE_editmesh.h"
#include "BKE_lattice.h"

#include "BIF_gl.h"

#include "WM_api.h"
#include "WM_types.h"
#include "wm.h"

#include "ED_armature.h"
#include "ED_curve.h"
#include "ED_object.h"
#include "ED_particle.h"
#include "ED_view3d.h"
#include "ED_screen.h"

#include "UI_resources.h"
#include "UI_interface.h"

/* local module include */
#include "transform.h"

#include "MEM_guardedalloc.h"

#include "GPU_select.h"

/* drawing flags */

#define MAN_TRANS_X  (1 << 0)
#define MAN_TRANS_Y  (1 << 1)
#define MAN_TRANS_Z  (1 << 2)
#define MAN_TRANS_C  (MAN_TRANS_X | MAN_TRANS_Y | MAN_TRANS_Z)

#define MAN_ROT_X    (1 << 3)
#define MAN_ROT_Y    (1 << 4)
#define MAN_ROT_Z    (1 << 5)
#define MAN_ROT_C    (MAN_ROT_X | MAN_ROT_Y | MAN_ROT_Z)

#define MAN_SCALE_X  (1 << 8)
#define MAN_SCALE_Y  (1 << 9)
#define MAN_SCALE_Z  (1 << 10)
#define MAN_SCALE_C  (MAN_SCALE_X | MAN_SCALE_Y | MAN_SCALE_Z)

/* axes as index */
enum {
	MAN_AXIS_TRANS_X = 0,
	MAN_AXIS_TRANS_Y,
	MAN_AXIS_TRANS_Z,
	MAN_AXIS_TRANS_C,

	MAN_AXIS_ROT_X,
	MAN_AXIS_ROT_Y,
	MAN_AXIS_ROT_Z,
	MAN_AXIS_ROT_C,

	MAN_AXIS_SCALE_X,
	MAN_AXIS_SCALE_Y,
	MAN_AXIS_SCALE_Z,
	MAN_AXIS_SCALE_C,

	/* special */
	MAN_AXIS_TRANS_XY,
	MAN_AXIS_TRANS_YZ,
	MAN_AXIS_TRANS_ZX,

	MAN_AXIS_SCALE_XY,
	MAN_AXIS_SCALE_YZ,
	MAN_AXIS_SCALE_ZX,

	MAN_AXIS_LAST,
};

/* axis types */
enum {
	MAN_AXES_ALL = 0,
	MAN_AXES_TRANSLATE,
	MAN_AXES_ROTATE,
	MAN_AXES_SCALE,
};

/* threshold for testing view aligned manipulator axis */
#define TW_AXIS_DOT_MIN 0.02f
#define TW_AXIS_DOT_MAX 0.1f

#define MAN_AXIS_LINE_WIDTH 2.0


/* **************** Utilities **************** */

/* loop over axes of given type */
#define MAN_ITER_AXES_BEGIN \
	{ \
		wmWidget *axis; \
		int axis_idx; \
		for (axis_idx = 0; axis_idx < MAN_AXIS_LAST; axis_idx++) { \
			axis = manipulator_get_axis_from_index(man, axis_idx); \
			if (!axis) continue;

#define MAN_ITER_AXES_END \
		} \
	} ((void)0)

static wmWidget *manipulator_get_axis_from_index(const ManipulatorGroup *man, const short axis_idx)
{
	BLI_assert(IN_RANGE_INCL(axis_idx, (float)MAN_AXIS_TRANS_X, (float)MAN_AXIS_LAST));

	switch (axis_idx) {
		case MAN_AXIS_TRANS_X:
			return man->translate_x;
		case MAN_AXIS_TRANS_Y:
			return man->translate_y;
		case MAN_AXIS_TRANS_Z:
			return man->translate_z;
		case MAN_AXIS_TRANS_XY:
			return man->translate_xy;
		case MAN_AXIS_TRANS_YZ:
			return man->translate_yz;
		case MAN_AXIS_TRANS_ZX:
			return man->translate_zx;
		case MAN_AXIS_TRANS_C:
			return man->translate_c;
		case MAN_AXIS_ROT_X:
			return man->rotate_x;
		case MAN_AXIS_ROT_Y:
			return man->rotate_y;
		case MAN_AXIS_ROT_Z:
			return man->rotate_z;
		case MAN_AXIS_ROT_C:
			return man->rotate_c;
		case MAN_AXIS_SCALE_X:
			return man->scale_x;
		case MAN_AXIS_SCALE_Y:
			return man->scale_y;
		case MAN_AXIS_SCALE_Z:
			return man->scale_z;
		case MAN_AXIS_SCALE_XY:
			return man->scale_xy;
		case MAN_AXIS_SCALE_YZ:
			return man->scale_yz;
		case MAN_AXIS_SCALE_ZX:
			return man->scale_zx;
		case MAN_AXIS_SCALE_C:
			return man->scale_c;
	}

	return NULL;
}

static short manipulator_get_axis_type(const ManipulatorGroup *man, const wmWidget *axis)
{
	if (ELEM(axis, man->translate_x, man->translate_y, man->translate_z, man->translate_c,
	         man->translate_xy, man->translate_yz, man->translate_zx))
	{
		return MAN_AXES_TRANSLATE;
	}
	else if (ELEM(axis, man->rotate_x, man->rotate_y, man->rotate_z, man->rotate_c)) {
		return MAN_AXES_ROTATE;
	}
	else {
		return MAN_AXES_SCALE;
	}
}

/* get index within axis type, so that x == 0, y == 1 and z == 2, no matter which axis type */
static int manipulator_index_normalize(const int axis_idx)
{
	if (axis_idx > MAN_AXIS_TRANS_ZX) {
		return axis_idx - 15;
	}
	else if (axis_idx > MAN_AXIS_SCALE_C) {
		return axis_idx - 12;
	}
	else if (axis_idx > MAN_AXIS_ROT_C) {
		return axis_idx - 8;
	}
	else if (axis_idx > MAN_AXIS_TRANS_C) {
		return axis_idx - 4;
	}

	return axis_idx;
}

static bool manipulator_is_axis_visible(const View3D *v3d, const RegionView3D *rv3d, const int axis_idx)
{
	switch (axis_idx) {
		case MAN_AXIS_TRANS_X:
			return (rv3d->twdrawflag & MAN_TRANS_X);
		case MAN_AXIS_TRANS_Y:
			return (rv3d->twdrawflag & MAN_TRANS_Y);
		case MAN_AXIS_TRANS_Z:
			return (rv3d->twdrawflag & MAN_TRANS_Z);
		case MAN_AXIS_TRANS_C:
			return (rv3d->twdrawflag & MAN_TRANS_C);
		case MAN_AXIS_ROT_X:
			return (rv3d->twdrawflag & MAN_ROT_X);
		case MAN_AXIS_ROT_Y:
			return (rv3d->twdrawflag & MAN_ROT_Y);
		case MAN_AXIS_ROT_Z:
			return (rv3d->twdrawflag & MAN_ROT_Z);
		case MAN_AXIS_ROT_C:
			return (rv3d->twdrawflag & MAN_ROT_C);
		case MAN_AXIS_SCALE_X:
			return (rv3d->twdrawflag & MAN_SCALE_X);
		case MAN_AXIS_SCALE_Y:
			return (rv3d->twdrawflag & MAN_SCALE_Y);
		case MAN_AXIS_SCALE_Z:
			return (rv3d->twdrawflag & MAN_SCALE_Z);
		case MAN_AXIS_SCALE_C:
			return (rv3d->twdrawflag & MAN_SCALE_C && (v3d->twtype & V3D_MANIP_TRANSLATE) == 0);
		case MAN_AXIS_TRANS_XY:
			return (rv3d->twdrawflag & MAN_TRANS_X &&
			        rv3d->twdrawflag & MAN_TRANS_Y &&
			        (v3d->twtype & V3D_MANIP_ROTATE) == 0);
		case MAN_AXIS_TRANS_YZ:
			return (rv3d->twdrawflag & MAN_TRANS_Y &&
			        rv3d->twdrawflag & MAN_TRANS_Z &&
			        (v3d->twtype & V3D_MANIP_ROTATE) == 0);
		case MAN_AXIS_TRANS_ZX:
			return (rv3d->twdrawflag & MAN_TRANS_Z &&
			        rv3d->twdrawflag & MAN_TRANS_X &&
			        (v3d->twtype & V3D_MANIP_ROTATE) == 0);
		case MAN_AXIS_SCALE_XY:
			return (rv3d->twdrawflag & MAN_SCALE_X &&
			        rv3d->twdrawflag & MAN_SCALE_Y &&
			        (v3d->twtype & V3D_MANIP_TRANSLATE) == 0 &&
			        (v3d->twtype & V3D_MANIP_ROTATE) == 0);
		case MAN_AXIS_SCALE_YZ:
			return (rv3d->twdrawflag & MAN_SCALE_Y &&
			        rv3d->twdrawflag & MAN_SCALE_Z &&
			        (v3d->twtype & V3D_MANIP_TRANSLATE) == 0 &&
			        (v3d->twtype & V3D_MANIP_ROTATE) == 0);
		case MAN_AXIS_SCALE_ZX:
			return (rv3d->twdrawflag & MAN_SCALE_Z &&
			        rv3d->twdrawflag & MAN_SCALE_X &&
			        (v3d->twtype & V3D_MANIP_TRANSLATE) == 0 &&
			        (v3d->twtype & V3D_MANIP_ROTATE) == 0);
	}
	return false;
}

static void manipulator_get_axis_color(const RegionView3D *rv3d, const int axis_idx, float r_col[4], float r_col_hi[4])
{
	const float idot = rv3d->tw_idot[manipulator_index_normalize(axis_idx)];
	/* alpha values for normal/highlighted states */
	const float alpha = 0.6f;
	const float alpha_hi = 1.0f;
	/* get alpha fac based on axis angle, to fade axis out when hiding it because it points towards view */
	float alpha_fac_view = (idot > TW_AXIS_DOT_MAX) ?
	                        1.0f : (idot < TW_AXIS_DOT_MIN) ?
	                        0.0f : ((idot - TW_AXIS_DOT_MIN) / (TW_AXIS_DOT_MAX - TW_AXIS_DOT_MIN));

	switch (axis_idx) {
		case MAN_AXIS_TRANS_X:
		case MAN_AXIS_ROT_X:
		case MAN_AXIS_SCALE_X:
		case MAN_AXIS_TRANS_XY:
		case MAN_AXIS_SCALE_XY:
			UI_GetThemeColor4fv(TH_AXIS_X, r_col);
			break;
		case MAN_AXIS_TRANS_Y:
		case MAN_AXIS_ROT_Y:
		case MAN_AXIS_SCALE_Y:
		case MAN_AXIS_TRANS_YZ:
		case MAN_AXIS_SCALE_YZ:
			UI_GetThemeColor4fv(TH_AXIS_Y, r_col);
			break;
		case MAN_AXIS_TRANS_Z:
		case MAN_AXIS_ROT_Z:
		case MAN_AXIS_SCALE_Z:
		case MAN_AXIS_TRANS_ZX:
		case MAN_AXIS_SCALE_ZX:
			UI_GetThemeColor4fv(TH_AXIS_Z, r_col);
			break;
		case MAN_AXIS_TRANS_C:
		case MAN_AXIS_ROT_C:
		case MAN_AXIS_SCALE_C:
			copy_v4_fl(r_col, 1.0f);
			alpha_fac_view = 1.0f;
			break;
	}

	copy_v4_v4(r_col_hi, r_col);

	r_col[3] = alpha * alpha_fac_view;
	r_col_hi[3] = alpha_hi * alpha_fac_view;
}

static void manipulator_get_axis_constraint(const int axis_idx, int r_axis[3])
{
	zero_v3_int(r_axis);

	switch (axis_idx) {
		case MAN_AXIS_TRANS_X:
		case MAN_AXIS_ROT_X:
		case MAN_AXIS_SCALE_X:
			r_axis[0] = 1;
			break;
		case MAN_AXIS_TRANS_Y:
		case MAN_AXIS_ROT_Y:
		case MAN_AXIS_SCALE_Y:
			r_axis[1] = 1;
			break;
		case MAN_AXIS_TRANS_Z:
		case MAN_AXIS_ROT_Z:
		case MAN_AXIS_SCALE_Z:
			r_axis[2] = 1;
			break;
		case MAN_AXIS_TRANS_C:
		case MAN_AXIS_ROT_C:
		case MAN_AXIS_SCALE_C:
			break;
		case MAN_AXIS_TRANS_XY:
		case MAN_AXIS_SCALE_XY:
			r_axis[0] = r_axis[1] = 1;
			break;
		case MAN_AXIS_TRANS_YZ:
		case MAN_AXIS_SCALE_YZ:
			r_axis[1] = r_axis[2] = 1;
			break;
		case MAN_AXIS_TRANS_ZX:
		case MAN_AXIS_SCALE_ZX:
			r_axis[2] = r_axis[0] = 1;
			break;
	}
}


/* **************** Preparation Stuff **************** */

/* transform widget center calc helper for below */
static void calc_tw_center(Scene *scene, const float co[3])
{
	float *twcent = scene->twcent;
	float *min = scene->twmin;
	float *max = scene->twmax;

	minmax_v3v3_v3(min, max, co);
	add_v3_v3(twcent, co);
}

static void protectflag_to_drawflags(short protectflag, short *drawflags)
{
	if (protectflag & OB_LOCK_LOCX)
		*drawflags &= ~MAN_TRANS_X;
	if (protectflag & OB_LOCK_LOCY)
		*drawflags &= ~MAN_TRANS_Y;
	if (protectflag & OB_LOCK_LOCZ)
		*drawflags &= ~MAN_TRANS_Z;

	if (protectflag & OB_LOCK_ROTX)
		*drawflags &= ~MAN_ROT_X;
	if (protectflag & OB_LOCK_ROTY)
		*drawflags &= ~MAN_ROT_Y;
	if (protectflag & OB_LOCK_ROTZ)
		*drawflags &= ~MAN_ROT_Z;

	if (protectflag & OB_LOCK_SCALEX)
		*drawflags &= ~MAN_SCALE_X;
	if (protectflag & OB_LOCK_SCALEY)
		*drawflags &= ~MAN_SCALE_Y;
	if (protectflag & OB_LOCK_SCALEZ)
		*drawflags &= ~MAN_SCALE_Z;
}

/* for pose mode */
static void stats_pose(Scene *scene, Object *ob, RegionView3D *rv3d, bPoseChannel *pchan)
{
	Bone *bone = pchan->bone;

	if (bone) {
		/* update pose matrix after transform */
		BKE_pose_where_is(scene, ob);

		calc_tw_center(scene, pchan->pose_head);
		protectflag_to_drawflags(pchan->protectflag, &rv3d->twdrawflag);
	}
}

/* for editmode*/
static void stats_editbone(RegionView3D *rv3d, const EditBone *ebo)
{
	if (ebo->flag & BONE_EDITMODE_LOCKED)
		protectflag_to_drawflags(OB_LOCK_LOC | OB_LOCK_ROT | OB_LOCK_SCALE, &rv3d->twdrawflag);
}

/* could move into BLI_math however this is only useful for display/editing purposes */
static void axis_angle_to_gimbal_axis(float gmat[3][3], const float axis[3], const float angle)
{
	/* X/Y are arbitrary axies, most importantly Z is the axis of rotation */

	float cross_vec[3];
	float quat[4];

	/* this is an un-scientific method to get a vector to cross with
	 * XYZ intentionally YZX */
	cross_vec[0] = axis[1];
	cross_vec[1] = axis[2];
	cross_vec[2] = axis[0];

	/* X-axis */
	cross_v3_v3v3(gmat[0], cross_vec, axis);
	normalize_v3(gmat[0]);
	axis_angle_to_quat(quat, axis, angle);
	mul_qt_v3(quat, gmat[0]);

	/* Y-axis */
	axis_angle_to_quat(quat, axis, M_PI_2);
	copy_v3_v3(gmat[1], gmat[0]);
	mul_qt_v3(quat, gmat[1]);

	/* Z-axis */
	copy_v3_v3(gmat[2], axis);

	normalize_m3(gmat);
}


static int test_rotmode_euler(short rotmode)
{
	return (ELEM(rotmode, ROT_MODE_AXISANGLE, ROT_MODE_QUAT)) ? 0 : 1;
}

bool gimbal_axis(Object *ob, float gmat[3][3])
{
	if (ob->mode & OB_MODE_POSE) {
		bPoseChannel *pchan = BKE_pose_channel_active(ob);

		if (pchan) {
			float mat[3][3], tmat[3][3], obmat[3][3];
			if (test_rotmode_euler(pchan->rotmode)) {
				eulO_to_gimbal_axis(mat, pchan->eul, pchan->rotmode);
			}
			else if (pchan->rotmode == ROT_MODE_AXISANGLE) {
				axis_angle_to_gimbal_axis(mat, pchan->rotAxis, pchan->rotAngle);
			}
			else { /* quat */
				return 0;
			}


			/* apply bone transformation */
			mul_m3_m3m3(tmat, pchan->bone->bone_mat, mat);

			if (pchan->parent) {
				float parent_mat[3][3];

				copy_m3_m4(parent_mat, pchan->parent->pose_mat);
				mul_m3_m3m3(mat, parent_mat, tmat);

				/* needed if object transformation isn't identity */
				copy_m3_m4(obmat, ob->obmat);
				mul_m3_m3m3(gmat, obmat, mat);
			}
			else {
				/* needed if object transformation isn't identity */
				copy_m3_m4(obmat, ob->obmat);
				mul_m3_m3m3(gmat, obmat, tmat);
			}

			normalize_m3(gmat);
			return 1;
		}
	}
	else {
		if (test_rotmode_euler(ob->rotmode)) {
			eulO_to_gimbal_axis(gmat, ob->rot, ob->rotmode);
		}
		else if (ob->rotmode == ROT_MODE_AXISANGLE) {
			axis_angle_to_gimbal_axis(gmat, ob->rotAxis, ob->rotAngle);
		}
		else { /* quat */
			return 0;
		}

		if (ob->parent) {
			float parent_mat[3][3];
			copy_m3_m4(parent_mat, ob->parent->obmat);
			normalize_m3(parent_mat);
			mul_m3_m3m3(gmat, parent_mat, gmat);
		}
		return 1;
	}

	return 0;
}


/* centroid, boundbox, of selection */
/* returns total items selected */
static int calc_manipulator_stats(const bContext *C)
{
	const ScrArea *sa = CTX_wm_area(C);
	const ARegion *ar = CTX_wm_region(C);
	const View3D *v3d = sa->spacedata.first;
	RegionView3D *rv3d = ar->regiondata;
	Scene *scene = CTX_data_scene(C);
	Object *obedit = CTX_data_edit_object(C);
	Object *ob = OBACT;
<<<<<<< HEAD
	Base *base;
=======
	bGPdata *gpd = CTX_data_gpencil_data(C);
	const bool is_gp_edit = ((gpd) && (gpd->flag & GP_DATA_STROKE_EDITMODE));
>>>>>>> 60917c35
	int a, totsel = 0;

	/* transform widget matrix */
	unit_m4(rv3d->twmat);

	rv3d->twdrawflag = 0xFFFF;

	/* transform widget centroid/center */
	INIT_MINMAX(scene->twmin, scene->twmax);
	zero_v3(scene->twcent);
	
	if (is_gp_edit) {
		CTX_DATA_BEGIN(C, bGPDstroke *, gps, editable_gpencil_strokes)
		{
			/* we're only interested in selected points here... */
			if (gps->flag & GP_STROKE_SELECT) {
				bGPDspoint *pt;
				int i;
				
				/* Change selection status of all points, then make the stroke match */
				for (i = 0, pt = gps->points; i < gps->totpoints; i++, pt++) {
					if (pt->flag & GP_SPOINT_SELECT) {
						calc_tw_center(scene, &pt->x);
						totsel++;
					}
				}
			}
		}
		CTX_DATA_END;
		
		/* selection center */
		if (totsel) {
			mul_v3_fl(scene->twcent, 1.0f / (float)totsel);   /* centroid! */
		}
	}
	else if (obedit) {
		ob = obedit;
		if ((ob->lay & v3d->lay) == 0)
			return 0;

		if (obedit->type == OB_MESH) {
			BMEditMesh *em = BKE_editmesh_from_object(obedit);
			BMEditSelection ese;
			float vec[3] = {0, 0, 0};

			/* USE LAST SELECTE WITH ACTIVE */
			if ((v3d->around == V3D_AROUND_ACTIVE) && BM_select_history_active_get(em->bm, &ese)) {
				BM_editselection_center(&ese, vec);
				calc_tw_center(scene, vec);
				totsel = 1;
			}
			else {
				BMesh *bm = em->bm;
				BMVert *eve;

				BMIter iter;

				BM_ITER_MESH (eve, &iter, bm, BM_VERTS_OF_MESH) {
					if (!BM_elem_flag_test(eve, BM_ELEM_HIDDEN)) {
						if (BM_elem_flag_test(eve, BM_ELEM_SELECT)) {
							totsel++;
							calc_tw_center(scene, eve->co);
						}
					}
				}
			}
		} /* end editmesh */
		else if (obedit->type == OB_ARMATURE) {
			const bArmature *arm = obedit->data;
			EditBone *ebo;

			if ((v3d->around == V3D_AROUND_ACTIVE) && (ebo = arm->act_edbone)) {
				/* doesn't check selection or visibility intentionally */
				if (ebo->flag & BONE_TIPSEL) {
					calc_tw_center(scene, ebo->tail);
					totsel++;
				}
				if ((ebo->flag & BONE_ROOTSEL) ||
				    ((ebo->flag & BONE_TIPSEL) == false))  /* ensure we get at least one point */
				{
					calc_tw_center(scene, ebo->head);
					totsel++;
				}
				stats_editbone(rv3d, ebo);
			}
			else {
				for (ebo = arm->edbo->first; ebo; ebo = ebo->next) {
					if (EBONE_VISIBLE(arm, ebo)) {
						if (ebo->flag & BONE_TIPSEL) {
							calc_tw_center(scene, ebo->tail);
							totsel++;
						}
						if (ebo->flag & BONE_ROOTSEL) {
							calc_tw_center(scene, ebo->head);
							totsel++;
						}
						if (ebo->flag & BONE_SELECTED) {
							stats_editbone(rv3d, ebo);
						}
					}
				}
			}
		}
		else if (ELEM(obedit->type, OB_CURVE, OB_SURF)) {
			Curve *cu = obedit->data;
			float center[3];

			if (v3d->around == V3D_AROUND_ACTIVE && ED_curve_active_center(cu, center)) {
				calc_tw_center(scene, center);
				totsel++;
			}
			else {
				Nurb *nu;
				BezTriple *bezt;
				BPoint *bp;
				const ListBase *nurbs = BKE_curve_editNurbs_get(cu);

				nu = nurbs->first;
				while (nu) {
					if (nu->type == CU_BEZIER) {
						bezt = nu->bezt;
						a = nu->pntsu;
						while (a--) {
							/* exceptions
							 * if handles are hidden then only check the center points.
							 * If the center knot is selected then only use this as the center point.
							 */
							if (cu->drawflag & CU_HIDE_HANDLES) {
								if (bezt->f2 & SELECT) {
									calc_tw_center(scene, bezt->vec[1]);
									totsel++;
								}
							}
							else if (bezt->f2 & SELECT) {
								calc_tw_center(scene, bezt->vec[1]);
								totsel++;
							}
							else {
								if (bezt->f1 & SELECT) {
									calc_tw_center(scene, bezt->vec[(v3d->around == V3D_AROUND_LOCAL_ORIGINS) ? 1 : 0]);
									totsel++;
								}
								if (bezt->f3 & SELECT) {
									calc_tw_center(scene, bezt->vec[(v3d->around == V3D_AROUND_LOCAL_ORIGINS) ? 1 : 2]);
									totsel++;
								}
							}
							bezt++;
						}
					}
					else {
						bp = nu->bp;
						a = nu->pntsu * nu->pntsv;
						while (a--) {
							if (bp->f1 & SELECT) {
								calc_tw_center(scene, bp->vec);
								totsel++;
							}
							bp++;
						}
					}
					nu = nu->next;
				}
			}
		}
		else if (obedit->type == OB_MBALL) {
			MetaBall *mb = (MetaBall *)obedit->data;
			MetaElem *ml;

			if ((v3d->around == V3D_AROUND_ACTIVE) && (ml = mb->lastelem)) {
				calc_tw_center(scene, &ml->x);
				totsel++;
			}
			else {
				for (ml = mb->editelems->first; ml; ml = ml->next) {
					if (ml->flag & SELECT) {
						calc_tw_center(scene, &ml->x);
						totsel++;
					}
				}
			}
		}
		else if (obedit->type == OB_LATTICE) {
			Lattice *lt = ((Lattice *)obedit->data)->editlatt->latt;
			BPoint *bp;

			if ((v3d->around == V3D_AROUND_ACTIVE) && (bp = BKE_lattice_active_point_get(lt))) {
				calc_tw_center(scene, bp->vec);
				totsel++;
			}
			else {
				bp = lt->def;
				a = lt->pntsu * lt->pntsv * lt->pntsw;
				while (a--) {
					if (bp->f1 & SELECT) {
						calc_tw_center(scene, bp->vec);
						totsel++;
					}
					bp++;
				}
			}
		}

		/* selection center */
		if (totsel) {
			mul_v3_fl(scene->twcent, 1.0f / (float)totsel);   // centroid!
			mul_m4_v3(obedit->obmat, scene->twcent);
			mul_m4_v3(obedit->obmat, scene->twmin);
			mul_m4_v3(obedit->obmat, scene->twmax);
		}
	}
	else if (ob && (ob->mode & OB_MODE_POSE)) {
		bPoseChannel *pchan;
		int mode = TFM_ROTATION; /* mislead counting bones... bah. We don't know the manipulator mode, could be mixed */
		bool ok = false;

		if ((ob->lay & v3d->lay) == 0)
			return 0;

		if ((v3d->around == V3D_AROUND_ACTIVE) && (pchan = BKE_pose_channel_active(ob))) {
			/* doesn't check selection or visibility intentionally */
			Bone *bone = pchan->bone;
			if (bone) {
				stats_pose(scene, ob, rv3d, pchan);
				totsel = 1;
				ok = true;
			}
		}
		else {
			totsel = count_set_pose_transflags(&mode, 0, ob);

			if (totsel) {
				/* use channels to get stats */
				for (pchan = ob->pose->chanbase.first; pchan; pchan = pchan->next) {
					Bone *bone = pchan->bone;
					if (bone && (bone->flag & BONE_TRANSFORM)) {
						stats_pose(scene, ob, rv3d, pchan);
					}
				}
				ok = true;
			}
		}

		if (ok) {
			mul_v3_fl(scene->twcent, 1.0f / (float)totsel);   // centroid!
			mul_m4_v3(ob->obmat, scene->twcent);
			mul_m4_v3(ob->obmat, scene->twmin);
			mul_m4_v3(ob->obmat, scene->twmax);
		}
	}
	else if (ob && (ob->mode & OB_MODE_ALL_PAINT)) {
		/* pass */
	}
	else if (ob && ob->mode & OB_MODE_PARTICLE_EDIT) {
		const PTCacheEdit *edit = PE_get_current(scene, ob);
		PTCacheEditPoint *point;
		PTCacheEditKey *ek;
		int k;

		if (edit) {
			point = edit->points;
			for (a = 0; a < edit->totpoint; a++, point++) {
				if (point->flag & PEP_HIDE) continue;

				for (k = 0, ek = point->keys; k < point->totkey; k++, ek++) {
					if (ek->flag & PEK_SELECT) {
						calc_tw_center(scene, ek->flag & PEK_USE_WCO ? ek->world_co : ek->co);
						totsel++;
					}
				}
			}

			/* selection center */
			if (totsel)
				mul_v3_fl(scene->twcent, 1.0f / (float)totsel);  // centroid!
		}
	}
	else {
		/* we need the one selected object, if its not active */
		ob = OBACT;
		if (ob && !(ob->flag & SELECT))
			ob = NULL;

		for (base = scene->base.first; base; base = base->next) {
			if (TESTBASELIB(v3d, base)) {
				if (ob == NULL)
					ob = base->object;

				calc_tw_center(scene, base->object->loc);
				protectflag_to_drawflags(base->object->protectflag, &rv3d->twdrawflag);
				totsel++;
			}
		}

		/* selection center */
		if (totsel) {
			mul_v3_fl(scene->twcent, 1.0f / (float)totsel);   // centroid!
		}
	}

	/* global, local or normal orientation? */
<<<<<<< HEAD
	if (ob && totsel) {
		float mat[3][3];
=======
	if (ob && totsel && !is_gp_edit) {
>>>>>>> 60917c35

		switch (v3d->twmode) {
			case V3D_MANIP_GLOBAL:
				break; /* nothing to do */
			case V3D_MANIP_GIMBAL:
				if (gimbal_axis(ob, mat)) {
					copy_m4_m3(rv3d->twmat, mat);
					break;
				}
				/* if not gimbal, fall through to normal */
				/* fall-through */
			case V3D_MANIP_NORMAL:
				if (obedit || ob->mode & OB_MODE_POSE) {
					ED_getTransformOrientationMatrix(C, mat, v3d->around);
					copy_m4_m3(rv3d->twmat, mat);
					break;
				}
				/* no break we define 'normal' as 'local' in Object mode */
				/* fall-through */
			case V3D_MANIP_LOCAL:
				if (ob->mode & OB_MODE_POSE) {
					/* each bone moves on its own local axis, but  to avoid confusion,
					 * use the active pones axis for display [#33575], this works as expected on a single bone
					 * and users who select many bones will understand whats going on and what local means
					 * when they start transforming */
					ED_getTransformOrientationMatrix(C, mat, v3d->around);
					copy_m4_m3(rv3d->twmat, mat);
					break;
				}
				copy_m4_m4(rv3d->twmat, ob->obmat);
				normalize_m4(rv3d->twmat);
				break;
			case V3D_MANIP_VIEW:
				copy_m3_m4(mat, rv3d->viewinv);
				normalize_m3(mat);
				copy_m4_m3(rv3d->twmat, mat);
				break;
			default: /* V3D_MANIP_CUSTOM */
				if (applyTransformOrientation(C, mat, NULL, v3d->twmode - V3D_MANIP_CUSTOM)) {
					copy_m4_m3(rv3d->twmat, mat);
				}
				break;
		}
	}

	return totsel;
}

/* don't draw axis perpendicular to the view */
static void manipulator_drawflags_refresh(RegionView3D *rv3d)
{
	float view_vec[3], axis_vec[3];
	float idot;
	int i;

	const int twdrawflag_axis[3] = {
	    (MAN_TRANS_X | MAN_SCALE_X),
	    (MAN_TRANS_Y | MAN_SCALE_Y),
	    (MAN_TRANS_Z | MAN_SCALE_Z)};


	ED_view3d_global_to_vector(rv3d, rv3d->twmat[3], view_vec);

	for (i = 0; i < 3; i++) {
		normalize_v3_v3(axis_vec, rv3d->twmat[i]);
		rv3d->tw_idot[i] = idot = 1.0f - fabsf(dot_v3v3(view_vec, axis_vec));
		if (idot < TW_AXIS_DOT_MIN) {
			rv3d->twdrawflag &= ~twdrawflag_axis[i];
		}
	}
}

static void manipulator_prepare_mat(Scene *scene, View3D *v3d, RegionView3D *rv3d)
{
	switch (v3d->around) {
		case V3D_AROUND_CENTER_BOUNDS:
		case V3D_AROUND_ACTIVE:
		{
			Object *ob = OBACT;
			if ((v3d->around == V3D_AROUND_ACTIVE) && !scene->obedit && !(ob->mode & OB_MODE_POSE)) {
				copy_v3_v3(rv3d->twmat[3], ob->obmat[3]);
			}
			else {
				mid_v3_v3v3(rv3d->twmat[3], scene->twmin, scene->twmax);
			}
			break;
		}
		case V3D_AROUND_LOCAL_ORIGINS:
		case V3D_AROUND_CENTER_MEAN:
			copy_v3_v3(rv3d->twmat[3], scene->twcent);
			break;
		case V3D_AROUND_CURSOR:
			copy_v3_v3(rv3d->twmat[3], ED_view3d_cursor3d_get(scene, v3d));
			break;
	}

	mul_mat3_m4_fl(rv3d->twmat, ED_view3d_pixel_size(rv3d, rv3d->twmat[3]) * U.tw_size);
}

/**
 * Sets up \a r_start and \a r_len to define arrow line range.
 * Needed to adjust line drawing for combined manipulator axis types.
 */
static void manipulator_line_range(const View3D *v3d, const short axis_type, float *r_start, float *r_len)
{
	const float ofs = 0.2f;

	*r_start = 0.2f;
	*r_len = 1.0f;

	switch (axis_type) {
		case MAN_AXES_TRANSLATE:
			if (v3d->twtype & V3D_MANIP_SCALE) {
				*r_start = *r_len - ofs + 0.075f;
			}
			if (v3d->twtype & V3D_MANIP_ROTATE) {
				*r_len += ofs;
			}
			break;
		case MAN_AXES_SCALE:
			if (v3d->twtype & (V3D_MANIP_TRANSLATE | V3D_MANIP_ROTATE)) {
				*r_len -= ofs + 0.025f;
			}
			break;
	}

	*r_len -= *r_start;
}


/* **************** Actual Widget Stuff **************** */

static ManipulatorGroup *manipulatorgroup_init(
        struct wmWidgetGroup *wgroup, const bool init_trans, const bool init_rot, const bool init_scale)
{
	ManipulatorGroup *man;

	if (!(init_trans || init_rot || init_scale))
		return NULL;

	man = MEM_callocN(sizeof(ManipulatorGroup), "manipulator_data");

	/* add/init widgets - order matters! */
	if (init_scale) {
		man->scale_c = WIDGET_dial_new(wgroup, "scale_c", WIDGET_DIAL_STYLE_RING);
		man->scale_x = WIDGET_arrow_new(wgroup, "scale_x", WIDGET_ARROW_STYLE_BOX);
		man->scale_y = WIDGET_arrow_new(wgroup, "scale_y", WIDGET_ARROW_STYLE_BOX);
		man->scale_z = WIDGET_arrow_new(wgroup, "scale_z", WIDGET_ARROW_STYLE_BOX);
		man->scale_xy = WIDGET_plane_new(wgroup, "scale_xy", 0);
		man->scale_yz = WIDGET_plane_new(wgroup, "scale_yz", 0);
		man->scale_zx = WIDGET_plane_new(wgroup, "scale_zx", 0);
	}
	if (init_rot) {
		man->rotate_x = WIDGET_dial_new(wgroup, "rotate_x", WIDGET_DIAL_STYLE_RING_CLIPPED);
		man->rotate_y = WIDGET_dial_new(wgroup, "rotate_y", WIDGET_DIAL_STYLE_RING_CLIPPED);
		man->rotate_z = WIDGET_dial_new(wgroup, "rotate_z", WIDGET_DIAL_STYLE_RING_CLIPPED);
		/* init screen aligned widget last here, looks better, behaves better */
		man->rotate_c = WIDGET_dial_new(wgroup, "rotate_c", WIDGET_DIAL_STYLE_RING);
	}
	if (init_trans) {
		man->translate_c = WIDGET_dial_new(wgroup, "translate_c", WIDGET_DIAL_STYLE_RING);
		man->translate_x = WIDGET_arrow_new(wgroup, "translate_x", WIDGET_ARROW_STYLE_NORMAL);
		man->translate_y = WIDGET_arrow_new(wgroup, "translate_y", WIDGET_ARROW_STYLE_NORMAL);
		man->translate_z = WIDGET_arrow_new(wgroup, "translate_z", WIDGET_ARROW_STYLE_NORMAL);
		man->translate_xy = WIDGET_plane_new(wgroup, "translate_xy", 0);
		man->translate_yz = WIDGET_plane_new(wgroup, "translate_yz", 0);
		man->translate_zx = WIDGET_plane_new(wgroup, "translate_zx", 0);
	}

	return man;
}

/**
 * Custom handler for manipulator widgets
 */
static int manipulator_handler(bContext *C, const wmEvent *UNUSED(event), wmWidget *widget, const int UNUSED(flag))
{
	const ScrArea *sa = CTX_wm_area(C);
	ARegion *ar = CTX_wm_region(C);
	View3D *v3d = sa->spacedata.first;
	RegionView3D *rv3d = ar->regiondata;

	if (calc_manipulator_stats(C)) {
		manipulator_prepare_mat(CTX_data_scene(C), v3d, rv3d);
		WM_widget_set_origin(widget, rv3d->twmat[3]);
	}

	ED_region_tag_redraw(ar);

	return OPERATOR_PASS_THROUGH;
}

void WIDGETGROUP_manipulator_create(const struct bContext *C, struct wmWidgetGroup *wgroup)
{
	const ScrArea *sa = CTX_wm_area(C);
	const ARegion *ar = CTX_wm_region(C);
	View3D *v3d = sa->spacedata.first;
	RegionView3D *rv3d = ar->regiondata;

	const bool any_visible   = (calc_manipulator_stats(C) != 0);
	const bool trans_visble  = (any_visible && (v3d->twtype & V3D_MANIP_TRANSLATE));
	const bool rot_visble    = (any_visible && (v3d->twtype & V3D_MANIP_ROTATE));
	const bool scale_visible = (any_visible && (v3d->twtype & V3D_MANIP_SCALE));
	ManipulatorGroup *man = manipulatorgroup_init(wgroup, trans_visble, rot_visble, scale_visible);

	if (!man)
		return;


	manipulator_prepare_mat(CTX_data_scene(C), v3d, rv3d);
	manipulator_drawflags_refresh(rv3d);

	/* when looking through a selected camera, the manipulator can be at the
	 * exact same position as the view, skip so we don't break selection */
	if (fabsf(mat4_to_scale(rv3d->twmat)) < 1e-7f) {
		MAN_ITER_AXES_BEGIN
		{
			WM_widget_set_flag(axis, WM_WIDGET_HIDDEN, true);
		}
		MAN_ITER_AXES_END;

		return;
	}


	/* *** set properties for axes *** */

	MAN_ITER_AXES_BEGIN
	{
		const short axis_type = manipulator_get_axis_type(man, axis);
		const int aidx_norm = manipulator_index_normalize(axis_idx);
		int constraint_axis[3] = {1, 0, 0};

		PointerRNA *ptr;
		float col[4], col_hi[4];

		if (manipulator_is_axis_visible(v3d, rv3d, axis_idx) == false) {
			WM_widget_set_flag(axis, WM_WIDGET_HIDDEN, true);
			continue;
		}

		manipulator_get_axis_color(rv3d, axis_idx, col, col_hi);
		manipulator_get_axis_constraint(axis_idx, constraint_axis);

		WM_widget_set_origin(axis, rv3d->twmat[3]);
		WM_widget_set_colors(axis, col, col_hi);
		/* custom handler! */
		axis->handler = manipulator_handler;

		switch(axis_idx) {
			case MAN_AXIS_TRANS_X:
			case MAN_AXIS_TRANS_Y:
			case MAN_AXIS_TRANS_Z:
			case MAN_AXIS_SCALE_X:
			case MAN_AXIS_SCALE_Y:
			case MAN_AXIS_SCALE_Z:
			{
				float start_co[3] = {0.0f, 0.0f, 0.0f};
				float len;

				manipulator_line_range(v3d, axis_type, &start_co[2], &len);

				WIDGET_arrow_set_direction(axis, rv3d->twmat[aidx_norm]);
				WIDGET_arrow_set_line_len(axis, len);
				WM_widget_set_offset(axis, start_co);
				WM_widget_set_line_width(axis, MAN_AXIS_LINE_WIDTH);
				break;
			}
			case MAN_AXIS_ROT_X:
			case MAN_AXIS_ROT_Y:
			case MAN_AXIS_ROT_Z:
				WIDGET_dial_set_up_vector(axis, rv3d->twmat[aidx_norm]);
				WM_widget_set_line_width(axis, MAN_AXIS_LINE_WIDTH);
				break;
			case MAN_AXIS_TRANS_XY:
			case MAN_AXIS_TRANS_YZ:
			case MAN_AXIS_TRANS_ZX:
			case MAN_AXIS_SCALE_XY:
			case MAN_AXIS_SCALE_YZ:
			case MAN_AXIS_SCALE_ZX:
			{
				float ofs_ax = 11.0f;
				float ofs[3];

				ofs[0] = ofs_ax;
				ofs[1] = ofs_ax;
				ofs[2] = 0.0f;

				WIDGET_plane_set_direction(axis, rv3d->twmat[aidx_norm - 1 < 0 ? 2 : aidx_norm - 1]);
				WIDGET_plane_set_up_vector(axis, rv3d->twmat[aidx_norm + 1 > 2 ? 0 : aidx_norm + 1]);
				WM_widget_set_scale(axis, 0.07f);
				WM_widget_set_origin(axis, rv3d->twmat[3]);
				WM_widget_set_offset(axis, ofs);
				break;
			}
			case MAN_AXIS_TRANS_C:
			case MAN_AXIS_ROT_C:
			case MAN_AXIS_SCALE_C:
				WIDGET_dial_set_up_vector(axis, rv3d->viewinv[2]);
				if (axis_idx != MAN_AXIS_ROT_C) {
					WM_widget_set_scale(axis, 0.2f);
				}
				break;
		}

<<<<<<< HEAD
		switch (axis_type) {
			case MAN_AXES_TRANSLATE:
				ptr = WM_widget_set_operator(axis, "TRANSFORM_OT_translate");
=======
	gluDeleteQuadric(qobj);
	glLoadMatrixf(rv3d->viewmat);

	if (v3d->zbuf) glEnable(GL_DEPTH_TEST);

}


/* ********************************************* */

/* main call, does calc centers & orientation too */
static int drawflags = 0xFFFF;       // only for the calls below, belongs in scene...?

void BIF_draw_manipulator(const bContext *C)
{
	ScrArea *sa = CTX_wm_area(C);
	ARegion *ar = CTX_wm_region(C);
	Scene *scene = CTX_data_scene(C);
	View3D *v3d = sa->spacedata.first;
	RegionView3D *rv3d = ar->regiondata;
	int totsel;

	const bool is_picksel = false;

	if (!(v3d->twflag & V3D_USE_MANIPULATOR)) return;

	{
		v3d->twflag &= ~V3D_DRAW_MANIPULATOR;

		totsel = calc_manipulator_stats(C);
		if (totsel == 0) return;

		v3d->twflag |= V3D_DRAW_MANIPULATOR;

		/* now we can define center */
		switch (v3d->around) {
			case V3D_AROUND_CENTER_BOUNDS:
			case V3D_AROUND_ACTIVE:
			{
				bGPdata *gpd = CTX_data_gpencil_data(C);
				Object *ob = OBACT;

				if (((v3d->around == V3D_AROUND_ACTIVE) && (scene->obedit == NULL)) &&
				    ((gpd == NULL) || !(gpd->flag & GP_DATA_STROKE_EDITMODE)) &&
				    (!(ob->mode & OB_MODE_POSE)))
				{
					copy_v3_v3(rv3d->twmat[3], ob->obmat[3]);
				}
				else {
					mid_v3_v3v3(rv3d->twmat[3], scene->twmin, scene->twmax);
				}
>>>>>>> 60917c35
				break;
			case MAN_AXES_ROTATE:
				ptr = WM_widget_set_operator(axis, "TRANSFORM_OT_rotate");
				break;
			case MAN_AXES_SCALE:
				ptr = WM_widget_set_operator(axis, "TRANSFORM_OT_resize");
				break;
		}
		RNA_boolean_set_array(ptr, "constraint_axis", constraint_axis);
		RNA_boolean_set(ptr, "release_confirm", 1);
	}
	MAN_ITER_AXES_END;

	MEM_freeN(man);
}

void WIDGETGROUP_object_manipulator_create(const struct bContext *C, struct wmWidgetGroup *wgroup)
{
	Object *ob = ED_object_active_context((bContext *)C);

	if (ob->wgroup == NULL) {
		ob->wgroup = wgroup;
	}

	WIDGETGROUP_manipulator_create(C, wgroup);
}

int WIDGETGROUP_manipulator_poll(const struct bContext *C, struct wmWidgetGroupType *UNUSED(wgrouptype))
{
	/* it's a given we only use this in 3D view */
	const ScrArea *sa = CTX_wm_area(C);
	const View3D *v3d = sa->spacedata.first;

	return ((v3d->twflag & V3D_USE_MANIPULATOR) != 0);
}<|MERGE_RESOLUTION|>--- conflicted
+++ resolved
@@ -47,7 +47,6 @@
 #include "BLI_listbase.h"
 #include "BLI_math.h"
 #include "BLI_utildefines.h"
-#include "BLI_listbase.h"
 
 #include "RNA_access.h"
 
@@ -551,17 +550,14 @@
 {
 	const ScrArea *sa = CTX_wm_area(C);
 	const ARegion *ar = CTX_wm_region(C);
-	const View3D *v3d = sa->spacedata.first;
-	RegionView3D *rv3d = ar->regiondata;
 	Scene *scene = CTX_data_scene(C);
 	Object *obedit = CTX_data_edit_object(C);
+	View3D *v3d = sa->spacedata.first;
+	RegionView3D *rv3d = ar->regiondata;
+	Base *base;
 	Object *ob = OBACT;
-<<<<<<< HEAD
-	Base *base;
-=======
 	bGPdata *gpd = CTX_data_gpencil_data(C);
 	const bool is_gp_edit = ((gpd) && (gpd->flag & GP_DATA_STROKE_EDITMODE));
->>>>>>> 60917c35
 	int a, totsel = 0;
 
 	/* transform widget matrix */
@@ -599,8 +595,7 @@
 	}
 	else if (obedit) {
 		ob = obedit;
-		if ((ob->lay & v3d->lay) == 0)
-			return 0;
+		if ((ob->lay & v3d->lay) == 0) return 0;
 
 		if (obedit->type == OB_MESH) {
 			BMEditMesh *em = BKE_editmesh_from_object(obedit);
@@ -863,12 +858,8 @@
 	}
 
 	/* global, local or normal orientation? */
-<<<<<<< HEAD
-	if (ob && totsel) {
+	if (ob && totsel && !is_gp_edit) {
 		float mat[3][3];
-=======
-	if (ob && totsel && !is_gp_edit) {
->>>>>>> 60917c35
 
 		switch (v3d->twmode) {
 			case V3D_MANIP_GLOBAL:
@@ -941,20 +932,27 @@
 	}
 }
 
-static void manipulator_prepare_mat(Scene *scene, View3D *v3d, RegionView3D *rv3d)
-{
+static void manipulator_prepare_mat(const bContext *C, View3D *v3d, RegionView3D *rv3d)
+{
+	Scene *scene = CTX_data_scene(C);
+
 	switch (v3d->around) {
 		case V3D_AROUND_CENTER_BOUNDS:
 		case V3D_AROUND_ACTIVE:
 		{
-			Object *ob = OBACT;
-			if ((v3d->around == V3D_AROUND_ACTIVE) && !scene->obedit && !(ob->mode & OB_MODE_POSE)) {
-				copy_v3_v3(rv3d->twmat[3], ob->obmat[3]);
-			}
-			else {
-				mid_v3_v3v3(rv3d->twmat[3], scene->twmin, scene->twmax);
-			}
-			break;
+				bGPdata *gpd = CTX_data_gpencil_data(C);
+				Object *ob = OBACT;
+
+				if (((v3d->around == V3D_AROUND_ACTIVE) && (scene->obedit == NULL)) &&
+				    ((gpd == NULL) || !(gpd->flag & GP_DATA_STROKE_EDITMODE)) &&
+				    (!(ob->mode & OB_MODE_POSE)))
+				{
+					copy_v3_v3(rv3d->twmat[3], ob->obmat[3]);
+				}
+				else {
+					mid_v3_v3v3(rv3d->twmat[3], scene->twmin, scene->twmax);
+				}
+				break;
 		}
 		case V3D_AROUND_LOCAL_ORIGINS:
 		case V3D_AROUND_CENTER_MEAN:
@@ -1052,7 +1050,7 @@
 	RegionView3D *rv3d = ar->regiondata;
 
 	if (calc_manipulator_stats(C)) {
-		manipulator_prepare_mat(CTX_data_scene(C), v3d, rv3d);
+		manipulator_prepare_mat(C, v3d, rv3d);
 		WM_widget_set_origin(widget, rv3d->twmat[3]);
 	}
 
@@ -1078,7 +1076,7 @@
 		return;
 
 
-	manipulator_prepare_mat(CTX_data_scene(C), v3d, rv3d);
+	manipulator_prepare_mat(C, v3d, rv3d);
 	manipulator_drawflags_refresh(rv3d);
 
 	/* when looking through a selected camera, the manipulator can be at the
@@ -1174,63 +1172,9 @@
 				break;
 		}
 
-<<<<<<< HEAD
 		switch (axis_type) {
 			case MAN_AXES_TRANSLATE:
 				ptr = WM_widget_set_operator(axis, "TRANSFORM_OT_translate");
-=======
-	gluDeleteQuadric(qobj);
-	glLoadMatrixf(rv3d->viewmat);
-
-	if (v3d->zbuf) glEnable(GL_DEPTH_TEST);
-
-}
-
-
-/* ********************************************* */
-
-/* main call, does calc centers & orientation too */
-static int drawflags = 0xFFFF;       // only for the calls below, belongs in scene...?
-
-void BIF_draw_manipulator(const bContext *C)
-{
-	ScrArea *sa = CTX_wm_area(C);
-	ARegion *ar = CTX_wm_region(C);
-	Scene *scene = CTX_data_scene(C);
-	View3D *v3d = sa->spacedata.first;
-	RegionView3D *rv3d = ar->regiondata;
-	int totsel;
-
-	const bool is_picksel = false;
-
-	if (!(v3d->twflag & V3D_USE_MANIPULATOR)) return;
-
-	{
-		v3d->twflag &= ~V3D_DRAW_MANIPULATOR;
-
-		totsel = calc_manipulator_stats(C);
-		if (totsel == 0) return;
-
-		v3d->twflag |= V3D_DRAW_MANIPULATOR;
-
-		/* now we can define center */
-		switch (v3d->around) {
-			case V3D_AROUND_CENTER_BOUNDS:
-			case V3D_AROUND_ACTIVE:
-			{
-				bGPdata *gpd = CTX_data_gpencil_data(C);
-				Object *ob = OBACT;
-
-				if (((v3d->around == V3D_AROUND_ACTIVE) && (scene->obedit == NULL)) &&
-				    ((gpd == NULL) || !(gpd->flag & GP_DATA_STROKE_EDITMODE)) &&
-				    (!(ob->mode & OB_MODE_POSE)))
-				{
-					copy_v3_v3(rv3d->twmat[3], ob->obmat[3]);
-				}
-				else {
-					mid_v3_v3v3(rv3d->twmat[3], scene->twmin, scene->twmax);
-				}
->>>>>>> 60917c35
 				break;
 			case MAN_AXES_ROTATE:
 				ptr = WM_widget_set_operator(axis, "TRANSFORM_OT_rotate");
@@ -1265,4 +1209,4 @@
 	const View3D *v3d = sa->spacedata.first;
 
 	return ((v3d->twflag & V3D_USE_MANIPULATOR) != 0);
-}+}
