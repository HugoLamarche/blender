--- conflicted
+++ resolved
@@ -549,7 +549,6 @@
 {
 	const ScrArea *sa = CTX_wm_area(C);
 	const ARegion *ar = CTX_wm_region(C);
-	const ToolSettings *ts = CTX_data_tool_settings(C);
 	const View3D *v3d = sa->spacedata.first;
 	RegionView3D *rv3d = ar->regiondata;
 	Scene *scene = CTX_data_scene(C);
@@ -589,48 +588,11 @@
 
 				BMIter iter;
 
-				/* do vertices/edges/faces for center depending on selection
-				 * mode. note we can't use just vertex selection flag because
-				 * it is not flush down on changes */
-				if (ts->selectmode & SCE_SELECT_VERTEX) {
-					BM_ITER_MESH (eve, &iter, bm, BM_VERTS_OF_MESH) {
-						if (!BM_elem_flag_test(eve, BM_ELEM_HIDDEN)) {
-							if (BM_elem_flag_test(eve, BM_ELEM_SELECT)) {
-								totsel++;
-								calc_tw_center(scene, eve->co);
-							}
-						}
-					}
-				}
-				else if (ts->selectmode & SCE_SELECT_EDGE) {
-					BMIter itersub;
-					BMEdge *eed;
-					BM_ITER_MESH (eve, &iter, bm, BM_VERTS_OF_MESH) {
-						if (!BM_elem_flag_test(eve, BM_ELEM_HIDDEN)) {
-							/* check the vertex has a selected edge, only add it once */
-							BM_ITER_ELEM (eed, &itersub, eve, BM_EDGES_OF_VERT) {
-								if (BM_elem_flag_test(eed, BM_ELEM_SELECT)) {
-									totsel++;
-									calc_tw_center(scene, eve->co);
-									break;
-								}
-							}
-						}
-					}
-				}
-				else {
-					BMIter itersub;
-					BMFace *efa;
-					BM_ITER_MESH (eve, &iter, bm, BM_VERTS_OF_MESH) {
-						if (!BM_elem_flag_test(eve, BM_ELEM_HIDDEN)) {
-							/* check the vertex has a selected face, only add it once */
-							BM_ITER_ELEM (efa, &itersub, eve, BM_FACES_OF_VERT) {
-								if (BM_elem_flag_test(efa, BM_ELEM_SELECT)) {
-									totsel++;
-									calc_tw_center(scene, eve->co);
-									break;
-								}
-							}
+				BM_ITER_MESH (eve, &iter, bm, BM_VERTS_OF_MESH) {
+					if (!BM_elem_flag_test(eve, BM_ELEM_HIDDEN)) {
+						if (BM_elem_flag_test(eve, BM_ELEM_SELECT)) {
+							totsel++;
+							calc_tw_center(scene, eve->co);
 						}
 					}
 				}
@@ -1007,7 +969,6 @@
 static ManipulatorGroup *manipulatorgroup_init(
         struct wmWidgetGroup *wgroup, const bool init_trans, const bool init_rot, const bool init_scale)
 {
-<<<<<<< HEAD
 	ManipulatorGroup *man;
 
 	if (!(init_trans || init_rot || init_scale))
@@ -1024,128 +985,6 @@
 		man->scale_xy = WIDGET_plane_new(wgroup, "scale_xy", 0);
 		man->scale_yz = WIDGET_plane_new(wgroup, "scale_yz", 0);
 		man->scale_zx = WIDGET_plane_new(wgroup, "scale_zx", 0);
-=======
-	double plane[4];
-	float matt[4][4];
-	float size, unitmat[4][4];
-	float cywid = 0.33f * 0.01f * (float)U.tw_handlesize;
-	float cusize = cywid * 0.65f;
-	int arcs = (G.debug_value != 2);
-	const int colcode = (is_moving) ? MAN_MOVECOL : MAN_RGB;
-	bool ortho;
-
-	/* skip drawing if all axes are locked */
-	if (manipulator_rotate_is_visible(drawflags) == false) return;
-
-	/* Init stuff */
-	glDisable(GL_DEPTH_TEST);
-	unit_m4(unitmat);
-
-	/* prepare for screen aligned draw */
-	size = len_v3(rv3d->twmat[0]);
-	glPushMatrix();
-	glTranslate3fv(rv3d->twmat[3]);
-
-	if (arcs) {
-		/* clipplane makes nice handles, calc here because of multmatrix but with translate! */
-		copy_v3db_v3fl(plane, rv3d->viewinv[2]);
-		plane[3] = -0.02f * size; // clip just a bit more
-		glClipPlane(GL_CLIP_PLANE0, plane);
-	}
-	/* sets view screen aligned */
-	glRotatef(-360.0f * saacos(rv3d->viewquat[0]) / (float)M_PI, rv3d->viewquat[1], rv3d->viewquat[2], rv3d->viewquat[3]);
-
-	/* Screen aligned help circle */
-	if (arcs) {
-		if (is_picksel == false) {
-			UI_ThemeColorShade(TH_BACK, -30);
-			drawcircball(GL_LINE_LOOP, unitmat[3], size, unitmat);
-		}
-	}
-
-	/* Screen aligned trackball rot circle */
-	if (drawflags & MAN_ROT_T) {
-		if (is_picksel) GPU_select_load_id(MAN_ROT_T);
-		else UI_ThemeColor(TH_TRANSFORM);
-
-		drawcircball(GL_LINE_LOOP, unitmat[3], 0.2f * size, unitmat);
-	}
-
-	/* Screen aligned view rot circle */
-	if (drawflags & MAN_ROT_V) {
-		if (is_picksel) GPU_select_load_id(MAN_ROT_V);
-		else UI_ThemeColor(TH_TRANSFORM);
-		drawcircball(GL_LINE_LOOP, unitmat[3], 1.2f * size, unitmat);
-
-		if (is_moving) {
-			float vec[3];
-			vec[0] = 0; // XXX (float)(t->mouse.imval[0] - t->center2d[0]);
-			vec[1] = 0; // XXX (float)(t->mouse.imval[1] - t->center2d[1]);
-			vec[2] = 0.0f;
-			normalize_v3(vec);
-			mul_v3_fl(vec, 1.2f * size);
-			glBegin(GL_LINES);
-			glVertex3f(0.0f, 0.0f, 0.0f);
-			glVertex3fv(vec);
-			glEnd();
-		}
-	}
-	glPopMatrix();
-
-
-	ortho = is_orthogonal_m4(rv3d->twmat);
-	
-	/* apply the transform delta */
-	if (is_moving) {
-		copy_m4_m4(matt, rv3d->twmat); // to copy the parts outside of [3][3]
-		// XXX mul_m4_m3m4(matt, t->mat, rv3d->twmat);
-		if (ortho) {
-			glMultMatrixf(matt);
-			glFrontFace(is_negative_m4(matt) ? GL_CW : GL_CCW);
-		}
-	}
-	else {
-		if (ortho) {
-			glFrontFace(is_negative_m4(rv3d->twmat) ? GL_CW : GL_CCW);
-			glMultMatrixf(rv3d->twmat);
-		}
-	}
-
-	/* axes */
-	if (arcs == 0) {
-		if (!is_picksel) {
-			if ((combo & V3D_MANIP_SCALE) == 0) {
-				/* axis */
-				if ((drawflags & MAN_ROT_X) || (is_moving && (drawflags & MAN_ROT_Z))) {
-					preOrthoFront(ortho, rv3d->twmat, 2);
-					manipulator_setcolor(v3d, 'X', colcode, 255);
-					glBegin(GL_LINES);
-					glVertex3f(0.2f, 0.0f, 0.0f);
-					glVertex3f(1.0f, 0.0f, 0.0f);
-					glEnd();
-					postOrtho(ortho);
-				}
-				if ((drawflags & MAN_ROT_Y) || (is_moving && (drawflags & MAN_ROT_X))) {
-					preOrthoFront(ortho, rv3d->twmat, 0);
-					manipulator_setcolor(v3d, 'Y', colcode, 255);
-					glBegin(GL_LINES);
-					glVertex3f(0.0f, 0.2f, 0.0f);
-					glVertex3f(0.0f, 1.0f, 0.0f);
-					glEnd();
-					postOrtho(ortho);
-				}
-				if ((drawflags & MAN_ROT_Z) || (is_moving && (drawflags & MAN_ROT_Y))) {
-					preOrthoFront(ortho, rv3d->twmat, 1);
-					manipulator_setcolor(v3d, 'Z', colcode, 255);
-					glBegin(GL_LINES);
-					glVertex3f(0.0f, 0.0f, 0.2f);
-					glVertex3f(0.0f, 0.0f, 1.0f);
-					glEnd();
-					postOrtho(ortho);
-				}
-			}
-		}
->>>>>>> 06ef778e
 	}
 	if (init_rot) {
 		man->rotate_x = WIDGET_dial_new(wgroup, "rotate_x", WIDGET_DIAL_STYLE_RING_CLIPPED);
@@ -1231,23 +1070,9 @@
 		PointerRNA *ptr;
 		float col[4], col_hi[4];
 
-<<<<<<< HEAD
 		if (manipulator_is_axis_visible(v3d, rv3d, axis_idx) == false) {
 			WM_widget_set_flag(axis, WM_WIDGET_HIDDEN, true);
 			continue;
-=======
-		if (is_moving) {
-			float vec[3];
-			vec[0] = 0; // XXX (float)(t->mouse.imval[0] - t->center2d[0]);
-			vec[1] = 0; // XXX (float)(t->mouse.imval[1] - t->center2d[1]);
-			vec[2] = 0.0f;
-			normalize_v3(vec);
-			mul_v3_fl(vec, 1.2f * size);
-			glBegin(GL_LINES);
-			glVertex3f(0.0, 0.0, 0.0);
-			glVertex3fv(vec);
-			glEnd();
->>>>>>> 06ef778e
 		}
 
 		manipulator_get_axis_color(rv3d, axis_idx, col, col_hi);
