/*
 * ***** BEGIN GPL LICENSE BLOCK *****
 *
 * This program is free software; you can redistribute it and/or
 * modify it under the terms of the GNU General Public License
 * as published by the Free Software Foundation; either version 2
 * of the License, or (at your option) any later version.
 *
 * This program is distributed in the hope that it will be useful,
 * but WITHOUT ANY WARRANTY; without even the implied warranty of
 * MERCHANTABILITY or FITNESS FOR A PARTICULAR PURPOSE.  See the
 * GNU General Public License for more details.
 *
 * You should have received a copy of the GNU General Public License
 * along with this program; if not, write to the Free Software Foundation,
 * Inc., 51 Franklin Street, Fifth Floor, Boston, MA 02110-1301, USA.
 *
 * The Original Code is Copyright (C) 2001-2002 by NaN Holding BV.
 * All rights reserved.
 *
 * The Original Code is: all of this file.
 *
 * Contributor(s): none yet.
 *
 * ***** END GPL LICENSE BLOCK *****
 */

/** \file blender/editors/transform/transform.c
 *  \ingroup edtransform
 */

#include <stdlib.h>
#include <stdio.h>
#include <string.h>
#include <math.h>
#include <float.h>

#ifndef WIN32
#  include <unistd.h>
#else
#  include <io.h>
#endif

#include "MEM_guardedalloc.h"

#include "DNA_anim_types.h"
#include "DNA_armature_types.h"
#include "DNA_constraint_types.h"
#include "DNA_mesh_types.h"
#include "DNA_meshdata_types.h"
#include "DNA_mask_types.h"
#include "DNA_movieclip_types.h"
#include "DNA_scene_types.h"  /* PET modes */

#include "RNA_access.h"

#include "GPU_primitives.h"

#include "BIF_glutil.h"

#include "BKE_nla.h"
#include "BKE_bmesh.h"
#include "BKE_context.h"
#include "BKE_constraint.h"
#include "BKE_global.h"
#include "BKE_particle.h"
#include "BKE_pointcache.h"
#include "BKE_unit.h"

#include "ED_image.h"
#include "ED_keyframing.h"
#include "ED_screen.h"
#include "ED_space_api.h"
#include "ED_markers.h"
#include "ED_view3d.h"
#include "ED_mesh.h"
#include "ED_clip.h"
<<<<<<< HEAD
#include "ED_node.h"
=======
#include "ED_mask.h"
>>>>>>> 77f47799

#include "UI_view2d.h"
#include "WM_types.h"
#include "WM_api.h"

#include "BLI_math.h"
#include "BLI_blenlib.h"
#include "BLI_utildefines.h"
#include "BLI_ghash.h"
#include "BLI_linklist.h"
#include "BLI_smallhash.h"
#include "BLI_array.h"

#include "UI_resources.h"

#include "transform.h"

#include <stdio.h>

static void drawTransformApply(const struct bContext *C, ARegion *ar, void *arg);
static int doEdgeSlide(TransInfo *t, float perc);

/* ************************** SPACE DEPENDANT CODE **************************** */

void setTransformViewMatrices(TransInfo *t)
{
	if (t->spacetype == SPACE_VIEW3D && t->ar && t->ar->regiontype == RGN_TYPE_WINDOW) {
		RegionView3D *rv3d = t->ar->regiondata;

		copy_m4_m4(t->viewmat, rv3d->viewmat);
		copy_m4_m4(t->viewinv, rv3d->viewinv);
		copy_m4_m4(t->persmat, rv3d->persmat);
		copy_m4_m4(t->persinv, rv3d->persinv);
		t->persp = rv3d->persp;
	}
	else {
		unit_m4(t->viewmat);
		unit_m4(t->viewinv);
		unit_m4(t->persmat);
		unit_m4(t->persinv);
		t->persp = RV3D_ORTHO;
	}

	calculateCenter2D(t);
}

static void convertViewVec2D(View2D *v2d, float r_vec[3], int dx, int dy)
{
	float divx, divy;
	
	divx = BLI_RCT_SIZE_X(&v2d->mask);
	divy = BLI_RCT_SIZE_Y(&v2d->mask);

	r_vec[0] = BLI_RCT_SIZE_X(&v2d->cur) * dx / divx;
	r_vec[1] = BLI_RCT_SIZE_Y(&v2d->cur) * dy / divy;
	r_vec[2] = 0.0f;
}

static void convertViewVec2D_mask(View2D *v2d, float r_vec[3], int dx, int dy)
{
	float divx, divy;
	float mulx, muly;

	divx = BLI_RCT_SIZE_X(&v2d->mask);
	divy = BLI_RCT_SIZE_Y(&v2d->mask);

	mulx = BLI_RCT_SIZE_X(&v2d->cur);
	muly = BLI_RCT_SIZE_Y(&v2d->cur);

	/* difference with convertViewVec2D */
	/* clamp w/h, mask only */
	if (mulx / divx < muly / divy) {
		divy = divx;
		muly = mulx;
	}
	else {
		divx = divy;
		mulx = muly;
	}
	/* end difference */

	r_vec[0] = mulx * dx / divx;
	r_vec[1] = muly * dy / divy;
	r_vec[2] = 0.0f;
}

void convertViewVec(TransInfo *t, float r_vec[3], int dx, int dy)
{
	if ((t->spacetype == SPACE_VIEW3D) && (t->ar->regiontype == RGN_TYPE_WINDOW)) {
		float mval_f[2];
		mval_f[0] = dx;
		mval_f[1] = dy;
		ED_view3d_win_to_delta(t->ar, mval_f, r_vec);
	}
	else if (t->spacetype == SPACE_IMAGE) {
		float aspx, aspy;

		if (t->options & CTX_MASK) {

			convertViewVec2D_mask(t->view, r_vec, dx, dy);
			ED_space_image_get_aspect(t->sa->spacedata.first, &aspx, &aspy);
		}
		else {
			convertViewVec2D(t->view, r_vec, dx, dy);
			ED_space_image_get_uv_aspect(t->sa->spacedata.first, &aspx, &aspy);
		}

		r_vec[0] *= aspx;
		r_vec[1] *= aspy;
	}
	else if (ELEM(t->spacetype, SPACE_IPO, SPACE_NLA)) {
		convertViewVec2D(t->view, r_vec, dx, dy);
	}
	else if (ELEM(t->spacetype, SPACE_NODE, SPACE_SEQ)) {
		convertViewVec2D(&t->ar->v2d, r_vec, dx, dy);
	}
	else if (t->spacetype == SPACE_CLIP) {
		float aspx, aspy;

		if (t->options & CTX_MASK) {
			convertViewVec2D_mask(t->view, r_vec, dx, dy);
		}
		else {
			convertViewVec2D(t->view, r_vec, dx, dy);
		}

		if (t->options & CTX_MOVIECLIP) {
			ED_space_clip_get_aspect_dimension_aware(t->sa->spacedata.first, &aspx, &aspy);
		}
		else if (t->options & CTX_MASK) {
			/* TODO - NOT WORKING, this isnt so bad since its only display aspect */
			ED_space_clip_get_aspect(t->sa->spacedata.first, &aspx, &aspy);
		}

		r_vec[0] *= aspx;
		r_vec[1] *= aspy;
	}
	else {
		printf("%s: called in an invalid context\n", __func__);
		zero_v3(r_vec);
	}
}

void projectIntView(TransInfo *t, const float vec[3], int adr[2])
{
	if (t->spacetype == SPACE_VIEW3D) {
		if (t->ar->regiontype == RGN_TYPE_WINDOW)
			project_int_noclip(t->ar, vec, adr);
	}
	else if (t->spacetype == SPACE_IMAGE) {
		if (t->options & CTX_MASK) {
			float v[2];
			ED_mask_point_pos__reverse(t->sa, t->ar, vec[0], vec[1], &v[0], &v[1]);
			adr[0] = v[0];
			adr[1] = v[1];
		}
		else {
			float aspx, aspy, v[2];

			ED_space_image_get_uv_aspect(t->sa->spacedata.first, &aspx, &aspy);
			v[0] = vec[0] / aspx;
			v[1] = vec[1] / aspy;

			UI_view2d_to_region_no_clip(t->view, v[0], v[1], adr, adr + 1);
		}
	}
	else if (t->spacetype == SPACE_ACTION) {
		int out[2] = {0, 0};
#if 0
		SpaceAction *sact = t->sa->spacedata.first;

		if (sact->flag & SACTION_DRAWTIME) {
			//vec[0] = vec[0]/((t->scene->r.frs_sec / t->scene->r.frs_sec_base));
			/* same as below */
			UI_view2d_to_region_no_clip((View2D *)t->view, vec[0], vec[1], out, out + 1);
		} 
		else
#endif
		{
			UI_view2d_to_region_no_clip((View2D *)t->view, vec[0], vec[1], out, out + 1);
		}

		adr[0] = out[0];
		adr[1] = out[1];
	}
	else if (ELEM(t->spacetype, SPACE_IPO, SPACE_NLA)) {
		int out[2] = {0, 0};

		UI_view2d_to_region_no_clip((View2D *)t->view, vec[0], vec[1], out, out + 1);
		adr[0] = out[0];
		adr[1] = out[1];
	}
	else if (t->spacetype == SPACE_SEQ) { /* XXX not tested yet, but should work */
		int out[2] = {0, 0};

		UI_view2d_to_region_no_clip((View2D *)t->view, vec[0], vec[1], out, out + 1);
		adr[0] = out[0];
		adr[1] = out[1];
	}
	else if (t->spacetype == SPACE_CLIP) {
		float v[2];
		float aspx = 1.0f, aspy = 1.0f;

		copy_v2_v2(v, vec);

		if (t->options & CTX_MOVIECLIP) {
			ED_space_clip_get_aspect_dimension_aware(t->sa->spacedata.first, &aspx, &aspy);
		}
		else if (t->options & CTX_MASK) {
			/* MASKTODO - not working as expected */
			ED_space_clip_get_aspect(t->sa->spacedata.first, &aspx, &aspy);
		}

		v[0] /= aspx;
		v[1] /= aspy;

		UI_view2d_to_region_no_clip(t->view, v[0], v[1], adr, adr + 1);
	}
	else if (t->spacetype == SPACE_NODE) {
		UI_view2d_to_region_no_clip((View2D *)t->view, vec[0], vec[1], adr, adr + 1);
	}
}

void projectFloatView(TransInfo *t, const float vec[3], float adr[2])
{
	switch (t->spacetype) {
		case SPACE_VIEW3D:
		{
			if (t->ar->regiontype == RGN_TYPE_WINDOW) {
				project_float_noclip(t->ar, vec, adr);
				return;
			}
			break;
		}
		case SPACE_IMAGE:
		case SPACE_CLIP:
		case SPACE_IPO:
		case SPACE_NLA:
		{
			int a[2];
			projectIntView(t, vec, a);
			adr[0] = a[0];
			adr[1] = a[1];
			return;
		}
	}

	zero_v2(adr);
}

void applyAspectRatio(TransInfo *t, float vec[2])
{
	if ((t->spacetype == SPACE_IMAGE) && (t->mode == TFM_TRANSLATION)) {
		SpaceImage *sima = t->sa->spacedata.first;
		float aspx, aspy;

		if ((sima->flag & SI_COORDFLOATS) == 0) {
			int width, height;
			ED_space_image_get_size(sima, &width, &height);

			vec[0] *= width;
			vec[1] *= height;
		}

		ED_space_image_get_uv_aspect(sima, &aspx, &aspy);
		vec[0] /= aspx;
		vec[1] /= aspy;
	}
	else if ((t->spacetype == SPACE_CLIP) && (t->mode == TFM_TRANSLATION)) {
		if (t->options & (CTX_MOVIECLIP | CTX_MASK)) {
			SpaceClip *sc = t->sa->spacedata.first;
			float aspx, aspy;


			if (t->options & CTX_MOVIECLIP) {
				ED_space_clip_get_aspect_dimension_aware(sc, &aspx, &aspy);

				vec[0] /= aspx;
				vec[1] /= aspy;
			}
			else if (t->options & CTX_MASK) {
				ED_space_clip_get_aspect(sc, &aspx, &aspy);

				vec[0] /= aspx;
				vec[1] /= aspy;
			}
		}
	}
}

void removeAspectRatio(TransInfo *t, float vec[2])
{
	if ((t->spacetype == SPACE_IMAGE) && (t->mode == TFM_TRANSLATION)) {
		SpaceImage *sima = t->sa->spacedata.first;
		float aspx, aspy;

		if ((sima->flag & SI_COORDFLOATS) == 0) {
			int width, height;
			ED_space_image_get_size(sima, &width, &height);

			vec[0] /= width;
			vec[1] /= height;
		}

		ED_space_image_get_uv_aspect(sima, &aspx, &aspy);
		vec[0] *= aspx;
		vec[1] *= aspy;
	}
	else if ((t->spacetype == SPACE_CLIP) && (t->mode == TFM_TRANSLATION)) {
		if (t->options & (CTX_MOVIECLIP | CTX_MASK)) {
			SpaceClip *sc = t->sa->spacedata.first;
			float aspx = 1.0f, aspy = 1.0f;

			if (t->options & CTX_MOVIECLIP) {
				ED_space_clip_get_aspect_dimension_aware(sc, &aspx, &aspy);
			}
			else if (t->options & CTX_MASK) {
				ED_space_clip_get_aspect(sc, &aspx, &aspy);
			}

			vec[0] *= aspx;
			vec[1] *= aspy;
		}
	}
}

static void viewRedrawForce(const bContext *C, TransInfo *t)
{
	if (t->spacetype == SPACE_VIEW3D) {
		/* Do we need more refined tags? */
		if (t->flag & T_POSE)
			WM_event_add_notifier(C, NC_OBJECT | ND_POSE, NULL);
		else
			WM_event_add_notifier(C, NC_OBJECT | ND_TRANSFORM, NULL);
		
		/* for realtime animation record - send notifiers recognised by animation editors */
		// XXX: is this notifier a lame duck?
		if ((t->animtimer) && IS_AUTOKEY_ON(t->scene))
			WM_event_add_notifier(C, NC_OBJECT | ND_KEYS, NULL);
		
	}
	else if (t->spacetype == SPACE_ACTION) {
		//SpaceAction *saction= (SpaceAction *)t->sa->spacedata.first;
		WM_event_add_notifier(C, NC_ANIMATION | ND_KEYFRAME | NA_EDITED, NULL);
	}
	else if (t->spacetype == SPACE_IPO) {
		//SpaceIpo *sipo= (SpaceIpo *)t->sa->spacedata.first;
		WM_event_add_notifier(C, NC_ANIMATION | ND_KEYFRAME | NA_EDITED, NULL);
	}
	else if (t->spacetype == SPACE_NLA) {
		WM_event_add_notifier(C, NC_ANIMATION | ND_NLA | NA_EDITED, NULL);
	}
	else if (t->spacetype == SPACE_NODE) {
		//ED_area_tag_redraw(t->sa);
		WM_event_add_notifier(C, NC_SPACE | ND_SPACE_NODE_VIEW, NULL);
	}
	else if (t->spacetype == SPACE_SEQ) {
		WM_event_add_notifier(C, NC_SCENE | ND_SEQUENCER, NULL);
	}
	else if (t->spacetype == SPACE_IMAGE) {
		if (t->options & CTX_MASK) {
			Mask *mask = CTX_data_edit_mask(C);

			WM_event_add_notifier(C, NC_MASK | NA_EDITED, mask);
		}
		else {
			// XXX how to deal with lock?
			SpaceImage *sima = (SpaceImage *)t->sa->spacedata.first;
			if (sima->lock) WM_event_add_notifier(C, NC_GEOM | ND_DATA, t->obedit->data);
			else ED_area_tag_redraw(t->sa);
		}
	}
	else if (t->spacetype == SPACE_CLIP) {
		SpaceClip *sc = (SpaceClip *)t->sa->spacedata.first;

		if (ED_space_clip_check_show_trackedit(sc)) {
			MovieClip *clip = ED_space_clip_get_clip(sc);

			/* objects could be parented to tracking data, so send this for viewport refresh */
			WM_event_add_notifier(C, NC_OBJECT | ND_TRANSFORM, NULL);

			WM_event_add_notifier(C, NC_MOVIECLIP | NA_EDITED, clip);
		}
		else if (ED_space_clip_check_show_maskedit(sc)) {
			Mask *mask = CTX_data_edit_mask(C);

			WM_event_add_notifier(C, NC_MASK | NA_EDITED, mask);
		}
	}
}

static void viewRedrawPost(bContext *C, TransInfo *t)
{
	ED_area_headerprint(t->sa, NULL);
	
	if (t->spacetype == SPACE_VIEW3D) {
		/* if autokeying is enabled, send notifiers that keyframes were added */
		if (IS_AUTOKEY_ON(t->scene))
			WM_main_add_notifier(NC_ANIMATION | ND_KEYFRAME | NA_EDITED, NULL);
		
		/* XXX temp, first hack to get auto-render in compositor work (ton) */
		WM_event_add_notifier(C, NC_SCENE | ND_TRANSFORM_DONE, CTX_data_scene(C));

	}
	
#if 0 // TRANSFORM_FIX_ME
	if (t->spacetype == SPACE_VIEW3D) {
		allqueue(REDRAWBUTSOBJECT, 0);
		allqueue(REDRAWVIEW3D, 0);
	}
	else if (t->spacetype == SPACE_IMAGE) {
		allqueue(REDRAWIMAGE, 0);
		allqueue(REDRAWVIEW3D, 0);
	}
	else if (ELEM3(t->spacetype, SPACE_ACTION, SPACE_NLA, SPACE_IPO)) {
		allqueue(REDRAWVIEW3D, 0);
		allqueue(REDRAWACTION, 0);
		allqueue(REDRAWNLA, 0);
		allqueue(REDRAWIPO, 0);
		allqueue(REDRAWTIME, 0);
		allqueue(REDRAWBUTSOBJECT, 0);
	}

	scrarea_queue_headredraw(curarea);
#endif
}

/* ************************** TRANSFORMATIONS **************************** */

void BIF_selectOrientation(void)
{
#if 0 // TRANSFORM_FIX_ME
	short val;
	char *str_menu = BIF_menustringTransformOrientation("Orientation");
	val = pupmenu(str_menu);
	MEM_freeN(str_menu);

	if (val >= 0) {
		G.vd->twmode = val;
	}
#endif
}

static void view_editmove(unsigned short UNUSED(event))
{
#if 0 // TRANSFORM_FIX_ME
	int refresh = 0;
	/* Regular:   Zoom in */
	/* Shift:     Scroll up */
	/* Ctrl:      Scroll right */
	/* Alt-Shift: Rotate up */
	/* Alt-Ctrl:  Rotate right */

	/* only work in 3D window for now
	 * In the end, will have to send to event to a 2D window handler instead
	 */
	if (Trans.flag & T_2D_EDIT)
		return;

	switch (event) {
		case WHEELUPMOUSE:

			if (G.qual & LR_SHIFTKEY) {
				if (G.qual & LR_ALTKEY) {
					G.qual &= ~LR_SHIFTKEY;
					persptoetsen(PAD2);
					G.qual |= LR_SHIFTKEY;
				}
				else {
					persptoetsen(PAD2);
				}
			}
			else if (G.qual & LR_CTRLKEY) {
				if (G.qual & LR_ALTKEY) {
					G.qual &= ~LR_CTRLKEY;
					persptoetsen(PAD4);
					G.qual |= LR_CTRLKEY;
				}
				else {
					persptoetsen(PAD4);
				}
			}
			else if (U.uiflag & USER_WHEELZOOMDIR)
				persptoetsen(PADMINUS);
			else
				persptoetsen(PADPLUSKEY);

			refresh = 1;
			break;
		case WHEELDOWNMOUSE:
			if (G.qual & LR_SHIFTKEY) {
				if (G.qual & LR_ALTKEY) {
					G.qual &= ~LR_SHIFTKEY;
					persptoetsen(PAD8);
					G.qual |= LR_SHIFTKEY;
				}
				else {
					persptoetsen(PAD8);
				}
			}
			else if (G.qual & LR_CTRLKEY) {
				if (G.qual & LR_ALTKEY) {
					G.qual &= ~LR_CTRLKEY;
					persptoetsen(PAD6);
					G.qual |= LR_CTRLKEY;
				}
				else {
					persptoetsen(PAD6);
				}
			}
			else if (U.uiflag & USER_WHEELZOOMDIR)
				persptoetsen(PADPLUSKEY);
			else
				persptoetsen(PADMINUS);

			refresh = 1;
			break;
	}

	if (refresh)
		setTransformViewMatrices(&Trans);
#endif
}

/* ************************************************* */

/* NOTE: these defines are saved in keymap files, do not change values but just add new ones */
#define TFM_MODAL_CANCEL        1
#define TFM_MODAL_CONFIRM       2
#define TFM_MODAL_TRANSLATE     3
#define TFM_MODAL_ROTATE        4
#define TFM_MODAL_RESIZE        5
#define TFM_MODAL_SNAP_INV_ON   6
#define TFM_MODAL_SNAP_INV_OFF  7
#define TFM_MODAL_SNAP_TOGGLE   8
#define TFM_MODAL_AXIS_X        9
#define TFM_MODAL_AXIS_Y        10
#define TFM_MODAL_AXIS_Z        11
#define TFM_MODAL_PLANE_X       12
#define TFM_MODAL_PLANE_Y       13
#define TFM_MODAL_PLANE_Z       14
#define TFM_MODAL_CONS_OFF      15
#define TFM_MODAL_ADD_SNAP      16
#define TFM_MODAL_REMOVE_SNAP   17
/*	18 and 19 used by numinput, defined in transform.h
 * */
#define TFM_MODAL_PROPSIZE_UP   20
#define TFM_MODAL_PROPSIZE_DOWN 21
#define TFM_MODAL_AUTOIK_LEN_INC 22
#define TFM_MODAL_AUTOIK_LEN_DEC 23

#define TFM_MODAL_EDGESLIDE_UP 24
#define TFM_MODAL_EDGESLIDE_DOWN 25

/* called in transform_ops.c, on each regeneration of keymaps */
wmKeyMap *transform_modal_keymap(wmKeyConfig *keyconf)
{
	static EnumPropertyItem modal_items[] = {
		{TFM_MODAL_CANCEL, "CANCEL", 0, "Cancel", ""},
		{TFM_MODAL_CONFIRM, "CONFIRM", 0, "Confirm", ""},
		{TFM_MODAL_TRANSLATE, "TRANSLATE", 0, "Translate", ""},
		{TFM_MODAL_ROTATE, "ROTATE", 0, "Rotate", ""},
		{TFM_MODAL_RESIZE, "RESIZE", 0, "Resize", ""},
		{TFM_MODAL_SNAP_INV_ON, "SNAP_INV_ON", 0, "Invert Snap On", ""},
		{TFM_MODAL_SNAP_INV_OFF, "SNAP_INV_OFF", 0, "Invert Snap Off", ""},
		{TFM_MODAL_SNAP_TOGGLE, "SNAP_TOGGLE", 0, "Snap Toggle", ""},
		{TFM_MODAL_AXIS_X, "AXIS_X", 0, "Orientation X axis", ""},
		{TFM_MODAL_AXIS_Y, "AXIS_Y", 0, "Orientation Y axis", ""},
		{TFM_MODAL_AXIS_Z, "AXIS_Z", 0, "Orientation Z axis", ""},
		{TFM_MODAL_PLANE_X, "PLANE_X", 0, "Orientation X plane", ""},
		{TFM_MODAL_PLANE_Y, "PLANE_Y", 0, "Orientation Y plane", ""},
		{TFM_MODAL_PLANE_Z, "PLANE_Z", 0, "Orientation Z plane", ""},
		{TFM_MODAL_CONS_OFF, "CONS_OFF", 0, "Remove Constraints", ""},
		{TFM_MODAL_ADD_SNAP, "ADD_SNAP", 0, "Add Snap Point", ""},
		{TFM_MODAL_REMOVE_SNAP, "REMOVE_SNAP", 0, "Remove Last Snap Point", ""},
		{NUM_MODAL_INCREMENT_UP, "INCREMENT_UP", 0, "Numinput Increment Up", ""},
		{NUM_MODAL_INCREMENT_DOWN, "INCREMENT_DOWN", 0, "Numinput Increment Down", ""},
		{TFM_MODAL_PROPSIZE_UP, "PROPORTIONAL_SIZE_UP", 0, "Increase Proportional Influence", ""},
		{TFM_MODAL_PROPSIZE_DOWN, "PROPORTIONAL_SIZE_DOWN", 0, "Decrease Proportional Influence", ""},
		{TFM_MODAL_AUTOIK_LEN_INC, "AUTOIK_CHAIN_LEN_UP", 0, "Increase Max AutoIK Chain Length", ""},
		{TFM_MODAL_AUTOIK_LEN_DEC, "AUTOIK_CHAIN_LEN_DOWN", 0, "Decrease Max AutoIK Chain Length", ""},
		{TFM_MODAL_EDGESLIDE_UP, "EDGESLIDE_EDGE_NEXT", 0, "Select next Edge Slide Edge", ""},
		{TFM_MODAL_EDGESLIDE_DOWN, "EDGESLIDE_PREV_NEXT", 0, "Select previous Edge Slide Edge", ""},
		{0, NULL, 0, NULL, NULL}
	};
	
	wmKeyMap *keymap = WM_modalkeymap_get(keyconf, "Transform Modal Map");
	
	/* this function is called for each spacetype, only needs to add map once */
	if (keymap && keymap->modal_items) return NULL;
	
	keymap = WM_modalkeymap_add(keyconf, "Transform Modal Map", modal_items);
	
	/* items for modal map */
	WM_modalkeymap_add_item(keymap, ESCKEY,    KM_PRESS, KM_ANY, 0, TFM_MODAL_CANCEL);
	WM_modalkeymap_add_item(keymap, LEFTMOUSE, KM_PRESS, KM_ANY, 0, TFM_MODAL_CONFIRM);
	WM_modalkeymap_add_item(keymap, RETKEY, KM_PRESS, KM_ANY, 0, TFM_MODAL_CONFIRM);
	WM_modalkeymap_add_item(keymap, PADENTER, KM_PRESS, KM_ANY, 0, TFM_MODAL_CONFIRM);

	WM_modalkeymap_add_item(keymap, GKEY, KM_PRESS, 0, 0, TFM_MODAL_TRANSLATE);
	WM_modalkeymap_add_item(keymap, RKEY, KM_PRESS, 0, 0, TFM_MODAL_ROTATE);
	WM_modalkeymap_add_item(keymap, SKEY, KM_PRESS, 0, 0, TFM_MODAL_RESIZE);
	
	WM_modalkeymap_add_item(keymap, TABKEY, KM_PRESS, KM_SHIFT, 0, TFM_MODAL_SNAP_TOGGLE);

	WM_modalkeymap_add_item(keymap, LEFTCTRLKEY, KM_PRESS, KM_ANY, 0, TFM_MODAL_SNAP_INV_ON);
	WM_modalkeymap_add_item(keymap, LEFTCTRLKEY, KM_RELEASE, KM_ANY, 0, TFM_MODAL_SNAP_INV_OFF);

	WM_modalkeymap_add_item(keymap, RIGHTCTRLKEY, KM_PRESS, KM_ANY, 0, TFM_MODAL_SNAP_INV_ON);
	WM_modalkeymap_add_item(keymap, RIGHTCTRLKEY, KM_RELEASE, KM_ANY, 0, TFM_MODAL_SNAP_INV_OFF);
	
	WM_modalkeymap_add_item(keymap, AKEY, KM_PRESS, 0, 0, TFM_MODAL_ADD_SNAP);
	WM_modalkeymap_add_item(keymap, AKEY, KM_PRESS, KM_ALT, 0, TFM_MODAL_REMOVE_SNAP);

	WM_modalkeymap_add_item(keymap, PAGEUPKEY, KM_PRESS, 0, 0, TFM_MODAL_PROPSIZE_UP);
	WM_modalkeymap_add_item(keymap, PAGEDOWNKEY, KM_PRESS, 0, 0, TFM_MODAL_PROPSIZE_DOWN);
	WM_modalkeymap_add_item(keymap, WHEELDOWNMOUSE, KM_PRESS, 0, 0, TFM_MODAL_PROPSIZE_UP);
	WM_modalkeymap_add_item(keymap, WHEELUPMOUSE, KM_PRESS, 0, 0, TFM_MODAL_PROPSIZE_DOWN);

	WM_modalkeymap_add_item(keymap, WHEELDOWNMOUSE, KM_PRESS, KM_ALT, 0, TFM_MODAL_EDGESLIDE_UP);
	WM_modalkeymap_add_item(keymap, WHEELUPMOUSE, KM_PRESS, KM_ALT, 0, TFM_MODAL_EDGESLIDE_DOWN);
	
	WM_modalkeymap_add_item(keymap, PAGEUPKEY, KM_PRESS, KM_SHIFT, 0, TFM_MODAL_AUTOIK_LEN_INC);
	WM_modalkeymap_add_item(keymap, PAGEDOWNKEY, KM_PRESS, KM_SHIFT, 0, TFM_MODAL_AUTOIK_LEN_DEC);
	WM_modalkeymap_add_item(keymap, WHEELDOWNMOUSE, KM_PRESS, KM_SHIFT, 0, TFM_MODAL_AUTOIK_LEN_INC);
	WM_modalkeymap_add_item(keymap, WHEELUPMOUSE, KM_PRESS, KM_SHIFT, 0, TFM_MODAL_AUTOIK_LEN_DEC);
	
	return keymap;
}

static void transform_event_xyz_constraint(TransInfo *t, short key_type, char cmode)
{
	if (!(t->flag & T_NO_CONSTRAINT)) {
		int constraint_axis, constraint_plane;
		int edit_2d = (t->flag & T_2D_EDIT);
		char msg1[] = "along _";
		char msg2[] = "along %s _";
		char msg3[] = "locking %s _";
		char axis;
	
		/* Initialize */
		switch (key_type) {
			case XKEY:
				axis = 'X';
				constraint_axis = CON_AXIS0;
				break;
			case YKEY:
				axis = 'Y';
				constraint_axis = CON_AXIS1;
				break;
			case ZKEY:
				axis = 'Z';
				constraint_axis = CON_AXIS2;
				break;
			default:
				/* Invalid key */
				return;
		}
		msg1[sizeof(msg1) - 2] = axis;
		msg2[sizeof(msg2) - 2] = axis;
		msg3[sizeof(msg3) - 2] = axis;
		constraint_plane = ((CON_AXIS0 | CON_AXIS1 | CON_AXIS2) & (~constraint_axis));

		if (edit_2d && (key_type != ZKEY)) {
			if (cmode == axis) {
				stopConstraint(t);
			}
			else {
				setUserConstraint(t, V3D_MANIP_GLOBAL, constraint_axis, msg1);
			}
		}
		else if (!edit_2d) {
			if (cmode == axis) {
				if (t->con.orientation != V3D_MANIP_GLOBAL) {
					stopConstraint(t);
				}
				else {
					short orientation = (t->current_orientation != V3D_MANIP_GLOBAL ?
					                     t->current_orientation : V3D_MANIP_LOCAL);
					if (!(t->modifiers & MOD_CONSTRAINT_PLANE))
						setUserConstraint(t, orientation, constraint_axis, msg2);
					else if (t->modifiers & MOD_CONSTRAINT_PLANE)
						setUserConstraint(t, orientation, constraint_plane, msg3);
				}
			}
			else {
				if (!(t->modifiers & MOD_CONSTRAINT_PLANE))
					setUserConstraint(t, V3D_MANIP_GLOBAL, constraint_axis, msg2);
				else if (t->modifiers & MOD_CONSTRAINT_PLANE)
					setUserConstraint(t, V3D_MANIP_GLOBAL, constraint_plane, msg3);
			}
		}
		t->redraw |= TREDRAW_HARD;
	}
}

int transformEvent(TransInfo *t, wmEvent *event)
{
	float mati[3][3] = MAT3_UNITY;
	char cmode = constraintModeToChar(t);
	int handled = 1;

	t->redraw |= handleMouseInput(t, &t->mouse, event);

	if (event->type == MOUSEMOVE) {
		if (t->modifiers & MOD_CONSTRAINT_SELECT)
			t->con.mode |= CON_SELECT;

		copy_v2_v2_int(t->mval, event->mval);

		// t->redraw |= TREDRAW_SOFT; /* Use this for soft redraw. Might cause flicker in object mode */
		t->redraw |= TREDRAW_HARD;


		if (t->state == TRANS_STARTING) {
			t->state = TRANS_RUNNING;
		}

		applyMouseInput(t, &t->mouse, t->mval, t->values);

		// Snapping mouse move events
		t->redraw |= handleSnapping(t, event);
	}

	/* handle modal keymap first */
	if (event->type == EVT_MODAL_MAP) {
		switch (event->val) {
			case TFM_MODAL_CANCEL:
				t->state = TRANS_CANCEL;
				break;
			case TFM_MODAL_CONFIRM:
				t->state = TRANS_CONFIRM;
				break;
			case TFM_MODAL_TRANSLATE:
				/* only switch when... */
				if (ELEM3(t->mode, TFM_ROTATION, TFM_RESIZE, TFM_TRACKBALL) ) {
					resetTransRestrictions(t);
					restoreTransObjects(t);
					initTranslation(t);
					initSnapping(t, NULL); // need to reinit after mode change
					t->redraw |= TREDRAW_HARD;
				}
				else if (t->mode == TFM_TRANSLATION) {
					if (t->options & (CTX_MOVIECLIP | CTX_MASK)) {
						restoreTransObjects(t);

						t->flag ^= T_ALT_TRANSFORM;
						t->redraw |= TREDRAW_HARD;
					}
				}
				break;
			case TFM_MODAL_ROTATE:
				/* only switch when... */
				if (!(t->options & CTX_TEXTURE) && !(t->options & (CTX_MOVIECLIP | CTX_MASK))) {
					if (ELEM4(t->mode, TFM_ROTATION, TFM_RESIZE, TFM_TRACKBALL, TFM_TRANSLATION) ) {
						
						resetTransRestrictions(t);
						
						if (t->mode == TFM_ROTATION) {
							restoreTransObjects(t);
							initTrackball(t);
						}
						else {
							restoreTransObjects(t);
							initRotation(t);
						}
						initSnapping(t, NULL); // need to reinit after mode change
						t->redraw |= TREDRAW_HARD;
					}
				}
				break;
			case TFM_MODAL_RESIZE:
				/* only switch when... */
				if (ELEM3(t->mode, TFM_ROTATION, TFM_TRANSLATION, TFM_TRACKBALL) ) {
					resetTransRestrictions(t);
					restoreTransObjects(t);
					initResize(t);
					initSnapping(t, NULL); // need to reinit after mode change
					t->redraw |= TREDRAW_HARD;
				}
				else if (t->mode == TFM_RESIZE) {
					if (t->options & CTX_MOVIECLIP) {
						restoreTransObjects(t);

						t->flag ^= T_ALT_TRANSFORM;
						t->redraw |= TREDRAW_HARD;
					}
				}
				break;
				
			case TFM_MODAL_SNAP_INV_ON:
				t->modifiers |= MOD_SNAP_INVERT;
				t->redraw |= TREDRAW_HARD;
				break;
			case TFM_MODAL_SNAP_INV_OFF:
				t->modifiers &= ~MOD_SNAP_INVERT;
				t->redraw |= TREDRAW_HARD;
				break;
			case TFM_MODAL_SNAP_TOGGLE:
				t->modifiers ^= MOD_SNAP;
				t->redraw |= TREDRAW_HARD;
				break;
			case TFM_MODAL_AXIS_X:
				if ((t->flag & T_NO_CONSTRAINT) == 0) {
					if (cmode == 'X') {
						stopConstraint(t);
					}
					else {
						if (t->flag & T_2D_EDIT) {
							setUserConstraint(t, V3D_MANIP_GLOBAL, (CON_AXIS0), "along X");
						}
						else {
							setUserConstraint(t, t->current_orientation, (CON_AXIS0), "along %s X");
						}
					}
					t->redraw |= TREDRAW_HARD;
				}
				break;
			case TFM_MODAL_AXIS_Y:
				if ((t->flag & T_NO_CONSTRAINT) == 0) {
					if (cmode == 'Y') {
						stopConstraint(t);
					}
					else {
						if (t->flag & T_2D_EDIT) {
							setUserConstraint(t, V3D_MANIP_GLOBAL, (CON_AXIS1), "along Y");
						}
						else {
							setUserConstraint(t, t->current_orientation, (CON_AXIS1), "along %s Y");
						}
					}
					t->redraw |= TREDRAW_HARD;
				}
				break;
			case TFM_MODAL_AXIS_Z:
				if ((t->flag & (T_NO_CONSTRAINT | T_2D_EDIT)) == 0) {
					if (cmode == 'Z') {
						stopConstraint(t);
					}
					else {
						setUserConstraint(t, t->current_orientation, (CON_AXIS2), "along %s Z");
					}
					t->redraw |= TREDRAW_HARD;
				}
				break;
			case TFM_MODAL_PLANE_X:
				if ((t->flag & (T_NO_CONSTRAINT | T_2D_EDIT)) == 0) {
					if (cmode == 'X') {
						stopConstraint(t);
					}
					else {
						setUserConstraint(t, t->current_orientation, (CON_AXIS1 | CON_AXIS2), "locking %s X");
					}
					t->redraw |= TREDRAW_HARD;
				}
				break;
			case TFM_MODAL_PLANE_Y:
				if ((t->flag & (T_NO_CONSTRAINT | T_2D_EDIT)) == 0) {
					if (cmode == 'Y') {
						stopConstraint(t);
					}
					else {
						setUserConstraint(t, t->current_orientation, (CON_AXIS0 | CON_AXIS2), "locking %s Y");
					}
					t->redraw |= TREDRAW_HARD;
				}
				break;
			case TFM_MODAL_PLANE_Z:
				if ((t->flag & (T_NO_CONSTRAINT | T_2D_EDIT)) == 0) {
					if (cmode == 'Z') {
						stopConstraint(t);
					}
					else {
						setUserConstraint(t, t->current_orientation, (CON_AXIS0 | CON_AXIS1), "locking %s Z");
					}
					t->redraw |= TREDRAW_HARD;
				}
				break;
			case TFM_MODAL_CONS_OFF:
				if ((t->flag & T_NO_CONSTRAINT) == 0) {
					stopConstraint(t);
					t->redraw |= TREDRAW_HARD;
				}
				break;
			case TFM_MODAL_ADD_SNAP:
				addSnapPoint(t);
				t->redraw |= TREDRAW_HARD;
				break;
			case TFM_MODAL_REMOVE_SNAP:
				removeSnapPoint(t);
				t->redraw |= TREDRAW_HARD;
				break;
			case TFM_MODAL_PROPSIZE_UP:
				if (t->flag & T_PROP_EDIT) {
					t->prop_size *= 1.1f;
					if (t->spacetype == SPACE_VIEW3D && t->persp != RV3D_ORTHO)
						t->prop_size = minf(t->prop_size, ((View3D *)t->view)->far);
					calculatePropRatio(t);
				}
				t->redraw |= TREDRAW_HARD;
				break;
			case TFM_MODAL_PROPSIZE_DOWN:
				if (t->flag & T_PROP_EDIT) {
					t->prop_size *= 0.90909090f;
					calculatePropRatio(t);
				}
				t->redraw |= TREDRAW_HARD;
				break;
			case TFM_MODAL_EDGESLIDE_UP:
			case TFM_MODAL_EDGESLIDE_DOWN:
				t->redraw |= TREDRAW_HARD;
				break;
			case TFM_MODAL_AUTOIK_LEN_INC:
				if (t->flag & T_AUTOIK)
					transform_autoik_update(t, 1);
				t->redraw |= TREDRAW_HARD;
				break;
			case TFM_MODAL_AUTOIK_LEN_DEC:
				if (t->flag & T_AUTOIK) 
					transform_autoik_update(t, -1);
				t->redraw |= TREDRAW_HARD;
				break;
			default:
				handled = 0;
				break;
		}

		// Modal numinput events
		t->redraw |= handleNumInput(&(t->num), event);
	}
	/* else do non-mapped events */
	else if (event->val == KM_PRESS) {
		switch (event->type) {
			case RIGHTMOUSE:
				t->state = TRANS_CANCEL;
				break;
			/* enforce redraw of transform when modifiers are used */
			case LEFTSHIFTKEY:
			case RIGHTSHIFTKEY:
				t->modifiers |= MOD_CONSTRAINT_PLANE;
				t->redraw |= TREDRAW_HARD;
				break;

			case SPACEKEY:
				if ((t->spacetype == SPACE_VIEW3D) && event->alt) {
#if 0 // TRANSFORM_FIX_ME
					int mval[2];

					getmouseco_sc(mval);
					BIF_selectOrientation();
					calc_manipulator_stats(curarea);
					copy_m3_m4(t->spacemtx, G.vd->twmat);
					warp_pointer(mval[0], mval[1]);
#endif
				}
				else {
					t->state = TRANS_CONFIRM;
				}
				break;

			case MIDDLEMOUSE:
				if ((t->flag & T_NO_CONSTRAINT) == 0) {
					/* exception for switching to dolly, or trackball, in camera view */
					if (t->flag & T_CAMERA) {
						if (t->mode == TFM_TRANSLATION)
							setLocalConstraint(t, (CON_AXIS2), "along local Z");
						else if (t->mode == TFM_ROTATION) {
							restoreTransObjects(t);
							initTrackball(t);
						}
					}
					else {
						t->modifiers |= MOD_CONSTRAINT_SELECT;
						if (t->con.mode & CON_APPLY) {
							stopConstraint(t);
						}
						else {
							if (event->shift) {
								initSelectConstraint(t, t->spacemtx);
							}
							else {
								/* bit hackish... but it prevents mmb select to print the orientation from menu */
								strcpy(t->spacename, "global");
								initSelectConstraint(t, mati);
							}
							postSelectConstraint(t);
						}
					}
					t->redraw |= TREDRAW_HARD;
				}
				break;
			case ESCKEY:
				t->state = TRANS_CANCEL;
				break;
			case PADENTER:
			case RETKEY:
				t->state = TRANS_CONFIRM;
				break;
			case GKEY:
				/* only switch when... */
				if (ELEM3(t->mode, TFM_ROTATION, TFM_RESIZE, TFM_TRACKBALL) ) {
					resetTransRestrictions(t);
					restoreTransObjects(t);
					initTranslation(t);
					initSnapping(t, NULL); // need to reinit after mode change
					t->redraw |= TREDRAW_HARD;
				}
				break;
			case SKEY:
				/* only switch when... */
				if (ELEM3(t->mode, TFM_ROTATION, TFM_TRANSLATION, TFM_TRACKBALL) ) {
					resetTransRestrictions(t);
					restoreTransObjects(t);
					initResize(t);
					initSnapping(t, NULL); // need to reinit after mode change
					t->redraw |= TREDRAW_HARD;
				}
				break;
			case RKEY:
				/* only switch when... */
				if (!(t->options & CTX_TEXTURE)) {
					if (ELEM4(t->mode, TFM_ROTATION, TFM_RESIZE, TFM_TRACKBALL, TFM_TRANSLATION) ) {

						resetTransRestrictions(t);

						if (t->mode == TFM_ROTATION) {
							restoreTransObjects(t);
							initTrackball(t);
						}
						else {
							restoreTransObjects(t);
							initRotation(t);
						}
						initSnapping(t, NULL); // need to reinit after mode change
						t->redraw |= TREDRAW_HARD;
					}
				}
				break;
			case CKEY:
				if (event->alt) {
					t->flag ^= T_PROP_CONNECTED;
					sort_trans_data_dist(t);
					calculatePropRatio(t);
					t->redraw = 1;
				}
				else {
					stopConstraint(t);
					t->redraw |= TREDRAW_HARD;
				}
				break;
			case XKEY:
			case YKEY:
			case ZKEY:
				transform_event_xyz_constraint(t, event->type, cmode);
				break;
			case OKEY:
				if (t->flag & T_PROP_EDIT && event->shift) {
					t->prop_mode = (t->prop_mode + 1) % PROP_MODE_MAX;
					calculatePropRatio(t);
					t->redraw |= TREDRAW_HARD;
				}
				break;
			case PADPLUSKEY:
				if (event->alt && t->flag & T_PROP_EDIT) {
					t->prop_size *= 1.1f;
					if (t->spacetype == SPACE_VIEW3D && t->persp != RV3D_ORTHO)
						t->prop_size = minf(t->prop_size, ((View3D *)t->view)->far);
					calculatePropRatio(t);
				}
				t->redraw = 1;
				break;
			case PAGEUPKEY:
			case WHEELDOWNMOUSE:
				if (t->flag & T_AUTOIK) {
					transform_autoik_update(t, 1);
				}
				else view_editmove(event->type);
				t->redraw = 1;
				break;
			case PADMINUS:
				if (event->alt && t->flag & T_PROP_EDIT) {
					t->prop_size *= 0.90909090f;
					calculatePropRatio(t);
				}
				t->redraw = 1;
				break;
			case PAGEDOWNKEY:
			case WHEELUPMOUSE:
				if (t->flag & T_AUTOIK) {
					transform_autoik_update(t, -1);
				}
				else view_editmove(event->type);
				t->redraw = 1;
				break;
			default:
				handled = 0;
				break;
		}

		// Numerical input events
		t->redraw |= handleNumInput(&(t->num), event);

		// Snapping key events
		t->redraw |= handleSnapping(t, event);

	}
	else if (event->val == KM_RELEASE) {
		switch (event->type) {
			case LEFTSHIFTKEY:
			case RIGHTSHIFTKEY:
				t->modifiers &= ~MOD_CONSTRAINT_PLANE;
				t->redraw |= TREDRAW_HARD;
				break;

			case MIDDLEMOUSE:
				if ((t->flag & T_NO_CONSTRAINT) == 0) {
					t->modifiers &= ~MOD_CONSTRAINT_SELECT;
					postSelectConstraint(t);
					t->redraw |= TREDRAW_HARD;
				}
				break;
//		case LEFTMOUSE:
//		case RIGHTMOUSE:
//			if (WM_modal_tweak_exit(event, t->event_type))
////			if (t->options & CTX_TWEAK)
//				t->state = TRANS_CONFIRM;
//			break;
			default:
				handled = 0;
				break;
		}

		/* confirm transform if launch key is released after mouse move */
		if (t->flag & T_RELEASE_CONFIRM) {
			/* XXX Keyrepeat bug in Xorg fucks this up, will test when fixed */
			if (event->type == t->launch_event && (t->launch_event == LEFTMOUSE || t->launch_event == RIGHTMOUSE)) {
				t->state = TRANS_CONFIRM;
			}
		}
	}

	// Per transform event, if present
	if (t->handleEvent)
		t->redraw |= t->handleEvent(t, event);

	if (handled || t->redraw)
		return 0;
	else
		return OPERATOR_PASS_THROUGH;
}

int calculateTransformCenter(bContext *C, int centerMode, float cent3d[3], int cent2d[2])
{
	TransInfo *t = MEM_callocN(sizeof(TransInfo), "TransInfo data");
	int success;

	t->state = TRANS_RUNNING;

	t->options = CTX_NONE;

	t->mode = TFM_DUMMY;

	initTransInfo(C, t, NULL, NULL);    // internal data, mouse, vectors

	createTransData(C, t);              // make TransData structs from selection

	t->around = centerMode;             // override userdefined mode

	if (t->total == 0) {
		success = FALSE;
	}
	else {
		success = TRUE;

		calculateCenter(t);

		if (cent2d) {
			copy_v2_v2_int(cent2d, t->center2d);
		}

		if (cent3d) {
			// Copy center from constraint center. Transform center can be local
			copy_v3_v3(cent3d, t->con.center);
		}
	}


	/* aftertrans does insert ipos and action channels, and clears base flags, doesnt read transdata */
	special_aftertrans_update(C, t);

	postTrans(C, t);

	MEM_freeN(t);

	return success;
}

typedef enum {
	UP,
	DOWN,
	LEFT,
	RIGHT
} ArrowDirection;

static void drawArrow(ArrowDirection d, short offset, short length, short size)
{
	switch (d) {
		case LEFT:
			offset = -offset;
			length = -length;
			size = -size;
			/* fall through! */

		case RIGHT:
			gpuBegin(GL_LINES);
			gpuVertex2i(offset, 0);
			gpuVertex2i(offset + length, 0);
			gpuVertex2i(offset + length, 0);
			gpuVertex2i(offset + length - size, -size);
			gpuVertex2i(offset + length, 0);
			gpuVertex2i(offset + length - size,  size);
			gpuEnd();
			break;

		case DOWN:
			offset = -offset;
			length = -length;
			size = -size;
			/* fall through! */

		case UP:
			gpuBegin(GL_LINES);
			gpuVertex2i(0, offset);
			gpuVertex2i(0, offset + length);
			gpuVertex2i(0, offset + length);
			gpuVertex2i(-size, offset + length - size);
			gpuVertex2i(0, offset + length);
			gpuVertex2i(size, offset + length - size);
			gpuEnd();
			break;
	}
}

static void drawArrowHead(ArrowDirection d, short size)
{
	switch (d) {
		case LEFT:
			size = -size;
		case RIGHT:
			gpuBegin(GL_LINES);
			gpuVertex2i(0, 0);
			gpuVertex2i(-size, -size);
			gpuVertex2i(0, 0);
			gpuVertex2i(-size,  size);
			gpuEnd();
			break;

		case DOWN:
			size = -size;
			/* fall through! */

		case UP:
			gpuBegin(GL_LINES);
			gpuVertex2i(0, 0);
			gpuVertex2i(-size, -size);
			gpuVertex2i(0, 0);
			gpuVertex2i(size, -size);
			gpuEnd();
			break;
	}
}

<<<<<<< HEAD
=======
static void drawArc(float size, float angle_start, float angle_end, int segments)
{
	float delta = (angle_end - angle_start) / segments;
	float angle;
	int a;

	glBegin(GL_LINE_STRIP);

	for (angle = angle_start, a = 0; a < segments; angle += delta, a++) {
		glVertex2f(cosf(angle) * size, sinf(angle) * size);
	}
	glVertex2f(cosf(angle_end) * size, sinf(angle_end) * size);

	glEnd();
}

>>>>>>> 77f47799
static int helpline_poll(bContext *C)
{
	ARegion *ar = CTX_wm_region(C);
	
	if (ar && ar->regiontype == RGN_TYPE_WINDOW)
		return 1;
	return 0;
}

static void drawHelpline(bContext *UNUSED(C), int x, int y, void *customdata)
{
	TransInfo *t = (TransInfo *)customdata;

	if (t->helpline != HLP_NONE && !(t->flag & T_USES_MANIPULATOR)) {
		float vecrot[3], cent[2];
		int mval[2];

		mval[0] = x;
		mval[1] = y;

		copy_v3_v3(vecrot, t->center);
		if (t->flag & T_EDIT) {
			Object *ob = t->obedit;
			if (ob) mul_m4_v3(ob->obmat, vecrot);
		}
		else if (t->flag & T_POSE) {
			Object *ob = t->poseobj;
			if (ob) mul_m4_v3(ob->obmat, vecrot);
		}

		projectFloatView(t, vecrot, cent);  // no overflow in extreme cases

		gpuPushMatrix();

		gpuImmediateFormat_V3();

		switch (t->helpline) {
			case HLP_SPRING:
				UI_ThemeColor(TH_WIRE);

				setlinestyle(3);
				gpuBegin(GL_LINE_STRIP);
				gpuVertex2iv(t->mval);
				gpuVertex2fv(cent);
				gpuEnd();

				gpuTranslate(mval[0], mval[1], 0);
				gpuRotateAxis(-(atan2f(cent[0] - t->mval[0], cent[1] - t->mval[1])), 'Z');

				setlinestyle(0);
				glLineWidth(3.0);
				drawArrow(UP, 5, 10, 5);
				drawArrow(DOWN, 5, 10, 5);
				glLineWidth(1.0);
				break;

			case HLP_HARROW:
				UI_ThemeColor(TH_WIRE);

				gpuTranslate(mval[0], mval[1], 0);

				glLineWidth(3.0);
				drawArrow(RIGHT, 5, 10, 5);
				drawArrow(LEFT, 5, 10, 5);
				glLineWidth(1.0);
				break;

			case HLP_VARROW:
				UI_ThemeColor(TH_WIRE);

				gpuTranslate(mval[0], mval[1], 0);

				glLineWidth(3.0);
				gpuBegin(GL_LINES);
				drawArrow(UP, 5, 10, 5);
				drawArrow(DOWN, 5, 10, 5);
				glLineWidth(1.0);
				break;

			case HLP_ANGLE:
			{
				float dx = t->mval[0] - cent[0], dy = t->mval[1] - cent[1];
				float angle = atan2f(dy, dx);
				float dist = sqrtf(dx * dx + dy * dy);
				float delta_angle = minf(15.0f / dist, (float)M_PI / 4.0f);
				float spacing_angle = minf(5.0f / dist, (float)M_PI / 12.0f);
				UI_ThemeColor(TH_WIRE);

				setlinestyle(3);
				gpuBegin(GL_LINE_STRIP);
				gpuVertex2iv(t->mval);
				gpuVertex2fv(cent);
				gpuEnd();

				gpuTranslate(cent[0] - t->mval[0] + mval[0], cent[1] - t->mval[1] + mval[1], 0);

				setlinestyle(0);
				glLineWidth(3.0);
				gpuDrawArc(0, 0, angle - spacing_angle, delta_angle - spacing_angle, dist, dist, 10);
				gpuDrawArc(0, 0, angle + spacing_angle, spacing_angle - delta_angle, dist, dist, 10);

				gpuPushMatrix();

				gpuTranslate(cosf(angle - delta_angle) * dist, sinf(angle - delta_angle) * dist, 0);
				gpuRotateAxis(angle - delta_angle, 'Z');

				drawArrowHead(DOWN, 5);

				gpuPopMatrix();

				gpuTranslate(cosf(angle + delta_angle) * dist, sinf(angle + delta_angle) * dist, 0);
				gpuRotateAxis(angle + delta_angle, 'Z');

				drawArrowHead(UP, 5);

				glLineWidth(1.0);
				break;
			}

			case HLP_TRACKBALL:
			{
				unsigned char col[3], col2[3];
				UI_GetThemeColor3ubv(TH_GRID, col);

				gpuTranslate(mval[0], mval[1], 0);

				glLineWidth(3.0);

				UI_make_axis_color(col, col2, 'X');
				gpuCurrentColor3ubv((GLubyte *)col2);

				drawArrow(RIGHT, 5, 10, 5);
				drawArrow(LEFT, 5, 10, 5);

				UI_make_axis_color(col, col2, 'Y');
				gpuCurrentColor3ubv((GLubyte *)col2);

				drawArrow(UP, 5, 10, 5);
				drawArrow(DOWN, 5, 10, 5);
				glLineWidth(1.0);
				break;
			}
		}

		gpuImmediateUnformat();

		gpuPopMatrix();
	}
}


/*----------------- DRAWING CONSTRAINTS -------------------*/

static void drawNonPropEdge(const struct bContext *C, TransInfo *t);
static void drawConstraint(TransInfo *t);
static void drawSnapping(const struct bContext *C, TransInfo *t);

void drawConstraintLine(TransInfo *t, float *center, float *dir, char axis, short options)
{
	float v1[3], v2[3], v3[3];
	unsigned char col[3], col2[3];

	if (t->spacetype == SPACE_VIEW3D) {
		View3D *v3d = t->view;

		copy_v3_v3(v3, dir);
		mul_v3_fl(v3, v3d->far);

		sub_v3_v3v3(v2, center, v3);
		add_v3_v3v3(v1, center, v3);

		if (options & DRAWLIGHT) {
			col[0] = col[1] = col[2] = 220;
		}
		else {
			UI_GetThemeColor3ubv(TH_GRID, col);
		}

		UI_make_axis_color(col, col2, axis);
		gpuColor3ubv(col2);

		setlinestyle(0);
		gpuVertex3fv(v1);
		gpuVertex3fv(v2);
	}
}

static void drawConstraint(TransInfo *t)
{
	TransCon *tc = &(t->con);

	if (!ELEM3(t->spacetype, SPACE_VIEW3D, SPACE_IMAGE, SPACE_NODE))
		return;
	if (!(tc->mode & CON_APPLY))
		return;
	if (t->flag & T_USES_MANIPULATOR)
		return;
	if (t->flag & T_NO_CONSTRAINT)
		return;

	/* nasty exception for Z constraint in camera view */
	// TRANSFORM_FIX_ME
//	if ((t->flag & T_OBJECT) && G.vd->camera==OBACT && G.vd->persp==V3D_CAMOB)
//		return;

	if (tc->drawExtra) {
		tc->drawExtra(t);
	}
	else {
		gpuImmediateFormat_C4_V3();

		if (tc->mode & CON_SELECT) {
			float vec[3];
			char col2[3] = {255, 255, 255};
			int depth_test_enabled;

			convertViewVec(t, vec, (t->mval[0] - t->con.imval[0]), (t->mval[1] - t->con.imval[1]));
			add_v3_v3(vec, tc->center);

			gpuBegin(GL_LINES);
			drawConstraintLine(t, tc->center, tc->mtx[0], 'X', 0);
			drawConstraintLine(t, tc->center, tc->mtx[1], 'Y', 0);
			drawConstraintLine(t, tc->center, tc->mtx[2], 'Z', 0);
			gpuEnd();

			gpuColor3ubv((GLubyte *)col2);

			depth_test_enabled = glIsEnabled(GL_DEPTH_TEST);
			if (depth_test_enabled)
				glDisable(GL_DEPTH_TEST);

			setlinestyle(1);
			gpuBegin(GL_LINE_STRIP);
				gpuVertex3fv(tc->center);
				gpuVertex3fv(vec);
			gpuEnd();
			setlinestyle(0);

			if (depth_test_enabled)
				glEnable(GL_DEPTH_TEST);
		}

		gpuBegin(GL_LINES);

		if (tc->mode & CON_AXIS0) {
			drawConstraintLine(t, tc->center, tc->mtx[0], 'X', DRAWLIGHT);
		}

		if (tc->mode & CON_AXIS1) {
			drawConstraintLine(t, tc->center, tc->mtx[1], 'Y', DRAWLIGHT);
		}

		if (tc->mode & CON_AXIS2) {
			drawConstraintLine(t, tc->center, tc->mtx[2], 'Z', DRAWLIGHT);
		}

		gpuEnd();

		gpuImmediateUnformat();
	}
}

static void drawnodesnap(View2D *v2d, const float cent[2], float size, NodeBorder border)
{
	gpuBegin(GL_LINES);
	
	if (border & (NODE_LEFT | NODE_RIGHT)) {
		gpuVertex2f(cent[0], v2d->cur.ymin);
		gpuVertex2f(cent[0], v2d->cur.ymax);
	}
	else {
		gpuVertex2f(cent[0], cent[1] - size);
		gpuVertex2f(cent[0], cent[1] + size);
	}
	
	if (border & (NODE_TOP | NODE_BOTTOM)) {
		gpuVertex2f(v2d->cur.xmin, cent[1]);
		gpuVertex2f(v2d->cur.xmax, cent[1]);
	}
	else {
		gpuVertex2f(cent[0] - size, cent[1]);
		gpuVertex2f(cent[0] + size, cent[1]);
	}
	
	gpuEnd();
}

static void drawSnapping(const struct bContext *C, TransInfo *t)
{
	if (activeSnap(t)) {
		unsigned char col[4], selectedCol[4], activeCol[4];

		UI_GetThemeColor3ubv(TH_TRANSFORM, col);
		col[3]= 128;
		
		UI_GetThemeColor3ubv(TH_SELECT, selectedCol);
		selectedCol[3]= 128;

		UI_GetThemeColor3ubv(TH_ACTIVE, activeCol);
		activeCol[3]= 192;

		gpuImmediateFormat_V3(); // DOODLE: 4 mono lines, commented out

		if (t->spacetype == SPACE_VIEW3D) {
			if (validSnap(t)) {
				TransSnapPoint *p;
				View3D *v3d = CTX_wm_view3d(C);
				RegionView3D *rv3d = CTX_wm_region_view3d(C);
				float imat[4][4];
				float size;

				glDisable(GL_DEPTH_TEST);

				size = 2.5f * UI_GetThemeValuef(TH_VERTEX_SIZE);

				invert_m4_m4(imat, rv3d->viewmat);

				for (p = t->tsnap.points.first; p; p = p->next) {
					if (p == t->tsnap.selectedPoint) {
						gpuCurrentColor4ubv(selectedCol);
					}
					else {
						gpuCurrentColor4ubv(col);
					}

					gpuDrawFastBall(GL_LINE_LOOP, p->co, ED_view3d_pixel_size(rv3d, p->co) * size * 0.75f, imat);
				}

				if (t->tsnap.status & POINT_INIT) {
					gpuCurrentColor4ubv(activeCol);

					gpuDrawFastBall(GL_LINE_LOOP, t->tsnap.snapPoint, ED_view3d_pixel_size(rv3d, t->tsnap.snapPoint) * size, imat);
				}
				
				/* draw normal if needed */
				if (usingSnappingNormal(t) && validSnappingNormal(t)) {
					gpuCurrentColor4ubv(activeCol);

					gpuBegin(GL_LINES);
						gpuVertex3f(
							t->tsnap.snapPoint[0],
							t->tsnap.snapPoint[1],
							t->tsnap.snapPoint[2]);
						gpuVertex3f(
							t->tsnap.snapPoint[0] + t->tsnap.snapNormal[0],
							t->tsnap.snapPoint[1] + t->tsnap.snapNormal[1],
							t->tsnap.snapPoint[2] + t->tsnap.snapNormal[2]);
					gpuEnd();
				}
				
				if (v3d->zbuf)
					glEnable(GL_DEPTH_TEST);
			}
		}
		else if (t->spacetype==SPACE_IMAGE) {
			/* This will not draw, and Im nor sure why - campbell */
#if 0
			float xuser_asp, yuser_asp;
			int wi, hi;
			float w, h;
			
			calc_image_view(G.sima, 'f');	// float
			myortho2(G.v2d->cur.xmin, G.v2d->cur.xmax, G.v2d->cur.ymin, G.v2d->cur.ymax);
			gpuLoadIdentity();
			
			ED_space_image_aspect(t->sa->spacedata.first, &xuser_aspx, &yuser_asp);
			ED_space_image_width(t->sa->spacedata.first, &wi, &hi);
			w = (((float)wi)/256.0f)*G.sima->zoom * xuser_asp;
			h = (((float)hi)/256.0f)*G.sima->zoom * yuser_asp;
			
			gpuCurrentColor3x(CPACK_WHITE);
			gpuTranslate(t->tsnap.snapPoint[0], t->tsnap.snapPoint[1], 0.0f);

			//gpuDrawFilledRectf(0, 0, 1, 1);

			setlinestyle(0);
			gpuCurrentColor3x(CPACK_BLACK);

			gpuBegin(GL_LINES);
			gpuAppendLinef(-0.020/w, 0, -0.1/w, 0);
			gpuAppendLinef(0.1/w, 0, .020/w, 0);
			gpuAppendLinef(0, -0.020/h, 0, -0.1/h);
			gpuAppendLinef(0, 0.1/h, 0, 0.020/h);
			gpuEnd();

			gpuTranslate(-t->tsnap.snapPoint[0], -t->tsnap.snapPoint[1], 0.0f);
			setlinestyle(0);
#endif
		}
		else if (t->spacetype == SPACE_NODE) {
			if (validSnap(t)) {
				ARegion *ar = CTX_wm_region(C);
				TransSnapPoint *p;
				float size;

				size = 2.5f * UI_GetThemeValuef(TH_VERTEX_SIZE);

				glEnable(GL_BLEND);

				for (p = t->tsnap.points.first; p; p = p->next) {
					if (p == t->tsnap.selectedPoint) {
						gpuCurrentColor4ubv(selectedCol);
					}
					else {
						gpuCurrentColor4ubv(col);
					}

					drawnodesnap(&ar->v2d, p->co, size, 0);
				}

				if (t->tsnap.status & POINT_INIT) {
					gpuCurrentColor4ubv(activeCol);

					drawnodesnap(&ar->v2d, t->tsnap.snapPoint, size, t->tsnap.snapNodeBorder);
				}

				glDisable(GL_BLEND);
			}
		}

		gpuImmediateUnformat();
	}
}

static void drawNonPropEdge(const struct bContext *C, TransInfo *t)
{
	if (t->flag & TFM_EDGE_SLIDE) {
		SlideData *sld = (SlideData *)t->customData;
		/* Non-Prop mode */
		if (sld && sld->is_proportional == FALSE) {
			View3D *v3d = CTX_wm_view3d(C);
			float marker[3];
			float v1[3], v2[3];
			float interp_v;
			TransDataSlideVert *curr_sv = &sld->sv[sld->curr_sv_index];
			const float ctrl_size = UI_GetThemeValuef(TH_FACEDOT_SIZE) + 1.5;
			const float guide_size = ctrl_size - 0.5f;
			const float line_size = UI_GetThemeValuef(TH_OUTLINE_WIDTH) + 0.5f;
			const int alpha_shade = -30;

			add_v3_v3v3(v1, curr_sv->origvert.co, curr_sv->upvec);
			add_v3_v3v3(v2, curr_sv->origvert.co, curr_sv->downvec);

			interp_v = (sld->perc + 1.0f) / 2.0f;
			interp_v3_v3v3(marker, v2, v1, interp_v);

			if (v3d && v3d->zbuf)
				glDisable(GL_DEPTH_TEST);

			glEnable(GL_BLEND);

			glPushAttrib(GL_CURRENT_BIT | GL_LINE_BIT | GL_POINT_BIT);
			gpuPushMatrix();

			gpuMultMatrix(t->obedit->obmat);

			glLineWidth(line_size);
			UI_ThemeColorShadeAlpha(TH_EDGE_SELECT, 80, alpha_shade);
			gpuBegin(GL_LINES);
			gpuVertex3fv(curr_sv->up->co);
			gpuVertex3fv(curr_sv->origvert.co);
			gpuVertex3fv(curr_sv->down->co);
			gpuVertex3fv(curr_sv->origvert.co);
			gpuEnd();

			UI_ThemeColorShadeAlpha(TH_SELECT, -30, alpha_shade);
			glPointSize(ctrl_size);
			gpuBeginSprites();
			if (sld->flipped_vtx) {
				gpuSprite3fv(curr_sv->down->co);
			}
			else {
				gpuSprite3fv(curr_sv->up->co);
			}
			gpuEndSprites();

			UI_ThemeColorShadeAlpha(TH_SELECT, 255, alpha_shade);
			glPointSize(guide_size);
			gpuBeginSprites();
			gpuSprite3fv(marker);
			gpuEndSprites();


			gpuPopMatrix();
			glPopAttrib();

			glDisable(GL_BLEND);

			if (v3d && v3d->zbuf)
				glEnable(GL_DEPTH_TEST);
		}
	}
}

static void drawTransformView(const struct bContext *C, ARegion *UNUSED(ar), void *arg)
{
	TransInfo *t = arg;

	drawConstraint(t);
	drawPropCircle(C, t);
	drawSnapping(C, t);
	drawNonPropEdge(C, t);
}

#if 0
static void drawTransformPixel(const struct bContext *UNUSED(C), ARegion *UNUSED(ar), void *UNUSED(arg))
{
//	TransInfo *t = arg;
//
//	drawHelpline(C, t->mval[0], t->mval[1], t);
}
#endif

void saveTransform(bContext *C, TransInfo *t, wmOperator *op)
{
	ToolSettings *ts = CTX_data_tool_settings(C);
	int constraint_axis[3] = {0, 0, 0};
	int proportional = 0;
	PropertyRNA *prop;

	// Save back mode in case we're in the generic operator
	if ((prop = RNA_struct_find_property(op->ptr, "mode"))) {
		RNA_property_enum_set(op->ptr, prop, t->mode);
	}

	if ((prop = RNA_struct_find_property(op->ptr, "value"))) {
		float *values = (t->flag & T_AUTOVALUES) ? t->auto_values : t->values;
		if (RNA_property_array_check(prop)) {
			RNA_property_float_set_array(op->ptr, prop, values);
		}
		else {
			RNA_property_float_set(op->ptr, prop, values[0]);
		}
	}

	/* convert flag to enum */
	switch (t->flag & (T_PROP_EDIT | T_PROP_CONNECTED)) {
		case (T_PROP_EDIT | T_PROP_CONNECTED):
			proportional = PROP_EDIT_CONNECTED;
			break;
		case T_PROP_EDIT:
			proportional = PROP_EDIT_ON;
			break;
		default:
			proportional = PROP_EDIT_OFF;
	}

	// If modal, save settings back in scene if not set as operator argument
	if (t->flag & T_MODAL) {

		/* save settings if not set in operator */
		if ((prop = RNA_struct_find_property(op->ptr, "proportional")) &&
		    !RNA_property_is_set(op->ptr, prop))
		{
			if (t->obedit)
				ts->proportional = proportional;
			else if (t->options & CTX_MASK)
				ts->proportional_mask = (proportional != PROP_EDIT_OFF);
			else
				ts->proportional_objects = (proportional != PROP_EDIT_OFF);
		}

		if ((prop = RNA_struct_find_property(op->ptr, "proportional_size")) &&
		    !RNA_property_is_set(op->ptr, prop))
		{
			ts->proportional_size = t->prop_size;
		}

		if ((prop = RNA_struct_find_property(op->ptr, "proportional_edit_falloff")) &&
		    !RNA_property_is_set(op->ptr, prop))
		{
			ts->prop_mode = t->prop_mode;
		}
		
		/* do we check for parameter? */
		if (t->modifiers & MOD_SNAP) {
			ts->snap_flag |= SCE_SNAP;
		}
		else {
			ts->snap_flag &= ~SCE_SNAP;
		}

		if (t->spacetype == SPACE_VIEW3D) {
			if ((prop = RNA_struct_find_property(op->ptr, "constraint_orientation")) &&
			    !RNA_property_is_set(op->ptr, prop))
			{
				View3D *v3d = t->view;

				v3d->twmode = t->current_orientation;
			}
		}
	}
	
	if (RNA_struct_find_property(op->ptr, "proportional")) {
		RNA_enum_set(op->ptr, "proportional", proportional);
		RNA_enum_set(op->ptr, "proportional_edit_falloff", t->prop_mode);
		RNA_float_set(op->ptr, "proportional_size", t->prop_size);
	}

	if ((prop = RNA_struct_find_property(op->ptr, "axis"))) {
		RNA_property_float_set_array(op->ptr, prop, t->axis);
	}

	if ((prop = RNA_struct_find_property(op->ptr, "mirror"))) {
		RNA_property_boolean_set(op->ptr, prop, t->flag & T_MIRROR);
	}

	if ((prop = RNA_struct_find_property(op->ptr, "constraint_axis"))) {
		/* constraint orientation can be global, event if user selects something else
		 * so use the orientation in the constraint if set
		 * */
		if (t->con.mode & CON_APPLY) {
			RNA_enum_set(op->ptr, "constraint_orientation", t->con.orientation);
		}
		else {
			RNA_enum_set(op->ptr, "constraint_orientation", t->current_orientation);
		}

		if (t->con.mode & CON_APPLY) {
			if (t->con.mode & CON_AXIS0) {
				constraint_axis[0] = 1;
			}
			if (t->con.mode & CON_AXIS1) {
				constraint_axis[1] = 1;
			}
			if (t->con.mode & CON_AXIS2) {
				constraint_axis[2] = 1;
			}
		}

		RNA_property_boolean_set_array(op->ptr, prop, constraint_axis);
	}
}

/* note: caller needs to free 't' on a 0 return */
int initTransform(bContext *C, TransInfo *t, wmOperator *op, wmEvent *event, int mode)
{
	int options = 0;
	PropertyRNA *prop;

	t->context = C;

	/* added initialize, for external calls to set stuff in TransInfo, like undo string */

	t->state = TRANS_STARTING;

	if ((prop = RNA_struct_find_property(op->ptr, "texture_space")) && RNA_property_is_set(op->ptr, prop)) {
		if (RNA_property_boolean_get(op->ptr, prop)) {
			options |= CTX_TEXTURE;
		}
	}
	
	t->options = options;

	t->mode = mode;

	t->launch_event = event ? event->type : -1;

	if (t->launch_event == EVT_TWEAK_R) {
		t->launch_event = RIGHTMOUSE;
	}
	else if (t->launch_event == EVT_TWEAK_L) {
		t->launch_event = LEFTMOUSE;
	}

	// XXX Remove this when wm_operator_call_internal doesn't use window->eventstate (which can have type = 0)
	// For manipulator only, so assume LEFTMOUSE
	if (t->launch_event == 0) {
		t->launch_event = LEFTMOUSE;
	}

	if (!initTransInfo(C, t, op, event)) {  /* internal data, mouse, vectors */
		return 0;
	}

	if (t->spacetype == SPACE_VIEW3D) {
		//calc_manipulator_stats(curarea);
		initTransformOrientation(C, t);

		t->draw_handle_apply = ED_region_draw_cb_activate(t->ar->type, drawTransformApply, t, REGION_DRAW_PRE_VIEW);
		t->draw_handle_view = ED_region_draw_cb_activate(t->ar->type, drawTransformView, t, REGION_DRAW_POST_VIEW);
		//t->draw_handle_pixel = ED_region_draw_cb_activate(t->ar->type, drawTransformPixel, t, REGION_DRAW_POST_PIXEL);
		t->draw_handle_cursor = WM_paint_cursor_activate(CTX_wm_manager(C), helpline_poll, drawHelpline, t);
	}
	else if (t->spacetype == SPACE_IMAGE) {
		unit_m3(t->spacemtx);
		t->draw_handle_view = ED_region_draw_cb_activate(t->ar->type, drawTransformView, t, REGION_DRAW_POST_VIEW);
		//t->draw_handle_pixel = ED_region_draw_cb_activate(t->ar->type, drawTransformPixel, t, REGION_DRAW_POST_PIXEL);
		t->draw_handle_cursor = WM_paint_cursor_activate(CTX_wm_manager(C), helpline_poll, drawHelpline, t);
	}
	else if (t->spacetype == SPACE_CLIP) {
		unit_m3(t->spacemtx);
		t->draw_handle_view = ED_region_draw_cb_activate(t->ar->type, drawTransformView, t, REGION_DRAW_POST_VIEW);
	}
	else if (t->spacetype == SPACE_NODE) {
		unit_m3(t->spacemtx);
		/*t->draw_handle_apply = ED_region_draw_cb_activate(t->ar->type, drawTransformApply, t, REGION_DRAW_PRE_VIEW);*/
		t->draw_handle_view = ED_region_draw_cb_activate(t->ar->type, drawTransformView, t, REGION_DRAW_POST_VIEW);
		/*t->draw_handle_cursor = WM_paint_cursor_activate(CTX_wm_manager(C), helpline_poll, drawHelpline, t);*/
	}
	else {
		unit_m3(t->spacemtx);
	}

	createTransData(C, t);          // make TransData structs from selection

	if (t->total == 0) {
		postTrans(C, t);
		return 0;
	}

	/* Stupid code to have Ctrl-Click on manipulator work ok */
	if (event) {
		/* do this only for translation/rotation/resize due to only this
		 * moded are available from manipulator and doing such check could
		 * lead to keymap conflicts for other modes (see #31584)
		 */
		if (ELEM3(mode, TFM_TRANSLATION, TFM_ROTATION, TFM_RESIZE)) {
			wmKeyMap *keymap = WM_keymap_active(CTX_wm_manager(C), op->type->modalkeymap);
			wmKeyMapItem *kmi;

			for (kmi = keymap->items.first; kmi; kmi = kmi->next) {
				if (kmi->propvalue == TFM_MODAL_SNAP_INV_ON && kmi->val == KM_PRESS) {
					if ((ELEM(kmi->type, LEFTCTRLKEY, RIGHTCTRLKEY) &&   event->ctrl)  ||
					    (ELEM(kmi->type, LEFTSHIFTKEY, RIGHTSHIFTKEY) && event->shift) ||
					    (ELEM(kmi->type, LEFTALTKEY, RIGHTALTKEY) &&     event->alt)   ||
					    ((kmi->type == OSKEY) &&                         event->oskey) )
					{
						t->modifiers |= MOD_SNAP_INVERT;
					}
					break;
				}
			}
		}

	}

	initSnapping(t, op); // Initialize snapping data AFTER mode flags

	/* EVIL! posemode code can switch translation to rotate when 1 bone is selected. will be removed (ton) */
	/* EVIL2: we gave as argument also texture space context bit... was cleared */
	/* EVIL3: extend mode for animation editors also switches modes... but is best way to avoid duplicate code */
	mode = t->mode;

	calculatePropRatio(t);
	calculateCenter(t);

	initMouseInput(t, &t->mouse, t->center2d, t->imval);

	switch (mode) {
		case TFM_TRANSLATION:
			initTranslation(t);
			break;
		case TFM_ROTATION:
			initRotation(t);
			break;
		case TFM_RESIZE:
			initResize(t);
			break;
		case TFM_SKIN_RESIZE:
			initSkinResize(t);
			break;
		case TFM_TOSPHERE:
			initToSphere(t);
			break;
		case TFM_SHEAR:
			initShear(t);
			break;
		case TFM_WARP:
			initWarp(t);
			break;
		case TFM_SHRINKFATTEN:
			initShrinkFatten(t);
			break;
		case TFM_TILT:
			initTilt(t);
			break;
		case TFM_CURVE_SHRINKFATTEN:
			initCurveShrinkFatten(t);
			break;
		case TFM_MASK_SHRINKFATTEN:
			initMaskShrinkFatten(t);
			break;
		case TFM_TRACKBALL:
			initTrackball(t);
			break;
		case TFM_PUSHPULL:
			initPushPull(t);
			break;
		case TFM_CREASE:
			initCrease(t);
			break;
		case TFM_BONESIZE:
		{   /* used for both B-Bone width (bonesize) as for deform-dist (envelope) */
			bArmature *arm = t->poseobj->data;
			if (arm->drawtype == ARM_ENVELOPE)
				initBoneEnvelope(t);
			else
				initBoneSize(t);
		}
		break;
		case TFM_BONE_ENVELOPE:
			initBoneEnvelope(t);
			break;
		case TFM_EDGE_SLIDE:
			initEdgeSlide(t);
			break;
		case TFM_BONE_ROLL:
			initBoneRoll(t);
			break;
		case TFM_TIME_TRANSLATE:
			initTimeTranslate(t);
			break;
		case TFM_TIME_SLIDE:
			initTimeSlide(t);
			break;
		case TFM_TIME_SCALE:
			initTimeScale(t);
			break;
		case TFM_TIME_DUPLICATE:
			/* same as TFM_TIME_EXTEND, but we need the mode info for later
			 * so that duplicate-culling will work properly
			 */
			if (ELEM(t->spacetype, SPACE_IPO, SPACE_NLA))
				initTranslation(t);
			else
				initTimeTranslate(t);
			t->mode = mode;
			break;
		case TFM_TIME_EXTEND:
			/* now that transdata has been made, do like for TFM_TIME_TRANSLATE (for most Animation
			 * Editors because they have only 1D transforms for time values) or TFM_TRANSLATION
			 * (for Graph/NLA Editors only since they uses 'standard' transforms to get 2D movement)
			 * depending on which editor this was called from
			 */
			if (ELEM(t->spacetype, SPACE_IPO, SPACE_NLA))
				initTranslation(t);
			else
				initTimeTranslate(t);
			break;
		case TFM_BAKE_TIME:
			initBakeTime(t);
			break;
		case TFM_MIRROR:
			initMirror(t);
			break;
		case TFM_BEVEL:
			initBevel(t);
			break;
		case TFM_BWEIGHT:
			initBevelWeight(t);
			break;
		case TFM_ALIGN:
			initAlign(t);
			break;
		case TFM_SEQ_SLIDE:
			initSeqSlide(t);
			break;
	}

	if (t->state == TRANS_CANCEL) {
		postTrans(C, t);
		return 0;
	}


	/* overwrite initial values if operator supplied a non-null vector */
	if ((prop = RNA_struct_find_property(op->ptr, "value")) && RNA_property_is_set(op->ptr, prop)) {
		float values[4] = {0}; /* in case value isn't length 4, avoid uninitialized memory  */

		if (RNA_property_array_check(prop)) {
			RNA_float_get_array(op->ptr, "value", values);
		}
		else {
			values[0] = RNA_float_get(op->ptr, "value");
		}

		copy_v4_v4(t->values, values);
		copy_v4_v4(t->auto_values, values);
		t->flag |= T_AUTOVALUES;
	}

	/* Transformation axis from operator */
	if ((prop = RNA_struct_find_property(op->ptr, "axis")) && RNA_property_is_set(op->ptr, prop)) {
		RNA_property_float_get_array(op->ptr, prop, t->axis);
		normalize_v3(t->axis);
		copy_v3_v3(t->axis_orig, t->axis);
	}

	/* Constraint init from operator */
	if ((prop = RNA_struct_find_property(op->ptr, "constraint_axis")) && RNA_property_is_set(op->ptr, prop)) {
		int constraint_axis[3];

		RNA_property_boolean_get_array(op->ptr, prop, constraint_axis);

		if (constraint_axis[0] || constraint_axis[1] || constraint_axis[2]) {
			t->con.mode |= CON_APPLY;

			if (constraint_axis[0]) {
				t->con.mode |= CON_AXIS0;
			}
			if (constraint_axis[1]) {
				t->con.mode |= CON_AXIS1;
			}
			if (constraint_axis[2]) {
				t->con.mode |= CON_AXIS2;
			}

			setUserConstraint(t, t->current_orientation, t->con.mode, "%s");
		}
	}

	t->context = NULL;

	return 1;
}

void transformApply(bContext *C, TransInfo *t)
{
	t->context = C;

	if ((t->redraw & TREDRAW_HARD) || (t->draw_handle_apply == NULL && (t->redraw & TREDRAW_SOFT))) {
		selectConstraint(t);
		if (t->transform) {
			t->transform(t, t->mval);  // calls recalcData()
			viewRedrawForce(C, t);
		}
		t->redraw = TREDRAW_NOTHING;
	}
	else if (t->redraw & TREDRAW_SOFT) {
		viewRedrawForce(C, t);
	}

	/* If auto confirm is on, break after one pass */
	if (t->options & CTX_AUTOCONFIRM) {
		t->state = TRANS_CONFIRM;
	}

	if (BKE_ptcache_get_continue_physics()) {
		// TRANSFORM_FIX_ME
		//do_screenhandlers(G.curscreen);
		t->redraw |= TREDRAW_HARD;
	}

	t->context = NULL;
}

static void drawTransformApply(const bContext *C, ARegion *UNUSED(ar), void *arg)
{
	TransInfo *t = arg;

	if (t->redraw & TREDRAW_SOFT) {
		t->redraw |= TREDRAW_HARD;
		transformApply((bContext *)C, t);
	}
}

int transformEnd(bContext *C, TransInfo *t)
{
	int exit_code = OPERATOR_RUNNING_MODAL;

	t->context = C;

	if (t->state != TRANS_STARTING && t->state != TRANS_RUNNING) {
		/* handle restoring objects */
		if (t->state == TRANS_CANCEL) {
			/* exception, edge slide transformed UVs too */
			if (t->mode == TFM_EDGE_SLIDE)
				doEdgeSlide(t, 0.0f);
			
			exit_code = OPERATOR_CANCELLED;
			restoreTransObjects(t); // calls recalcData()
		}
		else {
			exit_code = OPERATOR_FINISHED;
		}

		/* aftertrans does insert keyframes, and clears base flags, doesnt read transdata */
		special_aftertrans_update(C, t);

		/* free data */
		postTrans(C, t);

		/* send events out for redraws */
		viewRedrawPost(C, t);

		/*  Undo as last, certainly after special_trans_update! */

		if (t->state == TRANS_CANCEL) {
//			if (t->undostr) ED_undo_push(C, t->undostr);
		}
		else {
//			if (t->undostr) ED_undo_push(C, t->undostr);
//			else ED_undo_push(C, transform_to_undostr(t));
		}
		t->undostr = NULL;

		viewRedrawForce(C, t);
	}

	t->context = NULL;

	return exit_code;
}

/* ************************** TRANSFORM LOCKS **************************** */

static void protectedTransBits(short protectflag, float *vec)
{
	if (protectflag & OB_LOCK_LOCX)
		vec[0] = 0.0f;
	if (protectflag & OB_LOCK_LOCY)
		vec[1] = 0.0f;
	if (protectflag & OB_LOCK_LOCZ)
		vec[2] = 0.0f;
}

static void protectedSizeBits(short protectflag, float *size)
{
	if (protectflag & OB_LOCK_SCALEX)
		size[0] = 1.0f;
	if (protectflag & OB_LOCK_SCALEY)
		size[1] = 1.0f;
	if (protectflag & OB_LOCK_SCALEZ)
		size[2] = 1.0f;
}

static void protectedRotateBits(short protectflag, float *eul, float *oldeul)
{
	if (protectflag & OB_LOCK_ROTX)
		eul[0] = oldeul[0];
	if (protectflag & OB_LOCK_ROTY)
		eul[1] = oldeul[1];
	if (protectflag & OB_LOCK_ROTZ)
		eul[2] = oldeul[2];
}


/* this function only does the delta rotation */
/* axis-angle is usually internally stored as quats... */
static void protectedAxisAngleBits(short protectflag, float axis[3], float *angle, float oldAxis[3], float oldAngle)
{
	/* check that protection flags are set */
	if ((protectflag & (OB_LOCK_ROTX | OB_LOCK_ROTY | OB_LOCK_ROTZ | OB_LOCK_ROTW)) == 0)
		return;
	
	if (protectflag & OB_LOCK_ROT4D) {
		/* axis-angle getting limited as 4D entities that they are... */
		if (protectflag & OB_LOCK_ROTW)
			*angle = oldAngle;
		if (protectflag & OB_LOCK_ROTX)
			axis[0] = oldAxis[0];
		if (protectflag & OB_LOCK_ROTY)
			axis[1] = oldAxis[1];
		if (protectflag & OB_LOCK_ROTZ)
			axis[2] = oldAxis[2];
	}
	else {
		/* axis-angle get limited with euler... */
		float eul[3], oldeul[3];
		
		axis_angle_to_eulO(eul, EULER_ORDER_DEFAULT, axis, *angle);
		axis_angle_to_eulO(oldeul, EULER_ORDER_DEFAULT, oldAxis, oldAngle);
		
		if (protectflag & OB_LOCK_ROTX)
			eul[0] = oldeul[0];
		if (protectflag & OB_LOCK_ROTY)
			eul[1] = oldeul[1];
		if (protectflag & OB_LOCK_ROTZ)
			eul[2] = oldeul[2];
		
		eulO_to_axis_angle(axis, angle, eul, EULER_ORDER_DEFAULT);
		
		/* when converting to axis-angle, we need a special exception for the case when there is no axis */
		if (IS_EQF(axis[0], axis[1]) && IS_EQF(axis[1], axis[2])) {
			/* for now, rotate around y-axis then (so that it simply becomes the roll) */
			axis[1] = 1.0f;
		}
	}
}

/* this function only does the delta rotation */
static void protectedQuaternionBits(short protectflag, float *quat, float *oldquat)
{
	/* check that protection flags are set */
	if ((protectflag & (OB_LOCK_ROTX | OB_LOCK_ROTY | OB_LOCK_ROTZ | OB_LOCK_ROTW)) == 0)
		return;
	
	if (protectflag & OB_LOCK_ROT4D) {
		/* quaternions getting limited as 4D entities that they are... */
		if (protectflag & OB_LOCK_ROTW)
			quat[0] = oldquat[0];
		if (protectflag & OB_LOCK_ROTX)
			quat[1] = oldquat[1];
		if (protectflag & OB_LOCK_ROTY)
			quat[2] = oldquat[2];
		if (protectflag & OB_LOCK_ROTZ)
			quat[3] = oldquat[3];
	}
	else {
		/* quaternions get limited with euler... (compatibility mode) */
		float eul[3], oldeul[3], nquat[4], noldquat[4];
		float qlen;

		qlen = normalize_qt_qt(nquat, quat);
		normalize_qt_qt(noldquat, oldquat);

		quat_to_eul(eul, nquat);
		quat_to_eul(oldeul, noldquat);

		if (protectflag & OB_LOCK_ROTX)
			eul[0] = oldeul[0];
		if (protectflag & OB_LOCK_ROTY)
			eul[1] = oldeul[1];
		if (protectflag & OB_LOCK_ROTZ)
			eul[2] = oldeul[2];

		eul_to_quat(quat, eul);

		/* restore original quat size */
		mul_qt_fl(quat, qlen);
		
		/* quaternions flip w sign to accumulate rotations correctly */
		if ((nquat[0] < 0.0f && quat[0] > 0.0f) ||
		    (nquat[0] > 0.0f && quat[0] < 0.0f))
		{
			mul_qt_fl(quat, -1.0f);
		}
	}
}

/* ******************* TRANSFORM LIMITS ********************** */

static void constraintTransLim(TransInfo *t, TransData *td)
{
	if (td->con) {
		bConstraintTypeInfo *ctiLoc = get_constraint_typeinfo(CONSTRAINT_TYPE_LOCLIMIT);
		bConstraintTypeInfo *ctiDist = get_constraint_typeinfo(CONSTRAINT_TYPE_DISTLIMIT);
		
		bConstraintOb cob = {NULL};
		bConstraint *con;
		float ctime = (float)(t->scene->r.cfra);
		
		/* Make a temporary bConstraintOb for using these limit constraints
		 *  - they only care that cob->matrix is correctly set ;-)
		 *	- current space should be local
		 */
		unit_m4(cob.matrix);
		copy_v3_v3(cob.matrix[3], td->loc);
		
		/* Evaluate valid constraints */
		for (con = td->con; con; con = con->next) {
			bConstraintTypeInfo *cti = NULL;
			ListBase targets = {NULL, NULL};
			float tmat[4][4];
			
			/* only consider constraint if enabled */
			if (con->flag & CONSTRAINT_DISABLE) continue;
			if (con->enforce == 0.0f) continue;
			
			/* only use it if it's tagged for this purpose (and the right type) */
			if (con->type == CONSTRAINT_TYPE_LOCLIMIT) {
				bLocLimitConstraint *data = con->data;
				
				if ((data->flag2 & LIMIT_TRANSFORM) == 0)
					continue;
				cti = ctiLoc;
			}
			else if (con->type == CONSTRAINT_TYPE_DISTLIMIT) {
				bDistLimitConstraint *data = con->data;
				
				if ((data->flag & LIMITDIST_TRANSFORM) == 0)
					continue;
				cti = ctiDist;
			}
			
			if (cti) {
				/* do space conversions */
				if (con->ownspace == CONSTRAINT_SPACE_WORLD) {
					/* just multiply by td->mtx (this should be ok) */
					copy_m4_m4(tmat, cob.matrix);
					mul_m4_m3m4(cob.matrix, td->mtx, tmat);
				}
				else if (con->ownspace != CONSTRAINT_SPACE_LOCAL) {
					/* skip... incompatable spacetype */
					continue;
				}
				
				/* get constraint targets if needed */
				get_constraint_targets_for_solving(con, &cob, &targets, ctime);
				
				/* do constraint */
				cti->evaluate_constraint(con, &cob, &targets);
				
				/* convert spaces again */
				if (con->ownspace == CONSTRAINT_SPACE_WORLD) {
					/* just multiply by td->mtx (this should be ok) */
					copy_m4_m4(tmat, cob.matrix);
					mul_m4_m3m4(cob.matrix, td->smtx, tmat);
				}
				
				/* free targets list */
				BLI_freelistN(&targets);
			}
		}
		
		/* copy results from cob->matrix */
		copy_v3_v3(td->loc, cob.matrix[3]);
	}
}

static void constraintob_from_transdata(bConstraintOb *cob, TransData *td)
{
	/* Make a temporary bConstraintOb for use by limit constraints
	 *  - they only care that cob->matrix is correctly set ;-)
	 *	- current space should be local
	 */
	memset(cob, 0, sizeof(bConstraintOb));
	if (td->ext) {
		if (td->ext->rotOrder == ROT_MODE_QUAT) {
			/* quats */
			/* objects and bones do normalization first too, otherwise
			 * we don't necessarily end up with a rotation matrix, and
			 * then conversion back to quat gives a different result */
			float quat[4];
			normalize_qt_qt(quat, td->ext->quat);
			quat_to_mat4(cob->matrix, quat);
		}
		else if (td->ext->rotOrder == ROT_MODE_AXISANGLE) {
			/* axis angle */
			axis_angle_to_mat4(cob->matrix, &td->ext->quat[1], td->ext->quat[0]);
		}
		else {
			/* eulers */
			eulO_to_mat4(cob->matrix, td->ext->rot, td->ext->rotOrder);
		}
	}
}

static void constraintRotLim(TransInfo *UNUSED(t), TransData *td)
{
	if (td->con) {
		bConstraintTypeInfo *cti = get_constraint_typeinfo(CONSTRAINT_TYPE_ROTLIMIT);
		bConstraintOb cob;
		bConstraint *con;
		int do_limit = FALSE;
		
		/* Evaluate valid constraints */
		for (con = td->con; con; con = con->next) {
			/* only consider constraint if enabled */
			if (con->flag & CONSTRAINT_DISABLE) continue;
			if (con->enforce == 0.0f) continue;
			
			/* we're only interested in Limit-Rotation constraints */
			if (con->type == CONSTRAINT_TYPE_ROTLIMIT) {
				bRotLimitConstraint *data = con->data;
				float tmat[4][4];
				
				/* only use it if it's tagged for this purpose */
				if ((data->flag2 & LIMIT_TRANSFORM) == 0)
					continue;

				/* skip incompatable spacetypes */
				if (!ELEM(con->ownspace, CONSTRAINT_SPACE_WORLD, CONSTRAINT_SPACE_LOCAL))
					continue;

				/* only do conversion if necessary, to preserve quats and eulers */
				if (do_limit == FALSE) {
					constraintob_from_transdata(&cob, td);
					do_limit = TRUE;
				}
				
				/* do space conversions */
				if (con->ownspace == CONSTRAINT_SPACE_WORLD) {
					/* just multiply by td->mtx (this should be ok) */
					copy_m4_m4(tmat, cob.matrix);
					mul_m4_m3m4(cob.matrix, td->mtx, tmat);
				}
				
				/* do constraint */
				cti->evaluate_constraint(con, &cob, NULL);
				
				/* convert spaces again */
				if (con->ownspace == CONSTRAINT_SPACE_WORLD) {
					/* just multiply by td->mtx (this should be ok) */
					copy_m4_m4(tmat, cob.matrix);
					mul_m4_m3m4(cob.matrix, td->smtx, tmat);
				}
			}
		}
		
		if (do_limit) {
			/* copy results from cob->matrix */
			if (td->ext->rotOrder == ROT_MODE_QUAT) {
				/* quats */
				mat4_to_quat(td->ext->quat, cob.matrix);
			}
			else if (td->ext->rotOrder == ROT_MODE_AXISANGLE) {
				/* axis angle */
				mat4_to_axis_angle(&td->ext->quat[1], &td->ext->quat[0], cob.matrix);
			}
			else {
				/* eulers */
				mat4_to_eulO(td->ext->rot, td->ext->rotOrder, cob.matrix);
			}
		}
	}
}

static void constraintSizeLim(TransInfo *t, TransData *td)
{
	if (td->con && td->ext) {
		bConstraintTypeInfo *cti = get_constraint_typeinfo(CONSTRAINT_TYPE_SIZELIMIT);
		bConstraintOb cob = {NULL};
		bConstraint *con;
		
		/* Make a temporary bConstraintOb for using these limit constraints
		 *  - they only care that cob->matrix is correctly set ;-)
		 *	- current space should be local
		 */
		if ((td->flag & TD_SINGLESIZE) && !(t->con.mode & CON_APPLY)) {
			/* scale val and reset size */
			return; // TODO: fix this case
		}
		else {
			/* Reset val if SINGLESIZE but using a constraint */
			if (td->flag & TD_SINGLESIZE)
				return;
			
			size_to_mat4(cob.matrix, td->ext->size);
		}
		
		/* Evaluate valid constraints */
		for (con = td->con; con; con = con->next) {
			/* only consider constraint if enabled */
			if (con->flag & CONSTRAINT_DISABLE) continue;
			if (con->enforce == 0.0f) continue;
			
			/* we're only interested in Limit-Scale constraints */
			if (con->type == CONSTRAINT_TYPE_SIZELIMIT) {
				bSizeLimitConstraint *data = con->data;
				float tmat[4][4];
				
				/* only use it if it's tagged for this purpose */
				if ((data->flag2 & LIMIT_TRANSFORM) == 0)
					continue;
				
				/* do space conversions */
				if (con->ownspace == CONSTRAINT_SPACE_WORLD) {
					/* just multiply by td->mtx (this should be ok) */
					copy_m4_m4(tmat, cob.matrix);
					mul_m4_m3m4(cob.matrix, td->mtx, tmat);
				}
				else if (con->ownspace != CONSTRAINT_SPACE_LOCAL) {
					/* skip... incompatable spacetype */
					continue;
				}
				
				/* do constraint */
				cti->evaluate_constraint(con, &cob, NULL);
				
				/* convert spaces again */
				if (con->ownspace == CONSTRAINT_SPACE_WORLD) {
					/* just multiply by td->mtx (this should be ok) */
					copy_m4_m4(tmat, cob.matrix);
					mul_m4_m3m4(cob.matrix, td->smtx, tmat);
				}
			}
		}
		
		/* copy results from cob->matrix */
		if ((td->flag & TD_SINGLESIZE) && !(t->con.mode & CON_APPLY)) {
			/* scale val and reset size */
			return; // TODO: fix this case
		}
		else {
			/* Reset val if SINGLESIZE but using a constraint */
			if (td->flag & TD_SINGLESIZE)
				return;
			
			mat4_to_size(td->ext->size, cob.matrix);
		}
	}
}

/* ************************** WARP *************************** */

static void postInputWarp(TransInfo *t, float values[3])
{
	mul_v3_fl(values, (float)(M_PI * 2));

	if (t->customData) { /* non-null value indicates reversed input */
		negate_v3(values);
	}
}

void initWarp(TransInfo *t)
{
	float max[3], min[3];
	int i;
	
	t->mode = TFM_WARP;
	t->transform = Warp;
	t->handleEvent = handleEventWarp;
	
	setInputPostFct(&t->mouse, postInputWarp);
	initMouseInputMode(t, &t->mouse, INPUT_HORIZONTAL_RATIO);
	
	t->idx_max = 0;
	t->num.idx_max = 0;
	t->snap[0] = 0.0f;
	t->snap[1] = 5.0f / 180.0f * (float)M_PI;
	t->snap[2] = 1.0f / 180.0f * (float)M_PI;
	
	t->num.increment = 1.0f;

	t->flag |= T_NO_CONSTRAINT;
	
	/* we need min/max in view space */
	for (i = 0; i < t->total; i++) {
		float center[3];
		copy_v3_v3(center, t->data[i].center);
		mul_m3_v3(t->data[i].mtx, center);
		mul_m4_v3(t->viewmat, center);
		sub_v3_v3(center, t->viewmat[3]);
		if (i)
			minmax_v3v3_v3(min, max, center);
		else {
			copy_v3_v3(max, center);
			copy_v3_v3(min, center);
		}
	}

	mid_v3_v3v3(t->center, min, max);

	if (max[0] == min[0]) max[0] += 0.1f;  /* not optimal, but flipping is better than invalid garbage (i.e. division by zero!) */
	t->val = (max[0] - min[0]) / 2.0f; /* t->val is X dimension projected boundbox */
}

int handleEventWarp(TransInfo *t, wmEvent *event)
{
	int status = 0;
	
	if (event->type == MIDDLEMOUSE && event->val == KM_PRESS) {
		// Use customData pointer to signal warp direction
		if (t->customData == NULL)
			t->customData = (void *)1;
		else
			t->customData = NULL;
		
		status = 1;
	}
	
	return status;
}

int Warp(TransInfo *t, const int UNUSED(mval[2]))
{
	TransData *td = t->data;
	float vec[3], circumfac, dist, phi0, co, si, *curs, cursor[3], gcursor[3];
	int i;
	char str[50];
	
	curs = give_cursor(t->scene, t->view);
	/*
	 * gcursor is the one used for helpline.
	 * It has to be in the same space as the drawing loop
	 * (that means it needs to be in the object's space when in edit mode and
	 *  in global space in object mode)
	 *
	 * cursor is used for calculations.
	 * It needs to be in view space, but we need to take object's offset
	 * into account if in Edit mode.
	 */
	copy_v3_v3(cursor, curs);
	copy_v3_v3(gcursor, cursor);
	if (t->flag & T_EDIT) {
		sub_v3_v3(cursor, t->obedit->obmat[3]);
		sub_v3_v3(gcursor, t->obedit->obmat[3]);
		mul_m3_v3(t->data->smtx, gcursor);
	}
	mul_m4_v3(t->viewmat, cursor);
	sub_v3_v3(cursor, t->viewmat[3]);
	
	/* amount of radians for warp */
	circumfac = t->values[0];
	
	snapGrid(t, &circumfac);
	applyNumInput(&t->num, &circumfac);
	
	/* header print for NumInput */
	if (hasNumInput(&t->num)) {
		char c[NUM_STR_REP_LEN];
		
		outputNumInput(&(t->num), c);
		
		sprintf(str, "Warp: %s", c);

		circumfac = DEG2RADF(circumfac);
	}
	else {
		/* default header print */
		sprintf(str, "Warp: %.3f", RAD2DEGF(circumfac));
	}
	
	t->values[0] = circumfac;

	circumfac /= 2; /* only need 180 on each side to make 360 */
	
	for (i = 0; i < t->total; i++, td++) {
		float loc[3];
		if (td->flag & TD_NOACTION)
			break;
		
		if (td->flag & TD_SKIP)
			continue;
		
		/* translate point to center, rotate in such a way that outline==distance */
		copy_v3_v3(vec, td->iloc);
		mul_m3_v3(td->mtx, vec);
		mul_m4_v3(t->viewmat, vec);
		sub_v3_v3(vec, t->viewmat[3]);
		
		dist = vec[0] - cursor[0];
		
		/* t->val is X dimension projected boundbox */
		phi0 = (circumfac * dist / t->val);
		
		vec[1] = (vec[1] - cursor[1]);
		
		co = (float)cos(phi0);
		si = (float)sin(phi0);
		loc[0] = -si * vec[1] + cursor[0];
		loc[1] = co * vec[1] + cursor[1];
		loc[2] = vec[2];
		
		mul_m4_v3(t->viewinv, loc);
		sub_v3_v3(loc, t->viewinv[3]);
		mul_m3_v3(td->smtx, loc);
		
		sub_v3_v3(loc, td->iloc);
		mul_v3_fl(loc, td->factor);
		add_v3_v3v3(td->loc, td->iloc, loc);
	}
	
	recalcData(t);
	
	ED_area_headerprint(t->sa, str);
	
	return 1;
}

/* ************************** SHEAR *************************** */

static void postInputShear(TransInfo *UNUSED(t), float values[3])
{
	mul_v3_fl(values, 0.05f);
}

void initShear(TransInfo *t)
{
	t->mode = TFM_SHEAR;
	t->transform = Shear;
	t->handleEvent = handleEventShear;
	
	setInputPostFct(&t->mouse, postInputShear);
	initMouseInputMode(t, &t->mouse, INPUT_HORIZONTAL_ABSOLUTE);
	
	t->idx_max = 0;
	t->num.idx_max = 0;
	t->snap[0] = 0.0f;
	t->snap[1] = 0.1f;
	t->snap[2] = t->snap[1] * 0.1f;
	
	t->num.increment = 0.1f;

	t->flag |= T_NO_CONSTRAINT;
}

int handleEventShear(TransInfo *t, wmEvent *event)
{
	int status = 0;
	
	if (event->type == MIDDLEMOUSE && event->val == KM_PRESS) {
		// Use customData pointer to signal Shear direction
		if (t->customData == NULL) {
			initMouseInputMode(t, &t->mouse, INPUT_VERTICAL_ABSOLUTE);
			t->customData = (void *)1;
		}
		else {
			initMouseInputMode(t, &t->mouse, INPUT_HORIZONTAL_ABSOLUTE);
			t->customData = NULL;
		}

		status = 1;
	}
	
	return status;
}


int Shear(TransInfo *t, const int UNUSED(mval[2]))
{
	TransData *td = t->data;
	float vec[3];
	float smat[3][3], tmat[3][3], totmat[3][3], persmat[3][3], persinv[3][3];
	float value;
	int i;
	char str[50];
	
	copy_m3_m4(persmat, t->viewmat);
	invert_m3_m3(persinv, persmat);
	
	value = t->values[0];
	
	snapGrid(t, &value);
	
	applyNumInput(&t->num, &value);
	
	/* header print for NumInput */
	if (hasNumInput(&t->num)) {
		char c[NUM_STR_REP_LEN];
		
		outputNumInput(&(t->num), c);
		
		sprintf(str, "Shear: %s %s", c, t->proptext);
	}
	else {
		/* default header print */
		sprintf(str, "Shear: %.3f %s", value, t->proptext);
	}
	
	t->values[0] = value;

	unit_m3(smat);
	
	// Custom data signals shear direction
	if (t->customData == NULL)
		smat[1][0] = value;
	else
		smat[0][1] = value;
	
	mul_m3_m3m3(tmat, smat, persmat);
	mul_m3_m3m3(totmat, persinv, tmat);
	
	for (i = 0; i < t->total; i++, td++) {
		if (td->flag & TD_NOACTION)
			break;
		
		if (td->flag & TD_SKIP)
			continue;
		
		if (t->obedit) {
			float mat3[3][3];
			mul_m3_m3m3(mat3, totmat, td->mtx);
			mul_m3_m3m3(tmat, td->smtx, mat3);
		}
		else {
			copy_m3_m3(tmat, totmat);
		}
		sub_v3_v3v3(vec, td->center, t->center);
		
		mul_m3_v3(tmat, vec);
		
		add_v3_v3(vec, t->center);
		sub_v3_v3(vec, td->center);
		
		mul_v3_fl(vec, td->factor);
		
		add_v3_v3v3(td->loc, td->iloc, vec);
	}
	
	recalcData(t);
	
	ED_area_headerprint(t->sa, str);

	return 1;
}

/* ************************** RESIZE *************************** */

void initResize(TransInfo *t)
{
	t->mode = TFM_RESIZE;
	t->transform = Resize;
	
	initMouseInputMode(t, &t->mouse, INPUT_SPRING_FLIP);
	
	t->flag |= T_NULL_ONE;
	t->num.flag |= NUM_NULL_ONE;
	t->num.flag |= NUM_AFFECT_ALL;
	if (!t->obedit) {
		t->flag |= T_NO_ZERO;
		t->num.flag |= NUM_NO_ZERO;
	}
	
	t->idx_max = 2;
	t->num.idx_max = 2;
	t->snap[0] = 0.0f;
	t->snap[1] = 0.1f;
	t->snap[2] = t->snap[1] * 0.1f;

	t->num.increment = t->snap[1];
}

static void headerResize(TransInfo *t, float vec[3], char *str)
{
	char tvec[NUM_STR_REP_LEN * 3];
	char *spos = str;
	if (hasNumInput(&t->num)) {
		outputNumInput(&(t->num), tvec);
	}
	else {
		BLI_snprintf(&tvec[0], NUM_STR_REP_LEN, "%.4f", vec[0]);
		BLI_snprintf(&tvec[NUM_STR_REP_LEN], NUM_STR_REP_LEN, "%.4f", vec[1]);
		BLI_snprintf(&tvec[NUM_STR_REP_LEN * 2], NUM_STR_REP_LEN, "%.4f", vec[2]);
	}
	
	if (t->con.mode & CON_APPLY) {
		switch (t->num.idx_max) {
			case 0:
				spos += sprintf(spos, "Scale: %s%s %s", &tvec[0], t->con.text, t->proptext);
				break;
			case 1:
				spos += sprintf(spos, "Scale: %s : %s%s %s", &tvec[0], &tvec[NUM_STR_REP_LEN],
				                t->con.text, t->proptext);
				break;
			case 2:
				spos += sprintf(spos, "Scale: %s : %s : %s%s %s", &tvec[0], &tvec[NUM_STR_REP_LEN],
				                &tvec[NUM_STR_REP_LEN * 2], t->con.text, t->proptext);
		}
	}
	else {
		if (t->flag & T_2D_EDIT)
			spos += sprintf(spos, "Scale X: %s   Y: %s%s %s", &tvec[0], &tvec[NUM_STR_REP_LEN],
			                t->con.text, t->proptext);
		else
			spos += sprintf(spos, "Scale X: %s   Y: %s  Z: %s%s %s", &tvec[0], &tvec[NUM_STR_REP_LEN],
			                &tvec[NUM_STR_REP_LEN * 2], t->con.text, t->proptext);
	}
	
	if (t->flag & (T_PROP_EDIT | T_PROP_CONNECTED)) {
		spos += sprintf(spos, " Proportional size: %.2f", t->prop_size);
	}

	(void)spos;
}

#define SIGN(a)     (a<-FLT_EPSILON ? 1 : a>FLT_EPSILON ? 2 : 3)
#define VECSIGNFLIP(a, b) ((SIGN(a[0]) & SIGN(b[0])) == 0 || (SIGN(a[1]) & SIGN(b[1])) == 0 || (SIGN(a[2]) & SIGN(b[2])) == 0)

/* smat is reference matrix, only scaled */
static void TransMat3ToSize(float mat[][3], float smat[][3], float *size)
{
	float vec[3];
	
	copy_v3_v3(vec, mat[0]);
	size[0] = normalize_v3(vec);
	copy_v3_v3(vec, mat[1]);
	size[1] = normalize_v3(vec);
	copy_v3_v3(vec, mat[2]);
	size[2] = normalize_v3(vec);
	
	/* first tried with dotproduct... but the sign flip is crucial */
	if (VECSIGNFLIP(mat[0], smat[0]) ) size[0] = -size[0];
	if (VECSIGNFLIP(mat[1], smat[1]) ) size[1] = -size[1];
	if (VECSIGNFLIP(mat[2], smat[2]) ) size[2] = -size[2];
}


static void ElementResize(TransInfo *t, TransData *td, float mat[3][3])
{
	float tmat[3][3], smat[3][3], center[3];
	float vec[3];
	
	if (t->flag & T_EDIT) {
		mul_m3_m3m3(smat, mat, td->mtx);
		mul_m3_m3m3(tmat, td->smtx, smat);
	}
	else {
		copy_m3_m3(tmat, mat);
	}
	
	if (t->con.applySize) {
		t->con.applySize(t, td, tmat);
	}
	
	/* local constraint shouldn't alter center */
	if ((t->around == V3D_LOCAL) &&
	    (   (t->flag & (T_OBJECT | T_POSE)) ||
	        ((t->flag & T_EDIT) && (t->settings->selectmode & (SCE_SELECT_EDGE | SCE_SELECT_FACE))) ||
	        (t->obedit && t->obedit->type == OB_ARMATURE))
	    )
	{
		copy_v3_v3(center, td->center);
	}
	else if (t->options & CTX_MOVIECLIP) {
		copy_v3_v3(center, td->center);
	}
	else {
		copy_v3_v3(center, t->center);
	}

	if (td->ext) {
		float fsize[3];
		
		if (t->flag & (T_OBJECT | T_TEXTURE | T_POSE)) {
			float obsizemat[3][3];
			// Reorient the size mat to fit the oriented object.
			mul_m3_m3m3(obsizemat, tmat, td->axismtx);
			//print_m3("obsizemat", obsizemat);
			TransMat3ToSize(obsizemat, td->axismtx, fsize);
			//print_v3("fsize", fsize);
		}
		else {
			mat3_to_size(fsize, tmat);
		}
		
		protectedSizeBits(td->protectflag, fsize);
		
		if ((t->flag & T_V3D_ALIGN) == 0) {   // align mode doesn't resize objects itself
			if ((td->flag & TD_SINGLESIZE) && !(t->con.mode & CON_APPLY)) {
				/* scale val and reset size */
				*td->val = td->ival * (1 + (fsize[0] - 1) * td->factor);
				
				td->ext->size[0] = td->ext->isize[0];
				td->ext->size[1] = td->ext->isize[1];
				td->ext->size[2] = td->ext->isize[2];
			}
			else {
				/* Reset val if SINGLESIZE but using a constraint */
				if (td->flag & TD_SINGLESIZE)
					*td->val = td->ival;
				
				td->ext->size[0] = td->ext->isize[0] * (1 + (fsize[0] - 1) * td->factor);
				td->ext->size[1] = td->ext->isize[1] * (1 + (fsize[1] - 1) * td->factor);
				td->ext->size[2] = td->ext->isize[2] * (1 + (fsize[2] - 1) * td->factor);
			}
		}
		
		constraintSizeLim(t, td);
	}

	/* For individual element center, Editmode need to use iloc */
	if (t->flag & T_POINTS)
		sub_v3_v3v3(vec, td->iloc, center);
	else
		sub_v3_v3v3(vec, td->center, center);
	
	mul_m3_v3(tmat, vec);
	
	add_v3_v3(vec, center);
	if (t->flag & T_POINTS)
		sub_v3_v3(vec, td->iloc);
	else
		sub_v3_v3(vec, td->center);
	
	mul_v3_fl(vec, td->factor);
	
	if (t->flag & (T_OBJECT | T_POSE)) {
		mul_m3_v3(td->smtx, vec);
	}
	
	protectedTransBits(td->protectflag, vec);
	add_v3_v3v3(td->loc, td->iloc, vec);
	
	constraintTransLim(t, td);
}

int Resize(TransInfo *t, const int mval[2])
{
	TransData *td;
	float size[3], mat[3][3];
	float ratio;
	int i;
	char str[200];

	/* for manipulator, center handle, the scaling can't be done relative to center */
	if ((t->flag & T_USES_MANIPULATOR) && t->con.mode == 0) {
		ratio = 1.0f - ((t->imval[0] - mval[0]) + (t->imval[1] - mval[1])) / 100.0f;
	}
	else {
		ratio = t->values[0];
	}
	
	size[0] = size[1] = size[2] = ratio;
	
	snapGrid(t, size);
	
	if (hasNumInput(&t->num)) {
		applyNumInput(&t->num, size);
		constraintNumInput(t, size);
	}
	
	applySnapping(t, size);
	
	if (t->flag & T_AUTOVALUES) {
		copy_v3_v3(size, t->auto_values);
	}
	
	copy_v3_v3(t->values, size);
	
	size_to_mat3(mat, size);
	
	if (t->con.applySize) {
		t->con.applySize(t, NULL, mat);
	}
	
	copy_m3_m3(t->mat, mat);    // used in manipulator
	
	headerResize(t, size, str);
	
	for (i = 0, td = t->data; i < t->total; i++, td++) {
		if (td->flag & TD_NOACTION)
			break;
		
		if (td->flag & TD_SKIP)
			continue;
		
		ElementResize(t, td, mat);
	}
	
	/* evil hack - redo resize if cliping needed */
	if (t->flag & T_CLIP_UV && clipUVTransform(t, size, 1)) {
		size_to_mat3(mat, size);
		
		if (t->con.applySize)
			t->con.applySize(t, NULL, mat);
		
		for (i = 0, td = t->data; i < t->total; i++, td++)
			ElementResize(t, td, mat);

		/* In proportional edit it can happen that */
		/* vertices in the radius of the brush end */
		/* outside the clipping area               */
		/* XXX HACK - dg */
		if (t->flag & (T_PROP_EDIT | T_PROP_CONNECTED)) {
			clipUVData(t);
		}
	}
	
	recalcData(t);
	
	ED_area_headerprint(t->sa, str);
	
	return 1;
}

/* ************************** SKIN *************************** */

void initSkinResize(TransInfo *t)
{
	t->mode = TFM_SKIN_RESIZE;
	t->transform = SkinResize;
	
	initMouseInputMode(t, &t->mouse, INPUT_SPRING_FLIP);
	
	t->flag |= T_NULL_ONE;
	t->num.flag |= NUM_NULL_ONE;
	t->num.flag |= NUM_AFFECT_ALL;
	if (!t->obedit) {
		t->flag |= T_NO_ZERO;
		t->num.flag |= NUM_NO_ZERO;
	}
	
	t->idx_max = 2;
	t->num.idx_max = 2;
	t->snap[0] = 0.0f;
	t->snap[1] = 0.1f;
	t->snap[2] = t->snap[1] * 0.1f;

	t->num.increment = t->snap[1];
}

int SkinResize(TransInfo *t, const int UNUSED(mval[2]))
{
	TransData *td;
	float size[3], mat[3][3];
	float ratio;
	int i;
	char str[200];
	
	ratio = t->values[0];
	size[0] = size[1] = size[2] = ratio;
	
	snapGrid(t, size);
	
	if (hasNumInput(&t->num)) {
		applyNumInput(&t->num, size);
		constraintNumInput(t, size);
	}
	
	applySnapping(t, size);
	
	if (t->flag & T_AUTOVALUES) {
		copy_v3_v3(size, t->auto_values);
	}
	
	copy_v3_v3(t->values, size);
	
	size_to_mat3(mat, size);
	
	headerResize(t, size, str);
	
	for (i = 0, td = t->data; i < t->total; i++, td++) {
		float tmat[3][3], smat[3][3];
		float fsize[3];
		
		if (td->flag & TD_NOACTION)
			break;
		
		if (td->flag & TD_SKIP)
			continue;

		if (t->flag & T_EDIT) {
			mul_m3_m3m3(smat, mat, td->mtx);
			mul_m3_m3m3(tmat, td->smtx, smat);
		}
		else {
			copy_m3_m3(tmat, mat);
		}
	
		if (t->con.applySize) {
			t->con.applySize(t, NULL, tmat);
		}

		mat3_to_size(fsize, tmat);
		td->val[0] = td->ext->isize[0] * (1 + (fsize[0] - 1) * td->factor);
		td->val[1] = td->ext->isize[1] * (1 + (fsize[1] - 1) * td->factor);
	}
	
	recalcData(t);
	
	ED_area_headerprint(t->sa, str);
	
	return 1;
}

/* ************************** TOSPHERE *************************** */

void initToSphere(TransInfo *t)
{
	TransData *td = t->data;
	int i;
	
	t->mode = TFM_TOSPHERE;
	t->transform = ToSphere;
	
	initMouseInputMode(t, &t->mouse, INPUT_HORIZONTAL_RATIO);
	
	t->idx_max = 0;
	t->num.idx_max = 0;
	t->snap[0] = 0.0f;
	t->snap[1] = 0.1f;
	t->snap[2] = t->snap[1] * 0.1f;
	
	t->num.increment = t->snap[1];

	t->num.flag |= NUM_NULL_ONE | NUM_NO_NEGATIVE;
	t->flag |= T_NO_CONSTRAINT;
	
	// Calculate average radius
	for (i = 0; i < t->total; i++, td++) {
		t->val += len_v3v3(t->center, td->iloc);
	}
	
	t->val /= (float)t->total;
}

int ToSphere(TransInfo *t, const int UNUSED(mval[2]))
{
	float vec[3];
	float ratio, radius;
	int i;
	char str[64];
	TransData *td = t->data;
	
	ratio = t->values[0];
	
	snapGrid(t, &ratio);
	
	applyNumInput(&t->num, &ratio);
	
	if (ratio < 0)
		ratio = 0.0f;
	else if (ratio > 1)
		ratio = 1.0f;
	
	t->values[0] = ratio;

	/* header print for NumInput */
	if (hasNumInput(&t->num)) {
		char c[NUM_STR_REP_LEN];
		
		outputNumInput(&(t->num), c);
		
		sprintf(str, "To Sphere: %s %s", c, t->proptext);
	}
	else {
		/* default header print */
		sprintf(str, "To Sphere: %.4f %s", ratio, t->proptext);
	}
	
	
	for (i = 0; i < t->total; i++, td++) {
		float tratio;
		if (td->flag & TD_NOACTION)
			break;
		
		if (td->flag & TD_SKIP)
			continue;
		
		sub_v3_v3v3(vec, td->iloc, t->center);
		
		radius = normalize_v3(vec);
		
		tratio = ratio * td->factor;
		
		mul_v3_fl(vec, radius * (1.0f - tratio) + t->val * tratio);
		
		add_v3_v3v3(td->loc, t->center, vec);
	}
	
	
	recalcData(t);
	
	ED_area_headerprint(t->sa, str);
	
	return 1;
}

/* ************************** ROTATION *************************** */


static void postInputRotation(TransInfo *t, float values[3])
{
	if ((t->con.mode & CON_APPLY) && t->con.applyRot) {
		t->con.applyRot(t, NULL, t->axis, values);
	}
}

void initRotation(TransInfo *t)
{
	t->mode = TFM_ROTATION;
	t->transform = Rotation;
	
	setInputPostFct(&t->mouse, postInputRotation);
	initMouseInputMode(t, &t->mouse, INPUT_ANGLE);
	
	t->idx_max = 0;
	t->num.idx_max = 0;
	t->snap[0] = 0.0f;
	t->snap[1] = (float)((5.0 / 180) * M_PI);
	t->snap[2] = t->snap[1] * 0.2f;
	
	t->num.increment = 1.0f;

	if (t->flag & T_2D_EDIT)
		t->flag |= T_NO_CONSTRAINT;

	negate_v3_v3(t->axis, t->viewinv[2]);
	normalize_v3(t->axis);

	copy_v3_v3(t->axis_orig, t->axis);
}

static void ElementRotation(TransInfo *t, TransData *td, float mat[3][3], short around)
{
	float vec[3], totmat[3][3], smat[3][3];
	float eul[3], fmat[3][3], quat[4];
	float *center = t->center;

	/* local constraint shouldn't alter center */
	if (around == V3D_LOCAL) {
		if (    (t->flag & (T_OBJECT | T_POSE)) ||
		        (t->settings->selectmode & (SCE_SELECT_EDGE | SCE_SELECT_FACE)) ||
		        (t->obedit && t->obedit->type == OB_ARMATURE))
		{
			center = td->center;
		}

		if (t->options & CTX_MOVIECLIP) {
			center = td->center;
		}
	}

	if (t->flag & T_POINTS) {
		mul_m3_m3m3(totmat, mat, td->mtx);
		mul_m3_m3m3(smat, td->smtx, totmat);
		
		sub_v3_v3v3(vec, td->iloc, center);
		mul_m3_v3(smat, vec);
		
		add_v3_v3v3(td->loc, vec, center);
		
		sub_v3_v3v3(vec, td->loc, td->iloc);
		protectedTransBits(td->protectflag, vec);
		add_v3_v3v3(td->loc, td->iloc, vec);
		
		
		if (td->flag & TD_USEQUAT) {
			mul_serie_m3(fmat, td->mtx, mat, td->smtx, NULL, NULL, NULL, NULL, NULL);
			mat3_to_quat(quat, fmat);   // Actual transform
			
			if (td->ext->quat) {
				mul_qt_qtqt(td->ext->quat, quat, td->ext->iquat);
				
				/* is there a reason not to have this here? -jahka */
				protectedQuaternionBits(td->protectflag, td->ext->quat, td->ext->iquat);
			}
		}
	}
	/**
	 * HACK WARNING
	 *
	 * This is some VERY ugly special case to deal with pose mode.
	 *
	 * The problem is that mtx and smtx include each bone orientation.
	 *
	 * That is needed to rotate each bone properly, HOWEVER, to calculate
	 * the translation component, we only need the actual armature object's
	 * matrix (and inverse). That is not all though. Once the proper translation
	 * has been computed, it has to be converted back into the bone's space.
	 */
	else if (t->flag & T_POSE) {
		float pmtx[3][3], imtx[3][3];
		
		// Extract and invert armature object matrix
		copy_m3_m4(pmtx, t->poseobj->obmat);
		invert_m3_m3(imtx, pmtx);
		
		if ((td->flag & TD_NO_LOC) == 0) {
			sub_v3_v3v3(vec, td->center, center);
			
			mul_m3_v3(pmtx, vec);   // To Global space
			mul_m3_v3(mat, vec);        // Applying rotation
			mul_m3_v3(imtx, vec);   // To Local space
			
			add_v3_v3(vec, center);
			/* vec now is the location where the object has to be */
			
			sub_v3_v3v3(vec, vec, td->center); // Translation needed from the initial location
			
			/* special exception, see TD_PBONE_LOCAL_MTX definition comments */
			if (td->flag & TD_PBONE_LOCAL_MTX_P) {
				/* do nothing */
			}
			else if (td->flag & TD_PBONE_LOCAL_MTX_C) {
				mul_m3_v3(pmtx, vec);   // To Global space
				mul_m3_v3(td->ext->l_smtx, vec); // To Pose space (Local Location)
			}
			else {
				mul_m3_v3(pmtx, vec);   // To Global space
				mul_m3_v3(td->smtx, vec); // To Pose space
			}

			protectedTransBits(td->protectflag, vec);
			
			add_v3_v3v3(td->loc, td->iloc, vec);
			
			constraintTransLim(t, td);
		}
		
		/* rotation */
		/* MORE HACK: as in some cases the matrix to apply location and rot/scale is not the same,
		 * and ElementRotation() might be called in Translation context (with align snapping),
		 * we need to be sure to actually use the *rotation* matrix here...
		 * So no other way than storing it in some dedicated members of td->ext! */
		if ((t->flag & T_V3D_ALIGN) == 0) { /* align mode doesn't rotate objects itself */
			/* euler or quaternion/axis-angle? */
			if (td->ext->rotOrder == ROT_MODE_QUAT) {
				mul_serie_m3(fmat, td->ext->r_mtx, mat, td->ext->r_smtx, NULL, NULL, NULL, NULL, NULL);
				
				mat3_to_quat(quat, fmat); /* Actual transform */
				
				mul_qt_qtqt(td->ext->quat, quat, td->ext->iquat);
				/* this function works on end result */
				protectedQuaternionBits(td->protectflag, td->ext->quat, td->ext->iquat);
				
			}
			else if (td->ext->rotOrder == ROT_MODE_AXISANGLE) {
				/* calculate effect based on quats */
				float iquat[4], tquat[4];
				
				axis_angle_to_quat(iquat, td->ext->irotAxis, td->ext->irotAngle);
				
				mul_serie_m3(fmat, td->ext->r_mtx, mat, td->ext->r_smtx, NULL, NULL, NULL, NULL, NULL);
				mat3_to_quat(quat, fmat); /* Actual transform */
				mul_qt_qtqt(tquat, quat, iquat);
				
				quat_to_axis_angle(td->ext->rotAxis, td->ext->rotAngle, tquat);
				
				/* this function works on end result */
				protectedAxisAngleBits(td->protectflag, td->ext->rotAxis, td->ext->rotAngle, td->ext->irotAxis, td->ext->irotAngle);
			}
			else { 
				float eulmat[3][3];
				
				mul_m3_m3m3(totmat, mat, td->ext->r_mtx);
				mul_m3_m3m3(smat, td->ext->r_smtx, totmat);
				
				/* calculate the total rotatation in eulers */
				copy_v3_v3(eul, td->ext->irot);
				eulO_to_mat3(eulmat, eul, td->ext->rotOrder);
				
				/* mat = transform, obmat = bone rotation */
				mul_m3_m3m3(fmat, smat, eulmat);
				
				mat3_to_compatible_eulO(eul, td->ext->rot, td->ext->rotOrder, fmat);
				
				/* and apply (to end result only) */
				protectedRotateBits(td->protectflag, eul, td->ext->irot);
				copy_v3_v3(td->ext->rot, eul);
			}
			
			constraintRotLim(t, td);
		}
	}
	else {
		if ((td->flag & TD_NO_LOC) == 0) {
			/* translation */
			sub_v3_v3v3(vec, td->center, center);
			mul_m3_v3(mat, vec);
			add_v3_v3(vec, center);
			/* vec now is the location where the object has to be */
			sub_v3_v3(vec, td->center);
			mul_m3_v3(td->smtx, vec);
			
			protectedTransBits(td->protectflag, vec);
			
			add_v3_v3v3(td->loc, td->iloc, vec);
		}
		
		
		constraintTransLim(t, td);
		
		/* rotation */
		if ((t->flag & T_V3D_ALIGN) == 0) { // align mode doesn't rotate objects itself
			/* euler or quaternion? */
			if ((td->ext->rotOrder == ROT_MODE_QUAT) || (td->flag & TD_USEQUAT)) {
				mul_serie_m3(fmat, td->mtx, mat, td->smtx, NULL, NULL, NULL, NULL, NULL);
				mat3_to_quat(quat, fmat);   // Actual transform
				
				mul_qt_qtqt(td->ext->quat, quat, td->ext->iquat);
				/* this function works on end result */
				protectedQuaternionBits(td->protectflag, td->ext->quat, td->ext->iquat);
			}
			else if (td->ext->rotOrder == ROT_MODE_AXISANGLE) {
				/* calculate effect based on quats */
				float iquat[4], tquat[4];
				
				axis_angle_to_quat(iquat, td->ext->irotAxis, td->ext->irotAngle);
				
				mul_serie_m3(fmat, td->mtx, mat, td->smtx, NULL, NULL, NULL, NULL, NULL);
				mat3_to_quat(quat, fmat);   // Actual transform
				mul_qt_qtqt(tquat, quat, iquat);
				
				quat_to_axis_angle(td->ext->rotAxis, td->ext->rotAngle, tquat);
				
				/* this function works on end result */
				protectedAxisAngleBits(td->protectflag, td->ext->rotAxis, td->ext->rotAngle, td->ext->irotAxis, td->ext->irotAngle);
			}
			else {
				float obmat[3][3];
				
				mul_m3_m3m3(totmat, mat, td->mtx);
				mul_m3_m3m3(smat, td->smtx, totmat);
				
				/* calculate the total rotatation in eulers */
				add_v3_v3v3(eul, td->ext->irot, td->ext->drot); /* we have to correct for delta rot */
				eulO_to_mat3(obmat, eul, td->ext->rotOrder);
				/* mat = transform, obmat = object rotation */
				mul_m3_m3m3(fmat, smat, obmat);
				
				mat3_to_compatible_eulO(eul, td->ext->rot, td->ext->rotOrder, fmat);
				
				/* correct back for delta rot */
				sub_v3_v3v3(eul, eul, td->ext->drot);
				
				/* and apply */
				protectedRotateBits(td->protectflag, eul, td->ext->irot);
				copy_v3_v3(td->ext->rot, eul);
			}
			
			constraintRotLim(t, td);
		}
	}
}

static void applyRotation(TransInfo *t, float angle, float axis[3])
{
	TransData *td = t->data;
	float mat[3][3];
	int i;
	
	vec_rot_to_mat3(mat, axis, angle);
	
	for (i = 0; i < t->total; i++, td++) {
		
		if (td->flag & TD_NOACTION)
			break;
		
		if (td->flag & TD_SKIP)
			continue;
		
		if (t->con.applyRot) {
			t->con.applyRot(t, td, axis, NULL);
			vec_rot_to_mat3(mat, axis, angle * td->factor);
		}
		else if (t->flag & T_PROP_EDIT) {
			vec_rot_to_mat3(mat, axis, angle * td->factor);
		}
		
		ElementRotation(t, td, mat, t->around);
	}
}

int Rotation(TransInfo *t, const int UNUSED(mval[2]))
{
	char str[128], *spos = str;
	
	float final;

	final = t->values[0];
	
	snapGrid(t, &final);
	
	if ((t->con.mode & CON_APPLY) && t->con.applyRot) {
		t->con.applyRot(t, NULL, t->axis, NULL);
	}
	else {
		/* reset axis if constraint is not set */
		copy_v3_v3(t->axis, t->axis_orig);
	}
	
	applySnapping(t, &final);
	
	if (hasNumInput(&t->num)) {
		char c[NUM_STR_REP_LEN];
		
		applyNumInput(&t->num, &final);
		
		outputNumInput(&(t->num), c);
		
		spos += sprintf(spos, "Rot: %s %s %s", &c[0], t->con.text, t->proptext);

		/* Clamp between -180 and 180 */
		final = angle_wrap_rad(DEG2RADF(final));
	}
	else {
		spos += sprintf(spos, "Rot: %.2f%s %s", RAD2DEGF(final), t->con.text, t->proptext);
	}
	
	if (t->flag & (T_PROP_EDIT | T_PROP_CONNECTED)) {
		spos += sprintf(spos, " Proportional size: %.2f", t->prop_size);
	}
	(void)spos;

	t->values[0] = final;
	
	applyRotation(t, final, t->axis);
	
	recalcData(t);
	
	ED_area_headerprint(t->sa, str);
	
	return 1;
}


/* ************************** TRACKBALL *************************** */

void initTrackball(TransInfo *t)
{
	t->mode = TFM_TRACKBALL;
	t->transform = Trackball;

	initMouseInputMode(t, &t->mouse, INPUT_TRACKBALL);

	t->idx_max = 1;
	t->num.idx_max = 1;
	t->snap[0] = 0.0f;
	t->snap[1] = (float)((5.0 / 180) * M_PI);
	t->snap[2] = t->snap[1] * 0.2f;

	t->num.increment = 1.0f;

	t->flag |= T_NO_CONSTRAINT;
}

static void applyTrackball(TransInfo *t, float axis1[3], float axis2[3], float angles[2])
{
	TransData *td = t->data;
	float mat[3][3], smat[3][3], totmat[3][3];
	int i;

	vec_rot_to_mat3(smat, axis1, angles[0]);
	vec_rot_to_mat3(totmat, axis2, angles[1]);

	mul_m3_m3m3(mat, smat, totmat);

	for (i = 0; i < t->total; i++, td++) {
		if (td->flag & TD_NOACTION)
			break;

		if (td->flag & TD_SKIP)
			continue;

		if (t->flag & T_PROP_EDIT) {
			vec_rot_to_mat3(smat, axis1, td->factor * angles[0]);
			vec_rot_to_mat3(totmat, axis2, td->factor * angles[1]);

			mul_m3_m3m3(mat, smat, totmat);
		}

		ElementRotation(t, td, mat, t->around);
	}
}

int Trackball(TransInfo *t, const int UNUSED(mval[2]))
{
	char str[128], *spos = str;
	float axis1[3], axis2[3];
	float mat[3][3], totmat[3][3], smat[3][3];
	float phi[2];

	copy_v3_v3(axis1, t->persinv[0]);
	copy_v3_v3(axis2, t->persinv[1]);
	normalize_v3(axis1);
	normalize_v3(axis2);

	phi[0] = t->values[0];
	phi[1] = t->values[1];

	snapGrid(t, phi);

	if (hasNumInput(&t->num)) {
		char c[NUM_STR_REP_LEN * 2];

		applyNumInput(&t->num, phi);

		outputNumInput(&(t->num), c);

		spos += sprintf(spos, "Trackball: %s %s %s", &c[0], &c[NUM_STR_REP_LEN], t->proptext);

		phi[0] = DEG2RADF(phi[0]);
		phi[1] = DEG2RADF(phi[1]);
	}
	else {
		spos += sprintf(spos, "Trackball: %.2f %.2f %s", RAD2DEGF(phi[0]), RAD2DEGF(phi[1]), t->proptext);
	}

	if (t->flag & (T_PROP_EDIT | T_PROP_CONNECTED)) {
		spos += sprintf(spos, " Proportional size: %.2f", t->prop_size);
	}
	(void)spos;

	vec_rot_to_mat3(smat, axis1, phi[0]);
	vec_rot_to_mat3(totmat, axis2, phi[1]);

	mul_m3_m3m3(mat, smat, totmat);

	// TRANSFORM_FIX_ME
	//copy_m3_m3(t->mat, mat);	// used in manipulator

	applyTrackball(t, axis1, axis2, phi);

	recalcData(t);

	ED_area_headerprint(t->sa, str);

	return 1;
}

/* ************************** TRANSLATION *************************** */

void initTranslation(TransInfo *t)
{
	if (t->spacetype == SPACE_ACTION) {
		/* this space uses time translate */
		t->state = TRANS_CANCEL;
	}

	t->mode = TFM_TRANSLATION;
	t->transform = Translation;

	initMouseInputMode(t, &t->mouse, INPUT_VECTOR);

	t->idx_max = (t->flag & T_2D_EDIT) ? 1 : 2;
	t->num.flag = 0;
	t->num.idx_max = t->idx_max;

	if (t->spacetype == SPACE_VIEW3D) {
		RegionView3D *rv3d = t->ar->regiondata;

		if (rv3d) {
			t->snap[0] = 0.0f;
			t->snap[1] = rv3d->gridview * 1.0f;
			t->snap[2] = t->snap[1] * 0.1f;
		}
	}
	else if (ELEM(t->spacetype, SPACE_IMAGE, SPACE_CLIP)) {
		t->snap[0] = 0.0f;
		t->snap[1] = 0.125f;
		t->snap[2] = 0.0625f;
	}
	else if (t->spacetype == SPACE_NODE) {
		t->snap[0] = 0.0f;
		t->snap[1] = 125.0f;
		t->snap[2] = 25.0f;
	}
	else {
		t->snap[0] = 0.0f;
		t->snap[1] = t->snap[2] = 1.0f;
	}

	t->num.increment = t->snap[1];
}

static void headerTranslation(TransInfo *t, float vec[3], char *str)
{
	char *spos = str;
	char tvec[NUM_STR_REP_LEN * 3];
	char distvec[NUM_STR_REP_LEN];
	char autoik[NUM_STR_REP_LEN];
	float dist;

	if (hasNumInput(&t->num)) {
		outputNumInput(&(t->num), tvec);
		dist = len_v3(t->num.val);
	}
	else {
		float dvec[3];

		copy_v3_v3(dvec, vec);
		applyAspectRatio(t, dvec);

		dist = len_v3(vec);
		if (!(t->flag & T_2D_EDIT) && t->scene->unit.system) {
			int i, do_split = t->scene->unit.flag & USER_UNIT_OPT_SPLIT ? 1 : 0;

			for (i = 0; i < 3; i++)
				bUnit_AsString(&tvec[i * NUM_STR_REP_LEN], NUM_STR_REP_LEN, dvec[i] * t->scene->unit.scale_length,
				               4, t->scene->unit.system, B_UNIT_LENGTH, do_split, 1);
		}
		else {
			sprintf(&tvec[0], "%.4f", dvec[0]);
			sprintf(&tvec[NUM_STR_REP_LEN], "%.4f", dvec[1]);
			sprintf(&tvec[NUM_STR_REP_LEN * 2], "%.4f", dvec[2]);
		}
	}

	if (!(t->flag & T_2D_EDIT) && t->scene->unit.system)
		bUnit_AsString(distvec, sizeof(distvec), dist * t->scene->unit.scale_length, 4, t->scene->unit.system, B_UNIT_LENGTH, t->scene->unit.flag & USER_UNIT_OPT_SPLIT, 0);
	else if (dist > 1e10f || dist < -1e10f)     /* prevent string buffer overflow */
		sprintf(distvec, "%.4e", dist);
	else
		sprintf(distvec, "%.4f", dist);

	if (t->flag & T_AUTOIK) {
		short chainlen = t->settings->autoik_chainlen;

		if (chainlen)
			sprintf(autoik, "AutoIK-Len: %d", chainlen);
		else
			autoik[0] = '\0';
	}
	else
		autoik[0] = '\0';

	if (t->con.mode & CON_APPLY) {
		switch (t->num.idx_max) {
			case 0:
				spos += sprintf(spos, "D: %s (%s)%s %s  %s", &tvec[0], distvec, t->con.text, t->proptext, &autoik[0]);
				break;
			case 1:
				spos += sprintf(spos, "D: %s   D: %s (%s)%s %s  %s", &tvec[0], &tvec[NUM_STR_REP_LEN],
				                distvec, t->con.text, t->proptext, &autoik[0]);
				break;
			case 2:
				spos += sprintf(spos, "D: %s   D: %s  D: %s (%s)%s %s  %s", &tvec[0], &tvec[NUM_STR_REP_LEN],
				                &tvec[NUM_STR_REP_LEN * 2], distvec, t->con.text, t->proptext, &autoik[0]);
		}
	}
	else {
		if (t->flag & T_2D_EDIT)
			spos += sprintf(spos, "Dx: %s   Dy: %s (%s)%s %s", &tvec[0], &tvec[NUM_STR_REP_LEN],
			                distvec, t->con.text, t->proptext);
		else
			spos += sprintf(spos, "Dx: %s   Dy: %s  Dz: %s (%s)%s %s  %s", &tvec[0], &tvec[NUM_STR_REP_LEN],
			                &tvec[NUM_STR_REP_LEN * 2], distvec, t->con.text, t->proptext, &autoik[0]);
	}
	
	if (t->flag & (T_PROP_EDIT | T_PROP_CONNECTED)) {
		spos += sprintf(spos, " Proportional size: %.2f", t->prop_size);
	}
	(void)spos;
}

static void applyTranslation(TransInfo *t, float vec[3])
{
	TransData *td = t->data;
	float tvec[3];
	int i;

	for (i = 0; i < t->total; i++, td++) {
		if (td->flag & TD_NOACTION)
			break;
		
		if (td->flag & TD_SKIP)
			continue;
		
		/* handle snapping rotation before doing the translation */
		if (usingSnappingNormal(t)) {
			if (validSnappingNormal(t)) {
				float *original_normal;
				float axis[3];
				float quat[4];
				float mat[3][3];
				float angle;
				
				/* In pose mode, we want to align normals with Y axis of bones... */
				if (t->flag & T_POSE)
					original_normal = td->axismtx[1];
				else
					original_normal = td->axismtx[2];
				
				cross_v3_v3v3(axis, original_normal, t->tsnap.snapNormal);
				angle = saacos(dot_v3v3(original_normal, t->tsnap.snapNormal));
				
				axis_angle_to_quat(quat, axis, angle);
				
				quat_to_mat3(mat, quat);
				
				ElementRotation(t, td, mat, V3D_LOCAL);
			}
			else {
				float mat[3][3];
				
				unit_m3(mat);
				
				ElementRotation(t, td, mat, V3D_LOCAL);
			}
		}
		
		if (t->con.applyVec) {
			float pvec[3];
			t->con.applyVec(t, td, vec, tvec, pvec);
		}
		else {
			copy_v3_v3(tvec, vec);
		}
		
		mul_m3_v3(td->smtx, tvec);
		mul_v3_fl(tvec, td->factor);
		
		protectedTransBits(td->protectflag, tvec);
		
		if (td->loc)
			add_v3_v3v3(td->loc, td->iloc, tvec);
		
		constraintTransLim(t, td);
	}
}

/* uses t->vec to store actual translation in */
int Translation(TransInfo *t, const int UNUSED(mval[2]))
{
	char str[250];

	if (t->con.mode & CON_APPLY) {
		float pvec[3] = {0.0f, 0.0f, 0.0f};
		float tvec[3];
		if (hasNumInput(&t->num)) {
			removeAspectRatio(t, t->values);
		}
		applySnapping(t, t->values);
		t->con.applyVec(t, NULL, t->values, tvec, pvec);
		copy_v3_v3(t->values, tvec);
		headerTranslation(t, pvec, str);
	}
	else {
		snapGrid(t, t->values);
		applyNumInput(&t->num, t->values);
		if (hasNumInput(&t->num)) {
			removeAspectRatio(t, t->values);
		}
		applySnapping(t, t->values);
		headerTranslation(t, t->values, str);
	}

	applyTranslation(t, t->values);

	/* evil hack - redo translation if clipping needed */
	if (t->flag & T_CLIP_UV && clipUVTransform(t, t->values, 0)) {
		applyTranslation(t, t->values);

		/* In proportional edit it can happen that */
		/* vertices in the radius of the brush end */
		/* outside the clipping area               */
		/* XXX HACK - dg */
		if (t->flag & (T_PROP_EDIT | T_PROP_CONNECTED)) {
			clipUVData(t);
		}
	}

	recalcData(t);

	ED_area_headerprint(t->sa, str);

	return 1;
}

/* ************************** SHRINK/FATTEN *************************** */

void initShrinkFatten(TransInfo *t)
{
	// If not in mesh edit mode, fallback to Resize
	if (t->obedit == NULL || t->obedit->type != OB_MESH) {
		initResize(t);
	}
	else {
		t->mode = TFM_SHRINKFATTEN;
		t->transform = ShrinkFatten;

		initMouseInputMode(t, &t->mouse, INPUT_VERTICAL_ABSOLUTE);

		t->idx_max = 0;
		t->num.idx_max = 0;
		t->snap[0] = 0.0f;
		t->snap[1] = 1.0f;
		t->snap[2] = t->snap[1] * 0.1f;

		t->num.increment = t->snap[1];

		t->flag |= T_NO_CONSTRAINT;
	}
}



int ShrinkFatten(TransInfo *t, const int UNUSED(mval[2]))
{
	float vec[3];
	float distance;
	int i;
	char str[64];
	TransData *td = t->data;

	distance = -t->values[0];

	snapGrid(t, &distance);

	applyNumInput(&t->num, &distance);

	/* header print for NumInput */
	if (hasNumInput(&t->num)) {
		char c[NUM_STR_REP_LEN];

		outputNumInput(&(t->num), c);

		sprintf(str, "Shrink/Fatten: %s %s", c, t->proptext);
	}
	else {
		/* default header print */
		sprintf(str, "Shrink/Fatten: %.4f %s", distance, t->proptext);
	}

	t->values[0] = distance;

	for (i = 0; i < t->total; i++, td++) {
		if (td->flag & TD_NOACTION)
			break;

		if (td->flag & TD_SKIP)
			continue;

		copy_v3_v3(vec, td->axismtx[2]);
		mul_v3_fl(vec, distance);
		mul_v3_fl(vec, td->factor);

		add_v3_v3v3(td->loc, td->iloc, vec);
	}

	recalcData(t);

	ED_area_headerprint(t->sa, str);

	return 1;
}

/* ************************** TILT *************************** */

void initTilt(TransInfo *t)
{
	t->mode = TFM_TILT;
	t->transform = Tilt;

	initMouseInputMode(t, &t->mouse, INPUT_ANGLE);

	t->idx_max = 0;
	t->num.idx_max = 0;
	t->snap[0] = 0.0f;
	t->snap[1] = (float)((5.0 / 180) * M_PI);
	t->snap[2] = t->snap[1] * 0.2f;

	t->num.increment = t->snap[1];

	t->flag |= T_NO_CONSTRAINT | T_NO_PROJECT;
}



int Tilt(TransInfo *t, const int UNUSED(mval[2]))
{
	TransData *td = t->data;
	int i;
	char str[50];

	float final;

	final = t->values[0];

	snapGrid(t, &final);

	if (hasNumInput(&t->num)) {
		char c[NUM_STR_REP_LEN];

		applyNumInput(&t->num, &final);

		outputNumInput(&(t->num), c);

		sprintf(str, "Tilt: %s %s", &c[0], t->proptext);

		final = DEG2RADF(final);
	}
	else {
		sprintf(str, "Tilt: %.2f %s", RAD2DEGF(final), t->proptext);
	}

	for (i = 0; i < t->total; i++, td++) {
		if (td->flag & TD_NOACTION)
			break;

		if (td->flag & TD_SKIP)
			continue;

		if (td->val) {
			*td->val = td->ival + final * td->factor;
		}
	}

	recalcData(t);

	ED_area_headerprint(t->sa, str);

	return 1;
}


/* ******************** Curve Shrink/Fatten *************** */

void initCurveShrinkFatten(TransInfo *t)
{
	t->mode = TFM_CURVE_SHRINKFATTEN;
	t->transform = CurveShrinkFatten;

	initMouseInputMode(t, &t->mouse, INPUT_SPRING);

	t->idx_max = 0;
	t->num.idx_max = 0;
	t->snap[0] = 0.0f;
	t->snap[1] = 0.1f;
	t->snap[2] = t->snap[1] * 0.1f;

	t->num.increment = t->snap[1];

	t->flag |= T_NO_ZERO;
	t->num.flag |= NUM_NO_ZERO;

	t->flag |= T_NO_CONSTRAINT;
}

int CurveShrinkFatten(TransInfo *t, const int UNUSED(mval[2]))
{
	TransData *td = t->data;
	float ratio;
	int i;
	char str[50];

	ratio = t->values[0];

	snapGrid(t, &ratio);

	applyNumInput(&t->num, &ratio);

	/* header print for NumInput */
	if (hasNumInput(&t->num)) {
		char c[NUM_STR_REP_LEN];

		outputNumInput(&(t->num), c);
		sprintf(str, "Shrink/Fatten: %s", c);
	}
	else {
		sprintf(str, "Shrink/Fatten: %3f", ratio);
	}

	for (i = 0; i < t->total; i++, td++) {
		if (td->flag & TD_NOACTION)
			break;

		if (td->flag & TD_SKIP)
			continue;

		if (td->val) {
			*td->val = td->ival * ratio;
			/* apply PET */
			*td->val = (*td->val * td->factor) + ((1.0f - td->factor) * td->ival);
			if (*td->val <= 0.0f) *td->val = 0.001f;
		}
	}

	recalcData(t);

	ED_area_headerprint(t->sa, str);

	return 1;
}


void initMaskShrinkFatten(TransInfo *t)
{
	t->mode = TFM_MASK_SHRINKFATTEN;
	t->transform = MaskShrinkFatten;

	initMouseInputMode(t, &t->mouse, INPUT_SPRING);

	t->idx_max = 0;
	t->num.idx_max = 0;
	t->snap[0] = 0.0f;
	t->snap[1] = 0.1f;
	t->snap[2] = t->snap[1] * 0.1f;

	t->num.increment = t->snap[1];

	t->flag |= T_NO_ZERO;
	t->num.flag |= NUM_NO_ZERO;

	t->flag |= T_NO_CONSTRAINT;
}

int MaskShrinkFatten(TransInfo *t, const int UNUSED(mval[2]))
{
	TransData *td = t->data;
	float ratio;
	int i;
	char str[50];

	ratio = t->values[0];

	snapGrid(t, &ratio);

	applyNumInput(&t->num, &ratio);

	/* header print for NumInput */
	if (hasNumInput(&t->num)) {
		char c[NUM_STR_REP_LEN];

		outputNumInput(&(t->num), c);
		sprintf(str, "Shrink/Fatten: %s", c);
	}
	else {
		sprintf(str, "Shrink/Fatten: %3f", ratio);
	}

	for (i = 0; i < t->total; i++, td++) {
		if (td->flag & TD_NOACTION)
			break;

		if (td->flag & TD_SKIP)
			continue;

		if (td->val) {
			*td->val = td->ival * ratio;
			/* apply PET */
			*td->val = (*td->val * td->factor) + ((1.0f - td->factor) * td->ival);
			if (*td->val <= 0.0f) *td->val = 0.001f;
		}
	}

	recalcData(t);

	ED_area_headerprint(t->sa, str);

	return 1;
}

/* ************************** PUSH/PULL *************************** */

void initPushPull(TransInfo *t)
{
	t->mode = TFM_PUSHPULL;
	t->transform = PushPull;

	initMouseInputMode(t, &t->mouse, INPUT_VERTICAL_ABSOLUTE);

	t->idx_max = 0;
	t->num.idx_max = 0;
	t->snap[0] = 0.0f;
	t->snap[1] = 1.0f;
	t->snap[2] = t->snap[1] * 0.1f;

	t->num.increment = t->snap[1];
}


int PushPull(TransInfo *t, const int UNUSED(mval[2]))
{
	float vec[3], axis[3];
	float distance;
	int i;
	char str[128];
	TransData *td = t->data;

	distance = t->values[0];

	snapGrid(t, &distance);

	applyNumInput(&t->num, &distance);

	/* header print for NumInput */
	if (hasNumInput(&t->num)) {
		char c[NUM_STR_REP_LEN];

		outputNumInput(&(t->num), c);

		sprintf(str, "Push/Pull: %s%s %s", c, t->con.text, t->proptext);
	}
	else {
		/* default header print */
		sprintf(str, "Push/Pull: %.4f%s %s", distance, t->con.text, t->proptext);
	}

	t->values[0] = distance;

	if (t->con.applyRot && t->con.mode & CON_APPLY) {
		t->con.applyRot(t, NULL, axis, NULL);
	}

	for (i = 0; i < t->total; i++, td++) {
		if (td->flag & TD_NOACTION)
			break;

		if (td->flag & TD_SKIP)
			continue;

		sub_v3_v3v3(vec, t->center, td->center);
		if (t->con.applyRot && t->con.mode & CON_APPLY) {
			t->con.applyRot(t, td, axis, NULL);
			if (isLockConstraint(t)) {
				float dvec[3];
				project_v3_v3v3(dvec, vec, axis);
				sub_v3_v3(vec, dvec);
			}
			else {
				project_v3_v3v3(vec, vec, axis);
			}
		}
		normalize_v3(vec);
		mul_v3_fl(vec, distance);
		mul_v3_fl(vec, td->factor);

		add_v3_v3v3(td->loc, td->iloc, vec);
	}

	recalcData(t);

	ED_area_headerprint(t->sa, str);

	return 1;
}

/* ************************** BEVEL **************************** */

void initBevel(TransInfo *t)
{
	t->transform = Bevel;
	t->handleEvent = handleEventBevel;

	initMouseInputMode(t, &t->mouse, INPUT_HORIZONTAL_ABSOLUTE);

	t->mode = TFM_BEVEL;
	t->flag |= T_NO_CONSTRAINT;
	t->num.flag |= NUM_NO_NEGATIVE;

	t->idx_max = 0;
	t->num.idx_max = 0;
	t->snap[0] = 0.0f;
	t->snap[1] = 0.1f;
	t->snap[2] = t->snap[1] * 0.1f;

	t->num.increment = t->snap[1];

	/* DON'T KNOW WHY THIS IS NEEDED */
	if (G.editBMesh->imval[0] == 0 && G.editBMesh->imval[1] == 0) {
		/* save the initial mouse co */
		G.editBMesh->imval[0] = t->imval[0];
		G.editBMesh->imval[1] = t->imval[1];
	}
	else {
		/* restore the mouse co from a previous call to initTransform() */
		t->imval[0] = G.editBMesh->imval[0];
		t->imval[1] = G.editBMesh->imval[1];
	}
}

int handleEventBevel(TransInfo *t, wmEvent *event)
{
	if (event->val == KM_PRESS) {
		if (!G.editBMesh) return 0;

		switch (event->type) {
			case MIDDLEMOUSE:
				G.editBMesh->options ^= BME_BEVEL_VERT;
				t->state = TRANS_CANCEL;
				return 1;
			//case PADPLUSKEY:
			//	G.editBMesh->options ^= BME_BEVEL_RES;
			//	G.editBMesh->res += 1;
			//	if (G.editBMesh->res > 4) {
			//		G.editBMesh->res = 4;
			//	}
			//	t->state = TRANS_CANCEL;
			//	return 1;
			//case PADMINUS:
			//	G.editBMesh->options ^= BME_BEVEL_RES;
			//	G.editBMesh->res -= 1;
			//	if (G.editBMesh->res < 0) {
			//		G.editBMesh->res = 0;
			//	}
			//	t->state = TRANS_CANCEL;
			//	return 1;
			default:
				return 0;
		}
	}
	return 0;
}

int Bevel(TransInfo *t, const int UNUSED(mval[2]))
{
	float distance, d;
	int i;
	char str[128];
	const char *mode;
	TransData *td = t->data;

	mode = (G.editBMesh->options & BME_BEVEL_VERT) ? "verts only" : "normal";
	distance = t->values[0] / 4; /* 4 just seemed a nice value to me, nothing special */

	distance = fabs(distance);

	snapGrid(t, &distance);

	applyNumInput(&t->num, &distance);

	/* header print for NumInput */
	if (hasNumInput(&t->num)) {
		char c[NUM_STR_REP_LEN];

		outputNumInput(&(t->num), c);

		sprintf(str, "Bevel - Dist: %s, Mode: %s (MMB to toggle))", c, mode);
	}
	else {
		/* default header print */
		sprintf(str, "Bevel - Dist: %.4f, Mode: %s (MMB to toggle))", distance, mode);
	}

	if (distance < 0) distance = -distance;
	for (i = 0; i < t->total; i++, td++) {
		if (td->axismtx[1][0] > 0 && distance > td->axismtx[1][0]) {
			d = td->axismtx[1][0];
		}
		else {
			d = distance;
		}
		madd_v3_v3v3fl(td->loc, td->center, td->axismtx[0], (*td->val) * d);
	}

	recalcData(t);

	ED_area_headerprint(t->sa, str);

	return 1;
}

/* ************************** BEVEL WEIGHT *************************** */

void initBevelWeight(TransInfo *t)
{
	t->mode = TFM_BWEIGHT;
	t->transform = BevelWeight;

	initMouseInputMode(t, &t->mouse, INPUT_SPRING);

	t->idx_max = 0;
	t->num.idx_max = 0;
	t->snap[0] = 0.0f;
	t->snap[1] = 0.1f;
	t->snap[2] = t->snap[1] * 0.1f;

	t->num.increment = t->snap[1];

	t->flag |= T_NO_CONSTRAINT | T_NO_PROJECT;
}

int BevelWeight(TransInfo *t, const int UNUSED(mval[2]))
{
	TransData *td = t->data;
	float weight;
	int i;
	char str[50];

	weight = t->values[0];

	weight -= 1.0f;
	if (weight > 1.0f) weight = 1.0f;

	snapGrid(t, &weight);

	applyNumInput(&t->num, &weight);

	/* header print for NumInput */
	if (hasNumInput(&t->num)) {
		char c[NUM_STR_REP_LEN];

		outputNumInput(&(t->num), c);

		if (weight >= 0.0f)
			sprintf(str, "Bevel Weight: +%s %s", c, t->proptext);
		else
			sprintf(str, "Bevel Weight: %s %s", c, t->proptext);
	}
	else {
		/* default header print */
		if (weight >= 0.0f)
			sprintf(str, "Bevel Weight: +%.3f %s", weight, t->proptext);
		else
			sprintf(str, "Bevel Weight: %.3f %s", weight, t->proptext);
	}

	for (i = 0; i < t->total; i++, td++) {
		if (td->flag & TD_NOACTION)
			break;

		if (td->val) {
			*td->val = td->ival + weight * td->factor;
			if (*td->val < 0.0f) *td->val = 0.0f;
			if (*td->val > 1.0f) *td->val = 1.0f;
		}
	}

	recalcData(t);

	ED_area_headerprint(t->sa, str);

	return 1;
}

/* ************************** CREASE *************************** */

void initCrease(TransInfo *t)
{
	t->mode = TFM_CREASE;
	t->transform = Crease;

	initMouseInputMode(t, &t->mouse, INPUT_SPRING);

	t->idx_max = 0;
	t->num.idx_max = 0;
	t->snap[0] = 0.0f;
	t->snap[1] = 0.1f;
	t->snap[2] = t->snap[1] * 0.1f;

	t->num.increment = t->snap[1];

	t->flag |= T_NO_CONSTRAINT | T_NO_PROJECT;
}

int Crease(TransInfo *t, const int UNUSED(mval[2]))
{
	TransData *td = t->data;
	float crease;
	int i;
	char str[50];

	crease = t->values[0];

	crease -= 1.0f;
	if (crease > 1.0f) crease = 1.0f;

	snapGrid(t, &crease);

	applyNumInput(&t->num, &crease);

	/* header print for NumInput */
	if (hasNumInput(&t->num)) {
		char c[NUM_STR_REP_LEN];

		outputNumInput(&(t->num), c);

		if (crease >= 0.0f)
			sprintf(str, "Crease: +%s %s", c, t->proptext);
		else
			sprintf(str, "Crease: %s %s", c, t->proptext);
	}
	else {
		/* default header print */
		if (crease >= 0.0f)
			sprintf(str, "Crease: +%.3f %s", crease, t->proptext);
		else
			sprintf(str, "Crease: %.3f %s", crease, t->proptext);
	}

	for (i = 0; i < t->total; i++, td++) {
		if (td->flag & TD_NOACTION)
			break;

		if (td->flag & TD_SKIP)
			continue;

		if (td->val) {
			*td->val = td->ival + crease * td->factor;
			if (*td->val < 0.0f) *td->val = 0.0f;
			if (*td->val > 1.0f) *td->val = 1.0f;
		}
	}

	recalcData(t);

	ED_area_headerprint(t->sa, str);

	return 1;
}

/* ******************** EditBone (B-bone) width scaling *************** */

void initBoneSize(TransInfo *t)
{
	t->mode = TFM_BONESIZE;
	t->transform = BoneSize;

	initMouseInputMode(t, &t->mouse, INPUT_SPRING_FLIP);

	t->idx_max = 2;
	t->num.idx_max = 2;
	t->num.flag |= NUM_NULL_ONE;
	t->num.flag |= NUM_AFFECT_ALL;
	t->snap[0] = 0.0f;
	t->snap[1] = 0.1f;
	t->snap[2] = t->snap[1] * 0.1f;

	t->num.increment = t->snap[1];
}

static void headerBoneSize(TransInfo *t, float vec[3], char *str)
{
	char tvec[NUM_STR_REP_LEN * 3];
	if (hasNumInput(&t->num)) {
		outputNumInput(&(t->num), tvec);
	}
	else {
		sprintf(&tvec[0], "%.4f", vec[0]);
		sprintf(&tvec[NUM_STR_REP_LEN], "%.4f", vec[1]);
		sprintf(&tvec[NUM_STR_REP_LEN * 2], "%.4f", vec[2]);
	}

	/* hmm... perhaps the y-axis values don't need to be shown? */
	if (t->con.mode & CON_APPLY) {
		if (t->num.idx_max == 0)
			sprintf(str, "ScaleB: %s%s %s", &tvec[0], t->con.text, t->proptext);
		else
			sprintf(str, "ScaleB: %s : %s : %s%s %s", &tvec[0], &tvec[NUM_STR_REP_LEN], &tvec[NUM_STR_REP_LEN * 2],
			        t->con.text, t->proptext);
	}
	else {
		sprintf(str, "ScaleB X: %s  Y: %s  Z: %s%s %s", &tvec[0], &tvec[NUM_STR_REP_LEN], &tvec[NUM_STR_REP_LEN * 2],
		        t->con.text, t->proptext);
	}
}

static void ElementBoneSize(TransInfo *t, TransData *td, float mat[3][3])
{
	float tmat[3][3], smat[3][3], oldy;
	float sizemat[3][3];

	mul_m3_m3m3(smat, mat, td->mtx);
	mul_m3_m3m3(tmat, td->smtx, smat);

	if (t->con.applySize) {
		t->con.applySize(t, td, tmat);
	}

	/* we've tucked the scale in loc */
	oldy = td->iloc[1];
	size_to_mat3(sizemat, td->iloc);
	mul_m3_m3m3(tmat, tmat, sizemat);
	mat3_to_size(td->loc, tmat);
	td->loc[1] = oldy;
}

int BoneSize(TransInfo *t, const int mval[2])
{
	TransData *td = t->data;
	float size[3], mat[3][3];
	float ratio;
	int i;
	char str[60];
	
	// TRANSFORM_FIX_ME MOVE TO MOUSE INPUT
	/* for manipulator, center handle, the scaling can't be done relative to center */
	if ((t->flag & T_USES_MANIPULATOR) && t->con.mode == 0) {
		ratio = 1.0f - ((t->imval[0] - mval[0]) + (t->imval[1] - mval[1])) / 100.0f;
	}
	else {
		ratio = t->values[0];
	}
	
	size[0] = size[1] = size[2] = ratio;
	
	snapGrid(t, size);
	
	if (hasNumInput(&t->num)) {
		applyNumInput(&t->num, size);
		constraintNumInput(t, size);
	}
	
	size_to_mat3(mat, size);
	
	if (t->con.applySize) {
		t->con.applySize(t, NULL, mat);
	}
	
	copy_m3_m3(t->mat, mat);    // used in manipulator
	
	headerBoneSize(t, size, str);
	
	for (i = 0; i < t->total; i++, td++) {
		if (td->flag & TD_NOACTION)
			break;
		
		if (td->flag & TD_SKIP)
			continue;
		
		ElementBoneSize(t, td, mat);
	}
	
	recalcData(t);
	
	ED_area_headerprint(t->sa, str);
	
	return 1;
}


/* ******************** EditBone envelope *************** */

void initBoneEnvelope(TransInfo *t)
{
	t->mode = TFM_BONE_ENVELOPE;
	t->transform = BoneEnvelope;
	
	initMouseInputMode(t, &t->mouse, INPUT_SPRING);
	
	t->idx_max = 0;
	t->num.idx_max = 0;
	t->snap[0] = 0.0f;
	t->snap[1] = 0.1f;
	t->snap[2] = t->snap[1] * 0.1f;
	
	t->num.increment = t->snap[1];

	t->flag |= T_NO_CONSTRAINT | T_NO_PROJECT;
}

int BoneEnvelope(TransInfo *t, const int UNUSED(mval[2]))
{
	TransData *td = t->data;
	float ratio;
	int i;
	char str[50];
	
	ratio = t->values[0];
	
	snapGrid(t, &ratio);
	
	applyNumInput(&t->num, &ratio);
	
	/* header print for NumInput */
	if (hasNumInput(&t->num)) {
		char c[NUM_STR_REP_LEN];
		
		outputNumInput(&(t->num), c);
		sprintf(str, "Envelope: %s", c);
	}
	else {
		sprintf(str, "Envelope: %3f", ratio);
	}
	
	for (i = 0; i < t->total; i++, td++) {
		if (td->flag & TD_NOACTION)
			break;
		
		if (td->flag & TD_SKIP)
			continue;
		
		if (td->val) {
			/* if the old/original value was 0.0f, then just use ratio */
			if (td->ival)
				*td->val = td->ival * ratio;
			else
				*td->val = ratio;
		}
	}
	
	recalcData(t);
	
	ED_area_headerprint(t->sa, str);
	
	return 1;
}

/* ********************  Edge Slide   *************** */
static BMEdge *get_other_edge(BMVert *v, BMEdge *e)
{
	BMIter iter;
	BMEdge *e2;

	BM_ITER_ELEM (e2, &iter, v, BM_EDGES_OF_VERT) {
		if (BM_elem_flag_test(e2, BM_ELEM_SELECT) && e2 != e)
			return e2;
	}

	return NULL;
}

static BMLoop *get_next_loop(BMVert *v, BMLoop *l,
                             BMEdge *olde, BMEdge *nexte, float vec[3])
{
	BMLoop *firstl;
	float a[3] = {0.0f, 0.0f, 0.0f}, n[3] = {0.0f, 0.0f, 0.0f};
	int i = 0;

	firstl = l;
	do {
		l = BM_face_other_edge_loop(l->f, l->e, v);
		if (l->radial_next == l)
			return NULL;
		
		if (l->e == nexte) {
			if (i) {
				mul_v3_fl(a, 1.0f / (float)i);
			}
			else {
				float f1[3], f2[3], f3[3];

				sub_v3_v3v3(f1, BM_edge_other_vert(olde, v)->co, v->co);
				sub_v3_v3v3(f2, BM_edge_other_vert(nexte, v)->co, v->co);

				cross_v3_v3v3(f3, f1, l->f->no);
				cross_v3_v3v3(a, f2, l->f->no);
				mul_v3_fl(a, -1.0f);

				add_v3_v3(a, f3);
				mul_v3_fl(a, 0.5f);
			}
			
			copy_v3_v3(vec, a);
			return l;
		}
		else {
			sub_v3_v3v3(n, BM_edge_other_vert(l->e, v)->co, v->co);
			add_v3_v3v3(a, a, n);
			i += 1;
		}

		if (BM_face_other_edge_loop(l->f, l->e, v)->e == nexte) {
			if (i)
				mul_v3_fl(a, 1.0f / (float)i);
			
			copy_v3_v3(vec, a);
			return BM_face_other_edge_loop(l->f, l->e, v);
		}
		
		l = l->radial_next;
	} while (l != firstl); 

	if (i)
		mul_v3_fl(a, 1.0f / (float)i);
	
	copy_v3_v3(vec, a);
	
	return NULL;
}

static void calcNonProportionalEdgeSlide(TransInfo *t, SlideData *sld, const float mval[2])
{
	TransDataSlideVert *sv = sld->sv;

	if (sld->totsv > 0) {
		int i = 0;

		float v_proj[3];
		float dist = 0;
		float min_dist = FLT_MAX;

		float up_p[3];
		float dw_p[3];

		for (i = 0; i < sld->totsv; i++, sv++) {
			/* Set length */
			add_v3_v3v3(up_p, sv->origvert.co, sv->upvec);
			add_v3_v3v3(dw_p, sv->origvert.co, sv->downvec);
			sv->edge_len = len_v3v3(dw_p, up_p);

			mul_v3_m4v3(v_proj, t->obedit->obmat, sv->v->co);
			project_float_noclip(t->ar, v_proj, v_proj);

			dist = len_squared_v2v2(mval, v_proj);
			if (dist < min_dist) {
				min_dist = dist;
				sld->curr_sv_index = i;
			}
		}
	}
	else {
		sld->curr_sv_index = 0;
	}
}

static int createSlideVerts(TransInfo *t)
{
	Mesh *me = t->obedit->data;
	BMEditMesh *em = me->edit_btmesh;
	BMesh *bm = em->bm;
	BMIter iter, iter2;
	BMEdge *e, *e1 /*, *ee, *le */ /* UNUSED */;
	BMVert *v, *v2, *first;
	BMLoop *l, *l1, *l2;
	TransDataSlideVert *sv_array;
	BMBVHTree *btree = BMBVH_NewBVH(em, BMBVH_RESPECT_HIDDEN, NULL, NULL);
	SmallHash table;
	SlideData *sld = MEM_callocN(sizeof(*sld), "sld");
	View3D *v3d = NULL;
	RegionView3D *rv3d = NULL;
	ARegion *ar = t->ar;
	float projectMat[4][4];
	float mval[2] = {(float)t->mval[0], (float)t->mval[1]};
	float start[3] = {0.0f, 0.0f, 0.0f}, dir[3], end[3] = {0.0f, 0.0f, 0.0f};
	float vec[3], vec2[3] /*, lastvec[3], size, dis=0.0, z */ /* UNUSED */;
	int numsel, i, j;

	if (t->spacetype == SPACE_VIEW3D) {
		/* background mode support */
		v3d = t->sa ? t->sa->spacedata.first : NULL;
		rv3d = t->ar ? t->ar->regiondata : NULL;
	}

	sld->is_proportional = TRUE;
	sld->curr_sv_index = 0;
	sld->flipped_vtx = FALSE;

	if (!rv3d) {
		/* ok, let's try to survive this */
		unit_m4(projectMat);
	}
	else {
		ED_view3d_ob_project_mat_get(rv3d, t->obedit, projectMat);
	}
	
	BLI_smallhash_init(&sld->vhash);
	BLI_smallhash_init(&sld->origfaces);
	BLI_smallhash_init(&table);
	
	/*ensure valid selection*/
	BM_ITER_MESH (v, &iter, bm, BM_VERTS_OF_MESH) {
		if (BM_elem_flag_test(v, BM_ELEM_SELECT)) {
			numsel = 0;
			BM_ITER_ELEM (e, &iter2, v, BM_EDGES_OF_VERT) {
				if (BM_elem_flag_test(e, BM_ELEM_SELECT)) {
					/* BMESH_TODO: this is probably very evil,
					 * set v->e to a selected edge*/
					v->e = e;

					numsel++;
				}
			}

			if (numsel == 0 || numsel > 2) {
				MEM_freeN(sld);
				BMBVH_FreeBVH(btree);
				return 0; /* invalid edge selection */
			}
		}
	}

	BM_ITER_MESH (e, &iter, bm, BM_EDGES_OF_MESH) {
		if (BM_elem_flag_test(e, BM_ELEM_SELECT)) {
			if (!BM_edge_is_manifold(e)) {
				MEM_freeN(sld);
				BMBVH_FreeBVH(btree);
				return 0; /* can only handle exactly 2 faces around each edge */
			}
		}
	}

	j = 0;
	BM_ITER_MESH (v, &iter, bm, BM_VERTS_OF_MESH) {
		if (BM_elem_flag_test(v, BM_ELEM_SELECT)) {
			BM_elem_flag_enable(v, BM_ELEM_TAG);
			BLI_smallhash_insert(&table, (uintptr_t)v, SET_INT_IN_POINTER(j));
			j += 1;
		}
		else {
			BM_elem_flag_disable(v, BM_ELEM_TAG);
		}
	}

	if (!j) {
		MEM_freeN(sld);
		BMBVH_FreeBVH(btree);
		return 0;
	}

	sv_array = MEM_callocN(sizeof(TransDataSlideVert) * j, "sv_array");

	j = 0;
	while (1) {
		v = NULL;
		BM_ITER_MESH (v, &iter, bm, BM_VERTS_OF_MESH) {
			if (BM_elem_flag_test(v, BM_ELEM_TAG))
				break;

		}

		if (!v)
			break;

		if (!v->e)
			continue;
		
		first = v;

		/*walk along the edge loop*/
		e = v->e;

		/*first, rewind*/
		numsel = 0;
		do {
			e = get_other_edge(v, e);
			if (!e) {
				e = v->e;
				break;
			}

			numsel += 1;

			if (!BM_elem_flag_test(BM_edge_other_vert(e, v), BM_ELEM_TAG))
				break;

			v = BM_edge_other_vert(e, v);
		} while (e != first->e);

		BM_elem_flag_disable(v, BM_ELEM_TAG);

		l1 = l2 = l = NULL;
		l1 = e->l;
		l2 = e->l->radial_next;

		l = BM_face_other_edge_loop(l1->f, l1->e, v);
		sub_v3_v3v3(vec, BM_edge_other_vert(l->e, v)->co, v->co);

		if (l2 != l1) {
			l = BM_face_other_edge_loop(l2->f, l2->e, v);
			sub_v3_v3v3(vec2, BM_edge_other_vert(l->e, v)->co, v->co);
		}
		else {
			l2 = NULL;
		}

		/*iterate over the loop*/
		first = v;
		do {
			TransDataSlideVert *sv = sv_array + j;

			sv->v = v;
			sv->origvert = *v;
			copy_v3_v3(sv->upvec, vec);
			if (l2)
				copy_v3_v3(sv->downvec, vec2);

			l = BM_face_other_edge_loop(l1->f, l1->e, v);
			sv->up = BM_edge_other_vert(l->e, v);

			if (l2) {
				l = BM_face_other_edge_loop(l2->f, l2->e, v);
				sv->down = BM_edge_other_vert(l->e, v);
			}

			v2 = v, v = BM_edge_other_vert(e, v);

			e1 = e;
			e = get_other_edge(v, e);
			if (!e) {
				//v2=v, v = BM_edge_other_vert(l1->e, v);

				sv = sv_array + j + 1;
				sv->v = v;
				sv->origvert = *v;
				
				l = BM_face_other_edge_loop(l1->f, l1->e, v);
				sv->up = BM_edge_other_vert(l->e, v);
				sub_v3_v3v3(sv->upvec, BM_edge_other_vert(l->e, v)->co, v->co);

				if (l2) {
					l = BM_face_other_edge_loop(l2->f, l2->e, v);
					sv->down = BM_edge_other_vert(l->e, v);
					sub_v3_v3v3(sv->downvec, BM_edge_other_vert(l->e, v)->co, v->co);
				}

				BM_elem_flag_disable(v, BM_ELEM_TAG);
				BM_elem_flag_disable(v2, BM_ELEM_TAG);
				
				j += 2;
				break;
			}

			l1 = get_next_loop(v, l1, e1, e, vec);
			l2 = l2 ? get_next_loop(v, l2, e1, e, vec2) : NULL;

			j += 1;

			BM_elem_flag_disable(v, BM_ELEM_TAG);
			BM_elem_flag_disable(v2, BM_ELEM_TAG);
		} while (e != first->e && l1);
	}

	/* EDBM_flag_disable_all(em, BM_ELEM_SELECT); */

	sld->sv = sv_array;
	sld->totsv = j;
	
	/*find mouse vector*/
	/* dis = z = -1.0f; */ /* UNUSED */
	/* size = 50.0; */ /* UNUSED */
	/* zero_v3(lastvec); */ /* UNUSED */
	zero_v3(dir);
	/* ee = le = NULL; */ /* UNUSED */
	BM_ITER_MESH (e, &iter, bm, BM_EDGES_OF_MESH) {
		if (BM_elem_flag_test(e, BM_ELEM_SELECT)) {
			BMIter iter2;
			BMEdge *e2;
			float vec1[3], dis2, mval[2] = {t->mval[0], t->mval[1]}, d;

			/* search cross edges for visible edge to the mouse cursor,
			 * then use the shared vertex to calculate screen vector*/
			dis2 = -1.0f;
			for (i = 0; i < 2; i++) {
				v = i ? e->v1 : e->v2;
				BM_ITER_ELEM (e2, &iter2, v, BM_EDGES_OF_VERT) {
					if (BM_elem_flag_test(e2, BM_ELEM_SELECT))
						continue;

					/* This test is only relevant if object is not wire-drawn! See [#32068]. */
					if (v3d && t->obedit->dt > OB_WIRE && v3d->drawtype > OB_WIRE &&
					    !BMBVH_EdgeVisible(btree, e2, ar, v3d, t->obedit))
						continue;

					j = GET_INT_FROM_POINTER(BLI_smallhash_lookup(&table, (uintptr_t)v));

					if (sv_array[j].down) {
						ED_view3d_project_float_v3(ar, sv_array[j].down->co, vec1, projectMat);
					}
					else {
						add_v3_v3v3(vec1, v->co, sv_array[j].downvec);
						ED_view3d_project_float_v3(ar, vec1, vec1, projectMat);
					}
					
					if (sv_array[j].up) {
						ED_view3d_project_float_v3(ar, sv_array[j].up->co, vec2, projectMat);
					}
					else {
						add_v3_v3v3(vec1, v->co, sv_array[j].upvec);
						ED_view3d_project_float_v3(ar, vec2, vec2, projectMat);
					}

					d = dist_to_line_segment_v2(mval, vec1, vec2);
					if (dis2 == -1.0f || d < dis2) {
						dis2 = d;
						/* ee = e2; */ /* UNUSED */
						/* size = len_v3v3(vec1, vec2); */ /* UNUSED */
						sub_v3_v3v3(dir, vec1, vec2);
					}
				}
			}
		}
	}

	bmesh_edit_begin(bm, BMO_OP_FLAG_UNTAN_MULTIRES);

	/*create copies of faces for customdata projection*/
	sv_array = sld->sv;
	for (i = 0; i < sld->totsv; i++, sv_array++) {
		BMIter fiter, liter;
		BMFace *f;
		BMLoop *l;
		
		BM_ITER_ELEM (f, &fiter, sv_array->v, BM_FACES_OF_VERT) {
			
			if (!BLI_smallhash_haskey(&sld->origfaces, (uintptr_t)f)) {
				BMFace *copyf = BM_face_copy(bm, f, TRUE, TRUE);
				
				BM_face_select_set(bm, copyf, FALSE);
				BM_elem_flag_enable(copyf, BM_ELEM_HIDDEN);
				BM_ITER_ELEM (l, &liter, copyf, BM_LOOPS_OF_FACE) {
					BM_vert_select_set(bm, l->v, FALSE);
					BM_elem_flag_enable(l->v, BM_ELEM_HIDDEN);
					BM_edge_select_set(bm, l->e, FALSE);
					BM_elem_flag_enable(l->e, BM_ELEM_HIDDEN);
				}

				BLI_smallhash_insert(&sld->origfaces, (uintptr_t)f, copyf);
			}
		}

		BLI_smallhash_insert(&sld->vhash, (uintptr_t)sv_array->v, sv_array);
	}

	if (rv3d)
		calcNonProportionalEdgeSlide(t, sld, mval);

	sld->origfaces_init = TRUE;
	sld->em = em;
	
	/*zero out start*/
	zero_v3(start);
	
	/*dir holds a vector along edge loop*/
	copy_v3_v3(end, dir);
	mul_v3_fl(end, 0.5f);
	
	sld->start[0] = t->mval[0] + start[0];
	sld->start[1] = t->mval[1] + start[1];

	sld->end[0] = t->mval[0] + end[0];
	sld->end[1] = t->mval[1] + end[1];
	
	sld->perc = 0.0f;
	
	t->customData = sld;
	
	BLI_smallhash_release(&table);
	BMBVH_FreeBVH(btree);
	
	return 1;
}

void projectSVData(TransInfo *t, int final)
{
	SlideData *sld = t->customData;
	TransDataSlideVert *sv;
	BMEditMesh *em = sld->em;
	SmallHash visit;
	int i;

	if (!em)
		return;
	
	if (!(t->settings->uvcalc_flag & UVCALC_TRANSFORM_CORRECT))
		return;

	/* don't do this at all for non-basis shape keys, too easy to
	 * accidentally break uv maps or vertex colors then */
	if (em->bm->shapenr > 1)
		return;

	BLI_smallhash_init(&visit);
	
	for (i = 0, sv = sld->sv; i < sld->totsv; sv++, i++) {
		BMIter fiter;
		BMFace *f;

		/* BMESH_TODO, this interpolates between vertex/loops which are not moved
		 * (are only apart of a face attached to a slide vert), couldn't we iterate BM_LOOPS_OF_VERT
		 * here and only interpolate those? */
		BM_ITER_ELEM (f, &fiter, sv->v, BM_FACES_OF_VERT) {
			BMIter liter;
			BMLoop *l;

			BMFace *f_copy;      /* the copy of 'f' */
			BMFace *f_copy_flip; /* the copy of 'f' or detect if we need to flip to the shorter side. */

			char is_sel, is_hide;

			
			if (BLI_smallhash_haskey(&visit, (uintptr_t)f))
				continue;
			
			BLI_smallhash_insert(&visit, (uintptr_t)f, NULL);
			
			/* the face attributes of the copied face will get
			 * copied over, so its necessary to save the selection
			 * and hidden state*/
			is_sel = BM_elem_flag_test(f, BM_ELEM_SELECT);
			is_hide = BM_elem_flag_test(f, BM_ELEM_HIDDEN);
			
			f_copy = BLI_smallhash_lookup(&sld->origfaces, (uintptr_t)f);
			
			/* project onto copied projection face */
			BM_ITER_ELEM (l, &liter, f, BM_LOOPS_OF_FACE) {
				/* only affected verts will get interpolated */
				char affected = FALSE;
				f_copy_flip = f_copy;

				if (BM_elem_flag_test(l->e, BM_ELEM_SELECT) || BM_elem_flag_test(l->prev->e, BM_ELEM_SELECT)) {
					/* the loop is attached of the selected edges that are sliding */
					BMLoop *l_ed_sel = l;
					
					if (!BM_elem_flag_test(l->e, BM_ELEM_SELECT))
						l_ed_sel = l_ed_sel->prev;
					
					if (sld->perc < 0.0f) {
						if (BM_vert_in_face(l_ed_sel->radial_next->f, sv->down)) {
							f_copy_flip = BLI_smallhash_lookup(&sld->origfaces, (uintptr_t)l_ed_sel->radial_next->f);
						}
					}
					else if (sld->perc > 0.0f) {
						if (BM_vert_in_face(l_ed_sel->radial_next->f, sv->up)) {
							f_copy_flip = BLI_smallhash_lookup(&sld->origfaces, (uintptr_t)l_ed_sel->radial_next->f);
						}
					}

					BLI_assert(f_copy_flip != NULL);
					if (!f_copy_flip) {
						continue;  /* shouldn't happen, but protection */
					}

					affected = TRUE;
				}
				else {
					/* the loop is attached to only one vertex and not a selected edge,
					 * this means we have to find a selected edges face going in the right direction
					 * to copy from else we get bad distortion see: [#31080] */
					BMIter eiter;
					BMEdge *e_sel;

					BM_ITER_ELEM (e_sel, &eiter, l->v, BM_EDGES_OF_VERT) {
						if (BM_elem_flag_test(e_sel, BM_ELEM_SELECT)) {
							break;
						}
					}

					if (e_sel) {
						/* warning if the UV's are not contiguous, this will copy from the _wrong_ UVs
						 * in fact whenever the face being copied is not 'f_copy' this can happen,
						 * we could be a lot smarter about this but would need to deal with every UV channel or
						 * add a way to mask out lauers when calling #BM_loop_interp_from_face() */
						if (sld->perc < 0.0f) {
							if (BM_vert_in_face(e_sel->l->f, sv->down)) {
								f_copy_flip = BLI_smallhash_lookup(&sld->origfaces, (uintptr_t)e_sel->l->f);
							}
							else if (BM_vert_in_face(e_sel->l->radial_next->f, sv->down)) {
								f_copy_flip = BLI_smallhash_lookup(&sld->origfaces, (uintptr_t)e_sel->l->radial_next->f);
							}

						}
						else if (sld->perc > 0.0f) {
							if (BM_vert_in_face(e_sel->l->f, sv->up)) {
								f_copy_flip = BLI_smallhash_lookup(&sld->origfaces, (uintptr_t)e_sel->l->f);
							}
							else if (BM_vert_in_face(e_sel->l->radial_next->f, sv->up)) {
								f_copy_flip = BLI_smallhash_lookup(&sld->origfaces, (uintptr_t)e_sel->l->radial_next->f);
							}
						}

						affected = TRUE;
					}

				}
				
				if (!affected)
					continue;

				/* only loop data, no vertex data since that contains shape keys,
				 * and we do not want to mess up other shape keys */
				BM_loop_interp_from_face(em->bm, l, f_copy_flip, FALSE, FALSE);

				if (final) {
					BM_loop_interp_multires(em->bm, l, f_copy_flip);
					if (f_copy != f_copy_flip) {
						BM_loop_interp_multires(em->bm, l, f_copy);
					}
				}
			}
			
			/* make sure face-attributes are correct (e.g. MTexPoly) */
			BM_elem_attrs_copy(em->bm, em->bm, f_copy, f);
			
			/* restore selection and hidden flags */
			BM_face_select_set(em->bm, f, is_sel);
			if (!is_hide) {
				/* this check is a workaround for bug, see note - [#30735],
				 * without this edge can be hidden and selected */
				BM_elem_hide_set(em->bm, f, is_hide);
			}
		}
	}

	BLI_smallhash_release(&visit);
}

void freeSlideTempFaces(SlideData *sld)
{
	if (sld->origfaces_init) {
		SmallHashIter hiter;
		BMFace *copyf;

		copyf = BLI_smallhash_iternew(&sld->origfaces, &hiter, NULL);
		for (; copyf; copyf = BLI_smallhash_iternext(&hiter, NULL)) {
			BM_face_verts_kill(sld->em->bm, copyf);
		}

		BLI_smallhash_release(&sld->origfaces);

		sld->origfaces_init = FALSE;
	}
}


void freeSlideVerts(TransInfo *t)
{
	SlideData *sld = t->customData;
	
#if 0 /*BMESH_TODO*/
	if (me->drawflag & ME_DRAWEXTRA_EDGELEN) {
		TransDataSlideVert *sv;
		LinkNode *look = sld->vertlist;
		GHash *vertgh = sld->vhash;
		while (look) {
			sv  = BLI_ghash_lookup(vertgh, (EditVert *)look->link);
			if (sv != NULL) {
				sv->up->f &= !SELECT;
				sv->down->f &= !SELECT;
			}
			look = look->next;
		}
	}
#endif
	
	if (!sld)
		return;
	
	freeSlideTempFaces(sld);

	bmesh_edit_end(sld->em->bm, BMO_OP_FLAG_UNTAN_MULTIRES);

	BLI_smallhash_release(&sld->vhash);
	
	MEM_freeN(sld->sv);
	MEM_freeN(sld);
	
	t->customData = NULL;
	
	recalcData(t);
}

void initEdgeSlide(TransInfo *t)
{
	SlideData *sld;

	t->mode = TFM_EDGE_SLIDE;
	t->transform = EdgeSlide;
	t->handleEvent = handleEventEdgeSlide;

	if (!createSlideVerts(t)) {
		t->state = TRANS_CANCEL;
		return;
	}
	
	sld = t->customData;

	if (!sld)
		return;

	t->customFree = freeSlideVerts;

	/* set custom point first if you want value to be initialized by init */
	setCustomPoints(t, &t->mouse, sld->end, sld->start);
	initMouseInputMode(t, &t->mouse, INPUT_CUSTOM_RATIO);
	
	t->idx_max = 0;
	t->num.idx_max = 0;
	t->snap[0] = 0.0f;
	t->snap[1] = 0.1f;
	t->snap[2] = t->snap[1] * 0.1f;

	t->num.increment = t->snap[1];

	t->flag |= T_NO_CONSTRAINT | T_NO_PROJECT;
}

int handleEventEdgeSlide(struct TransInfo *t, struct wmEvent *event)
{
	if (t->mode == TFM_EDGE_SLIDE) {
		SlideData *sld = t->customData;

		if (sld) {
			switch (event->type) {
				case EKEY:
					if (event->val == KM_PRESS) {
						sld->is_proportional = !sld->is_proportional;
						return 1;
					}
					break;
				case FKEY: {
					if (event->val == KM_PRESS) {
						if (sld->is_proportional == FALSE) {
							sld->flipped_vtx = !sld->flipped_vtx;
						}
						return 1;
					}
					break;
				}
				case EVT_MODAL_MAP: {
					switch (event->val) {
						case TFM_MODAL_EDGESLIDE_DOWN: {
							sld->curr_sv_index = ((sld->curr_sv_index - 1) + sld->totsv) % sld->totsv;
							break;
						}
						case TFM_MODAL_EDGESLIDE_UP: {
							sld->curr_sv_index = (sld->curr_sv_index + 1) % sld->totsv;
							break;
						}
					}
				}
				default:
					break;
			}
		}
	}
	return 0;
}

static int doEdgeSlide(TransInfo *t, float perc)
{
	SlideData *sld = t->customData;
	TransDataSlideVert *svlist = sld->sv, *sv;
	float vec[3];
	int i;

	sld->perc = perc;

	sv = svlist;
	for (i = 0; i < sld->totsv; i++, sv++) {
		if (sld->is_proportional == FALSE) {
			TransDataSlideVert *curr_sv = &sld->sv[sld->curr_sv_index];
			float cur_sel = curr_sv->edge_len;
			float cur_sv = sv->edge_len;
			float extd = 0.0f;
			float recip_cur_sv = 0.0f;

			if (cur_sel == 0.0f) cur_sel = 1.0f;
			if (cur_sv == 0.0f) cur_sv = 1.0f;

			recip_cur_sv = 1.0f / cur_sv;

			if (!sld->flipped_vtx) {
				extd = (cur_sv - cur_sel) * recip_cur_sv;
			}
			else {
				extd = (cur_sel - cur_sv) * recip_cur_sv;
			}

			extd += (sld->perc * cur_sel) * recip_cur_sv;
			CLAMP(extd, -1.0f, 1.0f);
			perc = extd;
		}

		if (perc > 0.0f) {
			copy_v3_v3(vec, sv->upvec);
			mul_v3_fl(vec, perc);
			add_v3_v3v3(sv->v->co, sv->origvert.co, vec);
		}
		else {
			copy_v3_v3(vec, sv->downvec);
			mul_v3_fl(vec, -perc);
			add_v3_v3v3(sv->v->co, sv->origvert.co, vec);
		}
	}
	
	projectSVData(t, 0);
	
	return 1;
}

int EdgeSlide(TransInfo *t, const int UNUSED(mval[2]))
{
	char str[128];
	float final;
	SlideData *sld =  t->customData;
	int flipped = sld->flipped_vtx;
	int is_proportional = sld->is_proportional;

	final = t->values[0];

	snapGrid(t, &final);

	/* only do this so out of range values are not displayed */
	CLAMP(final, -1.0f, 1.0f);

	if (hasNumInput(&t->num)) {
		char c[NUM_STR_REP_LEN];

		applyNumInput(&t->num, &final);

		outputNumInput(&(t->num), c);

		BLI_snprintf(str, sizeof(str), "Edge Slide: %s (E)ven: %s, (F)lipped: %s",
		             &c[0], !is_proportional ? "ON" : "OFF", flipped ? "ON" : "OFF");
	}
	else {
		BLI_snprintf(str, sizeof(str), "Edge Slide: %.2f (E)ven: %s, (F)lipped: %s",
		             final, !is_proportional ? "ON" : "OFF", flipped ? "ON" : "OFF");
	}

	CLAMP(final, -1.0f, 1.0f);

	t->values[0] = final;

	/*do stuff here*/
	if (t->customData)
		doEdgeSlide(t, final);
	else {
		strcpy(str, "Invalid Edge Selection");
		t->state = TRANS_CANCEL;
	}

	recalcData(t);

	ED_area_headerprint(t->sa, str);

	return 1;
}

/* ******************** EditBone roll *************** */

void initBoneRoll(TransInfo *t)
{
	t->mode = TFM_BONE_ROLL;
	t->transform = BoneRoll;

	initMouseInputMode(t, &t->mouse, INPUT_ANGLE);

	t->idx_max = 0;
	t->num.idx_max = 0;
	t->snap[0] = 0.0f;
	t->snap[1] = (float)((5.0 / 180) * M_PI);
	t->snap[2] = t->snap[1] * 0.2f;

	t->num.increment = 1.0f;

	t->flag |= T_NO_CONSTRAINT | T_NO_PROJECT;
}

int BoneRoll(TransInfo *t, const int UNUSED(mval[2]))
{
	TransData *td = t->data;
	int i;
	char str[50];

	float final;

	final = t->values[0];

	snapGrid(t, &final);

	if (hasNumInput(&t->num)) {
		char c[NUM_STR_REP_LEN];

		applyNumInput(&t->num, &final);

		outputNumInput(&(t->num), c);

		sprintf(str, "Roll: %s", &c[0]);

		final = DEG2RADF(final);
	}
	else {
		sprintf(str, "Roll: %.2f", RAD2DEGF(final));
	}

	/* set roll values */
	for (i = 0; i < t->total; i++, td++) {
		if (td->flag & TD_NOACTION)
			break;

		if (td->flag & TD_SKIP)
			continue;

		*(td->val) = td->ival - final;
	}

	recalcData(t);

	ED_area_headerprint(t->sa, str);

	return 1;
}

/* ************************** BAKE TIME ******************* */

void initBakeTime(TransInfo *t)
{
	t->transform = BakeTime;
	initMouseInputMode(t, &t->mouse, INPUT_NONE);

	t->idx_max = 0;
	t->num.idx_max = 0;
	t->snap[0] = 0.0f;
	t->snap[1] = 1.0f;
	t->snap[2] = t->snap[1] * 0.1f;

	t->num.increment = t->snap[1];
}

int BakeTime(TransInfo *t, const int mval[2])
{
	TransData *td = t->data;
	float time;
	int i;
	char str[50];

	float fac = 0.1f;

	if (t->mouse.precision) {
		/* calculate ratio for shiftkey pos, and for total, and blend these for precision */
		time = (float)(t->center2d[0] - t->mouse.precision_mval[0]) * fac;
		time += 0.1f * ((float)(t->center2d[0] * fac - mval[0]) - time);
	}
	else {
		time = (float)(t->center2d[0] - mval[0]) * fac;
	}

	snapGrid(t, &time);

	applyNumInput(&t->num, &time);

	/* header print for NumInput */
	if (hasNumInput(&t->num)) {
		char c[NUM_STR_REP_LEN];

		outputNumInput(&(t->num), c);

		if (time >= 0.0f)
			sprintf(str, "Time: +%s %s", c, t->proptext);
		else
			sprintf(str, "Time: %s %s", c, t->proptext);
	}
	else {
		/* default header print */
		if (time >= 0.0f)
			sprintf(str, "Time: +%.3f %s", time, t->proptext);
		else
			sprintf(str, "Time: %.3f %s", time, t->proptext);
	}

	for (i = 0; i < t->total; i++, td++) {
		if (td->flag & TD_NOACTION)
			break;

		if (td->flag & TD_SKIP)
			continue;

		if (td->val) {
			*td->val = td->ival + time * td->factor;
			if (td->ext->size && *td->val < *td->ext->size) *td->val = *td->ext->size;
			if (td->ext->quat && *td->val > *td->ext->quat) *td->val = *td->ext->quat;
		}
	}

	recalcData(t);

	ED_area_headerprint(t->sa, str);

	return 1;
}

/* ************************** MIRROR *************************** */

void initMirror(TransInfo *t)
{
	t->transform = Mirror;
	initMouseInputMode(t, &t->mouse, INPUT_NONE);

	t->flag |= T_NULL_ONE;
	if (!t->obedit) {
		t->flag |= T_NO_ZERO;
	}
}

int Mirror(TransInfo *t, const int UNUSED(mval[2]))
{
	TransData *td;
	float size[3], mat[3][3];
	int i;
	char str[200];

	/*
	 * OPTIMIZATION:
	 * This still recalcs transformation on mouse move
	 * while it should only recalc on constraint change
	 * */

	/* if an axis has been selected */
	if (t->con.mode & CON_APPLY) {
		size[0] = size[1] = size[2] = -1;

		size_to_mat3(mat, size);

		if (t->con.applySize) {
			t->con.applySize(t, NULL, mat);
		}

		sprintf(str, "Mirror%s", t->con.text);

		for (i = 0, td = t->data; i < t->total; i++, td++) {
			if (td->flag & TD_NOACTION)
				break;

			if (td->flag & TD_SKIP)
				continue;

			ElementResize(t, td, mat);
		}

		recalcData(t);

		ED_area_headerprint(t->sa, str);
	}
	else {
		size[0] = size[1] = size[2] = 1;

		size_to_mat3(mat, size);

		for (i = 0, td = t->data; i < t->total; i++, td++) {
			if (td->flag & TD_NOACTION)
				break;

			if (td->flag & TD_SKIP)
				continue;

			ElementResize(t, td, mat);
		}

		recalcData(t);

		if (t->flag & T_2D_EDIT)
			ED_area_headerprint(t->sa, "Select a mirror axis (X, Y)");
		else
			ED_area_headerprint(t->sa, "Select a mirror axis (X, Y, Z)");
	}

	return 1;
}

/* ************************** ALIGN *************************** */

void initAlign(TransInfo *t)
{
	t->flag |= T_NO_CONSTRAINT;

	t->transform = Align;

	initMouseInputMode(t, &t->mouse, INPUT_NONE);
}

int Align(TransInfo *t, const int UNUSED(mval[2]))
{
	TransData *td = t->data;
	float center[3];
	int i;

	/* saving original center */
	copy_v3_v3(center, t->center);

	for (i = 0; i < t->total; i++, td++) {
		float mat[3][3], invmat[3][3];

		if (td->flag & TD_NOACTION)
			break;

		if (td->flag & TD_SKIP)
			continue;

		/* around local centers */
		if (t->flag & (T_OBJECT | T_POSE)) {
			copy_v3_v3(t->center, td->center);
		}
		else {
			if (t->settings->selectmode & SCE_SELECT_FACE) {
				copy_v3_v3(t->center, td->center);
			}
		}

		invert_m3_m3(invmat, td->axismtx);

		mul_m3_m3m3(mat, t->spacemtx, invmat);

		ElementRotation(t, td, mat, t->around);
	}

	/* restoring original center */
	copy_v3_v3(t->center, center);

	recalcData(t);

	ED_area_headerprint(t->sa, "Align");

	return 1;
}

/* ************************** SEQ SLIDE *************************** */

void initSeqSlide(TransInfo *t)
{
	t->transform = SeqSlide;

	initMouseInputMode(t, &t->mouse, INPUT_VECTOR);

	t->idx_max = 1;
	t->num.flag = 0;
	t->num.idx_max = t->idx_max;

	t->snap[0] = 0.0f;
	t->snap[1] = floor(t->scene->r.frs_sec / t->scene->r.frs_sec_base);
	t->snap[2] = 10.0f;

	t->num.increment = t->snap[1];
}

static void headerSeqSlide(TransInfo *t, float val[2], char *str)
{
	char tvec[NUM_STR_REP_LEN * 3];

	if (hasNumInput(&t->num)) {
		outputNumInput(&(t->num), tvec);
	}
	else {
		sprintf(&tvec[0], "%.0f, %.0f", val[0], val[1]);
	}

	sprintf(str, "Sequence Slide: %s%s", &tvec[0], t->con.text);
}

static void applySeqSlide(TransInfo *t, float val[2])
{
	TransData *td = t->data;
	int i;

	for (i = 0; i < t->total; i++, td++) {
		float tvec[2];

		if (td->flag & TD_NOACTION)
			break;

		if (td->flag & TD_SKIP)
			continue;

		copy_v2_v2(tvec, val);

		mul_v2_fl(tvec, td->factor);

		td->loc[0] = td->iloc[0] + tvec[0];
		td->loc[1] = td->iloc[1] + tvec[1];
	}
}

int SeqSlide(TransInfo *t, const int UNUSED(mval[2]))
{
	char str[200];

	if (t->con.mode & CON_APPLY) {
		float pvec[3] = {0.0f, 0.0f, 0.0f};
		float tvec[3];
		t->con.applyVec(t, NULL, t->values, tvec, pvec);
		copy_v3_v3(t->values, tvec);
	}
	else {
		snapGrid(t, t->values);
		applyNumInput(&t->num, t->values);
	}

	t->values[0] = floor(t->values[0] + 0.5f);
	t->values[1] = floor(t->values[1] + 0.5f);

	headerSeqSlide(t, t->values, str);
	applySeqSlide(t, t->values);

	recalcData(t);

	ED_area_headerprint(t->sa, str);

	return 1;
}

/* ************************** ANIM EDITORS - TRANSFORM TOOLS *************************** */

/* ---------------- Special Helpers for Various Settings ------------- */


/* This function returns the snapping 'mode' for Animation Editors only
 * We cannot use the standard snapping due to NLA-strip scaling complexities.
 */
// XXX these modifier checks should be keymappable
static short getAnimEdit_SnapMode(TransInfo *t)
{
	short autosnap = SACTSNAP_OFF;
	
	if (t->spacetype == SPACE_ACTION) {
		SpaceAction *saction = (SpaceAction *)t->sa->spacedata.first;
		
		if (saction)
			autosnap = saction->autosnap;
	}
	else if (t->spacetype == SPACE_IPO) {
		SpaceIpo *sipo = (SpaceIpo *)t->sa->spacedata.first;
		
		if (sipo)
			autosnap = sipo->autosnap;
	}
	else if (t->spacetype == SPACE_NLA) {
		SpaceNla *snla = (SpaceNla *)t->sa->spacedata.first;
		
		if (snla)
			autosnap = snla->autosnap;
	}
	else {
		autosnap = SACTSNAP_OFF;
	}
	
	/* toggle autosnap on/off 
	 *  - when toggling on, prefer nearest frame over 1.0 frame increments
	 */
	if (t->modifiers & MOD_SNAP_INVERT) {
		if (autosnap)
			autosnap = SACTSNAP_OFF;
		else
			autosnap = SACTSNAP_FRAME;
	}

	return autosnap;
}

/* This function is used for testing if an Animation Editor is displaying
 * its data in frames or seconds (and the data needing to be edited as such).
 * Returns 1 if in seconds, 0 if in frames
 */
static short getAnimEdit_DrawTime(TransInfo *t)
{
	short drawtime;

	if (t->spacetype == SPACE_ACTION) {
		SpaceAction *saction = (SpaceAction *)t->sa->spacedata.first;
		
		drawtime = (saction->flag & SACTION_DRAWTIME) ? 1 : 0;
	}
	else if (t->spacetype == SPACE_NLA) {
		SpaceNla *snla = (SpaceNla *)t->sa->spacedata.first;
		
		drawtime = (snla->flag & SNLA_DRAWTIME) ? 1 : 0;
	}
	else if (t->spacetype == SPACE_IPO) {
		SpaceIpo *sipo = (SpaceIpo *)t->sa->spacedata.first;
		
		drawtime = (sipo->flag & SIPO_DRAWTIME) ? 1 : 0;
	}	
	else {
		drawtime = 0;
	}

	return drawtime;
}


/* This function is used by Animation Editor specific transform functions to do
 * the Snap Keyframe to Nearest Frame/Marker
 */
static void doAnimEdit_SnapFrame(TransInfo *t, TransData *td, TransData2D *td2d, AnimData *adt, short autosnap)
{
	/* snap key to nearest frame? */
	if (autosnap == SACTSNAP_FRAME) {

#if 0   /* 'do_time' disabled for now */

		const Scene *scene = t->scene;
		const short do_time = 0; //getAnimEdit_DrawTime(t); // NOTE: this works, but may be confusing behavior given the option's label, hence disabled
		const double secf = FPS;
#endif
		double val;
		
		/* convert frame to nla-action time (if needed) */
		if (adt)
			val = BKE_nla_tweakedit_remap(adt, *(td->val), NLATIME_CONVERT_MAP);
		else
			val = *(td->val);
		
#if 0   /* 'do_time' disabled for now */

		/* do the snapping to nearest frame/second */
		if (do_time) {
			val = (float)(floor((val / secf) + 0.5f) * secf);
		}
		else
#endif
		{
			val = floor(val + 0.5);
		}
		
		/* convert frame out of nla-action time */
		if (adt)
			*(td->val) = BKE_nla_tweakedit_remap(adt, val, NLATIME_CONVERT_UNMAP);
		else
			*(td->val) = val;
	}
	/* snap key to nearest marker? */
	else if (autosnap == SACTSNAP_MARKER) {
		float val;
		
		/* convert frame to nla-action time (if needed) */
		if (adt)
			val = BKE_nla_tweakedit_remap(adt, *(td->val), NLATIME_CONVERT_MAP);
		else
			val = *(td->val);
		
		/* snap to nearest marker */
		// TODO: need some more careful checks for where data comes from
		val = (float)ED_markers_find_nearest_marker_time(&t->scene->markers, val);
		
		/* convert frame out of nla-action time */
		if (adt)
			*(td->val) = BKE_nla_tweakedit_remap(adt, val, NLATIME_CONVERT_UNMAP);
		else
			*(td->val) = val;
	}
	
	/* if the handles are to be moved too (as side-effect of keyframes moving, to keep the general effect) 
	 * offset them by the same amount so that the general angles are maintained (i.e. won't change while 
	 * handles are free-to-roam and keyframes are snap-locked)
	 */
	if ((td->flag & TD_MOVEHANDLE1) && td2d->h1) {
		td2d->h1[0] = td2d->ih1[0] + *td->val - td->ival;
	}
	if ((td->flag & TD_MOVEHANDLE2) && td2d->h2) {
		td2d->h2[0] = td2d->ih2[0] + *td->val - td->ival;
	}
}

/* ----------------- Translation ----------------------- */

void initTimeTranslate(TransInfo *t)
{
	/* this tool is only really available in the Action Editor... */
	if (!ELEM(t->spacetype, SPACE_ACTION, SPACE_SEQ)) {
		t->state = TRANS_CANCEL;
	}

	t->mode = TFM_TIME_TRANSLATE;
	t->transform = TimeTranslate;

	initMouseInputMode(t, &t->mouse, INPUT_NONE);

	/* num-input has max of (n-1) */
	t->idx_max = 0;
	t->num.flag = 0;
	t->num.idx_max = t->idx_max;

	/* initialize snap like for everything else */
	t->snap[0] = 0.0f;
	t->snap[1] = t->snap[2] = 1.0f;

	t->num.increment = t->snap[1];
}

static void headerTimeTranslate(TransInfo *t, char *str)
{
	char tvec[NUM_STR_REP_LEN * 3];

	/* if numeric input is active, use results from that, otherwise apply snapping to result */
	if (hasNumInput(&t->num)) {
		outputNumInput(&(t->num), tvec);
	}
	else {
		const Scene *scene = t->scene;
		const short autosnap = getAnimEdit_SnapMode(t);
		const short do_time = getAnimEdit_DrawTime(t);
		const double secf = FPS;
		float val = t->values[0];
		
		/* apply snapping + frame->seconds conversions */
		if (autosnap == SACTSNAP_STEP) {
			if (do_time)
				val = floorf((double)val / secf + 0.5);
			else
				val = floorf(val + 0.5f);
		}
		else {
			if (do_time)
				val = (float)((double)val / secf);
		}
		
		if (autosnap == SACTSNAP_FRAME)
			sprintf(&tvec[0], "%d.00 (%.4f)", (int)val, val);
		else
			sprintf(&tvec[0], "%.4f", val);
	}

	sprintf(str, "DeltaX: %s", &tvec[0]);
}

static void applyTimeTranslate(TransInfo *t, float UNUSED(sval))
{
	TransData *td = t->data;
	TransData2D *td2d = t->data2d;
	Scene *scene = t->scene;
	int i;

	const short do_time = getAnimEdit_DrawTime(t);
	const double secf = FPS;

	const short autosnap = getAnimEdit_SnapMode(t);

	float deltax, val /* , valprev */;

	/* it doesn't matter whether we apply to t->data or t->data2d, but t->data2d is more convenient */
	for (i = 0; i < t->total; i++, td++, td2d++) {
		/* it is assumed that td->extra is a pointer to the AnimData,
		 * whose active action is where this keyframe comes from
		 * (this is only valid when not in NLA)
		 */
		AnimData *adt = (t->spacetype != SPACE_NLA) ? td->extra : NULL;

		/* valprev = *td->val; */ /* UNUSED */

		/* check if any need to apply nla-mapping */
		if (adt && t->spacetype != SPACE_SEQ) {
			deltax = t->values[0];

			if (autosnap == SACTSNAP_STEP) {
				if (do_time)
					deltax = (float)(floor(((double)deltax / secf) + 0.5) * secf);
				else
					deltax = (float)(floor(deltax + 0.5f));
			}

			val = BKE_nla_tweakedit_remap(adt, td->ival, NLATIME_CONVERT_MAP);
			val += deltax;
			*(td->val) = BKE_nla_tweakedit_remap(adt, val, NLATIME_CONVERT_UNMAP);
		}
		else {
			deltax = val = t->values[0];

			if (autosnap == SACTSNAP_STEP) {
				if (do_time)
					val = (float)(floor(((double)deltax / secf) + 0.5) * secf);
				else
					val = (float)(floor(val + 0.5f));
			}

			*(td->val) = td->ival + val;
		}

		/* apply nearest snapping */
		doAnimEdit_SnapFrame(t, td, td2d, adt, autosnap);
	}
}

int TimeTranslate(TransInfo *t, const int mval[2])
{
	View2D *v2d = (View2D *)t->view;
	float cval[2], sval[2];
	char str[200];

	/* calculate translation amount from mouse movement - in 'time-grid space' */
	UI_view2d_region_to_view(v2d, mval[0], mval[0], &cval[0], &cval[1]);
	UI_view2d_region_to_view(v2d, t->imval[0], t->imval[0], &sval[0], &sval[1]);

	/* we only need to calculate effect for time (applyTimeTranslate only needs that) */
	t->values[0] = cval[0] - sval[0];

	/* handle numeric-input stuff */
	t->vec[0] = t->values[0];
	applyNumInput(&t->num, &t->vec[0]);
	t->values[0] = t->vec[0];
	headerTimeTranslate(t, str);

	applyTimeTranslate(t, sval[0]);

	recalcData(t);

	ED_area_headerprint(t->sa, str);

	return 1;
}

/* ----------------- Time Slide ----------------------- */

void initTimeSlide(TransInfo *t)
{
	/* this tool is only really available in the Action Editor... */
	if (t->spacetype == SPACE_ACTION) {
		SpaceAction *saction = (SpaceAction *)t->sa->spacedata.first;

		/* set flag for drawing stuff */
		saction->flag |= SACTION_MOVING;
	}
	else {
		t->state = TRANS_CANCEL;
	}


	t->mode = TFM_TIME_SLIDE;
	t->transform = TimeSlide;
	t->flag |= T_FREE_CUSTOMDATA;

	initMouseInputMode(t, &t->mouse, INPUT_NONE);

	/* num-input has max of (n-1) */
	t->idx_max = 0;
	t->num.flag = 0;
	t->num.idx_max = t->idx_max;

	/* initialize snap like for everything else */
	t->snap[0] = 0.0f;
	t->snap[1] = t->snap[2] = 1.0f;

	t->num.increment = t->snap[1];
}

static void headerTimeSlide(TransInfo *t, float sval, char *str)
{
	char tvec[NUM_STR_REP_LEN * 3];

	if (hasNumInput(&t->num)) {
		outputNumInput(&(t->num), tvec);
	}
	else {
		float minx = *((float *)(t->customData));
		float maxx = *((float *)(t->customData) + 1);
		float cval = t->values[0];
		float val;

		val = 2.0f * (cval - sval) / (maxx - minx);
		CLAMP(val, -1.0f, 1.0f);

		sprintf(&tvec[0], "%.4f", val);
	}

	sprintf(str, "TimeSlide: %s", &tvec[0]);
}

static void applyTimeSlide(TransInfo *t, float sval)
{
	TransData *td = t->data;
	int i;

	float minx = *((float *)(t->customData));
	float maxx = *((float *)(t->customData) + 1);

	/* set value for drawing black line */
	if (t->spacetype == SPACE_ACTION) {
		SpaceAction *saction = (SpaceAction *)t->sa->spacedata.first;
		float cvalf = t->values[0];

		saction->timeslide = cvalf;
	}

	/* it doesn't matter whether we apply to t->data or t->data2d, but t->data2d is more convenient */
	for (i = 0; i < t->total; i++, td++) {
		/* it is assumed that td->extra is a pointer to the AnimData,
		 * whose active action is where this keyframe comes from
		 * (this is only valid when not in NLA)
		 */
		AnimData *adt = (t->spacetype != SPACE_NLA) ? td->extra : NULL;
		float cval = t->values[0];

		/* apply NLA-mapping to necessary values */
		if (adt)
			cval = BKE_nla_tweakedit_remap(adt, cval, NLATIME_CONVERT_UNMAP);

		/* only apply to data if in range */
		if ((sval > minx) && (sval < maxx)) {
			float cvalc = CLAMPIS(cval, minx, maxx);
			float timefac;

			/* left half? */
			if (td->ival < sval) {
				timefac = (sval - td->ival) / (sval - minx);
				*(td->val) = cvalc - timefac * (cvalc - minx);
			}
			else {
				timefac = (td->ival - sval) / (maxx - sval);
				*(td->val) = cvalc + timefac * (maxx - cvalc);
			}
		}
	}
}

int TimeSlide(TransInfo *t, const int mval[2])
{
	View2D *v2d = (View2D *)t->view;
	float cval[2], sval[2];
	float minx = *((float *)(t->customData));
	float maxx = *((float *)(t->customData) + 1);
	char str[200];

	/* calculate mouse co-ordinates */
	UI_view2d_region_to_view(v2d, mval[0], mval[1], &cval[0], &cval[1]);
	UI_view2d_region_to_view(v2d, t->imval[0], t->imval[1], &sval[0], &sval[1]);

	/* t->values[0] stores cval[0], which is the current mouse-pointer location (in frames) */
	// XXX Need to be able to repeat this
	t->values[0] = cval[0];

	/* handle numeric-input stuff */
	t->vec[0] = 2.0f * (cval[0] - sval[0]) / (maxx - minx);
	applyNumInput(&t->num, &t->vec[0]);
	t->values[0] = (maxx - minx) * t->vec[0] / 2.0f + sval[0];

	headerTimeSlide(t, sval[0], str);
	applyTimeSlide(t, sval[0]);

	recalcData(t);

	ED_area_headerprint(t->sa, str);

	return 1;
}

/* ----------------- Scaling ----------------------- */

void initTimeScale(TransInfo *t)
{
	int center[2];

	/* this tool is only really available in the Action Editor
	 * AND NLA Editor (for strip scaling)
	 */
	if (ELEM(t->spacetype, SPACE_ACTION, SPACE_NLA) == 0) {
		t->state = TRANS_CANCEL;
	}

	t->mode = TFM_TIME_SCALE;
	t->transform = TimeScale;

	/* recalculate center2d to use CFRA and mouse Y, since that's
	 * what is used in time scale */
	t->center[0] = t->scene->r.cfra;
	projectIntView(t, t->center, center);
	center[1] = t->imval[1];

	/* force a reinit with the center2d used here */
	initMouseInput(t, &t->mouse, center, t->imval);

	initMouseInputMode(t, &t->mouse, INPUT_SPRING_FLIP);

	t->flag |= T_NULL_ONE;
	t->num.flag |= NUM_NULL_ONE;

	/* num-input has max of (n-1) */
	t->idx_max = 0;
	t->num.flag = 0;
	t->num.idx_max = t->idx_max;

	/* initialize snap like for everything else */
	t->snap[0] = 0.0f;
	t->snap[1] = t->snap[2] = 1.0f;

	t->num.increment = t->snap[1];
}

static void headerTimeScale(TransInfo *t, char *str)
{
	char tvec[NUM_STR_REP_LEN * 3];

	if (hasNumInput(&t->num))
		outputNumInput(&(t->num), tvec);
	else
		sprintf(&tvec[0], "%.4f", t->values[0]);

	sprintf(str, "ScaleX: %s", &tvec[0]);
}

static void applyTimeScale(TransInfo *t)
{
	Scene *scene = t->scene;
	TransData *td = t->data;
	TransData2D *td2d = t->data2d;
	int i;

	const short autosnap = getAnimEdit_SnapMode(t);
	const short do_time = getAnimEdit_DrawTime(t);
	const double secf = FPS;


	for (i = 0; i < t->total; i++, td++, td2d++) {
		/* it is assumed that td->extra is a pointer to the AnimData,
		 * whose active action is where this keyframe comes from
		 * (this is only valid when not in NLA)
		 */
		AnimData *adt = (t->spacetype != SPACE_NLA) ? td->extra : NULL;
		float startx = CFRA;
		float fac = t->values[0];

		if (autosnap == SACTSNAP_STEP) {
			if (do_time)
				fac = (float)(floor((double)fac / secf + 0.5) * secf);
			else
				fac = (float)(floor(fac + 0.5f));
		}

		/* check if any need to apply nla-mapping */
		if (adt)
			startx = BKE_nla_tweakedit_remap(adt, startx, NLATIME_CONVERT_UNMAP);

		/* now, calculate the new value */
		*(td->val) = ((td->ival - startx) * fac) + startx;

		/* apply nearest snapping */
		doAnimEdit_SnapFrame(t, td, td2d, adt, autosnap);
	}
}

int TimeScale(TransInfo *t, const int UNUSED(mval[2]))
{
	char str[200];
	
	/* handle numeric-input stuff */
	t->vec[0] = t->values[0];
	applyNumInput(&t->num, &t->vec[0]);
	t->values[0] = t->vec[0];
	headerTimeScale(t, str);

	applyTimeScale(t);

	recalcData(t);

	ED_area_headerprint(t->sa, str);

	return 1;
}

/* ************************************ */

void BIF_TransformSetUndo(const char *UNUSED(str))
{
	// TRANSFORM_FIX_ME
	//Trans.undostr= str;
}<|MERGE_RESOLUTION|>--- conflicted
+++ resolved
@@ -75,11 +75,8 @@
 #include "ED_view3d.h"
 #include "ED_mesh.h"
 #include "ED_clip.h"
-<<<<<<< HEAD
 #include "ED_node.h"
-=======
 #include "ED_mask.h"
->>>>>>> 77f47799
 
 #include "UI_view2d.h"
 #include "WM_types.h"
@@ -1352,25 +1349,7 @@
 	}
 }
 
-<<<<<<< HEAD
-=======
-static void drawArc(float size, float angle_start, float angle_end, int segments)
-{
-	float delta = (angle_end - angle_start) / segments;
-	float angle;
 	int a;
-
-	glBegin(GL_LINE_STRIP);
-
-	for (angle = angle_start, a = 0; a < segments; angle += delta, a++) {
-		glVertex2f(cosf(angle) * size, sinf(angle) * size);
-	}
-	glVertex2f(cosf(angle_end) * size, sinf(angle_end) * size);
-
-	glEnd();
-}
-
->>>>>>> 77f47799
 static int helpline_poll(bContext *C)
 {
 	ARegion *ar = CTX_wm_region(C);
@@ -1528,7 +1507,7 @@
 static void drawConstraint(TransInfo *t);
 static void drawSnapping(const struct bContext *C, TransInfo *t);
 
-void drawConstraintLine(TransInfo *t, float *center, float *dir, char axis, short options)
+void drawConstraintLine(TransInfo *t, const float center[3], const float dir[3], char axis, short options)
 {
 	float v1[3], v2[3], v3[3];
 	unsigned char col[3], col2[3];
@@ -1736,10 +1715,10 @@
 			myortho2(G.v2d->cur.xmin, G.v2d->cur.xmax, G.v2d->cur.ymin, G.v2d->cur.ymax);
 			gpuLoadIdentity();
 			
-			ED_space_image_aspect(t->sa->spacedata.first, &xuser_aspx, &yuser_asp);
+			ED_space_image_get_aspect(t->sa->spacedata.first, &xuser_aspx, &yuser_asp);
 			ED_space_image_width(t->sa->spacedata.first, &wi, &hi);
-			w = (((float)wi)/256.0f)*G.sima->zoom * xuser_asp;
-			h = (((float)hi)/256.0f)*G.sima->zoom * yuser_asp;
+			w = (((float)wi) / IMAGE_SIZE_FALLBACK) * G.sima->zoom * xuser_asp;
+			h = (((float)hi) / IMAGE_SIZE_FALLBACK) * G.sima->zoom * yuser_asp;
 			
 			gpuCurrentColor3x(CPACK_WHITE);
 			gpuTranslate(t->tsnap.snapPoint[0], t->tsnap.snapPoint[1], 0.0f);
