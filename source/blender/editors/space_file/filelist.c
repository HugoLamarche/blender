--- conflicted
+++ resolved
@@ -2141,15 +2141,8 @@
 		names = BLO_blendhandle_get_datablock_names(libfiledata, idcode, &nnames);
 	}
 	else {
-<<<<<<< HEAD
 		names = BLO_blendhandle_get_linkable_groups(libfiledata);
-		nnames = BLI_linklist_length(names);
-=======
-		previews = NULL;
-		nprevs = 0;
-		names = BLO_blendhandle_get_linkable_groups(filelist->libfiledata);
 		nnames = BLI_linklist_count(names);
->>>>>>> 34c3beb3
 	}
 
 	BLO_blendhandle_close(libfiledata);
