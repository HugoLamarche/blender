--- conflicted
+++ resolved
@@ -1349,11 +1349,7 @@
 		else if (limg->flags & FILE_TYPE_FTFONT) {
 			source = THB_SOURCE_FONT;
 		}
-<<<<<<< HEAD
-		limg->img = IMB_thumb_manage(limg->path, THB_NORMAL, source);
-=======
 		limg->img = IMB_thumb_manage(limg->path, THB_LARGE, source);
->>>>>>> 5a8629c0
 		*do_update = true;
 		PIL_sleep_ms(10);
 		limg = limg->next;
