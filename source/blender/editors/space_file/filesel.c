--- conflicted
+++ resolved
@@ -206,13 +206,8 @@
 		params->filter_id = FILTER_ID_AC | FILTER_ID_AR | FILTER_ID_BR | FILTER_ID_CA | FILTER_ID_CU | FILTER_ID_GD |
 		                    FILTER_ID_GR | FILTER_ID_IM | FILTER_ID_LA | FILTER_ID_LS | FILTER_ID_LT | FILTER_ID_MA |
 		                    FILTER_ID_MB | FILTER_ID_MC | FILTER_ID_ME | FILTER_ID_MSK | FILTER_ID_NT | FILTER_ID_OB |
-<<<<<<< HEAD
-		                    FILTER_ID_PAL | FILTER_ID_PC | FILTER_ID_SCE | FILTER_ID_SPK | FILTER_ID_SO | FILTER_ID_TE |
-		                    FILTER_ID_TXT | FILTER_ID_VF | FILTER_ID_WO;
-=======
 		                    FILTER_ID_PA | FILTER_ID_PAL | FILTER_ID_PC | FILTER_ID_SCE | FILTER_ID_SPK | FILTER_ID_SO |
 		                    FILTER_ID_TE | FILTER_ID_TXT | FILTER_ID_VF | FILTER_ID_WO;
->>>>>>> 6a80c2c4
 
 		if (U.uiflag & USER_HIDE_DOT) {
 			params->flag |= FILE_HIDE_DOT;
