--- conflicted
+++ resolved
@@ -526,11 +526,8 @@
 			fdrawcheckerboard(x, y, x + ibuf->x * zoomx, y + ibuf->y * zoomy);
 		}
 
-<<<<<<< HEAD
-		glaDrawImBuf_glsl_ctx(C, ibuf, x, y, GL_NEAREST, 1.0f);
-=======
 		if ((sima->flag & (SI_SHOW_R | SI_SHOW_G | SI_SHOW_B)) == 0) {
-			glaDrawImBuf_glsl_ctx(C, ibuf, x, y, GL_NEAREST);
+			glaDrawImBuf_glsl_ctx(C, ibuf, x, y, GL_NEAREST, 1.0f);
 		}
 		else {
 			unsigned char *display_buffer;
@@ -550,7 +547,6 @@
 				IMB_display_buffer_release(cache_handle);
 			}
 		}
->>>>>>> 06ef778e
 
 		if (sima->flag & SI_USE_ALPHA)
 			glDisable(GL_BLEND);
