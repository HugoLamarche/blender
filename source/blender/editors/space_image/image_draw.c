/*
 * ***** BEGIN GPL LICENSE BLOCK *****
 *
 * This program is free software; you can redistribute it and/or
 * modify it under the terms of the GNU General Public License
 * as published by the Free Software Foundation; either version 2
 * of the License, or (at your option) any later version.
 *
 * This program is distributed in the hope that it will be useful,
 * but WITHOUT ANY WARRANTY; without even the implied warranty of
 * MERCHANTABILITY or FITNESS FOR A PARTICULAR PURPOSE.  See the
 * GNU General Public License for more details.
 *
 * You should have received a copy of the GNU General Public License
 * along with this program; if not, write to the Free Software Foundation,
 * Inc., 51 Franklin Street, Fifth Floor, Boston, MA 02110-1301, USA.
 *
 * The Original Code is Copyright (C) 2001-2002 by NaN Holding BV.
 * All rights reserved.
 *
 * Contributor(s): Blender Foundation, 2002-2009
 *
 * ***** END GPL LICENSE BLOCK *****
 */

/** \file blender/editors/space_image/image_draw.c
 *  \ingroup spimage
 */


#include <math.h>
#include <stdlib.h>
#include <string.h>

#include "MEM_guardedalloc.h"

#include "DNA_camera_types.h"
#include "DNA_object_types.h"
#include "DNA_space_types.h"
#include "DNA_scene_types.h"
#include "DNA_screen_types.h"
#include "DNA_brush_types.h"
#include "DNA_mask_types.h"

#include "PIL_time.h"

#include "BLI_math.h"
#include "BLI_rect.h"
#include "BLI_threads.h"
#include "BLI_string.h"
#include "BLI_utildefines.h"

#include "IMB_imbuf.h"
#include "IMB_imbuf_types.h"
#include "IMB_colormanagement.h"
#include "IMB_moviecache.h"

#include "BKE_context.h"
#include "BKE_global.h"
#include "BKE_image.h"
#include "BKE_paint.h"

#include "BIF_gl.h"
#include "BIF_glutil.h"

#include "BLF_api.h"

#include "ED_gpencil.h"
#include "ED_image.h"
#include "ED_mask.h"
#include "ED_render.h"
#include "ED_screen.h"

#include "UI_interface.h"
#include "UI_resources.h"
#include "UI_view2d.h"

#include "RE_pipeline.h"
#include "RE_engine.h"

#include "image_intern.h"

static void draw_render_info(const bContext *C,
                             Scene *scene,
                             Image *ima,
                             ARegion *ar,
                             float zoomx,
                             float zoomy)
{
	RenderResult *rr;
	Render *re = RE_GetRender(scene->id.name);
	RenderData *rd = RE_engine_get_render_data(re);
	Scene *stats_scene = ED_render_job_get_scene(C);
	if (stats_scene == NULL) {
		stats_scene = CTX_data_scene(C);
	}

	rr = BKE_image_acquire_renderresult(stats_scene, ima);

	if (rr && rr->text) {
		float fill_color[4] = {0.0f, 0.0f, 0.0f, 0.25f};
		ED_region_info_draw(ar, rr->text, 1, fill_color);
	}

	BKE_image_release_renderresult(stats_scene, ima);

	if (re) {
		int total_tiles;
		bool need_free_tiles;
		rcti *tiles;

		tiles = RE_engine_get_current_tiles(re, &total_tiles, &need_free_tiles);

		if (total_tiles) {
			int i, x, y;
			rcti *tile;

			/* find window pixel coordinates of origin */
			UI_view2d_view_to_region(&ar->v2d, 0.0f, 0.0f, &x, &y);

			glPushMatrix();
			glTranslatef(x, y, 0.0f);
			glScalef(zoomx, zoomy, 1.0f);

			if (rd->mode & R_BORDER) {
				glTranslatef((int)(-rd->border.xmin * rd->xsch * rd->size / 100.0f),
				             (int)(-rd->border.ymin * rd->ysch * rd->size / 100.0f),
				             0.0f);
			}

			UI_ThemeColor(TH_FACE_SELECT);

			for (i = 0, tile = tiles; i < total_tiles; i++, tile++) {
				glaDrawBorderCorners(tile, zoomx, zoomy);
			}

			if (need_free_tiles) {
				MEM_freeN(tiles);
			}

			glPopMatrix();
		}
	}
}

/* used by node view too */
void ED_image_draw_info(Scene *scene, ARegion *ar, bool color_manage, bool use_default_view, int channels, int x, int y,
                        const unsigned char cp[4], const float fp[4], const float linearcol[4], int *zp, float *zpf)
{
	rcti color_rect;
	char str[256];
	int dx = 6;
	const int dy = 0.3f * UI_UNIT_Y;
	/* text colors */
	/* XXX colored text not allowed in Blender UI */
#if 0
	unsigned char red[3] = {255, 50, 50};
	unsigned char green[3] = {0, 255, 0};
	unsigned char blue[3] = {100, 100, 255};
#else
	unsigned char red[3] = {255, 255, 255};
	unsigned char green[3] = {255, 255, 255};
	unsigned char blue[3] = {255, 255, 255};
#endif
	float hue = 0, sat = 0, val = 0, lum = 0, u = 0, v = 0;
	float col[4], finalcol[4];

	glBlendFunc(GL_SRC_ALPHA, GL_ONE_MINUS_SRC_ALPHA);
	glEnable(GL_BLEND);

	/* noisy, high contrast make impossible to read if lower alpha is used. */
	glColor4ub(0, 0, 0, 190);
	glRecti(0.0, 0.0, BLI_rcti_size_x(&ar->winrct) + 1, UI_UNIT_Y);
	glDisable(GL_BLEND);

	BLF_size(blf_mono_font, 11 * U.pixelsize, U.dpi);

	glColor3ub(255, 255, 255);
	BLI_snprintf(str, sizeof(str), "X:%-4d  Y:%-4d |", x, y);
	BLF_position(blf_mono_font, dx, dy, 0);
	BLF_draw_ascii(blf_mono_font, str, sizeof(str));
	dx += BLF_width(blf_mono_font, str, sizeof(str));

	if (zp) {
		glColor3ub(255, 255, 255);
		BLI_snprintf(str, sizeof(str), " Z:%-.4f |", 0.5f + 0.5f * (((float)*zp) / (float)0x7fffffff));
		BLF_position(blf_mono_font, dx, dy, 0);
		BLF_draw_ascii(blf_mono_font, str, sizeof(str));
		dx += BLF_width(blf_mono_font, str, sizeof(str));
	}
	if (zpf) {
		glColor3ub(255, 255, 255);
		BLI_snprintf(str, sizeof(str), " Z:%-.3f |", *zpf);
		BLF_position(blf_mono_font, dx, dy, 0);
		BLF_draw_ascii(blf_mono_font, str, sizeof(str));
		dx += BLF_width(blf_mono_font, str, sizeof(str));
	}

	if (channels >= 3) {
		glColor3ubv(red);
		if (fp)
			BLI_snprintf(str, sizeof(str), "  R:%-.5f", fp[0]);
		else if (cp)
			BLI_snprintf(str, sizeof(str), "  R:%-3d", cp[0]);
		else
			BLI_snprintf(str, sizeof(str), "  R:-");
		BLF_position(blf_mono_font, dx, dy, 0);
		BLF_draw_ascii(blf_mono_font, str, sizeof(str));
		dx += BLF_width(blf_mono_font, str, sizeof(str));
		
		glColor3ubv(green);
		if (fp)
			BLI_snprintf(str, sizeof(str), "  G:%-.5f", fp[1]);
		else if (cp)
			BLI_snprintf(str, sizeof(str), "  G:%-3d", cp[1]);
		else
			BLI_snprintf(str, sizeof(str), "  G:-");
		BLF_position(blf_mono_font, dx, dy, 0);
		BLF_draw_ascii(blf_mono_font, str, sizeof(str));
		dx += BLF_width(blf_mono_font, str, sizeof(str));
		
		glColor3ubv(blue);
		if (fp)
			BLI_snprintf(str, sizeof(str), "  B:%-.5f", fp[2]);
		else if (cp)
			BLI_snprintf(str, sizeof(str), "  B:%-3d", cp[2]);
		else
			BLI_snprintf(str, sizeof(str), "  B:-");
		BLF_position(blf_mono_font, dx, dy, 0);
		BLF_draw_ascii(blf_mono_font, str, sizeof(str));
		dx += BLF_width(blf_mono_font, str, sizeof(str));
		
		if (channels == 4) {
			glColor3ub(255, 255, 255);
			if (fp)
				BLI_snprintf(str, sizeof(str), "  A:%-.4f", fp[3]);
			else if (cp)
				BLI_snprintf(str, sizeof(str), "  A:%-3d", cp[3]);
			else
				BLI_snprintf(str, sizeof(str), "- ");
			BLF_position(blf_mono_font, dx, dy, 0);
			BLF_draw_ascii(blf_mono_font, str, sizeof(str));
			dx += BLF_width(blf_mono_font, str, sizeof(str));
		}

		if (color_manage) {
			float rgba[4];

			copy_v3_v3(rgba, linearcol);
			if (channels == 3)
				rgba[3] = 1.0f;
			else
				rgba[3] = linearcol[3];

			if (use_default_view)
				IMB_colormanagement_pixel_to_display_space_v4(rgba, rgba,  NULL, &scene->display_settings);
			else
				IMB_colormanagement_pixel_to_display_space_v4(rgba, rgba,  &scene->view_settings, &scene->display_settings);

			BLI_snprintf(str, sizeof(str), "  |  CM  R:%-.4f  G:%-.4f  B:%-.4f", rgba[0], rgba[1], rgba[2]);
			BLF_position(blf_mono_font, dx, dy, 0);
			BLF_draw_ascii(blf_mono_font, str, sizeof(str));
			dx += BLF_width(blf_mono_font, str, sizeof(str));
		}
	}
	
	/* color rectangle */
	if (channels == 1) {
		if (fp) {
			col[0] = col[1] = col[2] = fp[0];
		}
		else if (cp) {
			col[0] = col[1] = col[2] = (float)cp[0] / 255.0f;
		}
		else {
			col[0] = col[1] = col[2] = 0.0f;
		}
		col[3] = 1.0f;
	}
	else if (channels == 3) {
		copy_v3_v3(col, linearcol);
		col[3] = 1.0f;
	}
	else if (channels == 4) {
		copy_v4_v4(col, linearcol);
	}
	else {
		BLI_assert(0);
		zero_v4(col);
	}

	if (color_manage) {
		if (use_default_view)
			IMB_colormanagement_pixel_to_display_space_v4(finalcol, col,  NULL, &scene->display_settings);
		else
			IMB_colormanagement_pixel_to_display_space_v4(finalcol, col,  &scene->view_settings, &scene->display_settings);
	}
	else {
		copy_v4_v4(finalcol, col);
	}

	glDisable(GL_BLEND);
	dx += 0.25f * UI_UNIT_X;

	BLI_rcti_init(&color_rect, dx, dx + (1.5f * UI_UNIT_X), 0.15f * UI_UNIT_Y, 0.85f * UI_UNIT_Y);

	if (channels == 4) {
		rcti color_rect_half;
		int color_quater_x, color_quater_y;

		color_rect_half = color_rect;
		color_rect_half.xmax = BLI_rcti_cent_x(&color_rect);
		glRecti(color_rect.xmin, color_rect.ymin, color_rect.xmax, color_rect.ymax);

		color_rect_half = color_rect;
		color_rect_half.xmin = BLI_rcti_cent_x(&color_rect);

		color_quater_x = BLI_rcti_cent_x(&color_rect_half);
		color_quater_y = BLI_rcti_cent_y(&color_rect_half);

		glColor4ub(UI_ALPHA_CHECKER_DARK, UI_ALPHA_CHECKER_DARK, UI_ALPHA_CHECKER_DARK, 255);
		glRecti(color_rect_half.xmin, color_rect_half.ymin, color_rect_half.xmax, color_rect_half.ymax);

		glColor4ub(UI_ALPHA_CHECKER_LIGHT, UI_ALPHA_CHECKER_LIGHT, UI_ALPHA_CHECKER_LIGHT, 255);
		glRecti(color_quater_x, color_quater_y, color_rect_half.xmax, color_rect_half.ymax);
		glRecti(color_rect_half.xmin, color_rect_half.ymin, color_quater_x, color_quater_y);

		glEnable(GL_BLEND);
		glBlendFunc(GL_SRC_ALPHA, GL_ONE_MINUS_SRC_ALPHA);
		glColor4f(UNPACK3(finalcol), fp ? fp[3] : (cp[3] / 255.0f));
		glRecti(color_rect.xmin, color_rect.ymin, color_rect.xmax, color_rect.ymax);
		glDisable(GL_BLEND);
	}
	else {
		glColor3fv(finalcol);
		glRecti(color_rect.xmin, color_rect.ymin, color_rect.xmax, color_rect.ymax);
	}

	/* draw outline */
	glColor3ub(128, 128, 128);
	glPolygonMode(GL_FRONT_AND_BACK, GL_LINE);
	glRecti(color_rect.xmin, color_rect.ymin, color_rect.xmax, color_rect.ymax);
	glPolygonMode(GL_FRONT_AND_BACK, GL_FILL);

	dx += 1.75f * UI_UNIT_X;

	glColor3ub(255, 255, 255);
	if (channels == 1) {
		if (fp) {
			rgb_to_hsv(fp[0], fp[0], fp[0], &hue, &sat, &val);
			rgb_to_yuv(fp[0], fp[0], fp[0], &lum, &u, &v);
		}
		else if (cp) {
			rgb_to_hsv((float)cp[0] / 255.0f, (float)cp[0] / 255.0f, (float)cp[0] / 255.0f, &hue, &sat, &val);
			rgb_to_yuv((float)cp[0] / 255.0f, (float)cp[0] / 255.0f, (float)cp[0] / 255.0f, &lum, &u, &v);
		}
		
		BLI_snprintf(str, sizeof(str), "V:%-.4f", val);
		BLF_position(blf_mono_font, dx, dy, 0);
		BLF_draw_ascii(blf_mono_font, str, sizeof(str));
		dx += BLF_width(blf_mono_font, str, sizeof(str));

		BLI_snprintf(str, sizeof(str), "   L:%-.4f", lum);
		BLF_position(blf_mono_font, dx, dy, 0);
		BLF_draw_ascii(blf_mono_font, str, sizeof(str));
		dx += BLF_width(blf_mono_font, str, sizeof(str));
	}
	else if (channels >= 3) {
		rgb_to_hsv(finalcol[0], finalcol[1], finalcol[2], &hue, &sat, &val);
		rgb_to_yuv(finalcol[0], finalcol[1], finalcol[2], &lum, &u, &v);

		BLI_snprintf(str, sizeof(str), "H:%-.4f", hue);
		BLF_position(blf_mono_font, dx, dy, 0);
		BLF_draw_ascii(blf_mono_font, str, sizeof(str));
		dx += BLF_width(blf_mono_font, str, sizeof(str));

		BLI_snprintf(str, sizeof(str), "  S:%-.4f", sat);
		BLF_position(blf_mono_font, dx, dy, 0);
		BLF_draw_ascii(blf_mono_font, str, sizeof(str));
		dx += BLF_width(blf_mono_font, str, sizeof(str));

		BLI_snprintf(str, sizeof(str), "  V:%-.4f", val);
		BLF_position(blf_mono_font, dx, dy, 0);
		BLF_draw_ascii(blf_mono_font, str, sizeof(str));
		dx += BLF_width(blf_mono_font, str, sizeof(str));

		BLI_snprintf(str, sizeof(str), "   L:%-.4f", lum);
		BLF_position(blf_mono_font, dx, dy, 0);
		BLF_draw_ascii(blf_mono_font, str, sizeof(str));
		dx += BLF_width(blf_mono_font, str, sizeof(str));
	}

	(void)dx;
}

/* image drawing */

static void sima_draw_alpha_pixels(float x1, float y1, int rectx, int recty, unsigned int *recti)
{
	
	/* swap bytes, so alpha is most significant one, then just draw it as luminance int */
	if (ENDIAN_ORDER == B_ENDIAN)
		glPixelStorei(GL_UNPACK_SWAP_BYTES, 1);

	glaDrawPixelsSafe(x1, y1, rectx, recty, rectx, GL_LUMINANCE, GL_UNSIGNED_INT, recti);
	glPixelStorei(GL_UNPACK_SWAP_BYTES, 0);
}

static void sima_draw_alpha_pixelsf(float x1, float y1, int rectx, int recty, float *rectf)
{
	float *trectf = MEM_mallocN(rectx * recty * 4, "temp");
	int a, b;
	
	for (a = rectx * recty - 1, b = 4 * a + 3; a >= 0; a--, b -= 4)
		trectf[a] = rectf[b];
	
	glaDrawPixelsSafe(x1, y1, rectx, recty, rectx, GL_LUMINANCE, GL_FLOAT, trectf);
	MEM_freeN(trectf);
	/* ogl trick below is slower... (on ATI 9600) */
//	glColorMask(1, 0, 0, 0);
//	glaDrawPixelsSafe(x1, y1, rectx, recty, rectx, GL_RGBA, GL_FLOAT, rectf + 3);
//	glColorMask(0, 1, 0, 0);
//	glaDrawPixelsSafe(x1, y1, rectx, recty, rectx, GL_RGBA, GL_FLOAT, rectf + 2);
//	glColorMask(0, 0, 1, 0);
//	glaDrawPixelsSafe(x1, y1, rectx, recty, rectx, GL_RGBA, GL_FLOAT, rectf + 1);
//	glColorMask(1, 1, 1, 1);
}

static void sima_draw_zbuf_pixels(float x1, float y1, int rectx, int recty, int *recti)
{
	/* zbuffer values are signed, so we need to shift color range */
	glPixelTransferf(GL_RED_SCALE, 0.5f);
	glPixelTransferf(GL_GREEN_SCALE, 0.5f);
	glPixelTransferf(GL_BLUE_SCALE, 0.5f);
	glPixelTransferf(GL_RED_BIAS, 0.5f);
	glPixelTransferf(GL_GREEN_BIAS, 0.5f);
	glPixelTransferf(GL_BLUE_BIAS, 0.5f);
	
	glaDrawPixelsSafe(x1, y1, rectx, recty, rectx, GL_LUMINANCE, GL_INT, recti);
	
	glPixelTransferf(GL_RED_SCALE, 1.0f);
	glPixelTransferf(GL_GREEN_SCALE, 1.0f);
	glPixelTransferf(GL_BLUE_SCALE, 1.0f);
	glPixelTransferf(GL_RED_BIAS, 0.0f);
	glPixelTransferf(GL_GREEN_BIAS, 0.0f);
	glPixelTransferf(GL_BLUE_BIAS, 0.0f);
}

static void sima_draw_zbuffloat_pixels(Scene *scene, float x1, float y1, int rectx, int recty, float *rect_float)
{
	float bias, scale, *rectf, clipend;
	int a;
	
	if (scene->camera && scene->camera->type == OB_CAMERA) {
		bias = ((Camera *)scene->camera->data)->clipsta;
		clipend = ((Camera *)scene->camera->data)->clipend;
		scale = 1.0f / (clipend - bias);
	}
	else {
		bias = 0.1f;
		scale = 0.01f;
		clipend = 100.0f;
	}
	
	rectf = MEM_mallocN(rectx * recty * 4, "temp");
	for (a = rectx * recty - 1; a >= 0; a--) {
		if (rect_float[a] > clipend)
			rectf[a] = 0.0f;
		else if (rect_float[a] < bias)
			rectf[a] = 1.0f;
		else {
			rectf[a] = 1.0f - (rect_float[a] - bias) * scale;
			rectf[a] *= rectf[a];
		}
	}
	glaDrawPixelsSafe(x1, y1, rectx, recty, rectx, GL_LUMINANCE, GL_FLOAT, rectf);
	
	MEM_freeN(rectf);
}

static void draw_image_buffer(const bContext *C, SpaceImage *sima, ARegion *ar, Scene *scene, ImBuf *ibuf, float fx, float fy, float zoomx, float zoomy)
{
	int x, y;

	/* set zoom */
	glPixelZoom(zoomx, zoomy);

	glaDefine2DArea(&ar->winrct);
	
	/* find window pixel coordinates of origin */
	UI_view2d_view_to_region(&ar->v2d, fx, fy, &x, &y);

	/* this part is generic image display */
	if (sima->flag & SI_SHOW_ALPHA) {
		if (ibuf->rect)
			sima_draw_alpha_pixels(x, y, ibuf->x, ibuf->y, ibuf->rect);
		else if (ibuf->rect_float && ibuf->channels == 4)
			sima_draw_alpha_pixelsf(x, y, ibuf->x, ibuf->y, ibuf->rect_float);
	}
	else if (sima->flag & SI_SHOW_ZBUF && (ibuf->zbuf || ibuf->zbuf_float || (ibuf->channels == 1))) {
		if (ibuf->zbuf)
			sima_draw_zbuf_pixels(x, y, ibuf->x, ibuf->y, ibuf->zbuf);
		else if (ibuf->zbuf_float)
			sima_draw_zbuffloat_pixels(scene, x, y, ibuf->x, ibuf->y, ibuf->zbuf_float);
		else if (ibuf->channels == 1)
			sima_draw_zbuffloat_pixels(scene, x, y, ibuf->x, ibuf->y, ibuf->rect_float);
	}
	else {
		if (sima->flag & SI_USE_ALPHA) {
			glEnable(GL_BLEND);
			glBlendFunc(GL_SRC_ALPHA, GL_ONE_MINUS_SRC_ALPHA);

			fdrawcheckerboard(x, y, x + ibuf->x * zoomx, y + ibuf->y * zoomy);
		}

		glaDrawImBuf_glsl_ctx(C, ibuf, x, y, GL_NEAREST);

		if (sima->flag & SI_USE_ALPHA)
			glDisable(GL_BLEND);
	}

	/* reset zoom */
	glPixelZoom(1.0f, 1.0f);
}

static unsigned int *get_part_from_buffer(unsigned int *buffer, int width, short startx, short starty, short endx, short endy)
{
	unsigned int *rt, *rp, *rectmain;
	short y, heigth, len;

	/* the right offset in rectot */

	rt = buffer + (starty * width + startx);

	len = (endx - startx);
	heigth = (endy - starty);

	rp = rectmain = MEM_mallocN(heigth * len * sizeof(int), "rect");
	
	for (y = 0; y < heigth; y++) {
		memcpy(rp, rt, len * 4);
		rt += width;
		rp += len;
	}
	return rectmain;
}

static void draw_image_buffer_tiled(SpaceImage *sima, ARegion *ar, Scene *scene, Image *ima, ImBuf *ibuf, float fx, float fy, float zoomx, float zoomy)
{
	unsigned char *display_buffer;
	unsigned int *rect;
	int dx, dy, sx, sy, x, y;
	void *cache_handle;

	/* verify valid values, just leave this a while */
	if (ima->xrep < 1) return;
	if (ima->yrep < 1) return;

	if (ima->flag & IMA_VIEW_AS_RENDER)
		display_buffer = IMB_display_buffer_acquire(ibuf, &scene->view_settings, &scene->display_settings, &cache_handle);
	else
		display_buffer = IMB_display_buffer_acquire(ibuf, NULL, &scene->display_settings, &cache_handle);

	if (!display_buffer)
		return;

	glPixelZoom(zoomx, zoomy);

	if (sima->curtile >= ima->xrep * ima->yrep)
		sima->curtile = ima->xrep * ima->yrep - 1;
	
	/* retrieve part of image buffer */
	dx = max_ii(ibuf->x / ima->xrep, 1);
	dy = max_ii(ibuf->y / ima->yrep, 1);
	sx = (sima->curtile % ima->xrep) * dx;
	sy = (sima->curtile / ima->xrep) * dy;
	rect = get_part_from_buffer((unsigned int *)display_buffer, ibuf->x, sx, sy, sx + dx, sy + dy);
	
	/* draw repeated */
	for (sy = 0; sy + dy <= ibuf->y; sy += dy) {
		for (sx = 0; sx + dx <= ibuf->x; sx += dx) {
			UI_view2d_view_to_region(&ar->v2d, fx + (float)sx / (float)ibuf->x, fy + (float)sy / (float)ibuf->y, &x, &y);

			glaDrawPixelsSafe(x, y, dx, dy, dx, GL_RGBA, GL_UNSIGNED_BYTE, rect);
		}
	}

	glPixelZoom(1.0f, 1.0f);

	IMB_display_buffer_release(cache_handle);

	MEM_freeN(rect);
}

static void draw_image_buffer_repeated(const bContext *C, SpaceImage *sima, ARegion *ar, Scene *scene, Image *ima, ImBuf *ibuf, float zoomx, float zoomy)
{
	const double time_current = PIL_check_seconds_timer();

	const int xmax = ceil(ar->v2d.cur.xmax);
	const int ymax = ceil(ar->v2d.cur.ymax);
	const int xmin = floor(ar->v2d.cur.xmin);
	const int ymin = floor(ar->v2d.cur.ymin);

	int x;

	for (x = xmin; x < xmax; x++) {
		int y;
		for (y = ymin; y < ymax; y++) {
			if (ima && (ima->tpageflag & IMA_TILES))
				draw_image_buffer_tiled(sima, ar, scene, ima, ibuf, x, y, zoomx, zoomy);
			else
				draw_image_buffer(C, sima, ar, scene, ibuf, x, y, zoomx, zoomy);

			/* only draw until running out of time */
			if ((PIL_check_seconds_timer() - time_current) > 0.25)
				return;
		}
	}
}

/* draw uv edit */

/* draw grease pencil */
void draw_image_grease_pencil(bContext *C, bool onlyv2d)
{
	/* draw in View2D space? */
	if (onlyv2d) {
		/* draw grease-pencil ('image' strokes) */
		ED_gpencil_draw_2dimage(C);
	}
	else {
		/* assume that UI_view2d_restore(C) has been called... */
		//SpaceImage *sima = (SpaceImage *)CTX_wm_space_data(C);
		
		/* draw grease-pencil ('screen' strokes) */
		ED_gpencil_draw_view2d(C, 0);
	}
}

void draw_image_sample_line(SpaceImage *sima)
{
	if (sima->sample_line_hist.flag & HISTO_FLAG_SAMPLELINE) {
		Histogram *hist = &sima->sample_line_hist;

		glBegin(GL_LINES);
		glColor3ub(0, 0, 0);
		glVertex2fv(hist->co[0]);
		glVertex2fv(hist->co[1]);
		glEnd();

		setlinestyle(1);
		glBegin(GL_LINES);
		glColor3ub(255, 255, 255);
		glVertex2fv(hist->co[0]);
		glVertex2fv(hist->co[1]);
		glEnd();
		setlinestyle(0);

	}
}

/* XXX becomes WM paint cursor */
#if 0
static void draw_image_view_tool(Scene *scene)
{
	ToolSettings *settings = scene->toolsettings;
	Brush *brush = settings->imapaint.brush;
	int mval[2];
	float radius;
	int draw = 0;

	if (brush) {
		if (settings->imapaint.flag & IMAGEPAINT_DRAWING) {
			if (settings->imapaint.flag & IMAGEPAINT_DRAW_TOOL_DRAWING)
				draw = 1;
		}
		else if (settings->imapaint.flag & IMAGEPAINT_DRAW_TOOL)
			draw = 1;
		
		if (draw) {
			getmouseco_areawin(mval);

			radius = BKE_brush_size_get(brush) * G.sima->zoom;
			fdrawXORcirc(mval[0], mval[1], radius);

			if (brush->innerradius != 1.0) {
				radius *= brush->innerradius;
				fdrawXORcirc(mval[0], mval[1], radius);
			}
		}
	}
}
#endif

static unsigned char *get_alpha_clone_image(const bContext *C, Scene *scene, int *width, int *height)
{
	Brush *brush = BKE_paint_brush(&scene->toolsettings->imapaint.paint);
	ImBuf *ibuf;
	unsigned int size, alpha;
	unsigned char *display_buffer;
	unsigned char *rect, *cp;
	void *cache_handle;

	if (!brush || !brush->clone.image)
		return NULL;
	
	ibuf = BKE_image_acquire_ibuf(brush->clone.image, NULL, NULL);

	if (!ibuf)
		return NULL;

	display_buffer = IMB_display_buffer_acquire_ctx(C, ibuf, &cache_handle);

	if (!display_buffer) {
		BKE_image_release_ibuf(brush->clone.image, ibuf, NULL);
		IMB_display_buffer_release(cache_handle);

		return NULL;
	}

	rect = MEM_dupallocN(display_buffer);

	IMB_display_buffer_release(cache_handle);

	if (!rect) {
		BKE_image_release_ibuf(brush->clone.image, ibuf, NULL);
		return NULL;
	}

	*width = ibuf->x;
	*height = ibuf->y;

	size = (*width) * (*height);
	alpha = (unsigned char)255 * brush->clone.alpha;
	cp = rect;

	while (size-- > 0) {
		cp[3] = alpha;
		cp += 4;
	}

	BKE_image_release_ibuf(brush->clone.image, ibuf, NULL);

	return rect;
}

static void draw_image_paint_helpers(const bContext *C, ARegion *ar, Scene *scene, float zoomx, float zoomy)
{
	Brush *brush;
	int x, y, w, h;
	unsigned char *clonerect;

	brush = BKE_paint_brush(&scene->toolsettings->imapaint.paint);

	if (brush && (brush->imagepaint_tool == PAINT_TOOL_CLONE)) {
		/* this is not very efficient, but glDrawPixels doesn't allow
		 * drawing with alpha */
		clonerect = get_alpha_clone_image(C, scene, &w, &h);

		if (clonerect) {
			UI_view2d_view_to_region(&ar->v2d, brush->clone.offset[0], brush->clone.offset[1], &x, &y);

			glPixelZoom(zoomx, zoomy);

			glEnable(GL_BLEND);
			glBlendFunc(GL_SRC_ALPHA, GL_ONE_MINUS_SRC_ALPHA);
			glaDrawPixelsSafe(x, y, w, h, w, GL_RGBA, GL_UNSIGNED_BYTE, clonerect);
			glDisable(GL_BLEND);

			glPixelZoom(1.0, 1.0);

			MEM_freeN(clonerect);
		}
	}
}

/* draw main image area */

void draw_image_main(const bContext *C, ARegion *ar)
{
	SpaceImage *sima = CTX_wm_space_image(C);
	Scene *scene = CTX_data_scene(C);
	Image *ima;
	ImBuf *ibuf;
	float zoomx, zoomy;
	bool show_viewer, show_render, show_paint, show_stereo3d, show_multilayer;
	void *lock;

	/* XXX can we do this in refresh? */
#if 0
	what_image(sima);
	
	if (sima->image) {
		ED_image_get_aspect(sima->image, &xuser_asp, &yuser_asp);
		
		/* UGLY hack? until now iusers worked fine... but for flipbook viewer we need this */
		if (sima->image->type == IMA_TYPE_COMPOSITE) {
			ImageUser *iuser = ntree_get_active_iuser(scene->nodetree);
			if (iuser) {
				BKE_image_user_calc_imanr(iuser, scene->r.cfra, 0);
				sima->iuser = *iuser;
			}
		}
		/* and we check for spare */
		ibuf = ED_space_image_buffer(sima);
	}
#endif

	/* retrieve the image and information about it */
	ima = ED_space_image(sima);
	ED_space_image_get_zoom(sima, ar, &zoomx, &zoomy);

	show_viewer = (ima && ima->source == IMA_SRC_VIEWER) != 0;
	show_render = (show_viewer && ima->type == IMA_TYPE_R_RESULT) != 0;
	show_paint = (ima && (sima->mode == SI_MODE_PAINT) && (show_viewer == false) && (show_render == false));
	show_stereo3d = (ima && (ima->flag & IMA_IS_STEREO) && (sima->iuser.flag & IMA_SHOW_STEREO));
	show_multilayer = ima && BKE_image_is_multilayer(ima);

	if (show_viewer) {
		/* use locked draw for drawing viewer image buffer since the compositor
		 * is running in separated thread and compositor could free this buffers.
		 * other images are not modifying in such a way so they does not require
		 * lock (sergey)
		 */
		BLI_lock_thread(LOCK_DRAW_IMAGE);
	}

	if (show_stereo3d) {
		if (show_multilayer)
			/* update multiindex and pass for the current eye */
			BKE_image_multilayer_index(ima->rr, &sima->iuser);
		else
			BKE_image_multiview_index(ima, &sima->iuser);
	}

	ibuf = ED_space_image_acquire_buffer(sima, &lock);

	/* draw the image or grid */
	if (ibuf == NULL) {
		ED_region_grid_draw(ar, zoomx, zoomy);
	}
	else {

		if (sima->flag & SI_DRAW_TILE)
			draw_image_buffer_repeated(C, sima, ar, scene, ima, ibuf, zoomx, zoomy);
		else if (ima && (ima->tpageflag & IMA_TILES))
			draw_image_buffer_tiled(sima, ar, scene, ima, ibuf, 0.0f, 0.0, zoomx, zoomy);
		else
			draw_image_buffer(C, sima, ar, scene, ibuf, 0.0f, 0.0f, zoomx, zoomy);
		
<<<<<<< HEAD
		if (sima->flag & SI_DRAW_METADATA)
			ED_region_image_metadata_draw(ar, ibuf, zoomx, zoomy);
=======
		if (sima->flag & SI_DRAW_METADATA) {
			int x, y;
			rctf frame;

			BLI_rctf_init(&frame, 0.0f, ibuf->x, 0.0f, ibuf->y);
			UI_view2d_view_to_region(&ar->v2d, 0.0f, 0.0f, &x, &y);

			ED_region_image_metadata_draw(x, y, ibuf, frame, zoomx, zoomy);
		}
>>>>>>> 5a8629c0
	}

	ED_space_image_release_buffer(sima, ibuf, lock);

	/* paint helpers */
	if (show_paint)
		draw_image_paint_helpers(C, ar, scene, zoomx, zoomy);

	/* XXX integrate this code */
#if 0
	if (ibuf) {
		float xoffs = 0.0f, yoffs = 0.0f;
		
		if (image_preview_active(sa, &xim, &yim)) {
			xoffs = scene->r.disprect.xmin;
			yoffs = scene->r.disprect.ymin;
			glColor3ub(0, 0, 0);
			calc_image_view(sima, 'f');
			myortho2(G.v2d->cur.xmin, G.v2d->cur.xmax, G.v2d->cur.ymin, G.v2d->cur.ymax);
			glRectf(0.0f, 0.0f, 1.0f, 1.0f);
			glLoadIdentity();
		}
	}
#endif

	if (show_viewer) {
		BLI_unlock_thread(LOCK_DRAW_IMAGE);
	}

	/* render info */
	if (ima && show_render)
		draw_render_info(C, sima->iuser.scene, ima, ar, zoomx, zoomy);
}

bool ED_space_image_show_cache(SpaceImage *sima)
{
	Image *image = ED_space_image(sima);
	Mask *mask = NULL;
	if (sima->mode == SI_MODE_MASK) {
		mask = ED_space_image_get_mask(sima);
	}
	if (image == NULL && mask == NULL) {
		return false;
	}
	if (mask == NULL) {
		return ELEM(image->source, IMA_SRC_SEQUENCE, IMA_SRC_MOVIE);
	}
	return true;
}

void draw_image_cache(const bContext *C, ARegion *ar)
{
	SpaceImage *sima = CTX_wm_space_image(C);
	Scene *scene = CTX_data_scene(C);
	Image *image = ED_space_image(sima);
	float x, cfra = CFRA, sfra = SFRA, efra = EFRA, framelen = ar->winx / (efra - sfra + 1);
	Mask *mask = NULL;

	if (!ED_space_image_show_cache(sima)) {
		return;
	}

	if (sima->mode == SI_MODE_MASK) {
		mask = ED_space_image_get_mask(sima);
	}

	glEnable(GL_BLEND);
	glBlendFunc(GL_SRC_ALPHA, GL_ONE_MINUS_SRC_ALPHA);

	/* Draw cache background. */
	ED_region_cache_draw_background(ar);

	/* Draw cached segments. */
	if (image != NULL && image->cache != NULL && ELEM(image->source, IMA_SRC_SEQUENCE, IMA_SRC_MOVIE)) {
		int num_segments = 0;
		int *points = NULL;

		IMB_moviecache_get_cache_segments(image->cache, IMB_PROXY_NONE, 0, &num_segments, &points);
		ED_region_cache_draw_cached_segments(ar, num_segments, points, sfra + sima->iuser.offset, efra + sima->iuser.offset);
	}

	glDisable(GL_BLEND);

	/* Draw current frame. */
	x = (cfra - sfra) / (efra - sfra + 1) * ar->winx;

	UI_ThemeColor(TH_CFRAME);
	glRecti(x, 0, x + ceilf(framelen), 8 * UI_DPI_FAC);
	ED_region_cache_draw_curfra_label(cfra, x, 8.0f * UI_DPI_FAC);

	if (mask != NULL) {
		ED_mask_draw_frames(mask, ar, cfra, sfra, efra);
	}
}<|MERGE_RESOLUTION|>--- conflicted
+++ resolved
@@ -848,10 +848,6 @@
 		else
 			draw_image_buffer(C, sima, ar, scene, ibuf, 0.0f, 0.0f, zoomx, zoomy);
 		
-<<<<<<< HEAD
-		if (sima->flag & SI_DRAW_METADATA)
-			ED_region_image_metadata_draw(ar, ibuf, zoomx, zoomy);
-=======
 		if (sima->flag & SI_DRAW_METADATA) {
 			int x, y;
 			rctf frame;
@@ -861,7 +857,6 @@
 
 			ED_region_image_metadata_draw(x, y, ibuf, frame, zoomx, zoomy);
 		}
->>>>>>> 5a8629c0
 	}
 
 	ED_space_image_release_buffer(sima, ibuf, lock);
