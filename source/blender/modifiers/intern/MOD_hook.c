/*
 * ***** BEGIN GPL LICENSE BLOCK *****
 *
 * This program is free software; you can redistribute it and/or
 * modify it under the terms of the GNU General Public License
 * as published by the Free Software Foundation; either version 2
 * of the License, or (at your option) any later version.
 *
 * This program is distributed in the hope that it will be useful,
 * but WITHOUT ANY WARRANTY; without even the implied warranty of
 * MERCHANTABILITY or FITNESS FOR A PARTICULAR PURPOSE.  See the
 * GNU General Public License for more details.
 *
 * You should have received a copy of the GNU General Public License
 * along with this program; if not, write to the Free Software  Foundation,
 * Inc., 51 Franklin Street, Fifth Floor, Boston, MA 02110-1301, USA.
 *
 * The Original Code is Copyright (C) 2005 by the Blender Foundation.
 * All rights reserved.
 *
 * Contributor(s): Daniel Dunbar
 *                 Ton Roosendaal,
 *                 Ben Batt,
 *                 Brecht Van Lommel,
 *                 Campbell Barton
 *
 * ***** END GPL LICENSE BLOCK *****
 *
 */

/** \file blender/modifiers/intern/MOD_hook.c
 *  \ingroup modifiers
 */


#include "DNA_meshdata_types.h"
#include "DNA_object_types.h"

#include "BLI_math.h"
#include "BLI_utildefines.h"

#include "BKE_action.h"
#include "BKE_cdderivedmesh.h"
#include "BKE_modifier.h"
#include "BKE_deform.h"
#include "BKE_colortools.h"


#include "depsgraph_private.h"
#include "MEM_guardedalloc.h"

#include "MOD_util.h"

static void initData(ModifierData *md) 
{
	HookModifierData *hmd = (HookModifierData *) md;

	hmd->force = 1.0;
	hmd->curfalloff = curvemapping_add(1, 0.0f, 0.0f, 1.0f, 1.0f);
	hmd->falloff_type = eHook_Falloff_Smooth;
	hmd->flag = 0;
}

static void copyData(ModifierData *md, ModifierData *target)
{
	HookModifierData *hmd = (HookModifierData *) md;
	HookModifierData *thmd = (HookModifierData *) target;

	modifier_copyData_generic(md, target);

	thmd->curfalloff = curvemapping_copy(hmd->curfalloff);

	thmd->indexar = MEM_dupallocN(hmd->indexar);
}

static CustomDataMask requiredDataMask(Object *UNUSED(ob), ModifierData *md)
{
	HookModifierData *hmd = (HookModifierData *)md;
	CustomDataMask dataMask = 0;

	/* ask for vertexgroups if we need them */
	if (hmd->name[0]) dataMask |= CD_MASK_MDEFORMVERT;
	if (hmd->indexar) dataMask |= CD_MASK_ORIGINDEX;

	return dataMask;
}

static void freeData(ModifierData *md)
{
	HookModifierData *hmd = (HookModifierData *) md;

	curvemapping_free(hmd->curfalloff);

	if (hmd->indexar) MEM_freeN(hmd->indexar);
}

static bool isDisabled(ModifierData *md, int UNUSED(useRenderParams))
{
	HookModifierData *hmd = (HookModifierData *) md;

	return !hmd->object;
}

static void foreachObjectLink(
        ModifierData *md, Object *ob,
        void (*walk)(void *userData, Object *ob, Object **obpoin),
        void *userData)
{
	HookModifierData *hmd = (HookModifierData *) md;

	walk(userData, ob, &hmd->object);
}

static void updateDepgraph(ModifierData *md, DagForest *forest,
                           struct Scene *UNUSED(scene),
                           Object *UNUSED(ob),
                           DagNode *obNode)
{
	HookModifierData *hmd = (HookModifierData *) md;

	if (hmd->object) {
		DagNode *curNode = dag_get_node(forest, hmd->object);
		
		if (hmd->subtarget[0])
			dag_add_relation(forest, curNode, obNode, DAG_RL_OB_DATA | DAG_RL_DATA_DATA, "Hook Modifier");
		else
			dag_add_relation(forest, curNode, obNode, DAG_RL_OB_DATA, "Hook Modifier");
	}
}

<<<<<<< HEAD
static void updateDepsgraph(ModifierData *md,
                            struct Scene *UNUSED(scene),
                            Object *UNUSED(ob),
                            struct DepsNodeHandle *node)
{
	HookModifierData *hmd = (HookModifierData *)md;
	if (hmd->object != NULL) {
		if (hmd->subtarget[0]) {
			/* TODO(sergey): Hpw do we add relation to bone here? */
			//DEG_add_object_relation(node, hmd->object, DEG_OB_COMP_EVAL_POSE, "Hook Modifier");
			DEG_add_bone_relation(node, hmd->object, hmd->subtarget, DEG_OB_COMP_BONE, "Hook Modifier");
		}
		else {
			DEG_add_object_relation(node, hmd->object, DEG_OB_COMP_TRANSFORM, "Hook Modifier");
		}
	}
}

static float hook_falloff(const float co_1[3], const float co_2[3], const float falloff_squared, float fac)
=======
struct HookData_cb {
	float (*vertexCos)[3];

	MDeformVert *dvert;
	int defgrp_index;

	struct CurveMapping *curfalloff;

	char  falloff_type;
	float falloff;
	float falloff_sq;
	float fac_orig;

	unsigned int use_falloff        : 1;
	unsigned int use_uniform        : 1;

	float cent[3];

	float mat_uniform[3][3];
	float mat[4][4];
};

static float hook_falloff(
        const struct HookData_cb *hd,
        const float len_sq)
>>>>>>> 810c7ee8
{
	BLI_assert(hd->falloff_sq);
	if (len_sq > hd->falloff_sq) {
		return 0.0f;
	}
	else if (len_sq > 0.0f) {
		float fac;

		if (hd->falloff_type == eHook_Falloff_Const) {
			fac = 1.0f;
			goto finally;
		}
		else if (hd->falloff_type == eHook_Falloff_InvSquare) {
			/* avoid sqrt below */
			fac = 1.0f - (len_sq / hd->falloff_sq);
			goto finally;
		}

		fac = 1.0f - (sqrtf(len_sq) / hd->falloff);

		/* closely match PROP_SMOOTH and similar */
		switch (hd->falloff_type) {
#if 0
			case eHook_Falloff_None:
				fac = 1.0f;
				break;
#endif
			case eHook_Falloff_Curve:
				fac = curvemapping_evaluateF(hd->curfalloff, 0, fac);
				break;
			case eHook_Falloff_Sharp:
				fac = fac * fac;
				break;
			case eHook_Falloff_Smooth:
				fac = 3.0f * fac * fac - 2.0f * fac * fac * fac;
				break;
			case eHook_Falloff_Root:
				fac = sqrtf(fac);
				break;
			case eHook_Falloff_Linear:
				/* pass */
				break;
#if 0
			case eHook_Falloff_Const:
				fac = 1.0f;
				break;
#endif
			case eHook_Falloff_Sphere:
				fac = sqrtf(2 * fac - fac * fac);
				break;
#if 0
			case eHook_Falloff_InvSquare:
				fac = fac * (2.0f - fac);
				break;
#endif
		}

finally:
		return fac * hd->fac_orig;
	}
	else {
		return hd->fac_orig;
	}
}

static void hook_co_apply(struct HookData_cb *hd, const int j)
{
	float *co = hd->vertexCos[j];
	float fac;

	if (hd->use_falloff) {
		float len_sq;

		if (hd->use_uniform) {
			float co_uniform[3];
			mul_v3_m3v3(co_uniform, hd->mat_uniform, co);
			len_sq = len_squared_v3v3(hd->cent, co_uniform);
		}
		else {
			len_sq = len_squared_v3v3(hd->cent, co);
		}

		fac = hook_falloff(hd, len_sq);
	}
	else {
		fac = hd->fac_orig;
	}

	if (fac) {
		if (hd->dvert) {
			fac *= defvert_find_weight(&hd->dvert[j], hd->defgrp_index);
		}

		if (fac) {
			float co_tmp[3];
			mul_v3_m4v3(co_tmp, hd->mat, co);
			interp_v3_v3v3(co, co, co_tmp, fac);
		}
	}
}

static void deformVerts_do(HookModifierData *hmd, Object *ob, DerivedMesh *dm,
                           float (*vertexCos)[3], int numVerts)
{
	bPoseChannel *pchan = BKE_pose_channel_find_name(hmd->object->pose, hmd->subtarget);
	float dmat[4][4];
	int i, *index_pt;
	struct HookData_cb hd;
	
	if (hmd->curfalloff == NULL) {
		/* should never happen, but bad lib linking could cause it */
		hmd->curfalloff = curvemapping_add(1, 0.0f, 0.0f, 1.0f, 1.0f);
	}

	if (hmd->curfalloff) {
		curvemapping_initialize(hmd->curfalloff);
	}

	/* Generic data needed for applying per-vertex calculations (initialize all members) */
	hd.vertexCos = vertexCos;
	modifier_get_vgroup(ob, dm, hmd->name, &hd.dvert, &hd.defgrp_index);

	hd.curfalloff = hmd->curfalloff;

	hd.falloff_type = hmd->falloff_type;
	hd.falloff = (hmd->falloff_type == eHook_Falloff_None) ? 0.0f : hmd->falloff;
	hd.falloff_sq = SQUARE(hd.falloff);
	hd.fac_orig = hmd->force;

	hd.use_falloff = (hd.falloff_sq != 0.0f);
	hd.use_uniform = (hmd->flag & MOD_HOOK_UNIFORM_SPACE) != 0;

	if (hd.use_uniform) {
		copy_m3_m4(hd.mat_uniform, hmd->parentinv);
		mul_v3_m3v3(hd.cent, hd.mat_uniform, hmd->cent);
	}
	else {
		unit_m3(hd.mat_uniform);  /* unused */
		copy_v3_v3(hd.cent, hmd->cent);
	}

	/* get world-space matrix of target, corrected for the space the verts are in */
	if (hmd->subtarget[0] && pchan) {
		/* bone target if there's a matching pose-channel */
		mul_m4_m4m4(dmat, hmd->object->obmat, pchan->pose_mat);
	}
	else {
		/* just object target */
		copy_m4_m4(dmat, hmd->object->obmat);
	}
	invert_m4_m4(ob->imat, ob->obmat);
	mul_m4_series(hd.mat, ob->imat, dmat, hmd->parentinv);
	/* --- done with 'hd' init --- */


	/* Regarding index range checking below.
	 *
	 * This should always be true and I don't generally like 
	 * "paranoid" style code like this, but old files can have
	 * indices that are out of range because old blender did
	 * not correct them on exit editmode. - zr
	 */

	if (hmd->force == 0.0f) {
		/* do nothing, avoid annoying checks in the loop */
	}
	else if (hmd->indexar) { /* vertex indices? */
		const int *origindex_ar;
		
		/* if DerivedMesh is present and has original index data, use it */
		if (dm && (origindex_ar = dm->getVertDataArray(dm, CD_ORIGINDEX))) {
			for (i = 0, index_pt = hmd->indexar; i < hmd->totindex; i++, index_pt++) {
				if (*index_pt < numVerts) {
					int j;
					
					for (j = 0; j < numVerts; j++) {
						if (origindex_ar[j] == *index_pt) {
							hook_co_apply(&hd, j);
						}
					}
				}
			}
		}
		else { /* missing dm or ORIGINDEX */
			for (i = 0, index_pt = hmd->indexar; i < hmd->totindex; i++, index_pt++) {
				if (*index_pt < numVerts) {
					hook_co_apply(&hd, *index_pt);
				}
			}
		}
	}
	else if (hd.dvert) {  /* vertex group hook */
		for (i = 0; i < numVerts; i++) {
			hook_co_apply(&hd, i);
		}
	}
}

static void deformVerts(ModifierData *md, Object *ob, DerivedMesh *derivedData,
                        float (*vertexCos)[3], int numVerts,
                        ModifierApplyFlag UNUSED(flag))
{
	HookModifierData *hmd = (HookModifierData *) md;
	DerivedMesh *dm = derivedData;
	/* We need a valid dm for meshes when a vgroup is set... */
	if (!dm && ob->type == OB_MESH && hmd->name[0] != '\0')
		dm = get_dm(ob, NULL, dm, NULL, false, false);

	deformVerts_do(hmd, ob, dm, vertexCos, numVerts);

	if (derivedData != dm)
		dm->release(dm);
}

static void deformVertsEM(ModifierData *md, Object *ob, struct BMEditMesh *editData,
                          DerivedMesh *derivedData, float (*vertexCos)[3], int numVerts)
{
	HookModifierData *hmd = (HookModifierData *) md;
	DerivedMesh *dm = derivedData;
	/* We need a valid dm for meshes when a vgroup is set... */
	if (!dm && ob->type == OB_MESH && hmd->name[0] != '\0')
		dm = get_dm(ob, editData, dm, NULL, false, false);

	deformVerts_do(hmd, ob, dm, vertexCos, numVerts);

	if (derivedData != dm)
		dm->release(dm);
}


ModifierTypeInfo modifierType_Hook = {
	/* name */              "Hook",
	/* structName */        "HookModifierData",
	/* structSize */        sizeof(HookModifierData),
	/* type */              eModifierTypeType_OnlyDeform,
	/* flags */             eModifierTypeFlag_AcceptsCVs |
	                        eModifierTypeFlag_SupportsEditmode,
	/* copyData */          copyData,
	/* deformVerts */       deformVerts,
	/* deformMatrices */    NULL,
	/* deformVertsEM */     deformVertsEM,
	/* deformMatricesEM */  NULL,
	/* applyModifier */     NULL,
	/* applyModifierEM */   NULL,
	/* initData */          initData,
	/* requiredDataMask */  requiredDataMask,
	/* freeData */          freeData,
	/* isDisabled */        isDisabled,
	/* updateDepgraph */    updateDepgraph,
	/* updateDepsgraph */   updateDepsgraph,
	/* dependsOnTime */     NULL,
	/* dependsOnNormals */	NULL,
	/* foreachObjectLink */ foreachObjectLink,
	/* foreachIDLink */     NULL,
	/* foreachTexLink */    NULL,
};<|MERGE_RESOLUTION|>--- conflicted
+++ resolved
@@ -128,7 +128,6 @@
 	}
 }
 
-<<<<<<< HEAD
 static void updateDepsgraph(ModifierData *md,
                             struct Scene *UNUSED(scene),
                             Object *UNUSED(ob),
@@ -147,8 +146,6 @@
 	}
 }
 
-static float hook_falloff(const float co_1[3], const float co_2[3], const float falloff_squared, float fac)
-=======
 struct HookData_cb {
 	float (*vertexCos)[3];
 
@@ -174,7 +171,6 @@
 static float hook_falloff(
         const struct HookData_cb *hd,
         const float len_sq)
->>>>>>> 810c7ee8
 {
 	BLI_assert(hd->falloff_sq);
 	if (len_sq > hd->falloff_sq) {
