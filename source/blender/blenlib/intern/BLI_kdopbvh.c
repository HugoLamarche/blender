/**
 *
 * ***** BEGIN GPL LICENSE BLOCK *****
 *
 * This program is free software; you can redistribute it and/or
 * modify it under the terms of the GNU General Public License
 * as published by the Free Software Foundation; either version 2
 * of the License, or (at your option) any later version.
 *
 * This program is distributed in the hope that it will be useful,
 * but WITHOUT ANY WARRANTY; without even the implied warranty of
 * MERCHANTABILITY or FITNESS FOR A PARTICULAR PURPOSE.  See the
 * GNU General Public License for more details.
 *
 * You should have received a copy of the GNU General Public License
 * along with this program; if not, write to the Free Software Foundation,
 * Inc., 59 Temple Place - Suite 330, Boston, MA  02111-1307, USA.
 *
 * The Original Code is Copyright (C) 2006 by NaN Holding BV.
 * All rights reserved.
 *
 * The Original Code is: all of this file.
 *
 * Contributor(s): Daniel Genrich, Andre Pinto
 *
 * ***** END GPL LICENSE BLOCK *****
 */

#include "math.h"
#include <stdio.h>
#include <stdlib.h>
#include <string.h>
#include <assert.h>

#include "MEM_guardedalloc.h"

#include "BKE_utildefines.h"

#include "BLI_kdopbvh.h"
#include "BLI_arithb.h"

#ifdef _OPENMP
#include <omp.h>
#endif



#define MAX_TREETYPE 32
#define DEFAULT_FIND_NEAREST_HEAP_SIZE 1024

typedef struct BVHNode
{
	struct BVHNode **children;
	struct BVHNode *parent; // some user defined traversed need that
	float *bv;		// Bounding volume of all nodes, max 13 axis
	int index;		// face, edge, vertex index
	char totnode;	// how many nodes are used, used for speedup
	char main_axis;	// Axis used to split this node
} BVHNode;

struct BVHTree
{
	BVHNode **nodes;
	BVHNode *nodearray; /* pre-alloc branch nodes */
	BVHNode **nodechild;	// pre-alloc childs for nodes
	float	*nodebv;		// pre-alloc bounding-volumes for nodes
	float 	epsilon; /* epslion is used for inflation of the k-dop	   */
	int 	totleaf; // leafs
	int 	totbranch;
	char 	tree_type; // type of tree (4 => quadtree)
	char 	axis; // kdop type (6 => OBB, 7 => AABB, ...)
	char 	start_axis, stop_axis; // KDOP_AXES array indices according to axis
};

typedef struct BVHOverlapData 
{  
	BVHTree *tree1, *tree2; 
	BVHTreeOverlap *overlap; 
	int i, max_overlap; /* i is number of overlaps */
	int start_axis, stop_axis;
} BVHOverlapData;

typedef struct BVHNearestData
{
	BVHTree *tree;
	const float	*co;
	BVHTree_NearestPointCallback callback;
	void	*userdata;
	float proj[13];			//coordinates projection over axis
	BVHTreeNearest nearest;

} BVHNearestData;

typedef struct BVHRayCastData
{
	BVHTree *tree;

	BVHTree_RayCastCallback callback;
	void	*userdata;


	BVHTreeRay    ray;
	float ray_dot_axis[13];

	BVHTreeRayHit hit;
} BVHRayCastData;
////////////////////////////////////////m


////////////////////////////////////////////////////////////////////////
// Bounding Volume Hierarchy Definition
// 
// Notes: From OBB until 26-DOP --> all bounding volumes possible, just choose type below
// Notes: You have to choose the type at compile time ITM
// Notes: You can choose the tree type --> binary, quad, octree, choose below
////////////////////////////////////////////////////////////////////////

static float KDOP_AXES[13][3] =
{ {1.0, 0, 0}, {0, 1.0, 0}, {0, 0, 1.0}, {1.0, 1.0, 1.0}, {1.0, -1.0, 1.0}, {1.0, 1.0, -1.0},
{1.0, -1.0, -1.0}, {1.0, 1.0, 0}, {1.0, 0, 1.0}, {0, 1.0, 1.0}, {1.0, -1.0, 0}, {1.0, 0, -1.0},
{0, 1.0, -1.0}
};

/*
 * Generic push and pop heap
 */
#define PUSH_HEAP_BODY(HEAP_TYPE,PRIORITY,heap,heap_size)	\
{													\
	HEAP_TYPE element = heap[heap_size-1];			\
	int child = heap_size-1;						\
	while(child != 0)								\
	{												\
		int parent = (child-1) / 2;					\
		if(PRIORITY(element, heap[parent]))			\
		{											\
			heap[child] = heap[parent];				\
			child = parent;							\
		}											\
		else break;									\
	}												\
	heap[child] = element;							\
}

#define POP_HEAP_BODY(HEAP_TYPE, PRIORITY,heap,heap_size)	\
{													\
	HEAP_TYPE element = heap[heap_size-1];			\
	int parent = 0;									\
	while(parent < (heap_size-1)/2 )				\
	{												\
		int child2 = (parent+1)*2;					\
		if(PRIORITY(heap[child2-1], heap[child2]))	\
			--child2;								\
													\
		if(PRIORITY(element, heap[child2]))			\
			break;									\
													\
		heap[parent] = heap[child2];				\
		parent = child2;							\
	}												\
	heap[parent] = element;							\
}

int ADJUST_MEMORY(void *local_memblock, void **memblock, int new_size, int *max_size, int size_per_item)
{
	int   new_max_size = *max_size * 2;
	void *new_memblock = NULL;

	if(new_size <= *max_size)
		return TRUE;

	if(*memblock == local_memblock)
	{
		new_memblock = malloc( size_per_item * new_max_size );
		memcpy( new_memblock, *memblock, size_per_item * *max_size );
	}
	else
		new_memblock = realloc(*memblock, size_per_item * new_max_size );

	if(new_memblock)
	{
		*memblock = new_memblock;
		*max_size = new_max_size;
		return TRUE;
	}
	else
		return FALSE;
}


//////////////////////////////////////////////////////////////////////////////////////////////////////
// Introsort 
// with permission deriven from the following Java code:
// http://ralphunden.net/content/tutorials/a-guide-to-introsort/
// and he derived it from the SUN STL 
//////////////////////////////////////////////////////////////////////////////////////////////////////
static int size_threshold = 16;
/*
* Common methods for all algorithms
*/
static int floor_lg(int a)
{
	return (int)(floor(log(a)/log(2)));
}

/*
* Insertion sort algorithm
*/
static void bvh_insertionsort(BVHNode **a, int lo, int hi, int axis)
{
	int i,j;
	BVHNode *t;
	for (i=lo; i < hi; i++)
	{
		j=i;
		t = a[i];
		while((j!=lo) && (t->bv[axis] < (a[j-1])->bv[axis]))
		{
			a[j] = a[j-1];
			j--;
		}
		a[j] = t;
	}
}

static int bvh_partition(BVHNode **a, int lo, int hi, BVHNode * x, int axis)
{
	int i=lo, j=hi;
	while (1)
	{
		while ((a[i])->bv[axis] < x->bv[axis]) i++;
		j--;
		while (x->bv[axis] < (a[j])->bv[axis]) j--;
		if(!(i < j))
			return i;
		SWAP( BVHNode* , a[i], a[j]);
		i++;
	}
}

/*
* Heapsort algorithm
*/
static void bvh_downheap(BVHNode **a, int i, int n, int lo, int axis)
{
	BVHNode * d = a[lo+i-1];
	int child;
	while (i<=n/2)
	{
		child = 2*i;
		if ((child < n) && ((a[lo+child-1])->bv[axis] < (a[lo+child])->bv[axis]))
		{
			child++;
		}
		if (!(d->bv[axis] < (a[lo+child-1])->bv[axis])) break;
		a[lo+i-1] = a[lo+child-1];
		i = child;
	}
	a[lo+i-1] = d;
}

static void bvh_heapsort(BVHNode **a, int lo, int hi, int axis)
{
	int n = hi-lo, i;
	for (i=n/2; i>=1; i=i-1)
	{
		bvh_downheap(a, i,n,lo, axis);
	}
	for (i=n; i>1; i=i-1)
	{
		SWAP(BVHNode*, a[lo],a[lo+i-1]);
		bvh_downheap(a, 1,i-1,lo, axis);
	}
}

static BVHNode *bvh_medianof3(BVHNode **a, int lo, int mid, int hi, int axis) // returns Sortable
{
	if ((a[mid])->bv[axis] < (a[lo])->bv[axis])
	{
		if ((a[hi])->bv[axis] < (a[mid])->bv[axis])
			return a[mid];
		else
		{
			if ((a[hi])->bv[axis] < (a[lo])->bv[axis])
				return a[hi];
			else
				return a[lo];
		}
	}
	else
	{
		if ((a[hi])->bv[axis] < (a[mid])->bv[axis])
		{
			if ((a[hi])->bv[axis] < (a[lo])->bv[axis])
				return a[lo];
			else
				return a[hi];
		}
		else
			return a[mid];
	}
}
/*
* Quicksort algorithm modified for Introsort
*/
static void bvh_introsort_loop (BVHNode **a, int lo, int hi, int depth_limit, int axis)
{
	int p;

	while (hi-lo > size_threshold)
	{
		if (depth_limit == 0)
		{
			bvh_heapsort(a, lo, hi, axis);
			return;
		}
		depth_limit=depth_limit-1;
		p=bvh_partition(a, lo, hi, bvh_medianof3(a, lo, lo+((hi-lo)/2)+1, hi-1, axis), axis);
		bvh_introsort_loop(a, p, hi, depth_limit, axis);
		hi=p;
	}
}

static void sort(BVHNode **a0, int begin, int end, int axis)
{
	if (begin < end)
	{
		BVHNode **a=a0;
		bvh_introsort_loop(a, begin, end, 2*floor_lg(end-begin), axis);
		bvh_insertionsort(a, begin, end, axis);
	}
}
void sort_along_axis(BVHTree *tree, int start, int end, int axis)
{
	sort(tree->nodes, start, end, axis);
}

//after a call to this function you can expect one of:
//      every node to left of a[n] are smaller or equal to it
//      every node to the right of a[n] are greater or equal to it
int partition_nth_element(BVHNode **a, int _begin, int _end, int n, int axis){
	int begin = _begin, end = _end, cut;
	while(end-begin > 3)
	{
		cut = bvh_partition(a, begin, end, bvh_medianof3(a, begin, (begin+end)/2, end-1, axis), axis );
		if(cut <= n)
			begin = cut;
		else
			end = cut;
	}
	bvh_insertionsort(a, begin, end, axis);

	return n;
}

//////////////////////////////////////////////////////////////////////////////////////////////////////

/*
 * BVHTree bounding volumes functions
 */
static void create_kdop_hull(BVHTree *tree, BVHNode *node, float *co, int numpoints, int moving)
{
	float newminmax;
	float *bv = node->bv;
	int i, k;
	
	// don't init boudings for the moving case
	if(!moving)
	{
		for (i = tree->start_axis; i < tree->stop_axis; i++)
		{
			bv[2*i] = FLT_MAX;
			bv[2*i + 1] = -FLT_MAX;
		}
	}
	
	for(k = 0; k < numpoints; k++)
	{
		// for all Axes.
		for (i = tree->start_axis; i < tree->stop_axis; i++)
		{
			newminmax = INPR(&co[k * 3], KDOP_AXES[i]);
			if (newminmax < bv[2 * i])
				bv[2 * i] = newminmax;
			if (newminmax > bv[(2 * i) + 1])
				bv[(2 * i) + 1] = newminmax;
		}
	}
}

// depends on the fact that the BVH's for each face is already build
static void refit_kdop_hull(BVHTree *tree, BVHNode *node, int start, int end)
{
	float newmin,newmax;
	int i, j;
	float *bv = node->bv;

	
	for (i = tree->start_axis; i < tree->stop_axis; i++)
	{
		bv[2*i] = FLT_MAX;
		bv[2*i + 1] = -FLT_MAX;
	}

	for (j = start; j < end; j++)
	{
// for all Axes.
		for (i = tree->start_axis; i < tree->stop_axis; i++)
		{
			newmin = tree->nodes[j]->bv[(2 * i)];   
			if ((newmin < bv[(2 * i)]))
				bv[(2 * i)] = newmin;
 
			newmax = tree->nodes[j]->bv[(2 * i) + 1];
			if ((newmax > bv[(2 * i) + 1]))
				bv[(2 * i) + 1] = newmax;
		}
	}

}

// only supports x,y,z axis in the moment
// but we should use a plain and simple function here for speed sake
static char get_largest_axis(float *bv)
{
	float middle_point[3];

	middle_point[0] = (bv[1]) - (bv[0]); // x axis
	middle_point[1] = (bv[3]) - (bv[2]); // y axis
	middle_point[2] = (bv[5]) - (bv[4]); // z axis
	if (middle_point[0] > middle_point[1]) 
	{
		if (middle_point[0] > middle_point[2])
			return 1; // max x axis
		else
			return 5; // max z axis
	}
	else 
	{
		if (middle_point[1] > middle_point[2])
			return 3; // max y axis
		else
			return 5; // max z axis
	}
}

// bottom-up update of bvh node BV
// join the children on the parent BV
static void node_join(BVHTree *tree, BVHNode *node)
{
	int i, j;
	
	for (i = tree->start_axis; i < tree->stop_axis; i++)
	{
		node->bv[2*i] = FLT_MAX;
		node->bv[2*i + 1] = -FLT_MAX;
	}
	
	for (i = 0; i < tree->tree_type; i++)
	{
		if (node->children[i]) 
		{
			for (j = tree->start_axis; j < tree->stop_axis; j++)
			{
				// update minimum 
				if (node->children[i]->bv[(2 * j)] < node->bv[(2 * j)]) 
					node->bv[(2 * j)] = node->children[i]->bv[(2 * j)];
				
				// update maximum 
				if (node->children[i]->bv[(2 * j) + 1] > node->bv[(2 * j) + 1])
					node->bv[(2 * j) + 1] = node->children[i]->bv[(2 * j) + 1];
			}
		}
		else
			break;
	}
}

/*
 * Debug and information functions
 */
#if 0
static void bvhtree_print_tree(BVHTree *tree, BVHNode *node, int depth)
{
	int i;
	for(i=0; i<depth; i++) printf(" ");
	printf(" - %d (%ld): ", node->index, node - tree->nodearray);
	for(i=2*tree->start_axis; i<2*tree->stop_axis; i++)
		printf("%.3f ", node->bv[i]);
	printf("\n");

	for(i=0; i<tree->tree_type; i++)
		if(node->children[i])
			bvhtree_print_tree(tree, node->children[i], depth+1);
}

static void bvhtree_info(BVHTree *tree)
{
	printf("BVHTree info\n");
	printf("tree_type = %d, axis = %d, epsilon = %f\n", tree->tree_type, tree->axis, tree->epsilon);
	printf("nodes = %d, branches = %d, leafs = %d\n", tree->totbranch + tree->totleaf,  tree->totbranch, tree->totleaf);
	printf("Memory per node = %ldbytes\n", sizeof(BVHNode) + sizeof(BVHNode*)*tree->tree_type + sizeof(float)*tree->axis);
	printf("BV memory = %dbytes\n", MEM_allocN_len(tree->nodebv));

	printf("Total memory = %ldbytes\n", sizeof(BVHTree)
		+ MEM_allocN_len(tree->nodes)
		+ MEM_allocN_len(tree->nodearray)
		+ MEM_allocN_len(tree->nodechild)
		+ MEM_allocN_len(tree->nodebv)
		);

//	bvhtree_print_tree(tree, tree->nodes[tree->totleaf], 0);
}
#endif

#if 0


static void verify_tree(BVHTree *tree)
{
	int i, j, check = 0;
	
	// check the pointer list
	for(i = 0; i < tree->totleaf; i++)
	{
		if(tree->nodes[i]->parent == NULL)
			printf("Leaf has no parent: %d\n", i);
		else
		{
			for(j = 0; j < tree->tree_type; j++)
			{
				if(tree->nodes[i]->parent->children[j] == tree->nodes[i])
					check = 1;
			}
			if(!check)
			{
				printf("Parent child relationship doesn't match: %d\n", i);
			}
			check = 0;
		}
	}
	
	// check the leaf list
	for(i = 0; i < tree->totleaf; i++)
	{
		if(tree->nodearray[i].parent == NULL)
			printf("Leaf has no parent: %d\n", i);
		else
		{
			for(j = 0; j < tree->tree_type; j++)
			{
				if(tree->nodearray[i].parent->children[j] == &tree->nodearray[i])
					check = 1;
			}
			if(!check)
			{
				printf("Parent child relationship doesn't match: %d\n", i);
			}
			check = 0;
		}
	}
	
	printf("branches: %d, leafs: %d, total: %d\n", tree->totbranch, tree->totleaf, tree->totbranch + tree->totleaf);
}
#endif

//Helper data and structures to build a min-leaf generalized implicit tree
//This code can be easily reduced (basicly this is only method to calculate pow(k, n) in O(1).. and stuff like that)
typedef struct BVHBuildHelper
{
	int tree_type;				//
	int totleafs;				//

	int leafs_per_child  [32];	//Min number of leafs that are archievable from a node at depth N
	int branches_on_level[32];	//Number of nodes at depth N (tree_type^N)

	int remain_leafs;			//Number of leafs that are placed on the level that is not 100% filled

} BVHBuildHelper;

static void build_implicit_tree_helper(BVHTree *tree, BVHBuildHelper *data)
{
	int depth = 0;
	int remain;
	int nnodes;

	data->totleafs = tree->totleaf;
	data->tree_type= tree->tree_type;

	//Calculate the smallest tree_type^n such that tree_type^n >= num_leafs
	for(
		data->leafs_per_child[0] = 1;
		data->leafs_per_child[0] <  data->totleafs;
		data->leafs_per_child[0] *= data->tree_type
	);

	data->branches_on_level[0] = 1;

	//We could stop the loop first (but I am lazy to find out when)
	for(depth = 1; depth < 32; depth++)
	{
		data->branches_on_level[depth] = data->branches_on_level[depth-1] * data->tree_type;
		data->leafs_per_child  [depth] = data->leafs_per_child  [depth-1] / data->tree_type;
	}

	remain = data->totleafs - data->leafs_per_child[1];
	nnodes = (remain + data->tree_type - 2) / (data->tree_type - 1);
	data->remain_leafs = remain + nnodes;
}

// return the min index of all the leafs archivable with the given branch
static int implicit_leafs_index(BVHBuildHelper *data, int depth, int child_index)
{
	int min_leaf_index = child_index * data->leafs_per_child[depth-1];
	if(min_leaf_index <= data->remain_leafs)
		return min_leaf_index;
	else if(data->leafs_per_child[depth])
		return data->totleafs - (data->branches_on_level[depth-1] - child_index) * data->leafs_per_child[depth];
	else
		return data->remain_leafs;
}

/**
 * Generalized implicit tree build
 *
 * An implicit tree is a tree where its structure is implied, thus there is no need to store child pointers or indexs.
 * Its possible to find the position of the child or the parent with simple maths (multiplication and adittion). This type
 * of tree is for example used on heaps.. where node N has its childs at indexs N*2 and N*2+1.
 *
 * Altought in this case the tree type is general.. and not know until runtime.
 * tree_type stands for the maximum number of childs that a tree node can have.
 * All tree types >= 2 are supported.
 *
 * Advantages of the used trees include:
 *  - No need to store child/parent relations (they are implicit);
 *  - Any node child always has an index greater than the parent;
 *  - Brother nodes are sequencial in memory;
 *
 *
 * Some math relations derived for general implicit trees:
 *
 *   K = tree_type, ( 2 <= K )
 *   ROOT = 1
 *   N child of node A = A * K + (2 - K) + N, (0 <= N < K)
 *
 * Util methods:
 *   TODO...
 *    (looping elements, knowing if its a leaf or not.. etc...)
 */

// This functions returns the number of branches needed to have the requested number of leafs.
static int implicit_needed_branches(int tree_type, int leafs)
{
	return MAX2(1, (leafs + tree_type - 3) / (tree_type-1) );
}

/*
 * This function handles the problem of "sorting" the leafs (along the split_axis).
 *
 * It arranges the elements in the given partitions such that:
 *  - any element in partition N is less or equal to any element in partition N+1.
 *  - if all elements are diferent all partition will get the same subset of elements
 *    as if the array was sorted.
 *
 * partition P is described as the elements in the range ( nth[P] , nth[P+1] ]
 *
 * TODO: This can be optimized a bit by doing a specialized nth_element instead of K nth_elements
 */
static void split_leafs(BVHNode **leafs_array, int *nth, int partitions, int split_axis)
{
	int i;
	for(i=0; i < partitions-1; i++)
	{
		if(nth[i] >= nth[partitions])
			break;

		partition_nth_element(leafs_array, nth[i], nth[partitions], nth[i+1], split_axis);
	}
}

/*
 * This functions builds an optimal implicit tree from the given leafs.
 * Where optimal stands for:
 *  - The resulting tree will have the smallest number of branches;
 *  - At most only one branch will have NULL childs;
 *  - All leafs will be stored at level N or N+1.
 *
 * This function creates an implicit tree on branches_array, the leafs are given on the leafs_array.
 *
 * The tree is built per depth levels. First branchs at depth 1.. then branches at depth 2.. etc..
 * The reason is that we can build level N+1 from level N witouth any data dependencies.. thus it allows
 * to use multithread building.
 *
 * To archieve this is necessary to find how much leafs are accessible from a certain branch, BVHBuildHelper
 * implicit_needed_branches and implicit_leafs_index are auxiliar functions to solve that "optimal-split".
 */
static void non_recursive_bvh_div_nodes(BVHTree *tree, BVHNode *branches_array, BVHNode **leafs_array, int num_leafs)
{
	int i;

	const int tree_type   = tree->tree_type;
	const int tree_offset = 2 - tree->tree_type; //this value is 0 (on binary trees) and negative on the others
	const int num_branches= implicit_needed_branches(tree_type, num_leafs);

	BVHBuildHelper data;
	int depth;
	
	// set parent from root node to NULL
	BVHNode *tmp = branches_array+0;
	tmp->parent = NULL;

	//Most of bvhtree code relies on 1-leaf trees having at least one branch
	//We handle that special case here
	if(num_leafs == 1)
	{
		BVHNode *root = branches_array+0;
		refit_kdop_hull(tree, root, 0, num_leafs);
		root->main_axis = get_largest_axis(root->bv) / 2;
		root->totnode = 1;
		root->children[0] = leafs_array[0];
		root->children[0]->parent = root;
		return;
	}

	branches_array--;	//Implicit trees use 1-based indexs
	
	build_implicit_tree_helper(tree, &data);

	//Loop tree levels (log N) loops
	for(i=1, depth = 1; i <= num_branches; i = i*tree_type + tree_offset, depth++)
	{
		const int first_of_next_level = i*tree_type + tree_offset;
		const int  end_j = MIN2(first_of_next_level, num_branches + 1);	//index of last branch on this level
		int j;

		//Loop all branches on this level
#pragma omp parallel for private(j) schedule(static)
		for(j = i; j < end_j; j++)
		{
			int k;
			const int parent_level_index= j-i;
			BVHNode* parent = branches_array + j;
			int nth_positions[ MAX_TREETYPE + 1];
			char split_axis;

			int parent_leafs_begin = implicit_leafs_index(&data, depth, parent_level_index);
			int parent_leafs_end   = implicit_leafs_index(&data, depth, parent_level_index+1);

			//This calculates the bounding box of this branch
			//and chooses the largest axis as the axis to divide leafs
			refit_kdop_hull(tree, parent, parent_leafs_begin, parent_leafs_end);
			split_axis = get_largest_axis(parent->bv);

			//Save split axis (this can be used on raytracing to speedup the query time)
			parent->main_axis = split_axis / 2;

			//Split the childs along the split_axis, note: its not needed to sort the whole leafs array
			//Only to assure that the elements are partioned on a way that each child takes the elements
			//it would take in case the whole array was sorted.
			//Split_leafs takes care of that "sort" problem.
			nth_positions[        0] = parent_leafs_begin;
			nth_positions[tree_type] = parent_leafs_end;
			for(k = 1; k < tree_type; k++)
			{
				int child_index = j * tree_type + tree_offset + k;
				int child_level_index = child_index - first_of_next_level; //child level index
				nth_positions[k] = implicit_leafs_index(&data, depth+1, child_level_index);
			}

			split_leafs(leafs_array, nth_positions, tree_type, split_axis);


			//Setup children and totnode counters
			//Not really needed but currently most of BVH code relies on having an explicit children structure
			for(k = 0; k < tree_type; k++)
			{
				int child_index = j * tree_type + tree_offset + k;
				int child_level_index = child_index - first_of_next_level; //child level index

				int child_leafs_begin = implicit_leafs_index(&data, depth+1, child_level_index);
				int child_leafs_end   = implicit_leafs_index(&data, depth+1, child_level_index+1);

				if(child_leafs_end - child_leafs_begin > 1)
				{
					parent->children[k] = branches_array + child_index;
					parent->children[k]->parent = parent;
				}
				else if(child_leafs_end - child_leafs_begin == 1)
				{
					parent->children[k] = leafs_array[ child_leafs_begin ];
					parent->children[k]->parent = parent;
				}
				else
					break;

				parent->totnode = k+1;
			}
		}
	}
}


/*
 * BLI_bvhtree api
 */
BVHTree *BLI_bvhtree_new(int maxsize, float epsilon, char tree_type, char axis)
{
	BVHTree *tree;
	int numnodes, i;
	
	// theres not support for trees below binary-trees :P
	if(tree_type < 2)
		return NULL;
	
	if(tree_type > MAX_TREETYPE)
		return NULL;

	tree = (BVHTree *)MEM_callocN(sizeof(BVHTree), "BVHTree");

	//tree epsilon must be >= FLT_EPSILON
	//so that tangent rays can still hit a bounding volume..
	//this bug would show up when casting a ray aligned with a kdop-axis and with an edge of 2 faces
	epsilon = MAX2(FLT_EPSILON, epsilon);
	
	if(tree)
	{
		tree->epsilon = epsilon;
		tree->tree_type = tree_type; 
		tree->axis = axis;
		
		if(axis == 26)
		{
			tree->start_axis = 0;
			tree->stop_axis = 13;
		}
		else if(axis == 18)
		{
			tree->start_axis = 7;
			tree->stop_axis = 13;
		}
		else if(axis == 14)
		{
			tree->start_axis = 0;
			tree->stop_axis = 7;
		}
		else if(axis == 8) // AABB
		{
			tree->start_axis = 0;
			tree->stop_axis = 4;
		}
		else if(axis == 6) // OBB
		{
			tree->start_axis = 0;
			tree->stop_axis = 3;
		}
		else
		{
			MEM_freeN(tree);
			return NULL;
		}


		//Allocate arrays
		numnodes = maxsize + implicit_needed_branches(tree_type, maxsize) + tree_type;

		tree->nodes = (BVHNode **)MEM_callocN(sizeof(BVHNode *)*numnodes, "BVHNodes");
		
		if(!tree->nodes)
		{
			MEM_freeN(tree);
			return NULL;
		}
		
		tree->nodebv = (float*)MEM_callocN(sizeof(float)* axis * numnodes, "BVHNodeBV");
		if(!tree->nodebv)
		{
			MEM_freeN(tree->nodes);
			MEM_freeN(tree);
		}

		tree->nodechild = (BVHNode**)MEM_callocN(sizeof(BVHNode*) * tree_type * numnodes, "BVHNodeBV");
		if(!tree->nodechild)
		{
			MEM_freeN(tree->nodebv);
			MEM_freeN(tree->nodes);
			MEM_freeN(tree);
		}

		tree->nodearray = (BVHNode *)MEM_callocN(sizeof(BVHNode)* numnodes, "BVHNodeArray");
		
		if(!tree->nodearray)
		{
			MEM_freeN(tree->nodechild);
			MEM_freeN(tree->nodebv);
			MEM_freeN(tree->nodes);
			MEM_freeN(tree);
			return NULL;
		}

		//link the dynamic bv and child links
		for(i=0; i< numnodes; i++)
		{
			tree->nodearray[i].bv = tree->nodebv + i * axis;
			tree->nodearray[i].children = tree->nodechild + i * tree_type;
		}
		
	}

	return tree;
}

void BLI_bvhtree_free(BVHTree *tree)
{	
	if(tree)
	{
		MEM_freeN(tree->nodes);
		MEM_freeN(tree->nodearray);
		MEM_freeN(tree->nodebv);
		MEM_freeN(tree->nodechild);
		MEM_freeN(tree);
	}
}

void BLI_bvhtree_balance(BVHTree *tree)
{
	int i;

	BVHNode*  branches_array = tree->nodearray + tree->totleaf;
	BVHNode** leafs_array    = tree->nodes;

	//This function should only be called once (some big bug goes here if its being called more than once per tree)
	assert(tree->totbranch == 0);

	//Build the implicit tree
	non_recursive_bvh_div_nodes(tree, branches_array, leafs_array, tree->totleaf);

	//current code expects the branches to be linked to the nodes array
	//we perform that linkage here
	tree->totbranch = implicit_needed_branches(tree->tree_type, tree->totleaf);
	for(i = 0; i < tree->totbranch; i++)
		tree->nodes[tree->totleaf + i] = branches_array + i;

	//bvhtree_info(tree);
}

int BLI_bvhtree_insert(BVHTree *tree, int index, float *co, int numpoints)
{
	int i;
	BVHNode *node = NULL;
	
	// insert should only possible as long as tree->totbranch is 0
	if(tree->totbranch > 0)
		return 0;
	
	if(tree->totleaf+1 >= MEM_allocN_len(tree->nodes)/sizeof(*(tree->nodes)))
		return 0;
	
	// TODO check if have enough nodes in array
	
	node = tree->nodes[tree->totleaf] = &(tree->nodearray[tree->totleaf]);
	tree->totleaf++;
	
	create_kdop_hull(tree, node, co, numpoints, 0);
	node->index= index;
	
	// inflate the bv with some epsilon
	for (i = tree->start_axis; i < tree->stop_axis; i++)
	{
		node->bv[(2 * i)] -= tree->epsilon; // minimum 
		node->bv[(2 * i) + 1] += tree->epsilon; // maximum 
	}

	return 1;
}


// call before BLI_bvhtree_update_tree()
int BLI_bvhtree_update_node(BVHTree *tree, int index, float *co, float *co_moving, int numpoints)
{
	int i;
	BVHNode *node= NULL;
	
	// check if index exists
	if(index > tree->totleaf)
		return 0;
	
	node = tree->nodearray + index;
	
	create_kdop_hull(tree, node, co, numpoints, 0);
	
	if(co_moving)
		create_kdop_hull(tree, node, co_moving, numpoints, 1);
	
	// inflate the bv with some epsilon
	for (i = tree->start_axis; i < tree->stop_axis; i++)
	{
		node->bv[(2 * i)] -= tree->epsilon; // minimum 
		node->bv[(2 * i) + 1] += tree->epsilon; // maximum 
	}

	return 1;
}

// call BLI_bvhtree_update_node() first for every node/point/triangle
void BLI_bvhtree_update_tree(BVHTree *tree)
{
	//Update bottom=>top
	//TRICKY: the way we build the tree all the childs have an index greater than the parent
	//This allows us todo a bottom up update by starting on the biger numbered branch

	BVHNode** root  = tree->nodes + tree->totleaf;
	BVHNode** index = tree->nodes + tree->totleaf + tree->totbranch-1;

	for (; index >= root; index--)
		node_join(tree, *index);
}

float BLI_bvhtree_getepsilon(BVHTree *tree)
{
	return tree->epsilon;
}


/*
 * BLI_bvhtree_overlap
 */
// overlap - is it possbile for 2 bv's to collide ?
static int tree_overlap(BVHNode *node1, BVHNode *node2, int start_axis, int stop_axis)
{
	float *bv1 = node1->bv;
	float *bv2 = node2->bv;

	float *bv1_end = bv1 + (stop_axis<<1);
		
	bv1 += start_axis<<1;
	bv2 += start_axis<<1;
	
	// test all axis if min + max overlap
	for (; bv1 != bv1_end; bv1+=2, bv2+=2)
	{
		if ((*(bv1) > *(bv2 + 1)) || (*(bv2) > *(bv1 + 1))) 
			return 0;
	}
	
	return 1;
}

static void traverse(BVHOverlapData *data, BVHNode *node1, BVHNode *node2)
{
	int j;
	
	if(tree_overlap(node1, node2, data->start_axis, data->stop_axis))
	{
		// check if node1 is a leaf
		if(!node1->totnode)
		{
			// check if node2 is a leaf
			if(!node2->totnode)
			{
				
				if(node1 == node2)
				{
					return;
				}
					
				if(data->i >= data->max_overlap)
				{	
					// try to make alloc'ed memory bigger
					data->overlap = realloc(data->overlap, sizeof(BVHTreeOverlap)*data->max_overlap*2);
					
					if(!data->overlap)
					{
						printf("Out of Memory in traverse\n");
						return;
					}
					data->max_overlap *= 2;
				}
				
				// both leafs, insert overlap!
				data->overlap[data->i].indexA = node1->index;
				data->overlap[data->i].indexB = node2->index;

				data->i++;
			}
			else
			{
				for(j = 0; j < data->tree2->tree_type; j++)
				{
					if(node2->children[j])
						traverse(data, node1, node2->children[j]);
				}
			}
		}
		else
		{
			
			for(j = 0; j < data->tree2->tree_type; j++)
			{
				if(node1->children[j])
					traverse(data, node1->children[j], node2);
			}
		}
	}
	return;
}

BVHTreeOverlap *BLI_bvhtree_overlap(BVHTree *tree1, BVHTree *tree2, int *result)
{
	int j, total = 0;
	BVHTreeOverlap *overlap = NULL, *to = NULL;
	BVHOverlapData **data;
	
	// check for compatibility of both trees (can't compare 14-DOP with 18-DOP)
	if((tree1->axis != tree2->axis) && (tree1->axis == 14 || tree2->axis == 14) && (tree1->axis == 18 || tree2->axis == 18))
		return 0;
	
	// fast check root nodes for collision before doing big splitting + traversal
	if(!tree_overlap(tree1->nodes[tree1->totleaf], tree2->nodes[tree2->totleaf], MIN2(tree1->start_axis, tree2->start_axis), MIN2(tree1->stop_axis, tree2->stop_axis)))
		return 0;

	data = MEM_callocN(sizeof(BVHOverlapData *)* tree1->tree_type, "BVHOverlapData_star");
	
	for(j = 0; j < tree1->tree_type; j++)
	{
		data[j] = (BVHOverlapData *)MEM_callocN(sizeof(BVHOverlapData), "BVHOverlapData");
		
		// init BVHOverlapData
		data[j]->overlap = (BVHTreeOverlap *)malloc(sizeof(BVHTreeOverlap)*MAX2(tree1->totleaf, tree2->totleaf));
		data[j]->tree1 = tree1;
		data[j]->tree2 = tree2;
		data[j]->max_overlap = MAX2(tree1->totleaf, tree2->totleaf);
		data[j]->i = 0;
		data[j]->start_axis = MIN2(tree1->start_axis, tree2->start_axis);
		data[j]->stop_axis  = MIN2(tree1->stop_axis,  tree2->stop_axis );
	}

#pragma omp parallel for private(j) schedule(static)
	for(j = 0; j < MIN2(tree1->tree_type, tree1->nodes[tree1->totleaf]->totnode); j++)
	{
		traverse(data[j], tree1->nodes[tree1->totleaf]->children[j], tree2->nodes[tree2->totleaf]);
	}
	
	for(j = 0; j < tree1->tree_type; j++)
		total += data[j]->i;
	
	to = overlap = (BVHTreeOverlap *)MEM_callocN(sizeof(BVHTreeOverlap)*total, "BVHTreeOverlap");
	
	for(j = 0; j < tree1->tree_type; j++)
	{
		memcpy(to, data[j]->overlap, data[j]->i*sizeof(BVHTreeOverlap));
		to+=data[j]->i;
	}
	
	for(j = 0; j < tree1->tree_type; j++)
	{
		free(data[j]->overlap);
		MEM_freeN(data[j]);
	}
	MEM_freeN(data);
	
	(*result) = total;
	return overlap;
}


/*
 * Nearest neighbour - BLI_bvhtree_find_nearest
 */
static float squared_dist(const float *a, const float *b)
{
	float tmp[3];
	VECSUB(tmp, a, b);
	return INPR(tmp, tmp);
}

//Determines the nearest point of the given node BV. Returns the squared distance to that point.
static float calc_nearest_point(const float *proj, BVHNode *node, float *nearest)
{
	int i;
	const float *bv = node->bv;

	//nearest on AABB hull
	for(i=0; i != 3; i++, bv += 2)
	{
		if(bv[0] > proj[i])
			nearest[i] = bv[0];
		else if(bv[1] < proj[i])
			nearest[i] = bv[1];
		else
			nearest[i] = proj[i]; 
	}

/*
	//nearest on a general hull
	VECCOPY(nearest, data->co);
	for(i = data->tree->start_axis; i != data->tree->stop_axis; i++, bv+=2)
	{
		float proj = INPR( nearest, KDOP_AXES[i]);
		float dl = bv[0] - proj;
		float du = bv[1] - proj;

		if(dl > 0)
		{
			VECADDFAC(nearest, nearest, KDOP_AXES[i], dl);
		}
		else if(du < 0)
		{
			VECADDFAC(nearest, nearest, KDOP_AXES[i], du);
		}
	}
*/
	return squared_dist(proj, nearest);
}


typedef struct NodeDistance
{
	BVHNode *node;
	float dist;

} NodeDistance;

#define NodeDistance_priority(a,b)	( (a).dist < (b).dist )

// TODO: use a priority queue to reduce the number of nodes looked on
static void dfs_find_nearest_dfs(BVHNearestData *data, BVHNode *node)
{
	if(node->totnode == 0)
	{
		if(data->callback)
			data->callback(data->userdata , node->index, data->co, &data->nearest);
		else
		{
			data->nearest.index	= node->index;
			data->nearest.dist	= calc_nearest_point(data->proj, node, data->nearest.co);
		}
	}
	else
	{
		//Better heuristic to pick the closest node to dive on
		int i;
		float nearest[3];

		if(data->proj[ node->main_axis ] <= node->children[0]->bv[node->main_axis*2+1])
		{

			for(i=0; i != node->totnode; i++)
			{
				if( calc_nearest_point(data->proj, node->children[i], nearest) >= data->nearest.dist) continue;
				dfs_find_nearest_dfs(data, node->children[i]);
			}
		}
		else
		{
			for(i=node->totnode-1; i >= 0 ; i--)
			{
				if( calc_nearest_point(data->proj, node->children[i], nearest) >= data->nearest.dist) continue;
				dfs_find_nearest_dfs(data, node->children[i]);
			}
		}
	}
}

static void dfs_find_nearest_begin(BVHNearestData *data, BVHNode *node)
{
	float nearest[3], sdist;
	sdist = calc_nearest_point(data->proj, node, nearest);
	if(sdist >= data->nearest.dist) return;
	dfs_find_nearest_dfs(data, node);
}


#if 0
static void NodeDistance_push_heap(NodeDistance *heap, int heap_size)
PUSH_HEAP_BODY(NodeDistance, NodeDistance_priority, heap, heap_size)

static void NodeDistance_pop_heap(NodeDistance *heap, int heap_size)
POP_HEAP_BODY(NodeDistance, NodeDistance_priority, heap, heap_size)

//NN function that uses an heap.. this functions leads to an optimal number of min-distance
//but for normal tri-faces and BV 6-dop.. a simple dfs with local heuristics (as implemented
//in source/blender/blenkernel/intern/shrinkwrap.c) works faster.
//
//It may make sense to use this function if the callback queries are very slow.. or if its impossible
//to get a nice heuristic
//
//this function uses "malloc/free" instead of the MEM_* because it intends to be openmp safe
static void bfs_find_nearest(BVHNearestData *data, BVHNode *node)
{
	int i;
	NodeDistance default_heap[DEFAULT_FIND_NEAREST_HEAP_SIZE];
	NodeDistance *heap=default_heap, current;
	int heap_size = 0, max_heap_size = sizeof(default_heap)/sizeof(default_heap[0]);
	float nearest[3];

	int callbacks = 0, push_heaps = 0;

	if(node->totnode == 0)
	{
		dfs_find_nearest_dfs(data, node);
		return;
	}

	current.node = node;
	current.dist = calc_nearest_point(data->proj, node, nearest);

	while(current.dist < data->nearest.dist)
	{
//		printf("%f : %f\n", current.dist, data->nearest.dist);
		for(i=0; i< current.node->totnode; i++)
		{
			BVHNode *child = current.node->children[i];
			if(child->totnode == 0)
			{
				callbacks++;
				dfs_find_nearest_dfs(data, child);
			}
			else
			{
				//adjust heap size
				if(heap_size >= max_heap_size
				&& ADJUST_MEMORY(default_heap, (void**)&heap, heap_size+1, &max_heap_size, sizeof(heap[0])) == FALSE)
				{
					printf("WARNING: bvh_find_nearest got out of memory\n");

					if(heap != default_heap)
						free(heap);

					return;
				}

				heap[heap_size].node = current.node->children[i];
				heap[heap_size].dist = calc_nearest_point(data->proj, current.node->children[i], nearest);

				if(heap[heap_size].dist >= data->nearest.dist) continue;
				heap_size++;

				NodeDistance_push_heap(heap, heap_size);
	//			PUSH_HEAP_BODY(NodeDistance, NodeDistance_priority, heap, heap_size);
				push_heaps++;
			}
		}
		
		if(heap_size == 0) break;

		current = heap[0];
		NodeDistance_pop_heap(heap, heap_size);
//		POP_HEAP_BODY(NodeDistance, NodeDistance_priority, heap, heap_size);
		heap_size--;
	}

//	printf("hsize=%d, callbacks=%d, pushs=%d\n", heap_size, callbacks, push_heaps);

	if(heap != default_heap)
		free(heap);
}
#endif


int BLI_bvhtree_find_nearest(BVHTree *tree, const float *co, BVHTreeNearest *nearest, BVHTree_NearestPointCallback callback, void *userdata)
{
	int i;

	BVHNearestData data;
	BVHNode* root = tree->nodes[tree->totleaf];

	//init data to search
	data.tree = tree;
	data.co = co;

	data.callback = callback;
	data.userdata = userdata;

	for(i = data.tree->start_axis; i != data.tree->stop_axis; i++)
	{
		data.proj[i] = INPR(data.co, KDOP_AXES[i]);
	}

	if(nearest)
	{
		memcpy( &data.nearest , nearest, sizeof(*nearest) );
	}
	else
	{
		data.nearest.index = -1;
		data.nearest.dist = FLT_MAX;
	}

	//dfs search
	if(root)
		dfs_find_nearest_begin(&data, root);

	//copy back results
	if(nearest)
	{
		memcpy(nearest, &data.nearest, sizeof(*nearest));
	}

	return data.nearest.index;
}


/*
 * Raycast - BLI_bvhtree_ray_cast
 *
 * raycast is done by performing a DFS on the BVHTree and saving the closest hit
 */

//Determines the distance that the ray must travel to hit the bounding volume of the given node
static float ray_nearest_hit(BVHRayCastData *data, float *bv)
{
	int i;

	float low = 0, upper = data->hit.dist;

	for(i=0; i != 3; i++, bv += 2)
	{
		if(data->ray_dot_axis[i] == 0.0f)
		{
			//axis aligned ray
			if(data->ray.origin[i] < bv[0] - data->ray.radius
			|| data->ray.origin[i] > bv[1] + data->ray.radius)
				return FLT_MAX;
		}
		else
		{
			float ll = (bv[0] - data->ray.radius - data->ray.origin[i]) / data->ray_dot_axis[i];
			float lu = (bv[1] + data->ray.radius - data->ray.origin[i]) / data->ray_dot_axis[i];

			if(data->ray_dot_axis[i] > 0.0f)
			{
				if(ll > low)   low = ll;
				if(lu < upper) upper = lu;
			}
			else
			{
				if(lu > low)   low = lu;
				if(ll < upper) upper = ll;
			}
	
			if(low > upper) return FLT_MAX;
		}
	}
	return low;
}

static void dfs_raycast(BVHRayCastData *data, BVHNode *node)
{
	int i;

	//ray-bv is really fast.. and simple tests revealed its worth to test it
	//before calling the ray-primitive functions
	float dist = ray_nearest_hit(data, node->bv);
	if(dist >= data->hit.dist) return;

	if(node->totnode == 0)
	{
		if(data->callback)
			data->callback(data->userdata, node->index, &data->ray, &data->hit);
		else
		{
			data->hit.index	= node->index;
			data->hit.dist  = dist;
			VECADDFAC(data->hit.co, data->ray.origin, data->ray.direction, dist);
		}
	}
	else
	{
		//pick loop direction to dive into the tree (based on ray direction and split axis)
		if(data->ray_dot_axis[ (int)node->main_axis ] > 0.0f)
		{
			for(i=0; i != node->totnode; i++)
			{
				dfs_raycast(data, node->children[i]);
			}
		}
		else
		{
			for(i=node->totnode-1; i >= 0; i--)
			{
				dfs_raycast(data, node->children[i]);
			}
		}
	}
}

int BLI_bvhtree_ray_cast(BVHTree *tree, const float *co, const float *dir, float radius, BVHTreeRayHit *hit, BVHTree_RayCastCallback callback, void *userdata)
{
	int i;
	BVHRayCastData data;
	BVHNode * root = tree->nodes[tree->totleaf];

	data.tree = tree;

	data.callback = callback;
	data.userdata = userdata;

	VECCOPY(data.ray.origin,    co);
	VECCOPY(data.ray.direction, dir);
	data.ray.radius = radius;

	Normalize(data.ray.direction);

	for(i=0; i<3; i++)
	{
		data.ray_dot_axis[i] = INPR( data.ray.direction, KDOP_AXES[i]);

		if(fabs(data.ray_dot_axis[i]) < FLT_EPSILON)
			data.ray_dot_axis[i] = 0.0;
	}


	if(hit)
		memcpy( &data.hit, hit, sizeof(*hit) );
	else
	{
		data.hit.index = -1;
		data.hit.dist = FLT_MAX;
	}

	if(root)
		dfs_raycast(&data, root);


	if(hit)
		memcpy( hit, &data.hit, sizeof(*hit) );

	return data.hit.index;
}

float BLI_bvhtree_bb_raycast(float *bv, float *light_start, float *light_end, float *pos)
{
	BVHRayCastData data;
	float dist = 0.0;
<<<<<<< HEAD
	
=======

>>>>>>> e611c475
	data.hit.dist = FLT_MAX;
	
	// get light direction
	data.ray.direction[0] = light_end[0] - light_start[0];
	data.ray.direction[1] = light_end[1] - light_start[1];
	data.ray.direction[2] = light_end[2] - light_start[2];
	
	data.ray.radius = 0.0;
	
	data.ray.origin[0] = light_start[0];
	data.ray.origin[1] = light_start[1];
	data.ray.origin[2] = light_start[2];
	
	Normalize(data.ray.direction);
	VECCOPY(data.ray_dot_axis, data.ray.direction);
	
	dist = ray_nearest_hit(&data, bv);
	
	if(dist > 0.0)
	{
		VECADDFAC(pos, light_start, data.ray.direction, dist);
	}
	return dist;
	
}

/*
 * Range Query - as request by broken :P
 *
 * Allocs and fills an array with the indexs of node that are on the given spherical range (center, radius) 
 * Returns the size of the array.
 */
typedef struct RangeQueryData
{
	BVHTree *tree;
	const float *center;
	float radius;			//squared radius

	int hits;

	BVHTree_RangeQuery callback;
	void *userdata;


} RangeQueryData;


static void dfs_range_query(RangeQueryData *data, BVHNode *node)
{
	if(node->totnode == 0)
	{

		//Calculate the node min-coords (if the node was a point then this is the point coordinates)
		float co[3];
		co[0] = node->bv[0];
		co[1] = node->bv[2];
		co[2] = node->bv[4];

	}
	else
	{
		int i;
		for(i=0; i != node->totnode; i++)
		{
			float nearest[3];
			float dist = calc_nearest_point(data->center, node->children[i], nearest);
			if(dist < data->radius)
			{
				//Its a leaf.. call the callback
				if(node->children[i]->totnode == 0)
				{
					data->hits++;
					data->callback( data->userdata, node->children[i]->index, dist );
				}
				else
					dfs_range_query( data, node->children[i] );
			}
		}
	}
}

int BLI_bvhtree_range_query(BVHTree *tree, const float *co, float radius, BVHTree_RangeQuery callback, void *userdata)
{
	BVHNode * root = tree->nodes[tree->totleaf];

	RangeQueryData data;
	data.tree = tree;
	data.center = co;
	data.radius = radius*radius;
	data.hits = 0;

	data.callback = callback;
	data.userdata = userdata;

	if(root != NULL)
	{
		float nearest[3];
		float dist = calc_nearest_point(data.center, root, nearest);
		if(dist < data.radius)
		{
			//Its a leaf.. call the callback
			if(root->totnode == 0)
			{
				data.hits++;
				data.callback( data.userdata, root->index, dist );
			}
			else
				dfs_range_query( &data, root );
		}
	}

	return data.hits;
}<|MERGE_RESOLUTION|>--- conflicted
+++ resolved
@@ -1531,11 +1531,7 @@
 {
 	BVHRayCastData data;
 	float dist = 0.0;
-<<<<<<< HEAD
-	
-=======
-
->>>>>>> e611c475
+
 	data.hit.dist = FLT_MAX;
 	
 	// get light direction
