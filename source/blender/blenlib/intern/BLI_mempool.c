--- conflicted
+++ resolved
@@ -102,8 +102,6 @@
 #  define CHUNK_DATA(chunk) (CHECK_TYPE_INLINE(chunk, BLI_mempool_chunk *), (void *)((chunk) + 1))
 #endif
 
-<<<<<<< HEAD
-=======
 /**
  * \return the number of chunks to allocate based on how many elements are needed.
  */
@@ -112,7 +110,6 @@
 	return totelem / pchunk + 1;
 }
 
->>>>>>> 4d2b50ad
 static BLI_mempool_chunk *mempool_chunk_alloc(BLI_mempool *pool)
 {
 	BLI_mempool_chunk *mpchunk;
@@ -137,31 +134,6 @@
 	return mpchunk;
 }
 
-<<<<<<< HEAD
-static void mempool_chunk_free_all(BLI_mempool *pool)
-{
-	BLI_mempool_chunk *mpchunk, *mpchunk_next;
-
-	if (pool->flag & BLI_MEMPOOL_SYSMALLOC) {
-		for (mpchunk = pool->chunks.first; mpchunk; mpchunk = mpchunk_next) {
-			mpchunk_next = mpchunk->next;
-#ifdef USE_DATA_PTR
-			free(CHUNK_DATA(mpchunk));
-#endif
-			free(mpchunk);
-		}
-	}
-	else {
-		for (mpchunk = pool->chunks.first; mpchunk; mpchunk = mpchunk_next) {
-			mpchunk_next = mpchunk->next;
-#ifdef USE_DATA_PTR
-			MEM_freeN(CHUNK_DATA(mpchunk));
-#endif
-			MEM_freeN(mpchunk);
-		}
-	}
-	pool->chunks.first = pool->chunks.last = NULL;
-=======
 /**
  * Initialize a chunk and add into \a pool->chunks
  *
@@ -245,7 +217,6 @@
 		mempool_chunk_free(mpchunk, flag);
 	}
 	chunks->first = chunks->last = NULL;
->>>>>>> 4d2b50ad
 }
 
 BLI_mempool *BLI_mempool_create(int esize, int totelem, int pchunk, int flag)
@@ -290,45 +261,7 @@
 	/* allocate the actual chunks */
 	for (i = 0; i < maxchunks; i++) {
 		BLI_mempool_chunk *mpchunk = mempool_chunk_alloc(pool);
-<<<<<<< HEAD
-
-		mpchunk->next = mpchunk->prev = NULL;
-		BLI_addtail(&(pool->chunks), mpchunk);
-
-		if (i == 0) {
-			pool->free = CHUNK_DATA(mpchunk); /* start of the list */
-			if (pool->flag & BLI_MEMPOOL_ALLOW_ITER) {
-				pool->free->freeword = FREEWORD;
-			}
-		}
-
-		/* loop through the allocated data, building the pointer structures */
-		for (addr = CHUNK_DATA(mpchunk), j = 0; j < pool->pchunk; j++) {
-			curnode = ((BLI_freenode *)addr);
-			addr += pool->esize;
-			curnode->next = (BLI_freenode *)addr;
-			if (pool->flag & BLI_MEMPOOL_ALLOW_ITER) {
-				if (j != pool->pchunk - 1)
-					curnode->next->freeword = FREEWORD;
-				curnode->freeword = FREEWORD;
-			}
-		}
-		/* final pointer in the previously allocated chunk is wrong */
-		if (lasttail) {
-			lasttail->next = CHUNK_DATA(mpchunk);
-			if (pool->flag & BLI_MEMPOOL_ALLOW_ITER) {
-				lasttail->freeword = FREEWORD;
-			}
-		}
-
-		/* set the end of this chunks memory to the new tail for next iteration */
-		lasttail = curnode;
-#ifdef USE_TOTALLOC
-		pool->totalloc += pool->pchunk;
-#endif
-=======
 		lasttail = mempool_chunk_add(pool, mpchunk, lasttail);
->>>>>>> 4d2b50ad
 	}
 
 	return pool;
@@ -343,34 +276,7 @@
 	if (!(pool->free)) {
 		/* need to allocate a new chunk */
 		BLI_mempool_chunk *mpchunk = mempool_chunk_alloc(pool);
-<<<<<<< HEAD
-		mpchunk->next = mpchunk->prev = NULL;
-		BLI_addtail(&(pool->chunks), mpchunk);
-
-		pool->free = CHUNK_DATA(mpchunk); /* start of the list */
-
-		if (pool->flag & BLI_MEMPOOL_ALLOW_ITER) {
-			pool->free->freeword = FREEWORD;
-		}
-
-		for (addr = CHUNK_DATA(mpchunk), j = 0; j < pool->pchunk; j++) {
-			curnode = ((BLI_freenode *)addr);
-			addr += pool->esize;
-			curnode->next = (BLI_freenode *)addr;
-
-			if (pool->flag & BLI_MEMPOOL_ALLOW_ITER) {
-				curnode->freeword = FREEWORD;
-				if (j != pool->pchunk - 1)
-					curnode->next->freeword = FREEWORD;
-			}
-		}
-		curnode->next = NULL; /* terminate the list */
-#ifdef USE_TOTALLOC
-		pool->totalloc += pool->pchunk;
-#endif
-=======
 		mempool_chunk_add(pool, mpchunk, NULL);
->>>>>>> 4d2b50ad
 	}
 
 	retval = pool->free;
@@ -434,17 +340,10 @@
 		BLI_freenode *curnode = NULL;
 		char *tmpaddr = NULL;
 		int i;
-<<<<<<< HEAD
-		BLI_mempool_chunk *first = pool->chunks.first;
-
-		BLI_remlink(&pool->chunks, first);
-		mempool_chunk_free_all(pool);
-=======
 		BLI_mempool_chunk *first;
 
 		first = BLI_pophead(&pool->chunks);
 		mempool_chunk_free_all(&pool->chunks, pool->flag);
->>>>>>> 4d2b50ad
 		BLI_addtail(&pool->chunks, first);
 #ifdef USE_TOTALLOC
 		pool->totalloc = pool->pchunk;
@@ -659,11 +558,7 @@
  */
 void BLI_mempool_destroy(BLI_mempool *pool)
 {
-<<<<<<< HEAD
-	mempool_chunk_free_all(pool);
-=======
 	mempool_chunk_free_all(&pool->chunks, pool->flag);
->>>>>>> 4d2b50ad
 
 	if (pool->flag & BLI_MEMPOOL_SYSMALLOC) {
 		free(pool);
