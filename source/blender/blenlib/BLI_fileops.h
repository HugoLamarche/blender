--- conflicted
+++ resolved
@@ -88,13 +88,6 @@
 double BLI_dir_free_space(const char *dir);
 char  *BLI_current_working_dir(char *dir, const size_t maxlen);
 
-<<<<<<< HEAD
-unsigned int BLI_dir_contents(const char *dir, struct direntry **filelist);
-void BLI_duplicate_filelist(
-        struct direntry **dest_filelist, struct direntry *src_filelist, unsigned int nrentries,
-        void *(*dup_poin)(void *));
-void BLI_free_filelist(struct direntry *filelist, unsigned int nrentries);
-=======
 /* Filelist */
 
 unsigned int BLI_filelist_dir_contents(const char *dir, struct direntry **filelist);
@@ -102,7 +95,6 @@
         struct direntry **dest_filelist, struct direntry *src_filelist, unsigned int nrentries,
         void *(*dup_poin)(void *));
 void BLI_filelist_free(struct direntry *filelist, unsigned int nrentries, void (free_poin)(void *));
->>>>>>> d8b00a3b
 
 /* Files */
 
