/*
 * ***** BEGIN GPL LICENSE BLOCK *****
 *
 * This program is free software; you can redistribute it and/or
 * modify it under the terms of the GNU General Public License
 * as published by the Free Software Foundation; either version 2
 * of the License, or (at your option) any later version.
 *
 * This program is distributed in the hope that it will be useful,
 * but WITHOUT ANY WARRANTY; without even the implied warranty of
 * MERCHANTABILITY or FITNESS FOR A PARTICULAR PURPOSE.  See the
 * GNU General Public License for more details.
 *
 * You should have received a copy of the GNU General Public License
 * along with this program; if not, write to the Free Software Foundation,
 * Inc., 51 Franklin Street, Fifth Floor, Boston, MA 02110-1301, USA.
 *
 * Contributor(s): Geoffrey Bantle, Levi Schooley, Joseph Eagar.
 *
 * ***** END GPL LICENSE BLOCK *****
 */

#ifndef __BMESH_CLASS_H__
#define __BMESH_CLASS_H__

/** \file blender/bmesh/bmesh_class.h
 *  \ingroup bmesh
 */

/* bmesh data structures */

/* dissable holes for now, these are ifdef'd because they use more memory and cant be saved in DNA currently */
// #define USE_BMESH_HOLES

struct BMesh;
struct BMVert;
struct BMEdge;
struct BMLoop;
struct BMFace;

struct BLI_mempool;

/* note: it is very important for BMHeader to start with two
 * pointers. this is a requirement of mempool's method of
 * iteration.
 *
 * hrm. it doesn't but still works ok, remove the comment above? - campbell.
 */

// #pragma GCC diagnostic error "-Wpadded"

/**
 * BMHeader
 *
 * All mesh elements begin with a BMHeader. This structure
 * hold several types of data
 *
 * 1: The type of the element (vert, edge, loop or face)
 * 2: Persistent "header" flags/markings (smooth, seam, select, hidden, etc)
 *     note that this is different from the "tool" flags.
 * 3: Unique ID in the bmesh.
 * 4: some elements for internal record keeping.
 */
typedef struct BMHeader {
	void *data; /* customdata layers */
	int index; /* notes:
	            * - Use BM_elem_index_get/set macros for index
	            * - Uninitialized to -1 so we can easily tell its not set.
	            * - Used for edge/vert/face/loop, check BMesh.elem_index_dirty for valid index values,
	            *   this is abused by various tools which set it dirty.
	            * - For loops this is used for sorting during tessellation. */

	char htype;    /* element geometric type (verts/edges/loops/faces) */
	char hflag;    /* this would be a CD layer, see below */

	/* internal use only!
	 * note,.we are very picky about not bloating this struct
	 * but in this case its padded up to 16 bytes anyway,
	 * so adding a flag here gives no increase in size */
	char api_flag;
//	char _pad;
} BMHeader;

BLI_STATIC_ASSERT((sizeof(BMHeader) <= 16), "BMHeader size has grown!");

/* note: need some way to specify custom locations for custom data layers.  so we can
 * make them point directly into structs.  and some way to make it only happen to the
 * active layer, and properly update when switching active layers.*/

typedef struct BMVert {
	BMHeader head;
	struct BMFlagLayer *oflags; /* keep after header, an array of flags, mostly used by the operator stack */

	float co[3];  /* vertex coordinates */
	float no[3];  /* vertex normal */

	/* pointer to (any) edge using this vertex (for disk cycles)
	 *
	 * note: some higher level functions set this to different edges that use this vertex,
	 *       which is a bit of an abuse of internal bmesh data but also works OK for now (use with care!).
	 */
	struct BMEdge *e;
} BMVert;

/* disk link structure, only used by edges */
typedef struct BMDiskLink {
	struct BMEdge *next, *prev;
} BMDiskLink;

typedef struct BMEdge {
	BMHeader head;
	struct BMFlagLayer *oflags; /* keep after header, an array of flags, mostly used by the operator stack */

	struct BMVert *v1, *v2;  /* vertices (unordered) */

	/* the list of loops around the edge (use l->radial_prev/next)
	 * to access the other loops using the edge */
	struct BMLoop *l;
	
	/* disk cycle pointers
	 * relative data: d1 indicates indicates the next/prev edge around vertex v1 and d2 does the same for v2 */
	BMDiskLink v1_disk_link, v2_disk_link;
} BMEdge;

typedef struct BMLoop {
	BMHeader head;
	/* notice no flags layer */

	struct BMVert *v;
	struct BMEdge *e; /* edge, using verts (v, next->v) */
	struct BMFace *f;

	/* circular linked list of loops which all use the same edge as this one '->e',
	 * but not necessarily the same vertex (can be either v1 or v2 of our own '->e') */
	struct BMLoop *radial_next, *radial_prev;

	/* these were originally commented as private but are used all over the code */
	/* can't use ListBase API, due to head */
	struct BMLoop *next, *prev; /* next/prev verts around the face */
} BMLoop;

/* can cast BMFace/BMEdge/BMVert, but NOT BMLoop, since these don't have a flag layer */
typedef struct BMElemF {
	BMHeader head;

	/* keep directly after header,
	 * optional array of flags, only used by the operator stack */
	struct BMFlagLayer *oflags;
} BMElemF;

/* can cast anything to this, including BMLoop */
typedef struct BMElem {
	BMHeader head;
} BMElem;

#ifdef USE_BMESH_HOLES
/* eventually, this structure will be used for supporting holes in faces */
typedef struct BMLoopList {
	struct BMLoopList *next, *prev;
	struct BMLoop *first, *last;
} BMLoopList;
#endif

typedef struct BMFace {
	BMHeader head;
	struct BMFlagLayer *oflags; /* an array of flags, mostly used by the operator stack */

#ifdef USE_BMESH_HOLES
	int totbounds; /*total boundaries, is one plus the number of holes in the face*/
	ListBase loops;
#else
	BMLoop *l_first;
#endif
	int   len;   /* number of vertices in the face */
	float no[3];  /* face normal */
	short mat_nr;  /* material index */
//	short _pad[3];
} BMFace;

typedef struct BMFlagLayer {
	short f; /* flags */
} BMFlagLayer;

// #pragma GCC diagnostic ignored "-Wpadded"

typedef struct BMesh {
	int totvert, totedge, totloop, totface;
	int totvertsel, totedgesel, totfacesel;

	/* flag index arrays as being dirty so we can check if they are clean and
	 * avoid looping over the entire vert/edge/face/loop array in those cases.
	 * valid flags are - BM_VERT | BM_EDGE | BM_FACE | BM_LOOP. */
	char elem_index_dirty;

	/* flag array table as being dirty so we know when its safe to use it,
	 * or when it needs to be re-created */
	char elem_table_dirty;


	/* element pools */
	struct BLI_mempool *vpool, *epool, *lpool, *fpool;

	/* mempool lookup tables (optional)
	 * index tables, to map indices to elements via
	 * BM_mesh_elem_table_ensure and associated functions.  don't
	 * touch this or read it directly.\
	 * Use BM_mesh_elem_table_ensure(), BM_vert/edge/face_at_index() */
	BMVert **vtable;
	BMEdge **etable;
	BMFace **ftable;

	/* size of allocated tables */
	int vtable_tot;
	int etable_tot;
	int ftable_tot;

	/* operator api stuff (must be all NULL or all alloc'd) */
	struct BLI_mempool *vtoolflagpool, *etoolflagpool, *ftoolflagpool;

	int stackdepth;
	struct BMOperator *currentop;
	
	CustomData vdata, edata, ldata, pdata;

#ifdef USE_BMESH_HOLES
	struct BLI_mempool *looplistpool;
#endif

	/* should be copy of scene select mode */
	/* stored in BMEditMesh too, this is a bit confusing,
	 * make sure they're in sync!
	 * Only use when the edit mesh cant be accessed - campbell */
	short selectmode;
	
	/* ID of the shape key this bmesh came from */
	int shapenr;
	
	int walkers, totflags;
	ListBase selected;

	BMFace *act_face;

	ListBase errorstack;

	void *py_handle;
} BMesh;

/* BMHeader->htype (char) */
enum {
	BM_VERT = 1,
	BM_EDGE = 2,
	BM_LOOP = 4,
	BM_FACE = 8
};

#define BM_ALL (BM_VERT | BM_EDGE | BM_LOOP | BM_FACE)
#define BM_ALL_NOLOOP (BM_VERT | BM_EDGE | BM_FACE)

/* args for _Generic */
#define _BM_GENERIC_TYPE_ELEM_NONCONST \
	void *, BMVert *, BMEdge *, BMLoop *, BMFace *, \
	BMElem *, BMElemF *, BMHeader *

#define _BM_GENERIC_TYPE_ELEM_CONST \
	const void *, const BMVert *, const BMEdge *, const BMLoop *, const BMFace *, \
	const BMElem *, const BMElemF *, const BMHeader *, \
	void * const, BMVert * const, BMEdge * const, BMLoop * const, BMFace * const, \
	BMElem * const, BMElemF * const, BMHeader * const

#define BM_CHECK_TYPE_ELEM_CONST(ele) \
	CHECK_TYPE_ANY(ele, _BM_GENERIC_TYPES_CONST)

#define BM_CHECK_TYPE_ELEM_NONCONST(ele) \
	CHECK_TYPE_ANY(ele, _BM_GENERIC_TYPE_ELEM_NONCONST)

#define BM_CHECK_TYPE_ELEM(ele) \
	CHECK_TYPE_ANY(ele, _BM_GENERIC_TYPE_ELEM_NONCONST, _BM_GENERIC_TYPE_ELEM_CONST)

#ifndef __cplusplus
#define BM_CHECK_TYPE_ELEM_ASSIGN(ele) \
<<<<<<< HEAD
	(BM_CHECK_TYPE_ELEM(ele), CHECK_TYPE_NONCONST(ele)), ele
#else
/* for C++: cast the lhs to a void*,
 * because C++ does not allow implicit void* casting of the rhs
 */
#define BM_CHECK_TYPE_ELEM_ASSIGN(ele) \
	(BM_CHECK_TYPE_ELEM(ele), CHECK_TYPE_NONCONST(ele)), *(void**)(&(ele))
#endif
=======
	(BM_CHECK_TYPE_ELEM(ele)), ele
>>>>>>> 1227e5c3

/* BMHeader->hflag (char) */
enum {
	BM_ELEM_SELECT  = (1 << 0),
	BM_ELEM_HIDDEN  = (1 << 1),
	BM_ELEM_SEAM    = (1 << 2),
	BM_ELEM_SMOOTH  = (1 << 3), /* used for faces and edges, note from the user POV,
                                 * this is a sharp edge when disabled */

	BM_ELEM_TAG     = (1 << 4), /* internal flag, used for ensuring correct normals
                                 * during multires interpolation, and any other time
                                 * when temp tagging is handy.
                                 * always assume dirty & clear before use. */

	BM_ELEM_DRAW    = (1 << 5), /* edge display */

	/* spare tag, assumed dirty, use define in each function to name based on use */
	// _BM_ELEM_TAG_ALT = (1 << 6),  // UNUSED

	BM_ELEM_INTERNAL_TAG = (1 << 7) /* for low level internal API tagging,
                                     * since tools may want to tag verts and
                                     * not have functions clobber them */
};

struct BPy_BMGeneric;
extern void bpy_bm_generic_invalidate(struct BPy_BMGeneric *self);

typedef bool (*BMElemFilterFunc)(BMElem *, void *user_data);

/* defines */
#define BM_ELEM_CD_SET_INT(ele, offset, f) { CHECK_TYPE_NONCONST(ele); \
	assert(offset != -1); *((int *)((char *)(ele)->head.data + (offset))) = (f); } (void)0

#define BM_ELEM_CD_GET_INT(ele, offset) \
	(assert(offset != -1), *((int *)((char *)(ele)->head.data + (offset))))

#if defined(__STDC_VERSION__) && (__STDC_VERSION__ >= 201112L)
#define BM_ELEM_CD_GET_VOID_P(ele, offset) \
	(assert(offset != -1), \
	_Generic(ele, \
		GENERIC_TYPE_ANY(              POINTER_OFFSET((ele)->head.data, offset), _BM_GENERIC_TYPE_ELEM_NONCONST), \
		GENERIC_TYPE_ANY((const void *)POINTER_OFFSET((ele)->head.data, offset), _BM_GENERIC_TYPE_ELEM_CONST)) \
	)
#else
#define BM_ELEM_CD_GET_VOID_P(ele, offset) \
	(assert(offset != -1), (void *)((char *)(ele)->head.data + (offset)))
#endif

#define BM_ELEM_CD_SET_FLOAT(ele, offset, f) { CHECK_TYPE_NONCONST(ele); \
	assert(offset != -1); *((float *)((char *)(ele)->head.data + (offset))) = (f); } (void)0

#define BM_ELEM_CD_GET_FLOAT(ele, offset) \
	(assert(offset != -1), *((float *)((char *)(ele)->head.data + (offset))))

#define BM_ELEM_CD_GET_FLOAT_AS_UCHAR(ele, offset) \
	(assert(offset != -1), (unsigned char)(BM_ELEM_CD_GET_FLOAT(ele, offset) * 255.0f))

/*forward declarations*/

#ifdef USE_BMESH_HOLES
#  define BM_FACE_FIRST_LOOP(p) (((BMLoopList *)((p)->loops.first))->first)
#else
#  define BM_FACE_FIRST_LOOP(p) ((p)->l_first)
#endif

#define BM_DISK_EDGE_NEXT(e, v)  ( \
	CHECK_TYPE_INLINE(e, BMEdge *), CHECK_TYPE_INLINE(v, BMVert *), \
	BLI_assert(BM_vert_in_edge(e, v)), \
	(((&e->v1_disk_link)[v == e->v2]).next))
#define BM_DISK_EDGE_PREV(e, v)  ( \
	CHECK_TYPE_INLINE(e, BMEdge *), CHECK_TYPE_INLINE(v, BMVert *), \
	BLI_assert(BM_vert_in_edge(e, v)), \
	(((&e->v1_disk_link)[v == e->v2]).prev))

/**
 * size to use for stack arrays when dealing with NGons,
 * alloc after this limit is reached.
 * this value is rather arbitrary */
#define BM_DEFAULT_NGON_STACK_SIZE 32
/**
 * size to use for stack arrays dealing with connected mesh data
 * verts of faces, edges of vert - etc.
 * often used with #BM_iter_as_arrayN() */
#define BM_DEFAULT_ITER_STACK_SIZE 16

/* avoid inf loop, this value is arbitrary
 * but should not error on valid cases */
#define BM_LOOP_RADIAL_MAX 10000
#define BM_NGON_MAX 100000

/* setting zero so we can catch bugs in OpenMP/BMesh */
#ifdef DEBUG
#  define BM_OMP_LIMIT 0
#else
#  define BM_OMP_LIMIT 10000
#endif

#endif /* __BMESH_CLASS_H__ */<|MERGE_RESOLUTION|>--- conflicted
+++ resolved
@@ -278,8 +278,7 @@
 
 #ifndef __cplusplus
 #define BM_CHECK_TYPE_ELEM_ASSIGN(ele) \
-<<<<<<< HEAD
-	(BM_CHECK_TYPE_ELEM(ele), CHECK_TYPE_NONCONST(ele)), ele
+	(BM_CHECK_TYPE_ELEM(ele)), ele
 #else
 /* for C++: cast the lhs to a void*,
  * because C++ does not allow implicit void* casting of the rhs
@@ -287,9 +286,6 @@
 #define BM_CHECK_TYPE_ELEM_ASSIGN(ele) \
 	(BM_CHECK_TYPE_ELEM(ele), CHECK_TYPE_NONCONST(ele)), *(void**)(&(ele))
 #endif
-=======
-	(BM_CHECK_TYPE_ELEM(ele)), ele
->>>>>>> 1227e5c3
 
 /* BMHeader->hflag (char) */
 enum {
