/*
 * ***** BEGIN GPL LICENSE BLOCK *****
 *
 * This program is free software; you can redistribute it and/or
 * modify it under the terms of the GNU General Public License
 * as published by the Free Software Foundation; either version 2
 * of the License, or (at your option) any later version.
 *
 * This program is distributed in the hope that it will be useful,
 * but WITHOUT ANY WARRANTY; without even the implied warranty of
 * MERCHANTABILITY or FITNESS FOR A PARTICULAR PURPOSE.  See the
 * GNU General Public License for more details.
 *
 * You should have received a copy of the GNU General Public License
 * along with this program; if not, write to the Free Software Foundation,
 * Inc., 51 Franklin Street, Fifth Floor, Boston, MA 02110-1301, USA.
 *
 * Contributor(s): Joseph Eagar, Geoffrey Bantle, Campbell Barton
 *
 * ***** END GPL LICENSE BLOCK *****
 */

/** \file blender/bmesh/intern/bmesh_queries.c
 *  \ingroup bmesh
 *
 * This file contains functions for answering common
 * Topological and geometric queries about a mesh, such
 * as, "What is the angle between these two faces?" or,
 * "How many faces are incident upon this vertex?" Tool
 * authors should use the functions in this file instead
 * of inspecting the mesh structure directly.
 */

#include "MEM_guardedalloc.h"

#include "BLI_math.h"
#include "BLI_alloca.h"
#include "BLI_linklist.h"
#include "BLI_stackdefines.h"

#include "bmesh.h"
#include "intern/bmesh_private.h"

/**
 * \brief Other Loop in Face Sharing an Edge
 *
 * Finds the other loop that shares \a v with \a e loop in \a f.
 * <pre>
 *     +----------+
 *     |          |
 *     |    f     |
 *     |          |
 *     +----------+ <-- return the face loop of this vertex.
 *     v --> e
 *     ^     ^ <------- These vert args define direction
 *                      in the face to check.
 *                      The faces loop direction is ignored.
 * </pre>
 *
 * \note caller must ensure \a e is used in \a f
 */
BMLoop *BM_face_other_edge_loop(BMFace *f, BMEdge *e, BMVert *v)
{
	BMLoop *l = BM_face_edge_share_loop(f, e);
	BLI_assert(l != NULL);
	return BM_loop_other_edge_loop(l, v);
}

/**
 * See #BM_face_other_edge_loop This is the same functionality
 * to be used when the edges loop is already known.
 */
BMLoop *BM_loop_other_edge_loop(BMLoop *l, BMVert *v)
{
	BLI_assert(BM_vert_in_edge(l->e, v));
	return l->v == v ? l->prev : l->next;
}

/**
 * \brief Other Loop in Face Sharing a Vertex
 *
 * Finds the other loop in a face.
 *
 * This function returns a loop in \a f that shares an edge with \a v
 * The direction is defined by \a v_prev, where the return value is
 * the loop of what would be 'v_next'
 * <pre>
 *     +----------+ <-- return the face loop of this vertex.
 *     |          |
 *     |    f     |
 *     |          |
 *     +----------+
 *     v_prev --> v
 *     ^^^^^^     ^ <-- These vert args define direction
 *                      in the face to check.
 *                      The faces loop direction is ignored.
 * </pre>
 *
 * \note \a v_prev and \a v _implicitly_ define an edge.
 */
BMLoop *BM_face_other_vert_loop(BMFace *f, BMVert *v_prev, BMVert *v)
{
	BMIter liter;
	BMLoop *l_iter;

	BLI_assert(BM_edge_exists(v_prev, v) != NULL);

	BM_ITER_ELEM (l_iter, &liter, v, BM_LOOPS_OF_VERT) {
		if (l_iter->f == f) {
			break;
		}
	}

	if (l_iter) {
		if (l_iter->prev->v == v_prev) {
			return l_iter->next;
		}
		else if (l_iter->next->v == v_prev) {
			return l_iter->prev;
		}
		else {
			/* invalid args */
			BLI_assert(0);
			return NULL;
		}
	}
	else {
		/* invalid args */
		BLI_assert(0);
		return NULL;
	}
}

/**
 * \brief Other Loop in Face Sharing a Vert
 *
 * Finds the other loop that shares \a v with \a e loop in \a f.
 * <pre>
 *     +----------+ <-- return the face loop of this vertex.
 *     |          |
 *     |          |
 *     |          |
 *     +----------+ <-- This vertex defines the direction.
 *           l    v
 *           ^ <------- This loop defines both the face to search
 *                      and the edge, in combination with 'v'
 *                      The faces loop direction is ignored.
 * </pre>
 */

BMLoop *BM_loop_other_vert_loop(BMLoop *l, BMVert *v)
{
#if 0 /* works but slow */
	return BM_face_other_vert_loop(l->f, BM_edge_other_vert(l->e, v), v);
#else
	BMEdge *e = l->e;
	BMVert *v_prev = BM_edge_other_vert(e, v);
	if (l->v == v) {
		if (l->prev->v == v_prev) {
			return l->next;
		}
		else {
			BLI_assert(l->next->v == v_prev);

			return l->prev;
		}
	}
	else {
		BLI_assert(l->v == v_prev);

		if (l->prev->v == v) {
			return l->prev->prev;
		}
		else {
			BLI_assert(l->next->v == v);
			return l->next->next;
		}
	}



#endif
}

/**
 * Check if verts share a face.
 */
bool BM_vert_pair_share_face_check(
        BMVert *v_a, BMVert *v_b)
{
	if (v_a->e && v_b->e) {
		BMIter iter;
		BMFace *f;

		BM_ITER_ELEM (f, &iter, v_a, BM_FACES_OF_VERT) {
			if (BM_vert_in_face(v_b, f)) {
				return true;
			}
		}
	}

	return false;
}

bool BM_vert_pair_share_face_check_cb(
        BMVert *v_a, BMVert *v_b,
        bool (*test_fn)(BMFace *, void *user_data), void *user_data)
{
	if (v_a->e && v_b->e) {
		BMIter iter;
		BMFace *f;

		BM_ITER_ELEM (f, &iter, v_a, BM_FACES_OF_VERT) {
			if (test_fn(f, user_data)) {
				if (BM_vert_in_face(v_b, f)) {
					return true;
				}
			}
		}
	}

	return false;
}

/**
 * Given 2 verts, find the smallest face they share and give back both loops.
 */
BMFace *BM_vert_pair_share_face_by_len(
        BMVert *v_a, BMVert *v_b,
        BMLoop **r_l_a, BMLoop **r_l_b,
        const bool allow_adjacent)
{
	BMLoop *l_cur_a = NULL, *l_cur_b = NULL;
	BMFace *f_cur = NULL;

	if (v_a->e && v_b->e) {
		BMIter iter;
		BMLoop *l_a, *l_b;

		BM_ITER_ELEM (l_a, &iter, v_a, BM_LOOPS_OF_VERT) {
			if ((f_cur == NULL) || (l_a->f->len < f_cur->len)) {
				l_b = BM_face_vert_share_loop(l_a->f, v_b);
				if (l_b && (allow_adjacent || !BM_loop_is_adjacent(l_a, l_b))) {
					f_cur = l_a->f;
					l_cur_a = l_a;
					l_cur_b = l_b;
				}
			}
		}
	}

	*r_l_a = l_cur_a;
	*r_l_b = l_cur_b;

	return f_cur;
}

static float bm_face_calc_split_dot(BMLoop *l_a, BMLoop *l_b)
{
	float no[2][3];

	if ((BM_face_calc_normal_subset(l_a, l_b, no[0]) != 0.0f) &&
	    (BM_face_calc_normal_subset(l_b, l_a, no[1]) != 0.0f))
	{
		return dot_v3v3(no[0], no[1]);
	}
	else {
		return -1.0f;
	}
}

/**
 * Check if a point is inside the corner defined by a loop
 * (within the 2 planes defined by the loops corner & face normal).
 *
 * \return signed, squared distance to the loops planes, less than 0.0 when outside.
 */
float BM_loop_point_side_of_loop_test(const BMLoop *l, const float co[3])
{
	const float *axis = l->f->no;
	return dist_signed_squared_to_corner_v3v3v3(co, l->prev->v->co, l->v->co, l->next->v->co, axis);
}

/**
 * Check if a point is inside the edge defined by a loop
 * (within the plane defined by the loops edge & face normal).
 *
 * \return signed, squared distablce to the edge plane, less than 0.0 when outside.
 */
float BM_loop_point_side_of_edge_test(const BMLoop *l, const float co[3])
{
	const float *axis = l->f->no;
	float dir[3];
	float plane[4];

	sub_v3_v3v3(dir, l->next->v->co, l->v->co);
	cross_v3_v3v3(plane, axis, dir);

	plane[3] = -dot_v3v3(plane, l->v->co);
	return dist_signed_squared_to_plane_v3(co, plane);
}

/**
 * Given 2 verts, find a face they share that has the lowest angle across these verts and give back both loops.
 *
 * This can be better then #BM_vert_pair_share_face_by_len because concave splits are ranked lowest.
 */
BMFace *BM_vert_pair_share_face_by_angle(
        BMVert *v_a, BMVert *v_b,
        BMLoop **r_l_a, BMLoop **r_l_b,
        const bool allow_adjacent)
{
	BMLoop *l_cur_a = NULL, *l_cur_b = NULL;
	BMFace *f_cur = NULL;

	if (v_a->e && v_b->e) {
		BMIter iter;
		BMLoop *l_a, *l_b;
		float dot_best = -1.0f;

		BM_ITER_ELEM (l_a, &iter, v_a, BM_LOOPS_OF_VERT) {
			l_b = BM_face_vert_share_loop(l_a->f, v_b);
			if (l_b && (allow_adjacent || !BM_loop_is_adjacent(l_a, l_b))) {

				if (f_cur == NULL) {
					f_cur = l_a->f;
					l_cur_a = l_a;
					l_cur_b = l_b;
				}
				else {
					/* avoid expensive calculations if we only ever find one face */
					float dot;
					if (dot_best == -1.0f) {
						dot_best = bm_face_calc_split_dot(l_cur_a, l_cur_b);
					}

					dot = bm_face_calc_split_dot(l_a, l_b);
					if (dot > dot_best) {
						dot_best = dot;

						f_cur = l_a->f;
						l_cur_a = l_a;
						l_cur_b = l_b;
					}
				}
			}
		}
	}

	*r_l_a = l_cur_a;
	*r_l_b = l_cur_b;

	return f_cur;
}


/**
 * Get the first loop of a vert. Uses the same initialization code for the first loop of the
 * iterator API
 */
BMLoop *BM_vert_find_first_loop(BMVert *v)
{
	BMEdge *e;

	if (!v->e)
		return NULL;

	e = bmesh_disk_faceedge_find_first(v->e, v);

	if (!e)
		return NULL;

	return bmesh_radial_faceloop_find_first(e->l, v);
}

/**
 * Returns true if the vertex is used in a given face.
 */
bool BM_vert_in_face(BMVert *v, BMFace *f)
{
	BMLoop *l_iter, *l_first;

#ifdef USE_BMESH_HOLES
	BMLoopList *lst;
	for (lst = f->loops.first; lst; lst = lst->next)
#endif
	{
#ifdef USE_BMESH_HOLES
		l_iter = l_first = lst->first;
#else
		l_iter = l_first = f->l_first;
#endif
		do {
			if (l_iter->v == v) {
				return true;
			}
		} while ((l_iter = l_iter->next) != l_first);
	}

	return false;
}

/**
 * Compares the number of vertices in an array
 * that appear in a given face
 */
int BM_verts_in_face_count(BMVert **varr, int len, BMFace *f)
{
	BMLoop *l_iter, *l_first;

#ifdef USE_BMESH_HOLES
	BMLoopList *lst;
#endif

	int i, count = 0;
	
	for (i = 0; i < len; i++) {
		BM_ELEM_API_FLAG_ENABLE(varr[i], _FLAG_OVERLAP);
	}

#ifdef USE_BMESH_HOLES
	for (lst = f->loops.first; lst; lst = lst->next)
#endif
	{

#ifdef USE_BMESH_HOLES
		l_iter = l_first = lst->first;
#else
		l_iter = l_first = f->l_first;
#endif

		do {
			if (BM_ELEM_API_FLAG_TEST(l_iter->v, _FLAG_OVERLAP)) {
				count++;
			}

		} while ((l_iter = l_iter->next) != l_first);
	}

	for (i = 0; i < len; i++) {
		BM_ELEM_API_FLAG_DISABLE(varr[i], _FLAG_OVERLAP);
	}

	return count;
}


/**
 * Return true if all verts are in the face.
 */
bool BM_verts_in_face(BMVert **varr, int len, BMFace *f)
{
	BMLoop *l_iter, *l_first;

#ifdef USE_BMESH_HOLES
	BMLoopList *lst;
#endif

	int i;
	bool ok = true;

	/* simple check, we know can't succeed */
	if (f->len < len) {
		return false;
	}

	for (i = 0; i < len; i++) {
		BM_ELEM_API_FLAG_ENABLE(varr[i], _FLAG_OVERLAP);
	}

#ifdef USE_BMESH_HOLES
	for (lst = f->loops.first; lst; lst = lst->next)
#endif
	{

#ifdef USE_BMESH_HOLES
		l_iter = l_first = lst->first;
#else
		l_iter = l_first = f->l_first;
#endif

		do {
			if (BM_ELEM_API_FLAG_TEST(l_iter->v, _FLAG_OVERLAP)) {
				/* pass */
			}
			else {
				ok = false;
				break;
			}

		} while ((l_iter = l_iter->next) != l_first);
	}

	for (i = 0; i < len; i++) {
		BM_ELEM_API_FLAG_DISABLE(varr[i], _FLAG_OVERLAP);
	}

	return ok;
}

/**
 * Returns whether or not a given edge is part of a given face.
 */
bool BM_edge_in_face(const BMEdge *e, const BMFace *f)
{
	if (e->l) {
		const BMLoop *l_iter, *l_first;

		l_iter = l_first = e->l;
		do {
			if (l_iter->f == f) {
				return true;
			}
		} while ((l_iter = l_iter->radial_next) != l_first);
	}

	return false;
}

/**
 * Given a edge and a loop (assumes the edge is manifold). returns
 * the other faces loop, sharing the same vertex.
 *
 * <pre>
 * +-------------------+
 * |                   |
 * |                   |
 * |l_other <-- return |
 * +-------------------+ <-- A manifold edge between 2 faces
 * |l    e  <-- edge   |
 * |^ <-------- loop   |
 * |                   |
 * +-------------------+
 * </pre>
 */
BMLoop *BM_edge_other_loop(BMEdge *e, BMLoop *l)
{
	BMLoop *l_other;

	// BLI_assert(BM_edge_is_manifold(e));  // TOO strict, just check if we have another radial face
	BLI_assert(e->l && e->l->radial_next != e->l);
	BLI_assert(BM_vert_in_edge(e, l->v));

	l_other = (l->e == e) ? l : l->prev;
	l_other = l_other->radial_next;
	BLI_assert(l_other->e == e);

	if (l_other->v == l->v) {
		/* pass */
	}
	else if (l_other->next->v == l->v) {
		l_other = l_other->next;
	}
	else {
		BLI_assert(0);
	}

	return l_other;
}

/**
 * Utility function to step around a fan of loops,
 * using an edge to mark the previous side.
 *
 * \note all edges must be manifold,
 * once a non manifold edge is hit, return NULL.
 *
 * <pre>
 *                ,.,-->|
 *            _,-'      |
 *          ,'          | (notice how 'e_step'
 *         /            |  and 'l' define the
 *        /             |  direction the arrow
 *       |     return   |  points).
 *       |     loop --> |
 * ---------------------+---------------------
 *         ^      l --> |
 *         |            |
 *  assign e_step       |
 *                      |
 *   begin e_step ----> |
 *                      |
 * </pre>
 */

BMLoop *BM_vert_step_fan_loop(BMLoop *l, BMEdge **e_step)
{
	BMEdge *e_prev = *e_step;
	BMEdge *e_next;
	if (l->e == e_prev) {
		e_next = l->prev->e;
	}
	else if (l->prev->e == e_prev) {
		e_next = l->e;
	}
	else {
		BLI_assert(0);
		return NULL;
	}

	if (BM_edge_is_manifold(e_next)) {
		return BM_edge_other_loop((*e_step = e_next), l);
	}
	else {
		return NULL;
	}
}



/**
 * The function takes a vertex at the center of a fan and returns the opposite edge in the fan.
 * All edges in the fan must be manifold, otherwise return NULL.
 *
 * \note This could (probably) be done more efficiently.
 */
BMEdge *BM_vert_other_disk_edge(BMVert *v, BMEdge *e_first)
{
	BMLoop *l_a;
	int tot = 0;
	int i;

	BLI_assert(BM_vert_in_edge(e_first, v));

	l_a = e_first->l;
	do {
		l_a = BM_loop_other_vert_loop(l_a, v);
		l_a = BM_vert_in_edge(l_a->e, v) ? l_a : l_a->prev;
		if (BM_edge_is_manifold(l_a->e)) {
			l_a = l_a->radial_next;
		}
		else {
			return NULL;
		}

		tot++;
	} while (l_a != e_first->l);

	/* we know the total, now loop half way */
	tot /= 2;
	i = 0;

	l_a = e_first->l;
	do {
		if (i == tot) {
			l_a = BM_vert_in_edge(l_a->e, v) ? l_a : l_a->prev;
			return l_a->e;
		}

		l_a = BM_loop_other_vert_loop(l_a, v);
		l_a = BM_vert_in_edge(l_a->e, v) ? l_a : l_a->prev;
		if (BM_edge_is_manifold(l_a->e)) {
			l_a = l_a->radial_next;
		}
		/* this wont have changed from the previous loop */


		i++;
	} while (l_a != e_first->l);

	return NULL;
}

/**
 * Returns edge length
 */
float BM_edge_calc_length(const BMEdge *e)
{
	return len_v3v3(e->v1->co, e->v2->co);
}

/**
 * Returns edge length squared (for comparisons)
 */
float BM_edge_calc_length_squared(const BMEdge *e)
{
	return len_squared_v3v3(e->v1->co, e->v2->co);
}

/**
 * Utility function, since enough times we have an edge
 * and want to access 2 connected faces.
 *
 * \return true when only 2 faces are found.
 */
bool BM_edge_face_pair(BMEdge *e, BMFace **r_fa, BMFace **r_fb)
{
	BMLoop *la, *lb;

	if ((la = e->l) &&
	    (lb = la->radial_next) &&
	    (la != lb) &&
	    (lb->radial_next == la))
	{
		*r_fa = la->f;
		*r_fb = lb->f;
		return true;
	}
	else {
		*r_fa = NULL;
		*r_fb = NULL;
		return false;
	}
}

/**
 * Utility function, since enough times we have an edge
 * and want to access 2 connected loops.
 *
 * \return true when only 2 faces are found.
 */
bool BM_edge_loop_pair(BMEdge *e, BMLoop **r_la, BMLoop **r_lb)
{
	BMLoop *la, *lb;

	if ((la = e->l) &&
	    (lb = la->radial_next) &&
	    (la != lb) &&
	    (lb->radial_next == la))
	{
		*r_la = la;
		*r_lb = lb;
		return true;
	}
	else {
		*r_la = NULL;
		*r_lb = NULL;
		return false;
	}
}

/**
 * Fast alternative to ``(BM_vert_edge_count(v) == 2)``
 */
bool BM_vert_is_edge_pair(const BMVert *v)
{
	const BMEdge *e = v->e;
	if (e) {
		const BMDiskLink *dl = bmesh_disk_edge_link_from_vert(e, v);
		return (dl->next == dl->prev);
	}
	return false;
}

/**
 *	Returns the number of edges around this vertex.
 */
int BM_vert_edge_count(const BMVert *v)
{
	return bmesh_disk_count(v);
}

int BM_vert_edge_count_ex(const BMVert *v, const int count_max)
{
	return bmesh_disk_count_ex(v, count_max);
}

int BM_vert_edge_count_nonwire(const BMVert *v)
{
	int count = 0;
	BMIter eiter;
	BMEdge *edge;
	BM_ITER_ELEM (edge, &eiter, (BMVert *)v, BM_EDGES_OF_VERT) {
		if (edge->l) {
			count++;
		}
	}
	return count;
}
/**
 *	Returns the number of faces around this edge
 */
int BM_edge_face_count(const BMEdge *e)
{
	int count = 0;

	if (e->l) {
		BMLoop *l_iter, *l_first;

		l_iter = l_first = e->l;
		do {
			count++;
		} while ((l_iter = l_iter->radial_next) != l_first);
	}
<<<<<<< HEAD

	return count;
}

=======

	return count;
}

>>>>>>> 5a8629c0
int BM_edge_face_count_ex(const BMEdge *e, const int count_max)
{
	int count = 0;

	if (e->l) {
		BMLoop *l_iter, *l_first;

		l_iter = l_first = e->l;
		do {
			count++;
			if (count == count_max) {
				break;
			}
		} while ((l_iter = l_iter->radial_next) != l_first);
	}

	return count;
}

/**
 * Returns the number of faces around this vert
 * length matches #BM_LOOPS_OF_VERT iterator
 */
int BM_vert_face_count(const BMVert *v)
{
	return bmesh_disk_facevert_count(v);
}

int BM_vert_face_count_ex(const BMVert *v, int count_max)
{
	return bmesh_disk_facevert_count_ex(v, count_max);
}

/**
 * Return true if the vertex is connected to _any_ faces.
 *
 * same as ``BM_vert_face_count(v) != 0`` or ``BM_vert_find_first_loop(v) == NULL``
 */
bool BM_vert_face_check(BMVert *v)
{
	return v->e && (bmesh_disk_faceedge_find_first(v->e, v) != NULL);
}

/**
 * Tests whether or not the vertex is part of a wire edge.
 * (ie: has no faces attached to it)
 */
bool BM_vert_is_wire(const BMVert *v)
{
	if (v->e) {
		BMEdge *e_first, *e_iter;

		e_first = e_iter = v->e;
		do {
			if (e_iter->l) {
				return false;
			}
		} while ((e_iter = bmesh_disk_edge_next(e_iter, v)) != e_first);

		return true;
	}
	else {
		return false;
	}
}

/**
 * A vertex is non-manifold if it meets the following conditions:
 * 1: Loose - (has no edges/faces incident upon it).
 * 2: Joins two distinct regions - (two pyramids joined at the tip).
 * 3: Is part of a an edge with more than 2 faces.
 * 4: Is part of a wire edge.
 */
bool BM_vert_is_manifold(const BMVert *v)
{
	BMEdge *e_iter, *e_first, *e_prev;
	BMLoop *l_iter, *l_first;
	int loop_num = 0, loop_num_region = 0, boundary_num = 0;

	if (v->e == NULL) {
		/* loose vert */
		return false;
	}

	/* count edges while looking for non-manifold edges */
	e_first = e_iter = v->e;
	l_first = e_iter->l ? e_iter->l : NULL;
	do {
		/* loose edge or edge shared by more than two faces,
		 * edges with 1 face user are OK, otherwise we could
		 * use BM_edge_is_manifold() here */
		if (e_iter->l == NULL || (e_iter->l != e_iter->l->radial_next->radial_next)) {
			return false;
		}

		/* count radial loops */
		if (e_iter->l->v == v) {
			loop_num += 1;
		}

		if (!BM_edge_is_boundary(e_iter)) {
			/* non boundary check opposite loop */
			if (e_iter->l->radial_next->v == v) {
				loop_num += 1;
			}
		}
		else {
			/* start at the boundary */
			l_first = e_iter->l;
			boundary_num += 1;
			/* >2 boundaries cant be manifold */
			if (boundary_num == 3) {
				return false;
			}
		}
	} while ((e_iter = bmesh_disk_edge_next(e_iter, v)) != e_first);

	e_first = l_first->e;
	l_first = (l_first->v == v) ? l_first : l_first->next;
	BLI_assert(l_first->v == v);

	l_iter = l_first;
	e_prev = e_first;

	do {
		loop_num_region += 1;
	} while (((l_iter = BM_vert_step_fan_loop(l_iter, &e_prev)) != l_first) && (l_iter != NULL));

	return (loop_num == loop_num_region);
}

/**
 * Check if the edge is convex or concave
 * (depends on face winding)
 */
bool BM_edge_is_convex(const BMEdge *e)
{
	if (BM_edge_is_manifold(e)) {
		BMLoop *l1 = e->l;
		BMLoop *l2 = e->l->radial_next;
		if (!equals_v3v3(l1->f->no, l2->f->no)) {
			float cross[3];
			float l_dir[3];
			cross_v3_v3v3(cross, l1->f->no, l2->f->no);
			/* we assume contiguous normals, otherwise the result isn't meaningful */
			sub_v3_v3v3(l_dir, l1->next->v->co, l1->v->co);
			return (dot_v3v3(l_dir, cross) > 0.0f);
		}
	}
	return true;
}

bool BM_vert_is_boundary(const BMVert *v)
{
	if (v->e) {
		BMEdge *e_first, *e_iter;

		e_first = e_iter = v->e;
		do {
			if (BM_edge_is_boundary(e_iter)) {
				return true;
			}
		} while ((e_iter = bmesh_disk_edge_next(e_iter, v)) != e_first);

		return false;
	}
	else {
		return false;
	}
}

/**
 * Returns the number of faces that are adjacent to both f1 and f2,
 * \note Could be sped up a bit by not using iterators and by tagging
 * faces on either side, then count the tags rather then searching.
 */
int BM_face_share_face_count(BMFace *f1, BMFace *f2)
{
	BMIter iter1, iter2;
	BMEdge *e;
	BMFace *f;
	int count = 0;

	BM_ITER_ELEM (e, &iter1, f1, BM_EDGES_OF_FACE) {
		BM_ITER_ELEM (f, &iter2, e, BM_FACES_OF_EDGE) {
			if (f != f1 && f != f2 && BM_face_share_edge_check(f, f2))
				count++;
		}
	}

	return count;
}

/**
 * same as #BM_face_share_face_count but returns a bool
 */
bool BM_face_share_face_check(BMFace *f1, BMFace *f2)
{
	BMIter iter1, iter2;
	BMEdge *e;
	BMFace *f;

	BM_ITER_ELEM (e, &iter1, f1, BM_EDGES_OF_FACE) {
		BM_ITER_ELEM (f, &iter2, e, BM_FACES_OF_EDGE) {
			if (f != f1 && f != f2 && BM_face_share_edge_check(f, f2))
				return true;
		}
	}

	return false;
}

/**
 *  Counts the number of edges two faces share (if any)
 */
int BM_face_share_edge_count(BMFace *f_a, BMFace *f_b)
{
	BMLoop *l_iter;
	BMLoop *l_first;
	int count = 0;
	
	l_iter = l_first = BM_FACE_FIRST_LOOP(f_a);
	do {
		if (BM_edge_in_face(l_iter->e, f_b)) {
			count++;
		}
	} while ((l_iter = l_iter->next) != l_first);

	return count;
}

/**
 *  Returns true if the faces share an edge
 */
bool BM_face_share_edge_check(BMFace *f1, BMFace *f2)
{
	BMLoop *l_iter;
	BMLoop *l_first;

	l_iter = l_first = BM_FACE_FIRST_LOOP(f1);
	do {
		if (BM_edge_in_face(l_iter->e, f2)) {
			return true;
		}
	} while ((l_iter = l_iter->next) != l_first);

	return false;
}

/**
 * Test if e1 shares any faces with e2
 */
bool BM_edge_share_face_check(BMEdge *e1, BMEdge *e2)
{
	BMLoop *l;
	BMFace *f;

	if (e1->l && e2->l) {
		l = e1->l;
		do {
			f = l->f;
			if (BM_edge_in_face(e2, f)) {
				return true;
			}
			l = l->radial_next;
		} while (l != e1->l);
	}
	return false;
}

/**
 *	Test if e1 shares any quad faces with e2
 */
bool BM_edge_share_quad_check(BMEdge *e1, BMEdge *e2)
{
	BMLoop *l;
	BMFace *f;

	if (e1->l && e2->l) {
		l = e1->l;
		do {
			f = l->f;
			if (f->len == 4) {
				if (BM_edge_in_face(e2, f)) {
					return true;
				}
			}
			l = l->radial_next;
		} while (l != e1->l);
	}
	return false;
}

/**
 *	Tests to see if e1 shares a vertex with e2
 */
bool BM_edge_share_vert_check(BMEdge *e1, BMEdge *e2)
{
	return (e1->v1 == e2->v1 ||
	        e1->v1 == e2->v2 ||
	        e1->v2 == e2->v1 ||
	        e1->v2 == e2->v2);
}

/**
 *	Return the shared vertex between the two edges or NULL
 */
BMVert *BM_edge_share_vert(BMEdge *e1, BMEdge *e2)
{
	BLI_assert(e1 != e2);
	if (BM_vert_in_edge(e2, e1->v1)) {
		return e1->v1;
	}
	else if (BM_vert_in_edge(e2, e1->v2)) {
		return e1->v2;
	}
	else {
		return NULL;
	}
}

/**
 * \brief Return the Loop Shared by Edge and Vert
 *
 * Finds the loop used which uses \a  in face loop \a l
 *
 * \note this function takes a loop rather then an edge
 * so we can select the face that the loop should be from.
 */
BMLoop *BM_edge_vert_share_loop(BMLoop *l, BMVert *v)
{
	BLI_assert(BM_vert_in_edge(l->e, v));
	if (l->v == v) {
		return l;
	}
	else {
		return l->next;
	}
}

/**
 * \brief Return the Loop Shared by Face and Vertex
 *
 * Finds the loop used which uses \a v in face loop \a l
 *
 * \note currently this just uses simple loop in future may be sped up
 * using radial vars
 */
BMLoop *BM_face_vert_share_loop(BMFace *f, BMVert *v)
{
	BMLoop *l_first;
	BMLoop *l_iter;

	l_iter = l_first = BM_FACE_FIRST_LOOP(f);
	do {
		if (l_iter->v == v) {
			return l_iter;
		}
	} while ((l_iter = l_iter->next) != l_first);

	return NULL;
}

/**
 * \brief Return the Loop Shared by Face and Edge
 *
 * Finds the loop used which uses \a e in face loop \a l
 *
 * \note currently this just uses simple loop in future may be sped up
 * using radial vars
 */
BMLoop *BM_face_edge_share_loop(BMFace *f, BMEdge *e)
{
	BMLoop *l_first;
	BMLoop *l_iter;

	l_iter = l_first = e->l;
	do {
		if (l_iter->f == f) {
			return l_iter;
		}
	} while ((l_iter = l_iter->radial_next) != l_first);

	return NULL;
}

/**
 * Returns the verts of an edge as used in a face
 * if used in a face at all, otherwise just assign as used in the edge.
 *
 * Useful to get a deterministic winding order when calling
 * BM_face_create_ngon() on an arbitrary array of verts,
 * though be sure to pick an edge which has a face.
 *
 * \note This is in fact quite a simple check, mainly include this function so the intent is more obvious.
 * We know these 2 verts will _always_ make up the loops edge
 */
void BM_edge_ordered_verts_ex(
        const BMEdge *edge, BMVert **r_v1, BMVert **r_v2,
        const BMLoop *edge_loop)
{
	BLI_assert(edge_loop->e == edge);
	(void)edge; /* quiet warning in release build */
	*r_v1 = edge_loop->v;
	*r_v2 = edge_loop->next->v;
}

void BM_edge_ordered_verts(const BMEdge *edge, BMVert **r_v1, BMVert **r_v2)
{
	BM_edge_ordered_verts_ex(edge, r_v1, r_v2, edge->l);
}

/**
 * Check if the loop is convex or concave
 * (depends on face normal)
 */
bool BM_loop_is_convex(const BMLoop *l)
{
	float e_dir_prev[3];
	float e_dir_next[3];
	float l_no[3];

	sub_v3_v3v3(e_dir_prev, l->prev->v->co, l->v->co);
	sub_v3_v3v3(e_dir_next, l->next->v->co, l->v->co);
	cross_v3_v3v3(l_no, e_dir_next, e_dir_prev);
	return dot_v3v3(l_no, l->f->no) > 0.0f;
}

/**
 * Calculates the angle between the previous and next loops
 * (angle at this loops face corner).
 *
 * \return angle in radians
 */
float BM_loop_calc_face_angle(const BMLoop *l)
{
	return angle_v3v3v3(l->prev->v->co,
	                    l->v->co,
	                    l->next->v->co);
}

/**
 * \brief BM_loop_calc_face_normal
 *
 * Calculate the normal at this loop corner or fallback to the face normal on straight lines.
 *
 * \param l The loop to calculate the normal at
 * \param r_normal Resulting normal
 */
void BM_loop_calc_face_normal(const BMLoop *l, float r_normal[3])
{
	if (normal_tri_v3(r_normal,
	                  l->prev->v->co,
	                  l->v->co,
	                  l->next->v->co) != 0.0f)
	{
		/* pass */
	}
	else {
		copy_v3_v3(r_normal, l->f->no);
	}
}

/**
 * \brief BM_loop_calc_face_direction
 *
 * Calculate the direction a loop is pointing.
 *
 * \param l The loop to calculate the direction at
 * \param r_dir Resulting direction
 */
void BM_loop_calc_face_direction(const BMLoop *l, float r_dir[3])
{
	float v_prev[3];
	float v_next[3];

	sub_v3_v3v3(v_prev, l->v->co, l->prev->v->co);
	sub_v3_v3v3(v_next, l->next->v->co, l->v->co);

	normalize_v3(v_prev);
	normalize_v3(v_next);

	add_v3_v3v3(r_dir, v_prev, v_next);
	normalize_v3(r_dir);
}

/**
 * \brief BM_loop_calc_face_tangent
 *
 * Calculate the tangent at this loop corner or fallback to the face normal on straight lines.
 * This vector always points inward into the face.
 *
 * \param l The loop to calculate the tangent at
 * \param r_tangent Resulting tangent
 */
void BM_loop_calc_face_tangent(const BMLoop *l, float r_tangent[3])
{
	float v_prev[3];
	float v_next[3];
	float dir[3];

	sub_v3_v3v3(v_prev, l->prev->v->co, l->v->co);
	sub_v3_v3v3(v_next, l->v->co, l->next->v->co);

	normalize_v3(v_prev);
	normalize_v3(v_next);
	add_v3_v3v3(dir, v_prev, v_next);

	if (compare_v3v3(v_prev, v_next, FLT_EPSILON * 10.0f) == false) {
		float nor[3]; /* for this purpose doesn't need to be normalized */
		cross_v3_v3v3(nor, v_prev, v_next);
		/* concave face check */
		if (UNLIKELY(dot_v3v3(nor, l->f->no) < 0.0f)) {
			negate_v3(nor);
		}
		cross_v3_v3v3(r_tangent, dir, nor);
	}
	else {
		/* prev/next are the same - compare with face normal since we don't have one */
		cross_v3_v3v3(r_tangent, dir, l->f->no);
	}

	normalize_v3(r_tangent);
}

/**
 * \brief BMESH EDGE/FACE ANGLE
 *
 *  Calculates the angle between two faces.
 *  Assumes the face normals are correct.
 *
 * \return angle in radians
 */
float BM_edge_calc_face_angle_ex(const BMEdge *e, const float fallback)
{
	if (BM_edge_is_manifold(e)) {
		const BMLoop *l1 = e->l;
		const BMLoop *l2 = e->l->radial_next;
		return angle_normalized_v3v3(l1->f->no, l2->f->no);
	}
	else {
		return fallback;
	}
}
float BM_edge_calc_face_angle(const BMEdge *e)
{
	return BM_edge_calc_face_angle_ex(e, DEG2RADF(90.0f));
}

/**
 * \brief BMESH EDGE/FACE ANGLE
 *
 *  Calculates the angle between two faces.
 *  Assumes the face normals are correct.
 *
 * \return angle in radians
 */
float BM_edge_calc_face_angle_signed_ex(const BMEdge *e, const float fallback)
{
	if (BM_edge_is_manifold(e)) {
		BMLoop *l1 = e->l;
		BMLoop *l2 = e->l->radial_next;
		const float angle = angle_normalized_v3v3(l1->f->no, l2->f->no);
		return BM_edge_is_convex(e) ? angle : -angle;
	}
	else {
		return fallback;
	}
}
float BM_edge_calc_face_angle_signed(const BMEdge *e)
{
	return BM_edge_calc_face_angle_signed_ex(e, DEG2RADF(90.0f));
}

/**
 * \brief BMESH EDGE/FACE TANGENT
 *
 * Calculate the tangent at this loop corner or fallback to the face normal on straight lines.
 * This vector always points inward into the face.
 *
 * \brief BM_edge_calc_face_tangent
 * \param e
 * \param e_loop The loop to calculate the tangent at,
 * used to get the face and winding direction.
 * \param r_tangent The loop corner tangent to set
 */

void BM_edge_calc_face_tangent(const BMEdge *e, const BMLoop *e_loop, float r_tangent[3])
{
	float tvec[3];
	BMVert *v1, *v2;
	BM_edge_ordered_verts_ex(e, &v1, &v2, e_loop);

	sub_v3_v3v3(tvec, v1->co, v2->co); /* use for temp storage */
	/* note, we could average the tangents of both loops,
	 * for non flat ngons it will give a better direction */
	cross_v3_v3v3(r_tangent, tvec, e_loop->f->no);
	normalize_v3(r_tangent);
}

/**
 * \brief BMESH VERT/EDGE ANGLE
 *
 * Calculates the angle a verts 2 edges.
 *
 * \returns the angle in radians
 */
float BM_vert_calc_edge_angle_ex(const BMVert *v, const float fallback)
{
	BMEdge *e1, *e2;

	/* saves BM_vert_edge_count(v) and and edge iterator,
	 * get the edges and count them both at once */

	if ((e1 = v->e) &&
	    (e2 =  bmesh_disk_edge_next(e1, v)) &&
	    /* make sure we come full circle and only have 2 connected edges */
	    (e1 == bmesh_disk_edge_next(e2, v)))
	{
		BMVert *v1 = BM_edge_other_vert(e1, v);
		BMVert *v2 = BM_edge_other_vert(e2, v);

		return (float)M_PI - angle_v3v3v3(v1->co, v->co, v2->co);
	}
	else {
		return fallback;
	}
}

float BM_vert_calc_edge_angle(const BMVert *v)
{
	return BM_vert_calc_edge_angle_ex(v, DEG2RADF(90.0f));
}

/**
 * \note this isn't optimal to run on an array of verts,
 * see 'solidify_add_thickness' for a function which runs on an array.
 */
float BM_vert_calc_shell_factor(const BMVert *v)
{
	BMIter iter;
	BMLoop *l;
	float accum_shell = 0.0f;
	float accum_angle = 0.0f;

	BM_ITER_ELEM (l, &iter, (BMVert *)v, BM_LOOPS_OF_VERT) {
		const float face_angle = BM_loop_calc_face_angle(l);
		accum_shell += shell_v3v3_normalized_to_dist(v->no, l->f->no) * face_angle;
		accum_angle += face_angle;
	}

	if (accum_angle != 0.0f) {
		return accum_shell / accum_angle;
	}
	else {
		return 1.0f;
	}
}
/* alternate version of #BM_vert_calc_shell_factor which only
 * uses 'hflag' faces, but falls back to all if none found. */
float BM_vert_calc_shell_factor_ex(const BMVert *v, const float no[3], const char hflag)
{
	BMIter iter;
	const BMLoop *l;
	float accum_shell = 0.0f;
	float accum_angle = 0.0f;
	int tot_sel = 0, tot = 0;

	BM_ITER_ELEM (l, &iter, (BMVert *)v, BM_LOOPS_OF_VERT) {
		if (BM_elem_flag_test(l->f, hflag)) {  /* <-- main difference to BM_vert_calc_shell_factor! */
			const float face_angle = BM_loop_calc_face_angle(l);
			accum_shell += shell_v3v3_normalized_to_dist(no, l->f->no) * face_angle;
			accum_angle += face_angle;
			tot_sel++;
		}
		tot++;
	}

	if (accum_angle != 0.0f) {
		return accum_shell / accum_angle;
	}
	else {
		/* other main difference from BM_vert_calc_shell_factor! */
		if (tot != 0 && tot_sel == 0) {
			/* none selected, so use all */
			return BM_vert_calc_shell_factor(v);
		}
		else {
			return 1.0f;
		}
	}
}

/**
 * \note quite an obscure function.
 * used in bmesh operators that have a relative scale options,
 */
float BM_vert_calc_mean_tagged_edge_length(const BMVert *v)
{
	BMIter iter;
	BMEdge *e;
	int tot;
	float length = 0.0f;

	BM_ITER_ELEM_INDEX (e, &iter, (BMVert *)v, BM_EDGES_OF_VERT, tot) {
		const BMVert *v_other = BM_edge_other_vert(e, v);
		if (BM_elem_flag_test(v_other, BM_ELEM_TAG)) {
			length += BM_edge_calc_length(e);
		}
	}

	if (tot) {
		return length / (float)tot;
	}
	else {
		return 0.0f;
	}
}


/**
 * Returns the loop of the shortest edge in f.
 */
BMLoop *BM_face_find_shortest_loop(BMFace *f)
{
	BMLoop *shortest_loop = NULL;
	float shortest_len = FLT_MAX;

	BMLoop *l_iter;
	BMLoop *l_first;

	l_iter = l_first = BM_FACE_FIRST_LOOP(f);

	do {
		const float len_sq = len_squared_v3v3(l_iter->v->co, l_iter->next->v->co);
		if (len_sq <= shortest_len) {
			shortest_loop = l_iter;
			shortest_len = len_sq;
		}
	} while ((l_iter = l_iter->next) != l_first);

	return shortest_loop;
}

/**
 * Returns the loop of the longest edge in f.
 */
BMLoop *BM_face_find_longest_loop(BMFace *f)
{
	BMLoop *longest_loop = NULL;
	float len_max_sq = 0.0f;

	BMLoop *l_iter;
	BMLoop *l_first;

	l_iter = l_first = BM_FACE_FIRST_LOOP(f);

	do {
		const float len_sq = len_squared_v3v3(l_iter->v->co, l_iter->next->v->co);
		if (len_sq >= len_max_sq) {
			longest_loop = l_iter;
			len_max_sq = len_sq;
		}
	} while ((l_iter = l_iter->next) != l_first);

	return longest_loop;
}

/**
 * Returns the edge existing between \a v_a and \a v_b, or NULL if there isn't one.
 *
 * \note multiple edges may exist between any two vertices, and therefore
 * this function only returns the first one found.
 */
#if 0
BMEdge *BM_edge_exists(BMVert *v_a, BMVert *v_b)
{
	BMIter iter;
	BMEdge *e;


	BLI_assert(v_a != v_b);
	BLI_assert(v_a->head.htype == BM_VERT && v_b->head.htype == BM_VERT);

	BM_ITER_ELEM (e, &iter, v_a, BM_EDGES_OF_VERT) {
		if (e->v1 == v_b || e->v2 == v_b)
			return e;
	}

	return NULL;
}
#else
BMEdge *BM_edge_exists(BMVert *v_a, BMVert *v_b)
{
	/* speedup by looping over both edges verts
	 * where one vert may connect to many edges but not the other. */

	BMEdge *e_a, *e_b;

	BLI_assert(v_a != v_b);
	BLI_assert(v_a->head.htype == BM_VERT && v_b->head.htype == BM_VERT);

	if ((e_a = v_a->e) && (e_b = v_b->e)) {
		BMEdge *e_a_iter = e_a, *e_b_iter = e_b;

		do {
			if (BM_vert_in_edge(e_a_iter, v_b)) {
				return e_a_iter;
			}
			if (BM_vert_in_edge(e_b_iter, v_a)) {
				return e_b_iter;
			}
		} while (((e_a_iter = bmesh_disk_edge_next(e_a_iter, v_a)) != e_a) &&
		         ((e_b_iter = bmesh_disk_edge_next(e_b_iter, v_b)) != e_b));
	}

	return NULL;
}
#endif

/**
 * Returns an edge sharing the same vertices as this one.
 * This isn't an invalid state but tools should clean up these cases before
 * returning the mesh to the user.
 */
BMEdge *BM_edge_find_double(BMEdge *e)
{
	BMVert *v       = e->v1;
	BMVert *v_other = e->v2;

	BMEdge *e_iter;

	e_iter = e;
	while ((e_iter = bmesh_disk_edge_next(e_iter, v)) != e) {
		if (UNLIKELY(BM_vert_in_edge(e_iter, v_other))) {
			return e_iter;
		}
	}

	return NULL;
}

/**
 * Given a set of vertices (varr), find out if
 * there is a face with exactly those vertices
 * (and only those vertices).
 *
 * \note there used to be a BM_face_exists_overlap function that checks for partial overlap.
 */
bool BM_face_exists(BMVert **varr, int len, BMFace **r_existface)
{
	if (varr[0]->e) {
		BMEdge *e_iter, *e_first;
		e_iter = e_first = varr[0]->e;

		/* would normally use BM_LOOPS_OF_VERT, but this runs so often,
		 * its faster to iterate on the data directly */
		do {
			if (e_iter->l) {
				BMLoop *l_iter_radial, *l_first_radial;
				l_iter_radial = l_first_radial = e_iter->l;

				do {
					if ((l_iter_radial->v == varr[0]) &&
					    (l_iter_radial->f->len == len))
					{
						/* the fist 2 verts match, now check the remaining (len - 2) faces do too
						 * winding isn't known, so check in both directions */
						int i_walk = 2;

						if (l_iter_radial->next->v == varr[1]) {
							BMLoop *l_walk = l_iter_radial->next->next;
							do {
								if (l_walk->v != varr[i_walk]) {
									break;
								}
							} while ((l_walk = l_walk->next), ++i_walk != len);
						}
						else if (l_iter_radial->prev->v == varr[1]) {
							BMLoop *l_walk = l_iter_radial->prev->prev;
							do {
								if (l_walk->v != varr[i_walk]) {
									break;
								}
							} while ((l_walk = l_walk->prev), ++i_walk != len);
						}

						if (i_walk == len) {
							if (r_existface) {
								*r_existface = l_iter_radial->f;
							}
							return true;
						}
					}
				} while ((l_iter_radial = l_iter_radial->radial_next) != l_first_radial);

			}
		} while ((e_iter = BM_DISK_EDGE_NEXT(e_iter, varr[0])) != e_first);
	}

	if (r_existface) {
		*r_existface = NULL;
	}
	return false;
}


/**
 * Given a set of vertices and edges (\a varr, \a earr), find out if
 * all those vertices are filled in by existing faces that _only_ use those vertices.
 *
 * This is for use in cases where creating a face is possible but would result in
 * many overlapping faces.
 *
 * An example of how this is used: when 2 tri's are selected that share an edge,
 * pressing Fkey would make a new overlapping quad (without a check like this)
 *
 * \a earr and \a varr can be in any order, however they _must_ form a closed loop.
 */
bool BM_face_exists_multi(BMVert **varr, BMEdge **earr, int len)
{
	BMFace *f;
	BMEdge *e;
	BMVert *v;
	bool ok;
	int tot_tag;

	BMIter fiter;
	BMIter viter;

	int i;

	for (i = 0; i < len; i++) {
		/* save some time by looping over edge faces rather then vert faces
		 * will still loop over some faces twice but not as many */
		BM_ITER_ELEM (f, &fiter, earr[i], BM_FACES_OF_EDGE) {
			BM_elem_flag_disable(f, BM_ELEM_INTERNAL_TAG);
			BM_ITER_ELEM (v, &viter, f, BM_VERTS_OF_FACE) {
				BM_elem_flag_disable(v, BM_ELEM_INTERNAL_TAG);
			}
		}

		/* clear all edge tags */
		BM_ITER_ELEM (e, &fiter, varr[i], BM_EDGES_OF_VERT) {
			BM_elem_flag_disable(e, BM_ELEM_INTERNAL_TAG);
		}
	}

	/* now tag all verts and edges in the boundary array as true so
	 * we can know if a face-vert is from our array */
	for (i = 0; i < len; i++) {
		BM_elem_flag_enable(varr[i], BM_ELEM_INTERNAL_TAG);
		BM_elem_flag_enable(earr[i], BM_ELEM_INTERNAL_TAG);
	}


	/* so! boundary is tagged, everything else cleared */


	/* 1) tag all faces connected to edges - if all their verts are boundary */
	tot_tag = 0;
	for (i = 0; i < len; i++) {
		BM_ITER_ELEM (f, &fiter, earr[i], BM_FACES_OF_EDGE) {
			if (!BM_elem_flag_test(f, BM_ELEM_INTERNAL_TAG)) {
				ok = true;
				BM_ITER_ELEM (v, &viter, f, BM_VERTS_OF_FACE) {
					if (!BM_elem_flag_test(v, BM_ELEM_INTERNAL_TAG)) {
						ok = false;
						break;
					}
				}

				if (ok) {
					/* we only use boundary verts */
					BM_elem_flag_enable(f, BM_ELEM_INTERNAL_TAG);
					tot_tag++;
				}
			}
			else {
				/* we already found! */
			}
		}
	}

	if (tot_tag == 0) {
		/* no faces use only boundary verts, quit early */
		return false;
	}

	/* 2) loop over non-boundary edges that use boundary verts,
	 *    check each have 2 tagges faces connected (faces that only use 'varr' verts) */
	ok = true;
	for (i = 0; i < len; i++) {
		BM_ITER_ELEM (e, &fiter, varr[i], BM_EDGES_OF_VERT) {

			if (/* non-boundary edge */
			    BM_elem_flag_test(e, BM_ELEM_INTERNAL_TAG) == false &&
			    /* ...using boundary verts */
			    BM_elem_flag_test(e->v1, BM_ELEM_INTERNAL_TAG) == true &&
			    BM_elem_flag_test(e->v2, BM_ELEM_INTERNAL_TAG) == true)
			{
				int tot_face_tag = 0;
				BM_ITER_ELEM (f, &fiter, e, BM_FACES_OF_EDGE) {
					if (BM_elem_flag_test(f, BM_ELEM_INTERNAL_TAG)) {
						tot_face_tag++;
					}
				}

				if (tot_face_tag != 2) {
					ok = false;
					break;
				}

			}
		}

		if (ok == false) {
			break;
		}
	}

	return ok;
}

/* same as 'BM_face_exists_multi' but built vert array from edges */
bool BM_face_exists_multi_edge(BMEdge **earr, int len)
{
	BMVert **varr = BLI_array_alloca(varr, len);

	bool ok;
	int i, i_next;

	/* first check if verts have edges, if not we can bail out early */
	ok = true;
	for (i = len - 1, i_next = 0; i_next < len; (i = i_next++)) {
		if (!(varr[i] = BM_edge_share_vert(earr[i], earr[i_next]))) {
			ok = false;
			break;
		}
	}

	if (ok == false) {
		BMESH_ASSERT(0);
		return false;
	}

	ok = BM_face_exists_multi(varr, earr, len);

	return ok;
}


/**
 * Given a set of vertices (varr), find out if
 * all those vertices overlap an existing face.
 *
 * \note The face may contain other verts \b not in \a varr.
 *
 * \note Its possible there are more than one overlapping faces,
 * in this case the first one found will be assigned to \a r_f_overlap.
 *
 * \param varr  Array of unordered verts.
 * \param len  \a varr array length.
 * \param r_f_overlap  The overlapping face to return.
 * \return Success
 */

bool BM_face_exists_overlap(BMVert **varr, const int len, BMFace **r_f_overlap)
{
	BMIter viter;
	BMFace *f;
	int i;
	bool is_overlap = false;
	LinkNode *f_lnk = NULL;

	if (r_f_overlap) {
		*r_f_overlap = NULL;
	}

#ifdef DEBUG
	/* check flag isn't already set */
	for (i = 0; i < len; i++) {
		BM_ITER_ELEM (f, &viter, varr[i], BM_FACES_OF_VERT) {
			BLI_assert(BM_ELEM_API_FLAG_TEST(f, _FLAG_OVERLAP) == 0);
		}
	}
#endif

	for (i = 0; i < len; i++) {
		BM_ITER_ELEM (f, &viter, varr[i], BM_FACES_OF_VERT) {
			if (BM_ELEM_API_FLAG_TEST(f, _FLAG_OVERLAP) == 0) {
				if (len <= BM_verts_in_face_count(varr, len, f)) {
					if (r_f_overlap)
						*r_f_overlap = f;

					is_overlap = true;
					break;
				}

				BM_ELEM_API_FLAG_ENABLE(f, _FLAG_OVERLAP);
				BLI_linklist_prepend_alloca(&f_lnk, f);
			}
		}
	}

	for (; f_lnk; f_lnk = f_lnk->next) {
		BM_ELEM_API_FLAG_DISABLE((BMFace *)f_lnk->link, _FLAG_OVERLAP);
	}

	return is_overlap;
}

/**
 * Given a set of vertices (varr), find out if
 * there is a face that uses vertices only from this list
 * (that the face is a subset or made from the vertices given).
 *
 * \param varr  Array of unordered verts.
 * \param len  varr array length.
 */
bool BM_face_exists_overlap_subset(BMVert **varr, const int len)
{
	BMIter viter;
	BMFace *f;
	int i;
	bool is_init = false;
	bool is_overlap = false;
	LinkNode *f_lnk = NULL;

#ifdef DEBUG
	/* check flag isn't already set */
	for (i = 0; i < len; i++) {
		BLI_assert(BM_ELEM_API_FLAG_TEST(varr[i], _FLAG_OVERLAP) == 0);
		BM_ITER_ELEM (f, &viter, varr[i], BM_FACES_OF_VERT) {
			BLI_assert(BM_ELEM_API_FLAG_TEST(f, _FLAG_OVERLAP) == 0);
		}
	}
#endif

	for (i = 0; i < len; i++) {
		BM_ITER_ELEM (f, &viter, varr[i], BM_FACES_OF_VERT) {
			if ((f->len <= len) && (BM_ELEM_API_FLAG_TEST(f, _FLAG_OVERLAP) == 0)) {
				/* check if all vers in this face are flagged*/
				BMLoop *l_iter, *l_first;

				if (is_init == false) {
					is_init = true;
					for (i = 0; i < len; i++) {
						BM_ELEM_API_FLAG_ENABLE(varr[i], _FLAG_OVERLAP);
					}
				}

				l_iter = l_first = BM_FACE_FIRST_LOOP(f);
				is_overlap = true;
				do {
					if (BM_ELEM_API_FLAG_TEST(l_iter->v, _FLAG_OVERLAP) == 0) {
						is_overlap = false;
						break;
					}
				} while ((l_iter = l_iter->next) != l_first);

				if (is_overlap) {
					break;
				}

				BM_ELEM_API_FLAG_ENABLE(f, _FLAG_OVERLAP);
				BLI_linklist_prepend_alloca(&f_lnk, f);
			}
		}
	}

	if (is_init == true) {
		for (i = 0; i < len; i++) {
			BM_ELEM_API_FLAG_DISABLE(varr[i], _FLAG_OVERLAP);
		}
	}

	for (; f_lnk; f_lnk = f_lnk->next) {
		BM_ELEM_API_FLAG_DISABLE((BMFace *)f_lnk->link, _FLAG_OVERLAP);
	}

	return is_overlap;
}

bool BM_vert_is_all_edge_flag_test(const BMVert *v, const char hflag, const bool respect_hide)
{
	if (v->e) {
		BMEdge *e_other;
		BMIter eiter;

		BM_ITER_ELEM (e_other, &eiter, (BMVert *)v, BM_EDGES_OF_VERT) {
			if (!respect_hide || !BM_elem_flag_test(e_other, BM_ELEM_HIDDEN)) {
				if (!BM_elem_flag_test(e_other, hflag)) {
					return false;
				}
			}
		}
	}

	return true;
}

bool BM_vert_is_all_face_flag_test(const BMVert *v, const char hflag, const bool respect_hide)
{
	if (v->e) {
		BMEdge *f_other;
		BMIter fiter;

		BM_ITER_ELEM (f_other, &fiter, (BMVert *)v, BM_FACES_OF_VERT) {
			if (!respect_hide || !BM_elem_flag_test(f_other, BM_ELEM_HIDDEN)) {
				if (!BM_elem_flag_test(f_other, hflag)) {
					return false;
				}
			}
		}
	}

	return true;
}


bool BM_edge_is_all_face_flag_test(const BMEdge *e, const char hflag, const bool respect_hide)
{
	if (e->l) {
		BMLoop *l_iter, *l_first;

		l_iter = l_first = e->l;
		do {
			if (!respect_hide || !BM_elem_flag_test(l_iter->f, BM_ELEM_HIDDEN)) {
				if (!BM_elem_flag_test(l_iter->f, hflag)) {
					return false;
				}
			}
		} while ((l_iter = l_iter->radial_next) != l_first);
	}

	return true;
}

/* convenience functions for checking flags */
bool BM_edge_is_any_vert_flag_test(const BMEdge *e, const char hflag)
{
	return (BM_elem_flag_test(e->v1, hflag) ||
	        BM_elem_flag_test(e->v2, hflag));
}

bool BM_face_is_any_vert_flag_test(const BMFace *f, const char hflag)
{
	BMLoop *l_iter;
	BMLoop *l_first;

	l_iter = l_first = BM_FACE_FIRST_LOOP(f);
	do {
		if (BM_elem_flag_test(l_iter->v, hflag)) {
			return true;
		}
	} while ((l_iter = l_iter->next) != l_first);
	return false;
}

bool BM_face_is_any_edge_flag_test(const BMFace *f, const char hflag)
{
	BMLoop *l_iter;
	BMLoop *l_first;

	l_iter = l_first = BM_FACE_FIRST_LOOP(f);
	do {
		if (BM_elem_flag_test(l_iter->e, hflag)) {
			return true;
		}
	} while ((l_iter = l_iter->next) != l_first);
	return false;
}

/**
 * Use within assert's to check normals are valid.
 */
bool BM_face_is_normal_valid(const BMFace *f)
{
	const float eps = 0.0001f;
	float no[3];

	BM_face_calc_normal(f, no);
	return len_squared_v3v3(no, f->no) < (eps * eps);
}

static void bm_mesh_calc_volume_face(const BMFace *f, float *r_vol)
{
	const int tottri = f->len - 2;
	BMLoop **loops = BLI_array_alloca(loops, f->len);
	unsigned int (*index)[3] = BLI_array_alloca(index, tottri);
	int j;

	BM_face_calc_tessellation(f, loops, index);

	for (j = 0; j < tottri; j++) {
		const float *p1 = loops[index[j][0]]->v->co;
		const float *p2 = loops[index[j][1]]->v->co;
		const float *p3 = loops[index[j][2]]->v->co;

		/* co1.dot(co2.cross(co3)) / 6.0 */
		float cross[3];
		cross_v3_v3v3(cross, p2, p3);
		*r_vol += (1.0f / 6.0f) * dot_v3v3(p1, cross);
	}
}
float BM_mesh_calc_volume(BMesh *bm, bool is_signed)
{
	/* warning, calls own tessellation function, may be slow */
	float vol = 0.0f;
	BMFace *f;
	BMIter fiter;

	BM_ITER_MESH (f, &fiter, bm, BM_FACES_OF_MESH) {
		bm_mesh_calc_volume_face(f, &vol);
	}

	if (is_signed == false) {
		vol = fabsf(vol);
	}

	return vol;
}

/* note, almost duplicate of BM_mesh_calc_edge_groups, keep in sync */
/**
 * Calculate isolated groups of faces with optional filtering.
 *
 * \param bm  the BMesh.
 * \param r_groups_array  Array of ints to fill in, length of bm->totface
 *        (or when hflag_test is set, the number of flagged faces).
 * \param r_group_index  index, length pairs into \a r_groups_array, size of return value
 *        int pairs: (array_start, array_length).
 * \param filter_fn  Filter the edges or verts we step over (depends on \a htype_step)
 *        as to which types we deal with.
 * \param user_data  Optional user data for \a filter_fn, can be NULL.
 * \param hflag_test  Optional flag to test faces,
 *        use to exclude faces from the calculation, 0 for all faces.
 * \param htype_step  BM_VERT to walk over face-verts, BM_EDGE to walk over faces edges
 *        (having both set is supported too).
 * \return The number of groups found.
 */
int BM_mesh_calc_face_groups(
        BMesh *bm, int *r_groups_array, int (**r_group_index)[2],
        BMElemFilterFunc filter_fn, void *user_data,
        const char hflag_test, const char htype_step)
{
#ifdef DEBUG
	int group_index_len = 1;
#else
	int group_index_len = 32;
#endif

	int (*group_index)[2] = MEM_mallocN(sizeof(*group_index) * group_index_len, __func__);

	int *group_array = r_groups_array;
	STACK_DECLARE(group_array);

	int group_curr = 0;

	unsigned int tot_faces = 0;
	unsigned int tot_touch = 0;

	BMFace **stack;
	STACK_DECLARE(stack);

	BMIter iter;
	BMFace *f;
	int i;

	STACK_INIT(group_array, bm->totface);

	BLI_assert(((htype_step & ~(BM_VERT | BM_EDGE)) == 0) && (htype_step != 0));

	/* init the array */
	BM_ITER_MESH_INDEX (f, &iter, bm, BM_FACES_OF_MESH, i) {
		if ((hflag_test == 0) || BM_elem_flag_test(f, hflag_test)) {
			tot_faces++;
			BM_elem_flag_disable(f, BM_ELEM_TAG);
		}
		else {
			/* never walk over tagged */
			BM_elem_flag_enable(f, BM_ELEM_TAG);
		}

		BM_elem_index_set(f, i); /* set_inline */
	}
	bm->elem_index_dirty &= ~BM_FACE;

	/* detect groups */
	stack = MEM_mallocN(sizeof(*stack) * tot_faces, __func__);

	while (tot_touch != tot_faces) {
		int *group_item;
		bool ok = false;

		BLI_assert(tot_touch < tot_faces);

		STACK_INIT(stack, tot_faces);

		BM_ITER_MESH (f, &iter, bm, BM_FACES_OF_MESH) {
			if (BM_elem_flag_test(f, BM_ELEM_TAG) == false) {
				BM_elem_flag_enable(f, BM_ELEM_TAG);
				STACK_PUSH(stack, f);
				ok = true;
				break;
			}
		}

		BLI_assert(ok == true);
		UNUSED_VARS_NDEBUG(ok);

		/* manage arrays */
		if (group_index_len == group_curr) {
			group_index_len *= 2;
			group_index = MEM_reallocN(group_index, sizeof(*group_index) * group_index_len);
		}

		group_item = group_index[group_curr];
		group_item[0] = STACK_SIZE(group_array);
		group_item[1] = 0;

		while ((f = STACK_POP(stack))) {
			BMLoop *l_iter, *l_first;

			/* add face */
			STACK_PUSH(group_array, BM_elem_index_get(f));
			tot_touch++;
			group_item[1]++;
			/* done */

			if (htype_step & BM_EDGE) {
				/* search for other faces */
				l_iter = l_first = BM_FACE_FIRST_LOOP(f);
				do {
					BMLoop *l_radial_iter = l_iter->radial_next;
					if ((l_radial_iter != l_iter) &&
					    ((filter_fn == NULL) || filter_fn((BMElem *)l_iter->e, user_data)))
					{
						do {
							BMFace *f_other = l_radial_iter->f;
							if (BM_elem_flag_test(f_other, BM_ELEM_TAG) == false) {
								BM_elem_flag_enable(f_other, BM_ELEM_TAG);
								STACK_PUSH(stack, f_other);
							}
						} while ((l_radial_iter = l_radial_iter->radial_next) != l_iter);
					}
				} while ((l_iter = l_iter->next) != l_first);
			}

			if (htype_step & BM_VERT) {
				BMIter liter;
				/* search for other faces */
				l_iter = l_first = BM_FACE_FIRST_LOOP(f);
				do {
					if ((filter_fn == NULL) || filter_fn((BMElem *)l_iter->v, user_data)) {
						BMLoop *l_other;
						BM_ITER_ELEM (l_other, &liter, l_iter, BM_LOOPS_OF_LOOP) {
							BMFace *f_other = l_other->f;
							if (BM_elem_flag_test(f_other, BM_ELEM_TAG) == false) {
								BM_elem_flag_enable(f_other, BM_ELEM_TAG);
								STACK_PUSH(stack, f_other);
							}
						}
					}
				} while ((l_iter = l_iter->next) != l_first);
			}
		}

		group_curr++;
	}

	MEM_freeN(stack);

	/* reduce alloc to required size */
	group_index = MEM_reallocN(group_index, sizeof(*group_index) * group_curr);
	*r_group_index = group_index;

	return group_curr;
}

/* note, almost duplicate of BM_mesh_calc_face_groups, keep in sync */
/**
 * Calculate isolated groups of edges with optional filtering.
 *
 * \param bm  the BMesh.
 * \param r_groups_array  Array of ints to fill in, length of bm->totedge
 *        (or when hflag_test is set, the number of flagged edges).
 * \param r_group_index  index, length pairs into \a r_groups_array, size of return value
 *        int pairs: (array_start, array_length).
 * \param filter_fn  Filter the edges or verts we step over (depends on \a htype_step)
 *        as to which types we deal with.
 * \param user_data  Optional user data for \a filter_fn, can be NULL.
 * \param hflag_test  Optional flag to test edges,
 *        use to exclude edges from the calculation, 0 for all edges.
 * \return The number of groups found.
 *
 * \note Unlike #BM_mesh_calc_face_groups there is no 'htype_step' argument,
 *       since we always walk over verts.
 */
int BM_mesh_calc_edge_groups(
        BMesh *bm, int *r_groups_array, int (**r_group_index)[2],
        BMElemFilterFunc filter_fn, void *user_data,
        const char hflag_test)
{
#ifdef DEBUG
	int group_index_len = 1;
#else
	int group_index_len = 32;
#endif

	int (*group_index)[2] = MEM_mallocN(sizeof(*group_index) * group_index_len, __func__);

	int *group_array = r_groups_array;
	STACK_DECLARE(group_array);

	int group_curr = 0;

	unsigned int tot_edges = 0;
	unsigned int tot_touch = 0;

	BMEdge **stack;
	STACK_DECLARE(stack);

	BMIter iter;
	BMEdge *e;
	int i;

	STACK_INIT(group_array, bm->totedge);

	/* init the array */
	BM_ITER_MESH_INDEX (e, &iter, bm, BM_EDGES_OF_MESH, i) {
		if ((hflag_test == 0) || BM_elem_flag_test(e, hflag_test)) {
			tot_edges++;
			BM_elem_flag_disable(e, BM_ELEM_TAG);
		}
		else {
			/* never walk over tagged */
			BM_elem_flag_enable(e, BM_ELEM_TAG);
		}

		BM_elem_index_set(e, i); /* set_inline */
	}
	bm->elem_index_dirty &= ~BM_EDGE;

	/* detect groups */
	stack = MEM_mallocN(sizeof(*stack) * tot_edges, __func__);

	while (tot_touch != tot_edges) {
		int *group_item;
		bool ok = false;

		BLI_assert(tot_touch < tot_edges);

		STACK_INIT(stack, tot_edges);

		BM_ITER_MESH (e, &iter, bm, BM_EDGES_OF_MESH) {
			if (BM_elem_flag_test(e, BM_ELEM_TAG) == false) {
				BM_elem_flag_enable(e, BM_ELEM_TAG);
				STACK_PUSH(stack, e);
				ok = true;
				break;
			}
		}

		BLI_assert(ok == true);
		UNUSED_VARS_NDEBUG(ok);

		/* manage arrays */
		if (group_index_len == group_curr) {
			group_index_len *= 2;
			group_index = MEM_reallocN(group_index, sizeof(*group_index) * group_index_len);
		}

		group_item = group_index[group_curr];
		group_item[0] = STACK_SIZE(group_array);
		group_item[1] = 0;

		while ((e = STACK_POP(stack))) {
			BMIter viter;
			BMIter eiter;
			BMVert *v;

			/* add edge */
			STACK_PUSH(group_array, BM_elem_index_get(e));
			tot_touch++;
			group_item[1]++;
			/* done */

			/* search for other edges */
			BM_ITER_ELEM (v, &viter, e, BM_VERTS_OF_EDGE) {
				if ((filter_fn == NULL) || filter_fn((BMElem *)v, user_data)) {
					BMEdge *e_other;
					BM_ITER_ELEM (e_other, &eiter, v, BM_EDGES_OF_VERT) {
						if (BM_elem_flag_test(e_other, BM_ELEM_TAG) == false) {
							BM_elem_flag_enable(e_other, BM_ELEM_TAG);
							STACK_PUSH(stack, e_other);
						}
					}
				}
			}
		}

		group_curr++;
	}

	MEM_freeN(stack);

	/* reduce alloc to required size */
	group_index = MEM_reallocN(group_index, sizeof(*group_index) * group_curr);
	*r_group_index = group_index;

	return group_curr;
}

float bmesh_subd_falloff_calc(const int falloff, float val)
{
	switch (falloff) {
		case SUBD_FALLOFF_SMOOTH:
			val = 3.0f * val * val - 2.0f * val * val * val;
			break;
		case SUBD_FALLOFF_SPHERE:
			val = sqrtf(2.0f * val - val * val);
			break;
		case SUBD_FALLOFF_ROOT:
			val = sqrtf(val);
			break;
		case SUBD_FALLOFF_SHARP:
			val = val * val;
			break;
		case SUBD_FALLOFF_LIN:
			break;
		case SUBD_FALLOFF_INVSQUARE:
			val = val * (2.0f - val);
			break;
		default:
			BLI_assert(0);
			break;
	}

	return val;
}<|MERGE_RESOLUTION|>--- conflicted
+++ resolved
@@ -782,17 +782,10 @@
 			count++;
 		} while ((l_iter = l_iter->radial_next) != l_first);
 	}
-<<<<<<< HEAD
 
 	return count;
 }
 
-=======
-
-	return count;
-}
-
->>>>>>> 5a8629c0
 int BM_edge_face_count_ex(const BMEdge *e, const int count_max)
 {
 	int count = 0;
