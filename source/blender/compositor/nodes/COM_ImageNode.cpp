--- conflicted
+++ resolved
@@ -121,48 +121,6 @@
 						else {
 							view = view_image - 1;
 						}
-<<<<<<< HEAD
-					}
-
-					if (STREQ(bnodeSocket->identifier, "Alpha")) {
-						BLI_assert(combined_operation != NULL);
-						NodeOutput *outputSocket = this->getOutputSocket(index);
-						SeparateChannelOperation *separate_operation;
-						separate_operation = new SeparateChannelOperation();
-						separate_operation->setChannel(3);
-						converter.addOperation(separate_operation);
-						converter.addLink(combined_operation->getOutputSocket(), separate_operation->getInputSocket(0));
-						converter.mapOutputSocket(outputSocket, separate_operation->getOutputSocket());
-						operation = separate_operation;
-					}
-					else {
-						if (rpass) {
-							switch (rpass->channels) {
-								case 1:
-									operation = doMultilayerCheck(converter, rl, image, imageuser, framenumber, index,
-									                              rpass->passtype, view, COM_DT_VALUE);
-									break;
-									/* using image operations for both 3 and 4 channels (RGB and RGBA respectively) */
-									/* XXX any way to detect actual vector images? */
-								case 3:
-									operation = doMultilayerCheck(converter, rl, image, imageuser, framenumber, index,
-									                              rpass->passtype, view, COM_DT_VECTOR);
-									break;
-								case 4:
-									operation = doMultilayerCheck(converter, rl, image, imageuser, framenumber, index,
-									                              rpass->passtype, view, COM_DT_COLOR);
-									break;
-								default:
-									/* dummy operation is added below */
-									break;
-							}
-							if (index == 0 && operation) {
-								converter.addPreview(operation->getOutputSocket());
-							}
-							if (STREQ(rpass->chan_id, "RGBA")) {
-								combined_operation = operation;
-							}
-=======
 					}
 
 					if (rpass) {
@@ -199,7 +157,6 @@
 							converter.addLink(operation->getOutputSocket(), separate_operation->getInputSocket(0));
 							converter.mapOutputSocket(outputSocket, separate_operation->getOutputSocket());
 							index++;
->>>>>>> 5a8629c0
 						}
 					}
 
