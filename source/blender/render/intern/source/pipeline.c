/*
 * ***** BEGIN GPL LICENSE BLOCK *****
 *
 * This program is free software; you can redistribute it and/or
 * modify it under the terms of the GNU General Public License
 * as published by the Free Software Foundation; either version 2
 * of the License, or (at your option) any later version. 
 *
 * This program is distributed in the hope that it will be useful,
 * but WITHOUT ANY WARRANTY; without even the implied warranty of
 * MERCHANTABILITY or FITNESS FOR A PARTICULAR PURPOSE.  See the
 * GNU General Public License for more details.
 *
 * You should have received a copy of the GNU General Public License
 * along with this program; if not, write to the Free Software Foundation,
 * Inc., 51 Franklin Street, Fifth Floor, Boston, MA 02110-1301, USA.
 *
 * The Original Code is Copyright (C) 2006 Blender Foundation.
 * All rights reserved.
 *
 * The Original Code is: all of this file.
 *
 * Contributor(s): none yet.
 *
 * ***** END GPL LICENSE BLOCK *****
 */

/** \file blender/render/intern/source/pipeline.c
 *  \ingroup render
 */

#include <math.h>
#include <limits.h>
#include <string.h>
#include <stdlib.h>
#include <stddef.h>

#include "DNA_image_types.h"
#include "DNA_node_types.h"
#include "DNA_object_types.h"
#include "DNA_scene_types.h"
#include "DNA_sequence_types.h"
#include "DNA_userdef_types.h"

#include "MEM_guardedalloc.h"

#include "BLI_math.h"
#include "BLI_rect.h"
#include "BLI_listbase.h"
#include "BLI_string.h"
#include "BLI_path_util.h"
#include "BLI_fileops.h"
#include "BLI_threads.h"
#include "BLI_rand.h"
#include "BLI_callbacks.h"

#include "BLF_translation.h"

#include "BKE_animsys.h"  /* <------ should this be here?, needed for sequencer update */
#include "BKE_camera.h"
#include "BKE_depsgraph.h"
#include "BKE_global.h"
#include "BKE_image.h"
#include "BKE_library.h"
#include "BKE_main.h"
#include "BKE_modifier.h"
#include "BKE_node.h"
#include "BKE_pointcache.h"
#include "BKE_report.h"
#include "BKE_scene.h"
#include "BKE_sequencer.h"
#include "BKE_writeavi.h"  /* <------ should be replaced once with generic movie module */
#include "BKE_object.h"

#include "PIL_time.h"
#include "IMB_colormanagement.h"
#include "IMB_imbuf.h"
#include "IMB_imbuf_types.h"

#include "RE_engine.h"
#include "RE_pipeline.h"

#ifdef WITH_FREESTYLE
#  include "FRS_freestyle.h"
#endif

/* internal */
#include "render_result.h"
#include "render_types.h"
#include "renderpipeline.h"
#include "renderdatabase.h"
#include "rendercore.h"
#include "initrender.h"
#include "pixelblending.h"
#include "zbuf.h"

/* render flow
 *
 * 1) Initialize state
 * - state data, tables
 * - movie/image file init
 * - everything that doesn't change during animation
 *
 * 2) Initialize data
 * - camera, world, matrices
 * - make render verts, faces, halos, strands
 * - everything can change per frame/field
 *
 * 3) Render Processor
 * - multiple layers
 * - tiles, rect, baking
 * - layers/tiles optionally to disk or directly in Render Result
 *
 * 4) Composite Render Result
 * - also read external files etc
 *
 * 5) Image Files
 * - save file or append in movie
 *
 */


/* ********* globals ******** */

/* here we store all renders */
static struct {
	ListBase renderlist;
} RenderGlobal = {{NULL, NULL}}; 

/* hardcopy of current render, used while rendering for speed */
Render R;

/* ********* alloc and free ******** */

static int do_write_image_or_movie(Render *re, Main *bmain, Scene *scene, bMovieHandle *mh, const size_t totvideos, const char *name_override);

static volatile int g_break = 0;
static int thread_break(void *UNUSED(arg))
{
	return g_break;
}

/* default callbacks, set in each new render */
static void result_nothing(void *UNUSED(arg), RenderResult *UNUSED(rr)) {}
static void result_rcti_nothing(void *UNUSED(arg), RenderResult *UNUSED(rr), volatile struct rcti *UNUSED(rect)) {}
static void current_scene_nothing(void *UNUSED(arg), Scene *UNUSED(scene)) {}
static void stats_nothing(void *UNUSED(arg), RenderStats *UNUSED(rs)) {}
static void float_nothing(void *UNUSED(arg), float UNUSED(val)) {}
static int default_break(void *UNUSED(arg)) { return G.is_break == true; }

static void stats_background(void *UNUSED(arg), RenderStats *rs)
{
	uintptr_t mem_in_use, mmap_in_use, peak_memory;
	float megs_used_memory, mmap_used_memory, megs_peak_memory;

	mem_in_use = MEM_get_memory_in_use();
	mmap_in_use = MEM_get_mapped_memory_in_use();
	peak_memory = MEM_get_peak_memory();

	megs_used_memory = (mem_in_use - mmap_in_use) / (1024.0 * 1024.0);
	mmap_used_memory = (mmap_in_use) / (1024.0 * 1024.0);
	megs_peak_memory = (peak_memory) / (1024.0 * 1024.0);

	fprintf(stdout, IFACE_("Fra:%d Mem:%.2fM (%.2fM, Peak %.2fM) "), rs->cfra,
	        megs_used_memory, mmap_used_memory, megs_peak_memory);

	if (rs->curfield)
		fprintf(stdout, IFACE_("Field %d "), rs->curfield);
	if (rs->curblur)
		fprintf(stdout, IFACE_("Blur %d "), rs->curblur);

	if (rs->infostr) {
		fprintf(stdout, "| %s", rs->infostr);
	}
	else {
		if (rs->tothalo)
			fprintf(stdout, IFACE_("Sce: %s Ve:%d Fa:%d Ha:%d La:%d"),
			        rs->scene_name, rs->totvert, rs->totface, rs->tothalo, rs->totlamp);
		else
			fprintf(stdout, IFACE_("Sce: %s Ve:%d Fa:%d La:%d"), rs->scene_name, rs->totvert, rs->totface, rs->totlamp);
	}

	BLI_callback_exec(G.main, NULL, BLI_CB_EVT_RENDER_STATS);

	fputc('\n', stdout);
	fflush(stdout);
}

void RE_FreeRenderResult(RenderResult *res)
{
	render_result_free(res);
}

float *RE_RenderLayerGetPass(volatile RenderLayer *rl, int passtype, const char *viewname)
{
	RenderPass *rpass;
	float *rect = NULL;

	for (rpass = rl->passes.last; rpass; rpass = rpass->prev) {
		if (rpass->passtype == passtype) {
			rect = rpass->rect;

			if (viewname == NULL)
				break;
			else if (STREQ(rpass->view, viewname))
				break;
		}
	}

	return rect;
}

RenderLayer *RE_GetRenderLayer(RenderResult *rr, const char *name)
{
	if (rr == NULL) {
		return NULL;
	}
	else {
		return BLI_findstring(&rr->layers, name, offsetof(RenderLayer, name));
	}
}

RenderResult *RE_MultilayerConvert(void *exrhandle, const char *colorspace, bool predivide, int rectx, int recty)
{
	return render_result_new_from_exr(exrhandle, colorspace, predivide, rectx, recty);
}

RenderLayer *render_get_active_layer(Render *re, RenderResult *rr)
{
	RenderLayer *rl = BLI_findlink(&rr->layers, re->r.actlay);
	
	if (rl)
		return rl;
	else 
		return rr->layers.first;
}

static int render_scene_needs_vector(Render *re)
{
	SceneRenderLayer *srl;
	
	for (srl = re->r.layers.first; srl; srl = srl->next)
		if (!(srl->layflag & SCE_LAY_DISABLE))
			if (srl->passflag & SCE_PASS_VECTOR)
				return 1;

	return 0;
}

static bool render_scene_has_layers_to_render(Scene *scene)
{
	SceneRenderLayer *srl;
	for (srl = scene->r.layers.first; srl; srl = srl->next) {
		if (!(srl->layflag & SCE_LAY_DISABLE)) {
			return true;
		}
	}
	return false;
}

/* *************************************************** */

Render *RE_GetRender(const char *name)
{
	Render *re;

	/* search for existing renders */
	for (re = RenderGlobal.renderlist.first; re; re = re->next)
		if (STREQLEN(re->name, name, RE_MAXNAME))
			break;

	return re;
}


/* if you want to know exactly what has been done */
RenderResult *RE_AcquireResultRead(Render *re)
{
	if (re) {
		BLI_rw_mutex_lock(&re->resultmutex, THREAD_LOCK_READ);
		return re->result;
	}

	return NULL;
}

RenderResult *RE_AcquireResultWrite(Render *re)
{
	if (re) {
		BLI_rw_mutex_lock(&re->resultmutex, THREAD_LOCK_WRITE);
		return re->result;
	}

	return NULL;
}

void RE_SwapResult(Render *re, RenderResult **rr)
{
	/* for keeping render buffers */
	if (re) {
		SWAP(RenderResult *, re->result, *rr);
	}
}


void RE_ReleaseResult(Render *re)
{
	if (re)
		BLI_rw_mutex_unlock(&re->resultmutex);
}

/* displist.c util.... */
Scene *RE_GetScene(Render *re)
{
	if (re)
		return re->scene;
	return NULL;
}

/**
 * Same as #RE_AcquireResultImage but creating the necessary views to store the result
 * fill provided result struct with a copy of thew views of what is done so far the
 * #RenderResult.views #ListBase needs to be freed after with #RE_ReleaseResultImageViews
*/
void RE_AcquireResultImageViews(Render *re, RenderResult *rr)
{
	memset(rr, 0, sizeof(RenderResult));

	if (re) {
		BLI_rw_mutex_lock(&re->resultmutex, THREAD_LOCK_READ);

		if (re->result) {
			RenderLayer *rl;
			RenderView *rv, *rview;

			rr->rectx = re->result->rectx;
			rr->recty = re->result->recty;

			/* creates a temporary duplication of views */
			render_result_views_shallowcopy(rr, re->result);

			rv = rr->views.first;

			rr->have_combined = (rv->rectf != NULL);

			/* active layer */
			rl = render_get_active_layer(re, re->result);

			if (rl) {
				if (rv->rectf == NULL) {
					for (rview = (RenderView *)rr->views.first; rview; rview = rview->next) {
						rview->rectf = RE_RenderLayerGetPass(rl, SCE_PASS_COMBINED, rview->name);
					}
				}

				if (rv->rectz == NULL) {
					for (rview = (RenderView *)rr->views.first; rview; rview = rview->next) {
						rview->rectz = RE_RenderLayerGetPass(rl, SCE_PASS_Z, rview->name);
					}
				}
			}

			rr->layers = re->result->layers;
			rr->xof = re->disprect.xmin;
			rr->yof = re->disprect.ymin;
			rr->stamp_data = re->result->stamp_data;
		}
	}
}

/* clear temporary renderresult struct */
void RE_ReleaseResultImageViews(Render *re, RenderResult *rr)
{
	if (re) {
		if (rr) {
			render_result_views_shallowdelete(rr);
		}
		BLI_rw_mutex_unlock(&re->resultmutex);
	}
}

/* fill provided result struct with what's currently active or done */
<<<<<<< HEAD
=======
/* this RenderResult struct is the only exception to the rule of a RenderResult */
/* always having at least one RenderView */
>>>>>>> 5a8629c0
void RE_AcquireResultImage(Render *re, RenderResult *rr, const int view_id)
{
	memset(rr, 0, sizeof(RenderResult));

	if (re) {
		BLI_rw_mutex_lock(&re->resultmutex, THREAD_LOCK_READ);

		if (re->result) {
			RenderLayer *rl;
			RenderView *rv;
			
			rr->rectx = re->result->rectx;
			rr->recty = re->result->recty;
			
			/* actview view */
<<<<<<< HEAD
			rv = BLI_findlink(&re->result->views, view_id);
			if (rv == NULL)
				rv = (RenderView *)re->result->views.first;

			rr->rectf =  rv ? rv->rectf  : NULL;
			rr->rectz =  rv ? rv->rectz  : NULL;
			rr->rect32 = rv ? rv->rect32 : NULL;
=======
			rv = RE_RenderViewGetById(re->result, view_id);

			rr->rectf = rv->rectf;
			rr->rectz = rv->rectz;
			rr->rect32 = rv->rect32;
>>>>>>> 5a8629c0

			/* active layer */
			rl = render_get_active_layer(re, re->result);

<<<<<<< HEAD
			if (rl && rv) {
=======
			if (rl) {
>>>>>>> 5a8629c0
				if (rv->rectf == NULL)
					rr->rectf = RE_RenderLayerGetPass(rl, SCE_PASS_COMBINED, rv->name);

				if (rv->rectz == NULL)
					rr->rectz = RE_RenderLayerGetPass(rl, SCE_PASS_Z, rv->name);
			}

<<<<<<< HEAD
			rr->have_combined = rv ? (rv->rectf != NULL) : false;
=======
			rr->have_combined = (rv->rectf != NULL);
>>>>>>> 5a8629c0
			rr->layers = re->result->layers;
			rr->views = re->result->views;

			rr->xof = re->disprect.xmin;
			rr->yof = re->disprect.ymin;
		}
	}
}

void RE_ReleaseResultImage(Render *re)
{
	if (re)
		BLI_rw_mutex_unlock(&re->resultmutex);
}

/* caller is responsible for allocating rect in correct size! */
void RE_ResultGet32(Render *re, unsigned int *rect)
{
	RenderResult rres;
	const size_t view_id = BKE_scene_multiview_view_id_get(&re->r, re->viewname);

<<<<<<< HEAD
	RE_AcquireResultImage(re, &rres, view_id);
	render_result_rect_get_pixels(&rres, rect, re->rectx, re->recty, &re->scene->view_settings, &re->scene->display_settings, 0);
	RE_ReleaseResultImage(re);
=======
	RE_AcquireResultImageViews(re, &rres);
	render_result_rect_get_pixels(&rres, rect, re->rectx, re->recty, &re->scene->view_settings, &re->scene->display_settings, view_id);
	RE_ReleaseResultImageViews(re, &rres);
>>>>>>> 5a8629c0
}

/* caller is responsible for allocating rect in correct size! */
/* Only for acquired results, for lock */
void RE_AcquiredResultGet32(Render *re, RenderResult *result, unsigned int *rect, const int view_id)
{
	render_result_rect_get_pixels(result, rect, re->rectx, re->recty, &re->scene->view_settings, &re->scene->display_settings, view_id);
}

RenderStats *RE_GetStats(Render *re)
{
	return &re->i;
}

Render *RE_NewRender(const char *name)
{
	Render *re;

	/* only one render per name exists */
	re = RE_GetRender(name);
	if (re == NULL) {
		
		/* new render data struct */
		re = MEM_callocN(sizeof(Render), "new render");
		BLI_addtail(&RenderGlobal.renderlist, re);
		BLI_strncpy(re->name, name, RE_MAXNAME);
		BLI_rw_mutex_init(&re->resultmutex);
		BLI_rw_mutex_init(&re->partsmutex);
		re->eval_ctx = MEM_callocN(sizeof(EvaluationContext), "re->eval_ctx");
		re->eval_ctx->mode = DAG_EVAL_RENDER;
	}
	
	RE_InitRenderCB(re);

	/* init some variables */
	re->ycor = 1.0f;
	
	return re;
}

/* called for new renders and when finishing rendering so
 * we always have valid callbacks on a render */
void RE_InitRenderCB(Render *re)
{
	/* set default empty callbacks */
	re->display_init = result_nothing;
	re->display_clear = result_nothing;
	re->display_update = result_rcti_nothing;
	re->current_scene_update = current_scene_nothing;
	re->progress = float_nothing;
	re->test_break = default_break;
	if (G.background)
		re->stats_draw = stats_background;
	else
		re->stats_draw = stats_nothing;
	/* clear callback handles */
	re->dih = re->dch = re->duh = re->sdh = re->prh = re->tbh = NULL;
}

/* only call this while you know it will remove the link too */
void RE_FreeRender(Render *re)
{
	if (re->engine)
		RE_engine_free(re->engine);

	BLI_rw_mutex_end(&re->resultmutex);
	BLI_rw_mutex_end(&re->partsmutex);

	BLI_freelistN(&re->r.layers);
	
	/* main dbase can already be invalid now, some database-free code checks it */
	re->main = NULL;
	re->scene = NULL;
	
	RE_Database_Free(re);	/* view render can still have full database */
	free_sample_tables(re);
	
	render_result_free(re->result);
	render_result_free(re->pushedresult);
	
	BLI_remlink(&RenderGlobal.renderlist, re);
	MEM_freeN(re->eval_ctx);
	MEM_freeN(re);
}

/* exit blender */
void RE_FreeAllRender(void)
{
	while (RenderGlobal.renderlist.first) {
		RE_FreeRender(RenderGlobal.renderlist.first);
	}

#ifdef WITH_FREESTYLE
	/* finalize Freestyle */
	FRS_exit();
#endif
}

/* on file load, free all re */
void RE_FreeAllRenderResults(void)
{
	Render *re;

	for (re = RenderGlobal.renderlist.first; re; re = re->next) {
		render_result_free(re->result);
		render_result_free(re->pushedresult);

		re->result = NULL;
		re->pushedresult = NULL;
	}
}

void RE_FreePersistentData(void)
{
	Render *re;

	/* render engines can be kept around for quick re-render, this clears all */
	for (re = RenderGlobal.renderlist.first; re; re = re->next) {
		if (re->engine) {
			/* if engine is currently rendering, just tag it to be freed when render is finished */
			if (!(re->engine->flag & RE_ENGINE_RENDERING))
				RE_engine_free(re->engine);

			re->engine = NULL;
		}
	}
}

/* ********* initialize state ******** */

/* clear full sample and tile flags if needed */
static int check_mode_full_sample(RenderData *rd)
{
	int scemode = rd->scemode;

	if (!STREQ(rd->engine, RE_engine_id_BLENDER_RENDER) &&
	    !STREQ(rd->engine, RE_engine_id_BLENDER_GAME))
	{
		scemode &= ~R_FULL_SAMPLE;
	}

	if ((rd->mode & R_OSA) == 0)
		scemode &= ~R_FULL_SAMPLE;

#ifdef WITH_OPENEXR
	if (scemode & R_FULL_SAMPLE)
		scemode |= R_EXR_TILE_FILE;   /* enable automatic */

	/* Until use_border is made compatible with save_buffers/full_sample, render without the later instead of not rendering at all.*/
	if (rd->mode & R_BORDER) {
		scemode &= ~(R_EXR_TILE_FILE | R_FULL_SAMPLE);
	}

#else
	/* can't do this without openexr support */
	scemode &= ~(R_EXR_TILE_FILE | R_FULL_SAMPLE);
#endif

	return scemode;
}

static void re_init_resolution(Render *re, Render *source,
                               int winx, int winy, rcti *disprect)
{
	re->winx = winx;
	re->winy = winy;
	if (source && (source->r.mode & R_BORDER)) {
		/* eeh, doesn't seem original bordered disprect is storing anywhere
		 * after insertion on black happening in do_render_fields_blur_3d(),
		 * so for now simply re-calculate disprect using border from source
		 * renderer (sergey)
		 */

		re->disprect.xmin = source->r.border.xmin * winx;
		re->disprect.xmax = source->r.border.xmax * winx;

		re->disprect.ymin = source->r.border.ymin * winy;
		re->disprect.ymax = source->r.border.ymax * winy;

		re->rectx = BLI_rcti_size_x(&re->disprect);
		re->recty = BLI_rcti_size_y(&re->disprect);

		/* copy border itself, since it could be used by external engines */
		re->r.border = source->r.border;
	}
	else if (disprect) {
		re->disprect = *disprect;
		re->rectx = BLI_rcti_size_x(&re->disprect);
		re->recty = BLI_rcti_size_y(&re->disprect);
	}
	else {
		re->disprect.xmin = re->disprect.ymin = 0;
		re->disprect.xmax = winx;
		re->disprect.ymax = winy;
		re->rectx = winx;
		re->recty = winy;
	}

	/* we clip faces with a minimum of 2 pixel boundary outside of image border. see zbuf.c */
	re->clipcrop = 1.0f + 2.0f / (float)(re->winx > re->winy ? re->winy : re->winx);
}

/* what doesn't change during entire render sequence */
/* disprect is optional, if NULL it assumes full window render */
void RE_InitState(Render *re, Render *source, RenderData *rd,
                  SceneRenderLayer *srl,
                  int winx, int winy, rcti *disprect)
{
	bool had_freestyle = (re->r.mode & R_EDGE_FRS) != 0;

	re->ok = true;   /* maybe flag */
	
	re->i.starttime = PIL_check_seconds_timer();

	/* copy render data and render layers for thread safety */
	BLI_freelistN(&re->r.layers);
	re->r = *rd;
	BLI_duplicatelist(&re->r.layers, &rd->layers);

	if (source) {
		/* reuse border flags from source renderer */
		re->r.mode &= ~(R_BORDER | R_CROP);
		re->r.mode |= source->r.mode & (R_BORDER | R_CROP);

		/* dimensions shall be shared between all renderers */
		re->r.xsch = source->r.xsch;
		re->r.ysch = source->r.ysch;
		re->r.size = source->r.size;
	}

	re_init_resolution(re, source, winx, winy, disprect);

	if (re->rectx < 1 || re->recty < 1 || (BKE_imtype_is_movie(rd->im_format.imtype) &&
	                                       (re->rectx < 16 || re->recty < 16) ))
	{
		BKE_report(re->reports, RPT_ERROR, "Image too small");
		re->ok = 0;
		return;
	}

	re->r.scemode = check_mode_full_sample(&re->r);
	
	/* fullsample wants uniform osa levels */
	if (source && (re->r.scemode & R_FULL_SAMPLE)) {
		/* but, if source has no full sample we disable it */
		if ((source->r.scemode & R_FULL_SAMPLE) == 0)
			re->r.scemode &= ~R_FULL_SAMPLE;
		else
			re->r.osa = re->osa = source->osa;
	}
	else {
		/* check state variables, osa? */
		if (re->r.mode & (R_OSA)) {
			re->osa = re->r.osa;
			if (re->osa > 16) re->osa = 16;
		}
		else re->osa = 0;
	}
	
	if (srl) {
		int index = BLI_findindex(&rd->layers, srl);
		if (index != -1) {
			re->r.actlay = index;
			re->r.scemode |= R_SINGLE_LAYER;
		}
	}
		
	/* always call, checks for gamma, gamma tables and jitter too */
	make_sample_tables(re);
	
	/* if preview render, we try to keep old result */
	BLI_rw_mutex_lock(&re->resultmutex, THREAD_LOCK_WRITE);

	if (re->r.scemode & (R_BUTS_PREVIEW|R_VIEWPORT_PREVIEW)) {
		if (had_freestyle || (re->r.mode & R_EDGE_FRS)) {
			/* freestyle manipulates render layers so always have to free */
			render_result_free(re->result);
			re->result = NULL;
		}
		else if (re->result) {
			SceneRenderLayer *actsrl = BLI_findlink(&re->r.layers, re->r.actlay);
			RenderLayer *rl;
			bool have_layer = false;

			for (rl = re->result->layers.first; rl; rl = rl->next)
				if (STREQ(rl->name, actsrl->name))
					have_layer = true;

			if (re->result->rectx == re->rectx && re->result->recty == re->recty &&
			    have_layer)
			{
				/* keep render result, this avoids flickering black tiles
				 * when the preview changes */
			}
			else {
				/* free because resolution changed */
				render_result_free(re->result);
				re->result = NULL;
			}
		}
	}
	else {
		
		/* make empty render result, so display callbacks can initialize */
		render_result_free(re->result);
		re->result = MEM_callocN(sizeof(RenderResult), "new render result");
		re->result->rectx = re->rectx;
		re->result->recty = re->recty;
		render_result_view_new(re->result, "new temporary view");
	}
	
	if (re->r.scemode & R_VIEWPORT_PREVIEW)
		re->eval_ctx->mode = DAG_EVAL_PREVIEW;
	else
		re->eval_ctx->mode = DAG_EVAL_RENDER;
	
	/* ensure renderdatabase can use part settings correct */
	RE_parts_clamp(re);

	BLI_rw_mutex_unlock(&re->resultmutex);
	
	re->mblur_offs = re->field_offs = 0.f;
	
	RE_init_threadcount(re);
}

/* This function is only called by view3d rendering, which doesn't support
 * multiview at the moment. so handle only one view here */
static void render_result_rescale(Render *re)
{
	RenderResult *result = re->result;
	RenderView *rv;
	int x, y;
	float scale_x, scale_y;
	float *src_rectf;

	rv = RE_RenderViewGetById(result, 0);
	src_rectf = rv->rectf;

	if (src_rectf == NULL) {
		RenderLayer *rl = render_get_active_layer(re, re->result);
		if (rl != NULL) {
			src_rectf = RE_RenderLayerGetPass(rl, SCE_PASS_COMBINED, NULL);
		}
	}

	if (src_rectf != NULL) {
		float *dst_rectf = NULL;
		re->result = render_result_new(re,
		                               &re->disprect,
		                               0,
		                               RR_USE_MEM,
		                               RR_ALL_LAYERS,
		                               "");

		if (re->result != NULL) {
			dst_rectf = RE_RenderViewGetById(re->result, 0)->rectf;
			if (dst_rectf == NULL) {
				RenderLayer *rl;
				rl = render_get_active_layer(re, re->result);
				if (rl != NULL) {
					dst_rectf = RE_RenderLayerGetPass(rl, SCE_PASS_COMBINED, NULL);
				}
			}

			scale_x = (float) result->rectx / re->result->rectx;
			scale_y = (float) result->recty / re->result->recty;
			for (x = 0; x < re->result->rectx; ++x) {
				for (y = 0; y < re->result->recty; ++y) {
					int src_x = x * scale_x;
					int src_y = y * scale_y;
					int dst_index = y * re->result->rectx + x;
					int src_index = src_y * result->rectx + src_x;
					copy_v4_v4(dst_rectf + dst_index * 4,
					           src_rectf + src_index * 4);
				}
			}
		}
		render_result_free(result);
	}
}

void RE_ChangeResolution(Render *re, int winx, int winy, rcti *disprect)
{
	re_init_resolution(re, NULL, winx, winy, disprect);
	RE_parts_clamp(re);

	if (re->result) {
		BLI_rw_mutex_lock(&re->resultmutex, THREAD_LOCK_WRITE);
		render_result_rescale(re);
		BLI_rw_mutex_unlock(&re->resultmutex);
	}
}

/* TODO(sergey): This is a bit hackish, used to temporary disable freestyle when
 * doing viewport render. Needs some better integration of BI viewport rendering
 * into the pipeline.
 */
void RE_ChangeModeFlag(Render *re, int flag, bool clear)
{
	if (clear) {
		re->r.mode &= ~flag;
	}
	else {
		re->r.mode |= flag;
	}
}

/* update some variables that can be animated, and otherwise wouldn't be due to
 * RenderData getting copied once at the start of animation render */
void render_update_anim_renderdata(Render *re, RenderData *rd)
{
	/* filter */
	re->r.gauss = rd->gauss;

	/* motion blur */
	re->r.mblur_samples = rd->mblur_samples;
	re->r.blurfac = rd->blurfac;

	/* freestyle */
	re->r.line_thickness_mode = rd->line_thickness_mode;
	re->r.unit_line_thickness = rd->unit_line_thickness;

	/* render layers */
	BLI_freelistN(&re->r.layers);
	BLI_duplicatelist(&re->r.layers, &rd->layers);
}

void RE_SetWindow(Render *re, rctf *viewplane, float clipsta, float clipend)
{
	/* re->ok flag? */
	
	re->viewplane = *viewplane;
	re->clipsta = clipsta;
	re->clipend = clipend;
	re->r.mode &= ~R_ORTHO;

	perspective_m4(re->winmat,
	               re->viewplane.xmin, re->viewplane.xmax,
	               re->viewplane.ymin, re->viewplane.ymax, re->clipsta, re->clipend);
	
}

void RE_SetOrtho(Render *re, rctf *viewplane, float clipsta, float clipend)
{
	/* re->ok flag? */
	
	re->viewplane = *viewplane;
	re->clipsta = clipsta;
	re->clipend = clipend;
	re->r.mode |= R_ORTHO;

	orthographic_m4(re->winmat,
	                re->viewplane.xmin, re->viewplane.xmax,
	                re->viewplane.ymin, re->viewplane.ymax, re->clipsta, re->clipend);
}

void RE_SetView(Render *re, float mat[4][4])
{
	/* re->ok flag? */
	copy_m4_m4(re->viewmat, mat);
	invert_m4_m4(re->viewinv, re->viewmat);
}

void RE_GetViewPlane(Render *re, rctf *viewplane, rcti *disprect)
{
	*viewplane = re->viewplane;
	
	/* make disprect zero when no border render, is needed to detect changes in 3d view render */
	if (re->r.mode & R_BORDER)
		*disprect = re->disprect;
	else
		BLI_rcti_init(disprect, 0, 0, 0, 0);
}

void RE_GetView(Render *re, float mat[4][4])
{
	copy_m4_m4(mat, re->viewmat);
}

/* image and movie output has to move to either imbuf or kernel */
void RE_display_init_cb(Render *re, void *handle, void (*f)(void *handle, RenderResult *rr))
{
	re->display_init = f;
	re->dih = handle;
}
void RE_display_clear_cb(Render *re, void *handle, void (*f)(void *handle, RenderResult *rr))
{
	re->display_clear = f;
	re->dch = handle;
}
void RE_display_update_cb(Render *re, void *handle, void (*f)(void *handle, RenderResult *rr, volatile rcti *rect))
{
	re->display_update = f;
	re->duh = handle;
}
void RE_current_scene_update_cb(Render *re, void *handle, void (*f)(void *handle, Scene *scene))
{
	re->current_scene_update = f;
	re->suh = handle;
}
void RE_stats_draw_cb(Render *re, void *handle, void (*f)(void *handle, RenderStats *rs))
{
	re->stats_draw = f;
	re->sdh = handle;
}
void RE_progress_cb(Render *re, void *handle, void (*f)(void *handle, float))
{
	re->progress = f;
	re->prh = handle;
}

void RE_draw_lock_cb(Render *re, void *handle, void (*f)(void *handle, int i))
{
	re->draw_lock = f;
	re->dlh = handle;
}

void RE_test_break_cb(Render *re, void *handle, int (*f)(void *handle))
{
	re->test_break = f;
	re->tbh = handle;
}


/* ********* add object data (later) ******** */

/* object is considered fully prepared on correct time etc */
/* includes lights */
#if 0
void RE_AddObject(Render *UNUSED(re), Object *UNUSED(ob))
{
	
}
#endif

/* *************************************** */

static int render_display_update_enabled(Render *re)
{
	/* don't show preprocess for previewrender sss */
	if (re->sss_points)
		return !(re->r.scemode & (R_BUTS_PREVIEW|R_VIEWPORT_PREVIEW));
	else
		return 1;
}

/* the main thread call, renders an entire part */
static void *do_part_thread(void *pa_v)
{
	RenderPart *pa = pa_v;

	pa->status = PART_STATUS_IN_PROGRESS;

	/* need to return nicely all parts on esc */
	if (R.test_break(R.tbh) == 0) {
		
		if (!R.sss_points && (R.r.scemode & R_FULL_SAMPLE))
			pa->result = render_result_new_full_sample(&R, &pa->fullresult, &pa->disprect, pa->crop, RR_USE_MEM, R.viewname);
		else
			pa->result = render_result_new(&R, &pa->disprect, pa->crop, RR_USE_MEM, RR_ALL_LAYERS, R.viewname);

		/* Copy EXR tile settings, so pipeline knows whether this is a result
		 * for Save Buffers enabled rendering.
		 *
		 * TODO(sergey): This actually duplicates logic with external engine, so
		 * worth looking into more generic solution.
		 */
		pa->result->do_exr_tile = R.result->do_exr_tile;

		if (R.sss_points)
			zbufshade_sss_tile(pa);
		else if (R.osa)
			zbufshadeDA_tile(pa);
		else
			zbufshade_tile(pa);
		
		/* we do actually write pixels, but don't allocate/deallocate anything,
		 * so it is safe with other threads reading at the same time */
		BLI_rw_mutex_lock(&R.resultmutex, THREAD_LOCK_READ);
		
		/* merge too on break! */
		if (R.result->do_exr_tile) {
			render_result_exr_file_merge(R.result, pa->result, R.viewname);
		}
		else if (render_display_update_enabled(&R)) {
			/* on break, don't merge in result for preview renders, looks nicer */
			if (R.test_break(R.tbh) && (R.r.scemode & (R_BUTS_PREVIEW|R_VIEWPORT_PREVIEW))) {
				/* pass */
			}
			else {
				render_result_merge(R.result, pa->result);
			}
		}
		
		BLI_rw_mutex_unlock(&R.resultmutex);
	}
	
	pa->status = PART_STATUS_READY;
	
	return NULL;
}

/* calculus for how much 1 pixel rendered should rotate the 3d geometry */
/* is not that simple, needs to be corrected for errors of larger viewplane sizes */
/* called in initrender.c, RE_parts_init() and convertblender.c, for speedvectors */
float panorama_pixel_rot(Render *re)
{
	float psize, phi, xfac;
	float borderfac = (float)BLI_rcti_size_x(&re->disprect) / (float)re->winx;
	int xparts = (re->rectx + re->partx - 1) / re->partx;
	
	/* size of 1 pixel mapped to viewplane coords */
	psize = BLI_rctf_size_x(&re->viewplane) / (float)re->winx;
	/* angle of a pixel */
	phi = atan(psize / re->clipsta);
	
	/* correction factor for viewplane shifting, first calculate how much the viewplane angle is */
	xfac = borderfac * BLI_rctf_size_x(&re->viewplane) / (float)xparts;
	xfac = atan(0.5f * xfac / re->clipsta);
	/* and how much the same viewplane angle is wrapped */
	psize = 0.5f * phi * ((float)re->partx);
	
	/* the ratio applied to final per-pixel angle */
	phi *= xfac / psize;
	
	return phi;
}

/* for panorama, we render per Y slice, and update
 * camera parameters when we go the next slice */
static bool find_next_pano_slice(Render *re, int *slice, int *minx, rctf *viewplane)
{
	RenderPart *pa, *best = NULL;
	bool found = false;
	
	*minx = re->winx;
	
	if (!(re->r.mode & R_PANORAMA)) {
		/* for regular render, just one 'slice' */
		found = (*slice == 0);
		(*slice)++;
		return found;
	}

	/* most left part of the non-rendering parts */
	for (pa = re->parts.first; pa; pa = pa->next) {
		if (pa->status == PART_STATUS_NONE && pa->nr == 0) {
			if (pa->disprect.xmin < *minx) {
				found = true;
				best = pa;
				*minx = pa->disprect.xmin;
			}
		}
	}
	
	if (best) {
		float phi = panorama_pixel_rot(re);

		R.panodxp = (re->winx - (best->disprect.xmin + best->disprect.xmax) ) / 2;
		R.panodxv = (BLI_rctf_size_x(viewplane) * R.panodxp) / (float)(re->winx);

		/* shift viewplane */
		R.viewplane.xmin = viewplane->xmin + R.panodxv;
		R.viewplane.xmax = viewplane->xmax + R.panodxv;
		RE_SetWindow(re, &R.viewplane, R.clipsta, R.clipend);
		copy_m4_m4(R.winmat, re->winmat);
		
		/* rotate database according to part coordinates */
		project_renderdata(re, projectverto, 1, -R.panodxp * phi, 1);
		R.panosi = sinf(R.panodxp * phi);
		R.panoco = cosf(R.panodxp * phi);
	}
	
	(*slice)++;
	
	return found;
}

static RenderPart *find_next_part(Render *re, int minx)
{
	RenderPart *pa, *best = NULL;

	/* long long int's needed because of overflow [#24414] */
	long long int centx = re->winx / 2, centy = re->winy / 2, tot = 1;
	long long int mindist = (long long int)re->winx * (long long int)re->winy;
	
	/* find center of rendered parts, image center counts for 1 too */
	for (pa = re->parts.first; pa; pa = pa->next) {
		if (pa->status == PART_STATUS_READY) {
			centx += BLI_rcti_cent_x(&pa->disprect);
			centy += BLI_rcti_cent_y(&pa->disprect);
			tot++;
		}
	}
	centx /= tot;
	centy /= tot;
	
	/* closest of the non-rendering parts */
	for (pa = re->parts.first; pa; pa = pa->next) {
		if (pa->status == PART_STATUS_NONE && pa->nr == 0) {
			long long int distx = centx - BLI_rcti_cent_x(&pa->disprect);
			long long int disty = centy - BLI_rcti_cent_y(&pa->disprect);
			distx = (long long int)sqrt(distx * distx + disty * disty);
			if (distx < mindist) {
				if (re->r.mode & R_PANORAMA) {
					if (pa->disprect.xmin == minx) {
						best = pa;
						mindist = distx;
					}
				}
				else {
					best = pa;
					mindist = distx;
				}
			}
		}
	}
	return best;
}

static void print_part_stats(Render *re, RenderPart *pa)
{
	char str[64];
	
	BLI_snprintf(str, sizeof(str), IFACE_("%s, Part %d-%d"), re->scene->id.name + 2, pa->nr, re->i.totpart);
	re->i.infostr = str;
	re->stats_draw(re->sdh, &re->i);
	re->i.infostr = NULL;
}

typedef struct RenderThread {
	ThreadQueue *workqueue;
	ThreadQueue *donequeue;
	
	int number;

	void (*display_update)(void *handle, RenderResult *rr, volatile rcti *rect);
	void *duh;
} RenderThread;

static void *do_render_thread(void *thread_v)
{
	RenderThread *thread = thread_v;
	RenderPart *pa;
	
	while ((pa = BLI_thread_queue_pop(thread->workqueue))) {
		pa->thread = thread->number;
		do_part_thread(pa);

		if (thread->display_update) {
			thread->display_update(thread->duh, pa->result, NULL);
		}

		BLI_thread_queue_push(thread->donequeue, pa);
		
		if (R.test_break(R.tbh))
			break;
	}
	
	return NULL;
}

static void main_render_result_end(Render *re)
{
	if (re->result->do_exr_tile) {
		BLI_rw_mutex_lock(&re->resultmutex, THREAD_LOCK_WRITE);
		render_result_exr_file_end(re);
		BLI_rw_mutex_unlock(&re->resultmutex);
	}

	if (re->r.scemode & R_EXR_CACHE_FILE) {
		BLI_rw_mutex_lock(&re->resultmutex, THREAD_LOCK_WRITE);
		render_result_exr_file_cache_write(re);
		BLI_rw_mutex_unlock(&re->resultmutex);
	}
}

static void main_render_result_new(Render *re)
{
	BLI_rw_mutex_lock(&re->resultmutex, THREAD_LOCK_WRITE);

	/* first step; free the entire render result, make new, and/or prepare exr buffer saving */
	if (re->result == NULL || !(re->r.scemode & (R_BUTS_PREVIEW|R_VIEWPORT_PREVIEW))) {
		render_result_free(re->result);

		if (re->sss_points && render_display_update_enabled(re))
			re->result = render_result_new(re, &re->disprect, 0, RR_USE_MEM, RR_ALL_LAYERS, RR_ALL_VIEWS);
		else if (re->r.scemode & R_FULL_SAMPLE)
			re->result = render_result_new_full_sample(re, &re->fullresult, &re->disprect, 0, RR_USE_EXR, RR_ALL_VIEWS);
		else
			re->result = render_result_new(re, &re->disprect, 0,
				(re->r.scemode & R_EXR_TILE_FILE) ? RR_USE_EXR : RR_USE_MEM, RR_ALL_LAYERS, RR_ALL_VIEWS);
	}

	BLI_rw_mutex_unlock(&re->resultmutex);

	if (re->result->do_exr_tile)
		render_result_exr_file_begin(re);
}

static void threaded_tile_processor(Render *re)
{
	RenderThread thread[BLENDER_MAX_THREADS];
	ThreadQueue *workqueue, *donequeue;
	ListBase threads;
	RenderPart *pa;
	rctf viewplane = re->viewplane;
	double lastdraw, elapsed, redrawtime = 1.0f;
	int totpart = 0, minx = 0, slice = 0, a, wait;
	
	if (re->result == NULL)
		return;

	/* warning; no return here without closing exr file */
	RE_parts_init(re, true);
	
	/* assuming no new data gets added to dbase... */
	R = *re;
	
	/* set threadsafe break */
	R.test_break = thread_break;
	
	/* create and fill work queue */
	workqueue = BLI_thread_queue_init();
	donequeue = BLI_thread_queue_init();
	
	/* for panorama we loop over slices */
	while (find_next_pano_slice(re, &slice, &minx, &viewplane)) {
		/* gather parts into queue */
		while ((pa = find_next_part(re, minx))) {
			pa->nr = totpart + 1; /* for nicest part, and for stats */
			totpart++;
			BLI_thread_queue_push(workqueue, pa);
		}
		
		BLI_thread_queue_nowait(workqueue);
		
		/* start all threads */
		BLI_init_threads(&threads, do_render_thread, re->r.threads);
		
		for (a = 0; a < re->r.threads; a++) {
			thread[a].workqueue = workqueue;
			thread[a].donequeue = donequeue;
			thread[a].number = a;

			if (render_display_update_enabled(re)) {
				thread[a].display_update = re->display_update;
				thread[a].duh = re->duh;
			}
			else {
				thread[a].display_update = NULL;
				thread[a].duh = NULL;
			}

			BLI_insert_thread(&threads, &thread[a]);
		}
		
		/* wait for results to come back */
		lastdraw = PIL_check_seconds_timer();
		
		while (1) {
			elapsed = PIL_check_seconds_timer() - lastdraw;
			wait = (redrawtime - elapsed)*1000;
			
			/* handle finished part */
			if ((pa=BLI_thread_queue_pop_timeout(donequeue, wait))) {
				if (pa->result) {
					print_part_stats(re, pa);
					
					render_result_free_list(&pa->fullresult, pa->result);
					pa->result = NULL;
					re->i.partsdone++;
					re->progress(re->prh, re->i.partsdone / (float)re->i.totpart);
				}
				
				totpart--;
			}
			
			/* check for render cancel */
			if ((g_break=re->test_break(re->tbh)))
				break;
			
			/* or done with parts */
			if (totpart == 0)
				break;
			
			/* redraw in progress parts */
			elapsed = PIL_check_seconds_timer() - lastdraw;
			if (elapsed > redrawtime) {
				if (render_display_update_enabled(re))
					for (pa = re->parts.first; pa; pa = pa->next)
						if ((pa->status == PART_STATUS_IN_PROGRESS) && pa->nr && pa->result)
							re->display_update(re->duh, pa->result, &pa->result->renrect);
				
				lastdraw = PIL_check_seconds_timer();
			}
		}
		
		BLI_end_threads(&threads);
		
		if ((g_break=re->test_break(re->tbh)))
			break;
	}

	if (g_break) {
		/* review the done queue and handle all the render parts,
		 * so no unfreed render result are lurking around
		 */
		BLI_thread_queue_nowait(donequeue);
		while ((pa = BLI_thread_queue_pop(donequeue))) {
			if (pa->result) {
				render_result_free_list(&pa->fullresult, pa->result);
				pa->result = NULL;
			}
		}
	}

	BLI_thread_queue_free(donequeue);
	BLI_thread_queue_free(workqueue);
	
	/* unset threadsafety */
	g_break = 0;
	BLI_rw_mutex_lock(&re->partsmutex, THREAD_LOCK_WRITE);
	RE_parts_free(re);
	BLI_rw_mutex_unlock(&re->partsmutex);
	re->viewplane = viewplane; /* restore viewplane, modified by pano render */
}

#ifdef WITH_FREESTYLE
static void add_freestyle(Render *re, int render);
static void free_all_freestyle_renders(void);
#endif

/* currently only called by preview renders and envmap */
void RE_TileProcessor(Render *re)
{
	main_render_result_new(re);
	threaded_tile_processor(re);
	
	re->i.lastframetime = PIL_check_seconds_timer() - re->i.starttime;
	re->stats_draw(re->sdh, &re->i);

#ifdef WITH_FREESTYLE
	/* Freestyle */
	if (re->r.mode & R_EDGE_FRS) {
		if (!re->test_break(re->tbh)) {
			add_freestyle(re, 1);
	
			free_all_freestyle_renders();
			
			re->i.lastframetime = PIL_check_seconds_timer() - re->i.starttime;
			re->stats_draw(re->sdh, &re->i);
		}
	}
#endif

}

/* ************  This part uses API, for rendering Blender scenes ********** */

static void do_render_3d(Render *re)
{
	RenderView *rv;
	int cfra_backup;

	re->current_scene_update(re->suh, re->scene);

	/* try external */
	if (RE_engine_render(re, 0))
		return;

	/* internal */
	RE_parts_clamp(re);
	
	/* add motion blur and fields offset to frames */
	cfra_backup = re->scene->r.cfra;

	BKE_scene_frame_set(re->scene, (double)re->scene->r.cfra + (double)re->mblur_offs + (double)re->field_offs);

	/* init main render result */
	main_render_result_new(re);

	/* we need a new database for each view */
	for (rv = re->result->views.first; rv; rv = rv->next) {
		RE_SetActiveRenderView(re, rv->name);

		/* lock drawing in UI during data phase */
		if (re->draw_lock)
			re->draw_lock(re->dlh, 1);

		/* make render verts/faces/halos/lamps */
		if (render_scene_needs_vector(re))
			RE_Database_FromScene_Vectors(re, re->main, re->scene, re->lay);
		else {
			RE_Database_FromScene(re, re->main, re->scene, re->lay, 1);
			RE_Database_Preprocess(re);
		}
	
		/* clear UI drawing locks */
		if (re->draw_lock)
			re->draw_lock(re->dlh, 0);
	
		threaded_tile_processor(re);
	
#ifdef WITH_FREESTYLE
		/* Freestyle */
		if (re->r.mode & R_EDGE_FRS)
			if (!re->test_break(re->tbh))
				add_freestyle(re, 1);
#endif
	
		/* do left-over 3d post effects (flares) */
		if (re->flag & R_HALO)
			if (!re->test_break(re->tbh))
				add_halo_flare(re);

		/* free all render verts etc */
		RE_Database_Free(re);
	}

	main_render_result_end(re);

	re->scene->r.cfra = cfra_backup;
	re->scene->r.subframe = 0.f;
}

/* called by blur loop, accumulate RGBA key alpha */
static void addblur_rect_key(RenderResult *rr, float *rectf, float *rectf1, float blurfac)
{
	float mfac = 1.0f - blurfac;
	int a, b, stride = 4 * rr->rectx;
	int len = stride * sizeof(float);
	
	for (a = 0; a < rr->recty; a++) {
		if (blurfac == 1.0f) {
			memcpy(rectf, rectf1, len);
		}
		else {
			float *rf = rectf, *rf1 = rectf1;
			
			for (b = rr->rectx; b > 0; b--, rf += 4, rf1 += 4) {
				if (rf1[3] < 0.01f)
					rf[3] = mfac * rf[3];
				else if (rf[3] < 0.01f) {
					rf[0] = rf1[0];
					rf[1] = rf1[1];
					rf[2] = rf1[2];
					rf[3] = blurfac * rf1[3];
				}
				else {
					rf[0] = mfac * rf[0] + blurfac * rf1[0];
					rf[1] = mfac * rf[1] + blurfac * rf1[1];
					rf[2] = mfac * rf[2] + blurfac * rf1[2];
					rf[3] = mfac * rf[3] + blurfac * rf1[3];
				}
			}
		}
		rectf += stride;
		rectf1 += stride;
	}
}

/* called by blur loop, accumulate renderlayers */
static void addblur_rect(RenderResult *rr, float *rectf, float *rectf1, float blurfac, int channels)
{
	float mfac = 1.0f - blurfac;
	int a, b, stride = channels * rr->rectx;
	int len = stride * sizeof(float);
	
	for (a = 0; a < rr->recty; a++) {
		if (blurfac == 1.0f) {
			memcpy(rectf, rectf1, len);
		}
		else {
			float *rf = rectf, *rf1 = rectf1;
			
			for (b = rr->rectx * channels; b > 0; b--, rf++, rf1++) {
				rf[0] = mfac * rf[0] + blurfac * rf1[0];
			}
		}
		rectf += stride;
		rectf1 += stride;
	}
}


/* called by blur loop, accumulate renderlayers */
static void merge_renderresult_blur(RenderResult *rr, RenderResult *brr, float blurfac, bool key_alpha)
{
	RenderLayer *rl, *rl1;
	RenderPass *rpass, *rpass1;
	
	rl1 = brr->layers.first;
	for (rl = rr->layers.first; rl && rl1; rl = rl->next, rl1 = rl1->next) {
		/* passes are allocated in sync */
		rpass1 = rl1->passes.first;
		for (rpass = rl->passes.first; rpass && rpass1; rpass = rpass->next, rpass1 = rpass1->next) {
			if ((rpass->passtype & SCE_PASS_COMBINED) && key_alpha)
				addblur_rect_key(rr, rpass->rect, rpass1->rect, blurfac);
			else
				addblur_rect(rr, rpass->rect, rpass1->rect, blurfac, rpass->channels);
		}
	}
}

/* main blur loop, can be called by fields too */
static void do_render_blur_3d(Render *re)
{
	RenderResult *rres;
	float blurfac;
	int blur = re->r.mblur_samples;
	
	/* create accumulation render result */
	rres = render_result_new(re, &re->disprect, 0, RR_USE_MEM, RR_ALL_LAYERS, RR_ALL_VIEWS);
	
	/* do the blur steps */
	while (blur--) {
		re->mblur_offs = re->r.blurfac * ((float)(re->r.mblur_samples - blur)) / (float)re->r.mblur_samples;
		
		re->i.curblur = re->r.mblur_samples - blur;    /* stats */
		
		do_render_3d(re);
		
		blurfac = 1.0f / (float)(re->r.mblur_samples - blur);
		
		merge_renderresult_blur(rres, re->result, blurfac, false);
		if (re->test_break(re->tbh)) break;
	}
	
	/* swap results */
	BLI_rw_mutex_lock(&re->resultmutex, THREAD_LOCK_WRITE);
	render_result_free(re->result);
	re->result = rres;
	BLI_rw_mutex_unlock(&re->resultmutex);
	
	re->mblur_offs = 0.0f;
	re->i.curblur = 0;   /* stats */
	
	/* make sure motion blur changes get reset to current frame */
	if ((re->r.scemode & (R_NO_FRAME_UPDATE|R_BUTS_PREVIEW|R_VIEWPORT_PREVIEW))==0) {
		BKE_scene_update_for_newframe(re->eval_ctx, re->main, re->scene, re->lay);
	}
	
	/* weak... the display callback wants an active renderlayer pointer... */
	re->result->renlay = render_get_active_layer(re, re->result);
	re->display_update(re->duh, re->result, NULL);
}


/* function assumes rectf1 and rectf2 to be half size of rectf */
static void interleave_rect(RenderResult *rr, float *rectf, float *rectf1, float *rectf2, int channels)
{
	int a, stride = channels * rr->rectx;
	int len = stride * sizeof(float);
	
	for (a = 0; a < rr->recty; a += 2) {
		memcpy(rectf, rectf1, len);
		rectf += stride;
		rectf1 += stride;
		memcpy(rectf, rectf2, len);
		rectf += stride;
		rectf2 += stride;
	}
}

/* merge render results of 2 fields */
static void merge_renderresult_fields(RenderResult *rr, RenderResult *rr1, RenderResult *rr2)
{
	RenderLayer *rl, *rl1, *rl2;
	RenderPass *rpass, *rpass1, *rpass2;
	
	rl1 = rr1->layers.first;
	rl2 = rr2->layers.first;
	for (rl = rr->layers.first; rl && rl1 && rl2; rl = rl->next, rl1 = rl1->next, rl2 = rl2->next) {
		
		/* passes are allocated in sync */
		rpass1 = rl1->passes.first;
		rpass2 = rl2->passes.first;
		for (rpass = rl->passes.first;
		     rpass && rpass1 && rpass2;
		     rpass = rpass->next, rpass1 = rpass1->next, rpass2 = rpass2->next)
		{
			interleave_rect(rr, rpass->rect, rpass1->rect, rpass2->rect, rpass->channels);
		}
	}
}


/* interleaves 2 frames */
static void do_render_fields_3d(Render *re)
{
	Object *camera = RE_GetCamera(re);
	RenderResult *rr1, *rr2 = NULL;
	
	/* no render result was created, we can safely halve render y */
	re->winy /= 2;
	re->recty /= 2;
	re->disprect.ymin /= 2;
	re->disprect.ymax /= 2;
	
	re->i.curfield = 1;  /* stats */
	
	/* first field, we have to call camera routine for correct aspect and subpixel offset */
	RE_SetCamera(re, camera);
	if (re->r.mode & R_MBLUR && (re->r.scemode & R_FULL_SAMPLE) == 0)
		do_render_blur_3d(re);
	else
		do_render_3d(re);

	BLI_rw_mutex_lock(&re->resultmutex, THREAD_LOCK_WRITE);
	rr1 = re->result;
	re->result = NULL;
	BLI_rw_mutex_unlock(&re->resultmutex);
	
	/* second field */
	if (!re->test_break(re->tbh)) {
		
		re->i.curfield = 2;  /* stats */
		
		re->flag |= R_SEC_FIELD;
		if ((re->r.mode & R_FIELDSTILL) == 0) {
			re->field_offs = 0.5f;
		}
		RE_SetCamera(re, camera);
		if (re->r.mode & R_MBLUR && (re->r.scemode & R_FULL_SAMPLE) == 0)
			do_render_blur_3d(re);
		else
			do_render_3d(re);
		re->flag &= ~R_SEC_FIELD;
		
		re->field_offs = 0.0f;
		
		rr2 = re->result;
	}
	
	/* allocate original height new buffers */
	re->winy *= 2;
	re->recty *= 2;
	re->disprect.ymin *= 2;
	re->disprect.ymax *= 2;

	BLI_rw_mutex_lock(&re->resultmutex, THREAD_LOCK_WRITE);
	re->result = render_result_new(re, &re->disprect, 0, RR_USE_MEM, RR_ALL_LAYERS, RR_ALL_VIEWS);

	if (rr2) {
		if (re->r.mode & R_ODDFIELD)
			merge_renderresult_fields(re->result, rr2, rr1);
		else
			merge_renderresult_fields(re->result, rr1, rr2);
		
		render_result_free(rr2);
	}

	render_result_free(rr1);
	
	re->i.curfield = 0;  /* stats */
	
	/* weak... the display callback wants an active renderlayer pointer... */
	re->result->renlay = render_get_active_layer(re, re->result);

	BLI_rw_mutex_unlock(&re->resultmutex);

	re->display_update(re->duh, re->result, NULL);
}

/* make sure disprect is not affected by the render border */
static void render_result_disprect_to_full_resolution(Render *re)
{
	re->disprect.xmin = re->disprect.ymin = 0;
	re->disprect.xmax = re->winx;
	re->disprect.ymax = re->winy;
	re->rectx = re->winx;
	re->recty = re->winy;
}

/* main render routine, no compositing */
static void do_render_fields_blur_3d(Render *re)
{
	Object *camera = RE_GetCamera(re);
	/* also check for camera here */
	if (camera == NULL) {
		BKE_report(re->reports, RPT_ERROR, "Cannot render, no camera");
		G.is_break = true;
		return;
	}

	/* now use renderdata and camera to set viewplane */
	RE_SetCamera(re, camera);
	
	if (re->r.mode & R_FIELDS)
		do_render_fields_3d(re);
	else if (re->r.mode & R_MBLUR && (re->r.scemode & R_FULL_SAMPLE) == 0)
		do_render_blur_3d(re);
	else
		do_render_3d(re);
	
	/* when border render, check if we have to insert it in black */
	if (re->result) {
		if (re->r.mode & R_BORDER) {
			if ((re->r.mode & R_CROP) == 0) {
				RenderResult *rres;

				/* backup */
				const rcti orig_disprect = re->disprect;
				const int  orig_rectx = re->rectx, orig_recty = re->recty;
				
				BLI_rw_mutex_lock(&re->resultmutex, THREAD_LOCK_WRITE);

				/* sub-rect for merge call later on */
				re->result->tilerect = re->disprect;
				
				/* weak is: it chances disprect from border */
				render_result_disprect_to_full_resolution(re);
				
				rres = render_result_new(re, &re->disprect, 0, RR_USE_MEM, RR_ALL_LAYERS, RR_ALL_VIEWS);
				
				render_result_merge(rres, re->result);
				render_result_free(re->result);
				re->result = rres;
				
				/* weak... the display callback wants an active renderlayer pointer... */
				re->result->renlay = render_get_active_layer(re, re->result);
				
				BLI_rw_mutex_unlock(&re->resultmutex);
		
				re->display_init(re->dih, re->result);
				re->display_update(re->duh, re->result, NULL);

				/* restore the disprect from border */
				re->disprect = orig_disprect;
				re->rectx = orig_rectx;
				re->recty = orig_recty;
			}
			else {
				/* set offset (again) for use in compositor, disprect was manipulated. */
				re->result->xof = 0;
				re->result->yof = 0;
			}
		}
	}
}


/* within context of current Render *re, render another scene.
 * it uses current render image size and disprect, but doesn't execute composite
 */
static void render_scene(Render *re, Scene *sce, int cfra)
{
	Render *resc = RE_NewRender(sce->id.name);
	int winx = re->winx, winy = re->winy;
	
	sce->r.cfra = cfra;

	BKE_scene_camera_switch_update(sce);

	/* exception: scene uses own size (unfinished code) */
	if (0) {
		winx = (sce->r.size * sce->r.xsch) / 100;
		winy = (sce->r.size * sce->r.ysch) / 100;
	}
	
	/* initial setup */
	RE_InitState(resc, re, &sce->r, NULL, winx, winy, &re->disprect);

	/* We still want to use 'rendercache' setting from org (main) scene... */
	resc->r.scemode = (resc->r.scemode & ~R_EXR_CACHE_FILE) | (re->r.scemode & R_EXR_CACHE_FILE);

	/* still unsure entity this... */
	resc->main = re->main;
	resc->scene = sce;
	resc->lay = sce->lay;
	resc->scene_color_manage = BKE_scene_check_color_management_enabled(sce);
	
	/* ensure scene has depsgraph, base flags etc OK */
	BKE_scene_set_background(re->main, sce);

	/* copy callbacks */
	resc->display_update = re->display_update;
	resc->duh = re->duh;
	resc->test_break = re->test_break;
	resc->tbh = re->tbh;
	resc->stats_draw = re->stats_draw;
	resc->sdh = re->sdh;
	resc->current_scene_update = re->current_scene_update;
	resc->suh = re->suh;
	
	do_render_fields_blur_3d(resc);
}

/* helper call to detect if this scene needs a render, or if there's a any render layer to render */
static int composite_needs_render(Scene *sce, int this_scene)
{
	bNodeTree *ntree = sce->nodetree;
	bNode *node;
	
	if (ntree == NULL) return 1;
	if (sce->use_nodes == false) return 1;
	if ((sce->r.scemode & R_DOCOMP) == 0) return 1;
	
	for (node = ntree->nodes.first; node; node = node->next) {
		if (node->type == CMP_NODE_R_LAYERS && (node->flag & NODE_MUTED) == 0)
			if (this_scene == 0 || node->id == NULL || node->id == &sce->id)
				return 1;
	}
	return 0;
}

static bool rlayer_node_uses_alpha(bNodeTree *ntree, bNode *node)
{
	bNodeSocket *sock;

	for (sock = node->outputs.first; sock; sock = sock->next) {
		/* Weak! but how to make it better? */
		if (STREQ(sock->name, "Alpha") && nodeCountSocketLinks(ntree, sock) > 0)
			return true;
	}

	return false;
}

bool RE_allow_render_generic_object(Object *ob)
{
	/* override not showing object when duplis are used with particles */
	if (ob->transflag & OB_DUPLIPARTS) {
		/* pass */  /* let particle system(s) handle showing vs. not showing */
	}
	else if ((ob->transflag & OB_DUPLI) && !(ob->transflag & OB_DUPLIFRAMES)) {
		return false;
	}
	return true;
}

/* Issue here is that it's possible that object which is used by boolean,
 * array or shrinkwrap modifiers weren't displayed in the viewport before
 * rendering. This leads to situations when apply() of this modifiers
 * could not get ob->derivedFinal and modifiers are not being applied.
 *
 * This was worked around by direct call of get_derived_final() from those
 * modifiers, but such approach leads to write conflicts with threaded
 * update.
 *
 * Here we make sure derivedFinal will be calculated by update_for_newframe
 * function later in the pipeline and all the modifiers are applied
 * properly without hacks from their side.
 *                                                  - sergey -
 */
#define DEPSGRAPH_WORKAROUND_HACK

#ifdef DEPSGRAPH_WORKAROUND_HACK
static void tag_dependend_objects_for_render(Scene *scene, int renderlay)
{
	Scene *sce_iter;
	Base *base;
	for (SETLOOPER(scene, sce_iter, base)) {
		Object *object = base->object;

		if ((base->lay & renderlay) == 0) {
			continue;
		}

		if (object->type == OB_MESH) {
			if (RE_allow_render_generic_object(object)) {
				ModifierData *md;
				VirtualModifierData virtualModifierData;

				for (md = modifiers_getVirtualModifierList(object, &virtualModifierData);
				     md;
				     md = md->next)
				{
					if (!modifier_isEnabled(scene, md, eModifierMode_Render)) {
						continue;
					}

					if (md->type == eModifierType_Boolean) {
						BooleanModifierData *bmd = (BooleanModifierData *)md;
						if (bmd->object && bmd->object->type == OB_MESH) {
							DAG_id_tag_update(&bmd->object->id, OB_RECALC_DATA);
						}
					}
					else if (md->type == eModifierType_Array) {
						ArrayModifierData *amd = (ArrayModifierData *)md;
						if (amd->start_cap && amd->start_cap->type == OB_MESH) {
							DAG_id_tag_update(&amd->start_cap->id, OB_RECALC_DATA);
						}
						if (amd->end_cap && amd->end_cap->type == OB_MESH) {
							DAG_id_tag_update(&amd->end_cap->id, OB_RECALC_DATA);
						}
					}
					else if (md->type == eModifierType_Shrinkwrap) {
						ShrinkwrapModifierData *smd = (ShrinkwrapModifierData *)md;
						if (smd->target  && smd->target->type == OB_MESH) {
							DAG_id_tag_update(&smd->target->id, OB_RECALC_DATA);
						}
					}
				}
			}
		}
	}
}
#endif

static void tag_scenes_for_render(Render *re)
{
	bNode *node;
	Scene *sce;
#ifdef DEPSGRAPH_WORKAROUND_HACK
	int renderlay = re->lay;
#endif
	
	for (sce = re->main->scene.first; sce; sce = sce->id.next) {
		sce->id.flag &= ~LIB_DOIT;
#ifdef DEPSGRAPH_WORKAROUND_HACK
		tag_dependend_objects_for_render(sce, renderlay);
#endif
	}
	
#ifdef WITH_FREESTYLE
	if (re->freestyle_bmain) {
		for (sce = re->freestyle_bmain->scene.first; sce; sce = sce->id.next) {
			sce->id.flag &= ~LIB_DOIT;
#ifdef DEPSGRAPH_WORKAROUND_HACK
			tag_dependend_objects_for_render(sce, renderlay);
#endif
		}
	}
#endif

	if (RE_GetCamera(re) && composite_needs_render(re->scene, 1)) {
		re->scene->id.flag |= LIB_DOIT;
#ifdef DEPSGRAPH_WORKAROUND_HACK
		tag_dependend_objects_for_render(re->scene, renderlay);
#endif
	}
	
	if (re->scene->nodetree == NULL) return;
	
	/* check for render-layers nodes using other scenes, we tag them LIB_DOIT */
	for (node = re->scene->nodetree->nodes.first; node; node = node->next) {
		node->flag &= ~NODE_TEST;
		if (node->type == CMP_NODE_R_LAYERS && (node->flag & NODE_MUTED) == 0) {
			if (node->id) {
				if (!MAIN_VERSION_ATLEAST(re->main, 265, 5)) {
					if (rlayer_node_uses_alpha(re->scene->nodetree, node)) {
						Scene *scene = (Scene *)node->id;

						if (scene->r.alphamode != R_ALPHAPREMUL) {
							BKE_reportf(re->reports, RPT_WARNING, "Setting scene %s alpha mode to Premul", scene->id.name + 2);

							/* also print, so feedback is immediate */
							printf("2.66 versioning fix: setting scene %s alpha mode to Premul\n", scene->id.name + 2);

							scene->r.alphamode = R_ALPHAPREMUL;
						}
					}
				}

				if (node->id != (ID *)re->scene) {
					if ((node->id->flag & LIB_DOIT) == 0) {
						Scene *scene = (Scene *) node->id;
						if (render_scene_has_layers_to_render(scene)) {
							node->flag |= NODE_TEST;
							node->id->flag |= LIB_DOIT;
#ifdef DEPSGRAPH_WORKAROUND_HACK
							tag_dependend_objects_for_render(scene, renderlay);
#endif
						}
					}
				}
			}
		}
	}
	
}

static void ntree_render_scenes(Render *re)
{
	bNode *node;
	int cfra = re->scene->r.cfra;
	Scene *restore_scene = re->scene;
	bool scene_changed = false;
	
	if (re->scene->nodetree == NULL) return;
	
	tag_scenes_for_render(re);
	
	/* now foreach render-result node tagged we do a full render */
	/* results are stored in a way compisitor will find it */
	for (node = re->scene->nodetree->nodes.first; node; node = node->next) {
		if (node->type == CMP_NODE_R_LAYERS && (node->flag & NODE_MUTED) == 0) {
			if (node->id && node->id != (ID *)re->scene) {
				if (node->flag & NODE_TEST) {
					Scene *scene = (Scene *)node->id;

					scene_changed |= scene != restore_scene;
					render_scene(re, scene, cfra);
					node->flag &= ~NODE_TEST;
					
					nodeUpdate(restore_scene->nodetree, node);
				}
			}
		}
	}

	/* restore scene if we rendered another last */
	if (scene_changed)
		BKE_scene_set_background(re->main, re->scene);
}

/* bad call... need to think over proper method still */
static void render_composit_stats(void *UNUSED(arg), const char *str)
{
	R.i.infostr = str;
	R.stats_draw(R.sdh, &R.i);
	R.i.infostr = NULL;
}

#ifdef WITH_FREESTYLE
/* invokes Freestyle stroke rendering */
static void add_freestyle(Render *re, int render)
{
	SceneRenderLayer *srl, *actsrl;
	LinkData *link;
	Render *r;
	const bool do_link = (re->r.mode & R_MBLUR) == 0 || re->i.curblur == re->r.mblur_samples;

	actsrl = BLI_findlink(&re->r.layers, re->r.actlay);

	re->freestyle_bmain = BKE_main_new();

	/* We use the same window manager for freestyle bmain as
	 * real bmain uses. This is needed because freestyle's
	 * bmain could be used to tag scenes for update, which
	 * implies call of ED_render_scene_update in some cases
	 * and that function requires proper window manager
	 * to present (sergey)
	 */
	re->freestyle_bmain->wm = re->main->wm;

	FRS_init_stroke_rendering(re);

	for (srl = (SceneRenderLayer *)re->r.layers.first; srl; srl = srl->next) {
		if (do_link) {
			link = (LinkData *)MEM_callocN(sizeof(LinkData), "LinkData to Freestyle render");
			BLI_addtail(&re->freestyle_renders, link);
		}
		if ((re->r.scemode & R_SINGLE_LAYER) && srl != actsrl)
			continue;
		if (FRS_is_freestyle_enabled(srl)) {
			r = FRS_do_stroke_rendering(re, srl, render);
			if (do_link)
				link->data = (void *)r;
		}
	}

	FRS_finish_stroke_rendering(re);

	/* restore the global R value (invalidated by nested execution of the internal renderer) */
	R = *re;
}

/* merges the results of Freestyle stroke rendering into a given render result */
static void composite_freestyle_renders(Render *re, int sample)
{
	Render *freestyle_render;
	SceneRenderLayer *srl, *actsrl;
	LinkData *link;

	actsrl = BLI_findlink(&re->r.layers, re->r.actlay);

	link = (LinkData *)re->freestyle_renders.first;
	for (srl= (SceneRenderLayer *)re->r.layers.first; srl; srl= srl->next) {
		if ((re->r.scemode & R_SINGLE_LAYER) && srl != actsrl)
			continue;

		if (FRS_is_freestyle_enabled(srl)) {
			freestyle_render = (Render *)link->data;

			/* may be NULL in case of empty render layer */
			if (freestyle_render) {
				render_result_exr_file_read_sample(freestyle_render, sample);
				FRS_composite_result(re, srl, freestyle_render);
				RE_FreeRenderResult(freestyle_render->result);
				freestyle_render->result = NULL;
			}
		}
		link = link->next;
	}
}

/* releases temporary scenes and renders for Freestyle stroke rendering */
static void free_all_freestyle_renders(void)
{
	Render *re1, *freestyle_render;
	Scene *freestyle_scene;
	LinkData *link;

	for (re1= RenderGlobal.renderlist.first; re1; re1= re1->next) {
		for (link = (LinkData *)re1->freestyle_renders.first; link; link = link->next) {
			freestyle_render = (Render *)link->data;

			if (freestyle_render) {
				freestyle_scene = freestyle_render->scene;
				RE_FreeRender(freestyle_render);
				BKE_scene_unlink(re1->freestyle_bmain, freestyle_scene, NULL);
			}
		}
		BLI_freelistN(&re1->freestyle_renders);

		if (re1->freestyle_bmain) {
			/* detach the window manager from freestyle bmain (see comments
			 * in add_freestyle() for more detail)
			 */
			re1->freestyle_bmain->wm.first = re1->freestyle_bmain->wm.last = NULL;

			BKE_main_free(re1->freestyle_bmain);
			re1->freestyle_bmain = NULL;
		}
	}
}
#endif

/* reads all buffers, calls optional composite, merges in first result->views rectf */
static void do_merge_fullsample(Render *re, bNodeTree *ntree)
{
	ListBase *rectfs;
	RenderView *rv;
	float *rectf, filt[3][3];
	int x, y, sample;
	int nr, numviews;
	
	/* interaction callbacks */
	if (ntree) {
		ntree->stats_draw = render_composit_stats;
		ntree->test_break = re->test_break;
		ntree->progress = re->progress;
		ntree->sdh = re->sdh;
		ntree->tbh = re->tbh;
		ntree->prh = re->prh;
	}
	
	/* filtmask needs it */
	R = *re;
	
	/* temporary storage of the acccumulation buffers */
	rectfs = MEM_callocN(sizeof(ListBase), "fullsample accumulation buffers");

	numviews = BLI_listbase_count(&re->result->views);
	for (nr = 0; nr < numviews; nr++) {
		rv = MEM_callocN(sizeof(RenderView), "fullsample renderview");

		/* we accumulate in here */
		rv->rectf = MEM_mapallocN(re->rectx * re->recty * sizeof(float) * 4, "fullsample rgba");
		BLI_addtail(rectfs, rv);
	}

	for (sample = 0; sample < re->r.osa; sample++) {
		Scene *sce;
		Render *re1;
		RenderResult rres;
		int mask;
		
		/* enable full sample print */
		R.i.curfsa = sample + 1;
		
		/* set all involved renders on the samplebuffers (first was done by render itself, but needs tagged) */
		/* also function below assumes this */
			
		tag_scenes_for_render(re);
		for (sce = re->main->scene.first; sce; sce = sce->id.next) {
			if (sce->id.flag & LIB_DOIT) {
				re1 = RE_GetRender(sce->id.name);

				if (re1 && (re1->r.scemode & R_FULL_SAMPLE)) {
					if (sample) {
						BLI_rw_mutex_lock(&re->resultmutex, THREAD_LOCK_WRITE);
						render_result_exr_file_read_sample(re1, sample);
#ifdef WITH_FREESTYLE
						if (re1->r.mode & R_EDGE_FRS)
							composite_freestyle_renders(re1, sample);
#endif
						BLI_rw_mutex_unlock(&re->resultmutex);
					}
					ntreeCompositTagRender(re1->scene); /* ensure node gets exec to put buffers on stack */
				}
			}
		}
		
		/* composite */
		if (ntree) {
			ntreeCompositTagRender(re->scene);
			ntreeCompositTagAnimated(ntree);

			for (rv = re->result->views.first; rv; rv = rv->next) {
				ntreeCompositExecTree(re->scene, ntree, &re->r, true, G.background == 0, &re->scene->view_settings, &re->scene->display_settings, rv->name);
			}
		}

		for (nr = 0, rv = rectfs->first; rv; rv = rv->next, nr++) {
			rectf = rv->rectf;

			/* ensure we get either composited result or the active layer */
			RE_AcquireResultImage(re, &rres, nr);

			/* accumulate with filter, and clip */
			mask = (1 << sample);
			mask_array(mask, filt);

			for (y = 0; y < re->recty; y++) {
				float *rf = rectf + 4 * y * re->rectx;
				float *col = rres.rectf + 4 * y * re->rectx;
				
				for (x = 0; x < re->rectx; x++, rf += 4, col += 4) {
					/* clamping to 1.0 is needed for correct AA */
					CLAMP(col[0], 0.0f, 1.0f);
					CLAMP(col[1], 0.0f, 1.0f);
					CLAMP(col[2], 0.0f, 1.0f);
					
					add_filt_fmask_coord(filt, col, rf, re->rectx, re->recty, x, y);
				}
			}
		
			RE_ReleaseResultImage(re);

			/* show stuff */
			if (sample != re->osa - 1) {
				/* weak... the display callback wants an active renderlayer pointer... */
				re->result->renlay = render_get_active_layer(re, re->result);
				RE_SetActiveRenderView(re, rv->name);
				re->display_update(re->duh, re->result, NULL);
			}
		}
	}

	for (nr = 0; nr < numviews; nr++) {
		rectf = ((RenderView *)BLI_findlink(rectfs, nr))->rectf;

		/* clamp alpha and RGB to 0..1 and 0..inf, can go outside due to filter */
		for (y = 0; y < re->recty; y++) {
			float *rf = rectf + 4 * y * re->rectx;
			
			for (x = 0; x < re->rectx; x++, rf += 4) {
				rf[0] = MAX2(rf[0], 0.0f);
				rf[1] = MAX2(rf[1], 0.0f);
				rf[2] = MAX2(rf[2], 0.0f);
				CLAMP(rf[3], 0.0f, 1.0f);
			}
		}

		/* store the final result */
		BLI_rw_mutex_lock(&re->resultmutex, THREAD_LOCK_WRITE);
<<<<<<< HEAD
		rv = BLI_findlink(&re->result->views, nr);
=======
		rv = RE_RenderViewGetById(re->result, nr);
>>>>>>> 5a8629c0
		if (rv->rectf)
			MEM_freeN(rv->rectf);
		rv->rectf = rectf;
		BLI_rw_mutex_unlock(&re->resultmutex);
	}
	
	/* clear interaction callbacks */
	if (ntree) {
		ntree->stats_draw = NULL;
		ntree->test_break = NULL;
		ntree->progress = NULL;
		ntree->tbh = ntree->sdh = ntree->prh = NULL;
	}
	
	/* disable full sample print */
	R.i.curfsa = 0;

	/* garbage collection */
	while (rectfs->first) {
		RenderView *rv = rectfs->first;
		BLI_remlink(rectfs, rv);
		MEM_freeN(rv);
	}
	MEM_freeN(rectfs);
}

/* called externally, via compositor */
void RE_MergeFullSample(Render *re, Main *bmain, Scene *sce, bNodeTree *ntree)
{
	Scene *scene;
	bNode *node;

	/* default start situation */
	G.is_break = false;
	
	re->main = bmain;
	re->scene = sce;
	re->scene_color_manage = BKE_scene_check_color_management_enabled(sce);
	
	/* first call RE_ReadRenderResult on every renderlayer scene. this creates Render structs */
	
	/* tag scenes unread */
	for (scene = re->main->scene.first; scene; scene = scene->id.next)
		scene->id.flag |= LIB_DOIT;
	
#ifdef WITH_FREESTYLE
	if (re->freestyle_bmain) {
		for (scene = re->freestyle_bmain->scene.first; scene; scene = scene->id.next)
			scene->id.flag &= ~LIB_DOIT;
	}
#endif

	for (node = ntree->nodes.first; node; node = node->next) {
		if (node->type == CMP_NODE_R_LAYERS && (node->flag & NODE_MUTED) == 0) {
			Scene *nodescene = (Scene *)node->id;
			
			if (nodescene == NULL) nodescene = sce;
			if (nodescene->id.flag & LIB_DOIT) {
				nodescene->r.mode |= R_OSA; /* render struct needs tables */
				RE_ReadRenderResult(sce, nodescene);
				nodescene->id.flag &= ~LIB_DOIT;
			}
		}
	}
	
	/* own render result should be read/allocated */
	if (re->scene->id.flag & LIB_DOIT) {
		RE_ReadRenderResult(re->scene, re->scene);
		re->scene->id.flag &= ~LIB_DOIT;
	}
	
	/* and now we can draw (result is there) */
	re->display_init(re->dih, re->result);
	re->display_clear(re->dch, re->result);
	
#ifdef WITH_FREESTYLE
	if (re->r.mode & R_EDGE_FRS)
		add_freestyle(re, 0);
#endif

	do_merge_fullsample(re, ntree);

#ifdef WITH_FREESTYLE
	free_all_freestyle_renders();
#endif
}

/* returns fully composited render-result on given time step (in RenderData) */
static void do_render_composite_fields_blur_3d(Render *re)
{
	bNodeTree *ntree = re->scene->nodetree;
	int update_newframe = 0;
	
	/* INIT seeding, compositor can use random texture */
	BLI_srandom(re->r.cfra);
	
	if (composite_needs_render(re->scene, 1)) {
		/* save memory... free all cached images */
		ntreeFreeCache(ntree);

		/* render the frames
		 * it could be optimized to render only the needed view
		 * but what if a scene has a different number of views
		 * than the main scene? */
		do_render_fields_blur_3d(re);
	}
	else {
		re->i.cfra = re->r.cfra;

		/* ensure new result gets added, like for regular renders */
		BLI_rw_mutex_lock(&re->resultmutex, THREAD_LOCK_WRITE);
		
		render_result_free(re->result);
		if ((re->r.mode & R_CROP) == 0) {
			render_result_disprect_to_full_resolution(re);
		}
		re->result = render_result_new(re, &re->disprect, 0, RR_USE_MEM, RR_ALL_LAYERS, RR_ALL_VIEWS);

		BLI_rw_mutex_unlock(&re->resultmutex);
		
		/* scene render process already updates animsys */
		update_newframe = 1;
	}
	
	/* swap render result */
	if (re->r.scemode & R_SINGLE_LAYER) {
		BLI_rw_mutex_lock(&re->resultmutex, THREAD_LOCK_WRITE);
		render_result_single_layer_end(re);
		BLI_rw_mutex_unlock(&re->resultmutex);
	}
	
	if (!re->test_break(re->tbh)) {
		
		if (ntree) {
			ntreeCompositTagRender(re->scene);
			ntreeCompositTagAnimated(ntree);
		}
		
		if (ntree && re->scene->use_nodes && re->r.scemode & R_DOCOMP) {
			/* checks if there are render-result nodes that need scene */
			if ((re->r.scemode & R_SINGLE_LAYER) == 0)
				ntree_render_scenes(re);
			
			if (!re->test_break(re->tbh)) {
				ntree->stats_draw = render_composit_stats;
				ntree->test_break = re->test_break;
				ntree->progress = re->progress;
				ntree->sdh = re->sdh;
				ntree->tbh = re->tbh;
				ntree->prh = re->prh;
				
				/* in case it was never initialized */
				R.sdh = re->sdh;
				R.stats_draw = re->stats_draw;
				
				if (update_newframe)
					BKE_scene_update_for_newframe(re->eval_ctx, re->main, re->scene, re->lay);
				
				if (re->r.scemode & R_FULL_SAMPLE)
					do_merge_fullsample(re, ntree);
				else {
					RenderView *rv;
					for (rv = re->result->views.first; rv; rv = rv->next) {
						ntreeCompositExecTree(re->scene, ntree, &re->r, true, G.background == 0, &re->scene->view_settings, &re->scene->display_settings, rv->name);
					}
				}
				
				ntree->stats_draw = NULL;
				ntree->test_break = NULL;
				ntree->progress = NULL;
				ntree->tbh = ntree->sdh = ntree->prh = NULL;
			}
		}
		else if (re->r.scemode & R_FULL_SAMPLE)
			do_merge_fullsample(re, NULL);
	}

#ifdef WITH_FREESTYLE
	free_all_freestyle_renders();
#endif

	/* weak... the display callback wants an active renderlayer pointer... */
	re->result->renlay = render_get_active_layer(re, re->result);
	re->display_update(re->duh, re->result, NULL);
}

static void renderresult_stampinfo(Render *re)
{
	RenderResult rres;
	RenderView *rv;
	int nr;

	/* this is the basic trick to get the displayed float or char rect from render result */
	nr = 0;
	for (rv = re->result->views.first;rv;rv = rv->next, nr++) {
		RE_SetActiveRenderView(re, rv->name);
		RE_AcquireResultImage(re, &rres, nr);
		BKE_image_stamp_buf(re->scene, RE_GetCamera(re), (unsigned char *)rres.rect32, rres.rectf, rres.rectx, rres.recty, 4);
		RE_ReleaseResultImage(re);
	}
}

int RE_seq_render_active(Scene *scene, RenderData *rd)
{
	Editing *ed;
	Sequence *seq;

	ed = scene->ed;
	
	if (!(rd->scemode & R_DOSEQ) || !ed || !ed->seqbase.first)
		return 0;
	
	for (seq = ed->seqbase.first; seq; seq = seq->next) {
		if (seq->type != SEQ_TYPE_SOUND_RAM)
			return 1;
	}
	
	return 0;
}

static void do_render_seq(Render *re)
{
	static int recurs_depth = 0;
	struct ImBuf *out;
	RenderResult *rr; /* don't assign re->result here as it might change during give_ibuf_seq */
	int cfra = re->r.cfra;
	SeqRenderData context;
	size_t view_id, tot_views;
	struct ImBuf **ibuf_arr;
	int re_x, re_y;

	re->i.cfra = cfra;

	if (recurs_depth == 0) {
		/* otherwise sequencer animation isn't updated */
		BKE_animsys_evaluate_all_animation(re->main, re->scene, (float)cfra); // XXX, was BKE_scene_frame_get(re->scene)
	}

	recurs_depth++;

	if ((re->r.mode & R_BORDER) && (re->r.mode & R_CROP) == 0) {
		/* if border rendering is used and cropping is disabled, final buffer should
		 * be as large as the whole frame */
		re_x = re->winx;
		re_y = re->winy;
	}
	else {
		re_x = re->result->rectx;
		re_y = re->result->recty;
	}

	tot_views = BKE_scene_multiview_num_views_get(&re->r);
	ibuf_arr = MEM_mallocN(sizeof(ImBuf *) * tot_views, "Sequencer Views ImBufs");

	BKE_sequencer_new_render_data(
	        re->eval_ctx, re->main, re->scene,
	        re_x, re_y, 100,
	        &context);

	/* the renderresult gets destroyed during the rendering, so we first collect all ibufs
	 * and then we populate the final renderesult */

	for (view_id = 0; view_id < tot_views; view_id++) {
		context.view_id = view_id;
		out = BKE_sequencer_give_ibuf(&context, cfra, 0);

		if (out) {
			ibuf_arr[view_id] = IMB_dupImBuf(out);
			IMB_freeImBuf(out);
			BKE_sequencer_imbuf_from_sequencer_space(re->scene, ibuf_arr[view_id]);
		}
		else {
			ibuf_arr[view_id] = NULL;
		}
	}

	rr = re->result;

	BLI_rw_mutex_lock(&re->resultmutex, THREAD_LOCK_WRITE);
	render_result_views_new(rr, &re->r);
	BLI_rw_mutex_unlock(&re->resultmutex);

	for (view_id = 0; view_id < tot_views; view_id++) {
<<<<<<< HEAD
		RenderView *rv = BLI_findlink(&rr->views, view_id);
=======
		RenderView *rv = RE_RenderViewGetById(rr, view_id);
>>>>>>> 5a8629c0
		BLI_rw_mutex_lock(&re->resultmutex, THREAD_LOCK_WRITE);

		if (ibuf_arr[view_id]) {
			/* copy ibuf into combined pixel rect */
			render_result_rect_from_ibuf(rr, &re->r, ibuf_arr[view_id], view_id);

			if (recurs_depth == 0) { /* with nested scenes, only free on toplevel... */
				Editing *ed = re->scene->ed;
				if (ed)
					BKE_sequencer_free_imbuf(re->scene, &ed->seqbase, true);
			}
			IMB_freeImBuf(ibuf_arr[view_id]);
		}
		else {
			/* render result is delivered empty in most cases, nevertheless we handle all cases */
			render_result_rect_fill_zero(rr, view_id);
		}

		BLI_rw_mutex_unlock(&re->resultmutex);

		/* would mark display buffers as invalid */
		RE_SetActiveRenderView(re, rv->name);
		re->display_update(re->duh, re->result, NULL);
	}

	MEM_freeN(ibuf_arr);

	recurs_depth--;

	/* just in case this flag went missing at some point */
	re->r.scemode |= R_DOSEQ;

	/* set overall progress of sequence rendering */
	if (re->r.efra != re->r.sfra)
		re->progress(re->prh, (float)(cfra - re->r.sfra) / (re->r.efra - re->r.sfra));
	else
		re->progress(re->prh, 1.0f);
}

/* ~~~~~~~~~~~~~~~~~~~~~~~~~~~~~~~~~~~~~~ */

/* main loop: doing sequence + fields + blur + 3d render + compositing */
static void do_render_all_options(Render *re)
{
	Object *camera;

	re->current_scene_update(re->suh, re->scene);

	BKE_scene_camera_switch_update(re->scene);

	re->i.starttime = PIL_check_seconds_timer();

	/* ensure no images are in memory from previous animated sequences */
	BKE_image_all_free_anim_ibufs(re->r.cfra);

	if (RE_engine_render(re, 1)) {
		/* in this case external render overrides all */
	}
	else if (RE_seq_render_active(re->scene, &re->r)) {
		/* note: do_render_seq() frees rect32 when sequencer returns float images */
		if (!re->test_break(re->tbh))
			do_render_seq(re);
		
		re->stats_draw(re->sdh, &re->i);
		re->display_update(re->duh, re->result, NULL);
	}
	else {
		re->pool = BKE_image_pool_new();

		do_render_composite_fields_blur_3d(re);

		BKE_image_pool_free(re->pool);
		re->pool = NULL;
	}
	
	re->i.lastframetime = PIL_check_seconds_timer() - re->i.starttime;
	
	re->stats_draw(re->sdh, &re->i);
	
	/* save render result stamp if needed */
	camera = RE_GetCamera(re);
	BKE_render_result_stamp_info(re->scene, camera, re->result);

	/* stamp image info here */
	if ((re->r.stamp & R_STAMP_ALL) && (re->r.stamp & R_STAMP_DRAW)) {
		renderresult_stampinfo(re);
		re->display_update(re->duh, re->result, NULL);
	}
}

bool RE_force_single_renderlayer(Scene *scene)
{
	int scemode = check_mode_full_sample(&scene->r);
	if (scemode & R_SINGLE_LAYER) {
		SceneRenderLayer *srl = BLI_findlink(&scene->r.layers, scene->r.actlay);
		/* force layer to be enabled */
		if (srl->layflag & SCE_LAY_DISABLE) {
			srl->layflag &= ~SCE_LAY_DISABLE;
			return true;
		}
	}
	return false;
}

static bool check_valid_compositing_camera(Scene *scene, Object *camera_override)
{
	if (scene->r.scemode & R_DOCOMP && scene->use_nodes) {
		bNode *node = scene->nodetree->nodes.first;

		while (node) {
			if (node->type == CMP_NODE_R_LAYERS && (node->flag & NODE_MUTED) == 0) {
				Scene *sce = node->id ? (Scene *)node->id : scene;

				if (!sce->camera && !BKE_scene_camera_find(sce)) {
					/* all render layers nodes need camera */
					return false;
				}
			}

			node = node->next;
		}

		return true;
	}
	else {
		return (camera_override != NULL || scene->camera != NULL);
	}
}

static bool check_valid_camera_multiview(Scene *scene, Object *camera, ReportList *reports)
{
	SceneRenderView *srv;
	bool active_view = false;

	if ((scene->r.scemode & R_MULTIVIEW) == 0)
		return true;

	for (srv = scene->r.views.first; srv; srv = srv->next) {
		if (BKE_scene_multiview_is_render_view_active(&scene->r, srv)) {
			active_view = true;

			if (scene->r.views_format == SCE_VIEWS_FORMAT_MULTIVIEW) {
				Object *view_camera;
				view_camera = BKE_camera_multiview_render(scene, camera, srv->name);

				if (view_camera == camera) {
					/* if the suffix is not in the camera, means we are using the fallback camera */
					if (!BLI_str_endswith(view_camera->id.name + 2, srv->suffix)) {
						BKE_reportf(reports, RPT_ERROR, "Camera \"%s\" is not a multi-view camera",
						            camera->id.name + 2);
						return false;
					}
				}
			}
		}
	}

	if (!active_view) {
		BKE_reportf(reports, RPT_ERROR, "No active view found in scene \"%s\"", scene->id.name + 2);
		return false;
	}

	return true;
}

static int check_valid_camera(Scene *scene, Object *camera_override, ReportList *reports)
{
	if (camera_override == NULL && scene->camera == NULL)
		scene->camera = BKE_scene_camera_find(scene);

	if (!check_valid_camera_multiview(scene, scene->camera, reports))
		return false;

	if (RE_seq_render_active(scene, &scene->r)) {
		if (scene->ed) {
			Sequence *seq = scene->ed->seqbase.first;

			while (seq) {
				if (seq->type == SEQ_TYPE_SCENE && seq->scene) {
					if (!seq->scene_camera) {
						if (!seq->scene->camera && !BKE_scene_camera_find(seq->scene)) {
							/* camera could be unneeded due to composite nodes */
							Object *override = (seq->scene == scene) ? camera_override : NULL;

							if (!check_valid_compositing_camera(seq->scene, override)) {
								BKE_reportf(reports, RPT_ERROR, "No camera found in scene \"%s\"", seq->scene->id.name+2);
								return false;
							}
						}
					}
					else if (!check_valid_camera_multiview(seq->scene, seq->scene_camera, reports))
						return false;
				}

				seq = seq->next;
			}
		}
	}
	else if (!check_valid_compositing_camera(scene, camera_override)) {
		BKE_report(reports, RPT_ERROR, "No camera found in scene");
		return false;
	}

	return true;
}

static bool node_tree_has_composite_output(bNodeTree *ntree)
{
	bNode *node;

	for (node = ntree->nodes.first; node; node = node->next) {
		if (ELEM(node->type, CMP_NODE_COMPOSITE, CMP_NODE_OUTPUT_FILE)) {
			return true;
		}
		else if (node->type == NODE_GROUP) {
			if (node->id) {
				if (node_tree_has_composite_output((bNodeTree *)node->id)) {
					return true;
				}
			}
		}
	}

	return false;
}

static int check_composite_output(Scene *scene)
{
	return node_tree_has_composite_output(scene->nodetree);
}

bool RE_is_rendering_allowed(Scene *scene, Object *camera_override, ReportList *reports)
{
	int scemode = check_mode_full_sample(&scene->r);
	
	if (scene->r.mode & R_BORDER) {
		if (scene->r.border.xmax <= scene->r.border.xmin ||
		    scene->r.border.ymax <= scene->r.border.ymin)
		{
			BKE_report(reports, RPT_ERROR, "No border area selected");
			return 0;
		}
	}
	
	if (scemode & (R_EXR_TILE_FILE | R_FULL_SAMPLE)) {
		char str[FILE_MAX];
		
		render_result_exr_file_path(scene, "", 0, str);
		
		if (!BLI_file_is_writable(str)) {
			BKE_report(reports, RPT_ERROR, "Cannot save render buffers, check the temp default path");
			return 0;
		}
		
		/* no fullsample and edge */
		if ((scemode & R_FULL_SAMPLE) && (scene->r.mode & R_EDGE)) {
			BKE_report(reports, RPT_ERROR, "Full sample does not support edge enhance");
			return 0;
		}
		
	}
	
	if (scemode & R_DOCOMP) {
		if (scene->use_nodes) {
			if (!scene->nodetree) {
				BKE_report(reports, RPT_ERROR, "No node tree in scene");
				return 0;
			}
			
			if (!check_composite_output(scene)) {
				BKE_report(reports, RPT_ERROR, "No render output node in scene");
				return 0;
			}
			
			if (scemode & R_FULL_SAMPLE) {
				if (composite_needs_render(scene, 0) == 0) {
					BKE_report(reports, RPT_ERROR, "Full sample AA not supported without 3D rendering");
					return 0;
				}
			}
		}
	}
	
	/* check valid camera, without camera render is OK (compo, seq) */
	if (!check_valid_camera(scene, camera_override, reports)) {
		return 0;
	}
	
	/* get panorama & ortho, only after camera is set */
	BKE_camera_object_mode(&scene->r, camera_override ? camera_override : scene->camera);

	/* forbidden combinations */
	if (scene->r.mode & R_PANORAMA) {
		if (scene->r.mode & R_ORTHO) {
			BKE_report(reports, RPT_ERROR, "No ortho render possible for panorama");
			return 0;
		}

#ifdef WITH_FREESTYLE
		if (scene->r.mode & R_EDGE_FRS) {
			BKE_report(reports, RPT_ERROR, "Panoramic camera not supported in Freestyle");
			return 0;
		}
#endif
	}

#ifdef WITH_FREESTYLE
	if (scene->r.mode & R_EDGE_FRS) {
		if (scene->r.mode & R_FIELDS) {
			BKE_report(reports, RPT_ERROR, "Fields not supported in Freestyle");
			return false;
		}
	}
#endif

	/* layer flag tests */
	if (!render_scene_has_layers_to_render(scene)) {
		BKE_report(reports, RPT_ERROR, "All render layers are disabled");
		return 0;
	}

	return 1;
}

static void validate_render_settings(Render *re)
{
	if (re->r.scemode & (R_EXR_TILE_FILE | R_FULL_SAMPLE)) {
		/* no osa + fullsample won't work... */
		if (re->r.osa == 0)
			re->r.scemode &= ~R_FULL_SAMPLE;
	}

	if (RE_engine_is_external(re)) {
		/* not supported yet */
		re->r.scemode &= ~(R_FULL_SAMPLE);
		re->r.mode &= ~(R_FIELDS | R_MBLUR);
	}
}

static void update_physics_cache(Render *re, Scene *scene, int UNUSED(anim_init))
{
	PTCacheBaker baker;

	baker.main = re->main;
	baker.scene = scene;
	baker.pid = NULL;
	baker.bake = 0;
	baker.render = 1;
	baker.anim_init = 1;
	baker.quick_step = 1;
	baker.break_test = re->test_break;
	baker.break_data = re->tbh;
	baker.progressbar = NULL;

	BKE_ptcache_bake(&baker);
}

void RE_SetActiveRenderView(Render *re, const char *viewname)
{
	BLI_strncpy(re->viewname, viewname, sizeof(re->viewname));
}

const char *RE_GetActiveRenderView(Render *re)
{
	return re->viewname;
}

/* evaluating scene options for general Blender render */
static int render_initialize_from_main(Render *re, RenderData *rd, Main *bmain, Scene *scene, SceneRenderLayer *srl,
                                       Object *camera_override, unsigned int lay_override, int anim, int anim_init)
{
	int winx, winy;
	rcti disprect;
	
	/* r.xsch and r.ysch has the actual view window size
	 * r.border is the clipping rect */
	
	/* calculate actual render result and display size */
	winx = (rd->size * rd->xsch) / 100;
	winy = (rd->size * rd->ysch) / 100;
	
	/* we always render smaller part, inserting it in larger image is compositor bizz, it uses disprect for it */
	if (scene->r.mode & R_BORDER) {
		disprect.xmin = rd->border.xmin * winx;
		disprect.xmax = rd->border.xmax * winx;
		
		disprect.ymin = rd->border.ymin * winy;
		disprect.ymax = rd->border.ymax * winy;
	}
	else {
		disprect.xmin = disprect.ymin = 0;
		disprect.xmax = winx;
		disprect.ymax = winy;
	}
	
	re->main = bmain;
	re->scene = scene;
	re->scene_color_manage = BKE_scene_check_color_management_enabled(scene);
	re->camera_override = camera_override;
	re->lay = lay_override ? lay_override : scene->lay;
	re->layer_override = lay_override;
	re->i.localview = (re->lay & 0xFF000000) != 0;
	re->viewname[0] = '\0';

	/* not too nice, but it survives anim-border render */
	if (anim) {
		render_update_anim_renderdata(re, &scene->r);
		re->disprect = disprect;
		return 1;
	}
	
	/* check all scenes involved */
	tag_scenes_for_render(re);

	/*
	 * Disabled completely for now,
	 * can be later set as render profile option
	 * and default for background render.
	 */
	if (0) {
		/* make sure dynamics are up to date */
		update_physics_cache(re, scene, anim_init);
	}
	
	if (srl || scene->r.scemode & R_SINGLE_LAYER) {
		BLI_rw_mutex_lock(&re->resultmutex, THREAD_LOCK_WRITE);
		render_result_single_layer_begin(re);
		BLI_rw_mutex_unlock(&re->resultmutex);
	}
	
	RE_InitState(re, NULL, &scene->r, srl, winx, winy, &disprect);
	if (!re->ok)  /* if an error was printed, abort */
		return 0;
	
	/* initstate makes new result, have to send changed tags around */
	ntreeCompositTagRender(re->scene);

	validate_render_settings(re);

	re->display_init(re->dih, re->result);
	re->display_clear(re->dch, re->result);
	
	return 1;
}

void RE_SetReports(Render *re, ReportList *reports)
{
	re->reports = reports;
}

/* general Blender frame render call */
void RE_BlenderFrame(Render *re, Main *bmain, Scene *scene, SceneRenderLayer *srl, Object *camera_override,
                     unsigned int lay_override, int frame, const bool write_still)
{
	BLI_callback_exec(re->main, (ID *)scene, BLI_CB_EVT_RENDER_INIT);

	/* ugly global still... is to prevent preview events and signal subsurfs etc to make full resol */
	G.is_rendering = true;
	
	scene->r.cfra = frame;
	
	if (render_initialize_from_main(re, &scene->r, bmain, scene, srl, camera_override, lay_override, 0, 0)) {
		MEM_reset_peak_memory();

		BLI_callback_exec(re->main, (ID *)scene, BLI_CB_EVT_RENDER_PRE);

		do_render_all_options(re);

		if (write_still && !G.is_break) {
			if (BKE_imtype_is_movie(scene->r.im_format.imtype)) {
				/* operator checks this but in case its called from elsewhere */
				printf("Error: cant write single images with a movie format!\n");
			}
			else {
				char name[FILE_MAX];
				BKE_image_path_from_imformat(
				        name, scene->r.pic, bmain->name, scene->r.cfra,
				        &scene->r.im_format, (scene->r.scemode & R_EXTENSION) != 0, false, NULL);

				/* reports only used for Movie */
				do_write_image_or_movie(re, bmain, scene, NULL, 0, name);
			}
		}

		BLI_callback_exec(re->main, (ID *)scene, BLI_CB_EVT_RENDER_POST); /* keep after file save */
		if (write_still) {
			BLI_callback_exec(re->main, (ID *)scene, BLI_CB_EVT_RENDER_WRITE);
		}
	}

	BLI_callback_exec(re->main, (ID *)scene, G.is_break ? BLI_CB_EVT_RENDER_CANCEL : BLI_CB_EVT_RENDER_COMPLETE);

	/* UGLY WARNING */
	G.is_rendering = false;
}

#ifdef WITH_FREESTYLE
void RE_RenderFreestyleStrokes(Render *re, Main *bmain, Scene *scene, int render)
{
	re->result_ok= 0;
	if (render_initialize_from_main(re, &scene->r, bmain, scene, NULL, NULL, scene->lay, 0, 0)) {
		if (render)
			do_render_fields_blur_3d(re);
	}
	re->result_ok = 1;
}

void RE_RenderFreestyleExternal(Render *re)
{
	if (!re->test_break(re->tbh)) {
		RE_Database_FromScene(re, re->main, re->scene, re->lay, 1);
		RE_Database_Preprocess(re);
		add_freestyle(re, 1);
		RE_Database_Free(re);
	}
}
#endif

bool RE_WriteRenderViewsImage(ReportList *reports, RenderResult *rr, Scene *scene, const bool stamp, char *name)
{
	bool is_mono;
	bool ok = true;
	RenderData *rd = &scene->r;

	if (!rr)
		return false;

	is_mono = BLI_listbase_count_ex(&rr->views, 2) < 2;

	if (ELEM(rd->im_format.imtype, R_IMF_IMTYPE_OPENEXR, R_IMF_IMTYPE_MULTILAYER) &&
	    rd->im_format.views_format == R_IMF_VIEWS_MULTIVIEW)
	{
		RE_WriteRenderResult(reports, rr, name, &rd->im_format, true, NULL);
		printf("Saved: %s\n", name);
	}

	/* mono, legacy code */
	else if (is_mono || (rd->im_format.views_format == R_IMF_VIEWS_INDIVIDUAL))
	{
		RenderView *rv;
		size_t view_id;
		char filepath[FILE_MAX];

		BLI_strncpy(filepath, name, sizeof(filepath));

		for (view_id = 0, rv = rr->views.first; rv; rv = rv->next, view_id++) {
			BKE_scene_multiview_view_filepath_get(&scene->r, filepath, rv->name, name);

			if (rd->im_format.imtype == R_IMF_IMTYPE_MULTILAYER) {

				RE_WriteRenderResult(reports, rr, name, &rd->im_format, false, rv->name);
				printf("Saved: %s\n", name);
			}
			else {
				ImBuf *ibuf = render_result_rect_to_ibuf(rr, rd, view_id);

				IMB_colormanagement_imbuf_for_write(ibuf, true, false, &scene->view_settings,
				                                    &scene->display_settings, &rd->im_format);

				if (stamp) {
					/* writes the name of the individual cameras */
					ok = BKE_imbuf_write_stamp(scene, rr, ibuf, name, &rd->im_format);
				}
				else {
					ok = BKE_imbuf_write(ibuf, name, &rd->im_format);
				}

				if (ok == false) {
					printf("Render error: cannot save %s\n", name);
				}
				else printf("Saved: %s\n", name);

				/* optional preview images for exr */
				if (ok && rd->im_format.imtype == R_IMF_IMTYPE_OPENEXR && (rd->im_format.flag & R_IMF_FLAG_PREVIEW_JPG)) {
					ImageFormatData imf = rd->im_format;
					imf.imtype = R_IMF_IMTYPE_JPEG90;

					if (BLI_testextensie(name, ".exr"))
						name[strlen(name) - 4] = 0;
					BKE_image_path_ensure_ext_from_imformat(name, &imf);
					ibuf->planes = 24;

					IMB_colormanagement_imbuf_for_write(ibuf, true, false, &scene->view_settings,
					                                    &scene->display_settings, &rd->im_format);

					if (stamp) {
						/* writes the name of the individual cameras */
						ok = BKE_imbuf_write_stamp(scene, rr, ibuf, name, &rd->im_format);
					}
					else {
						ok = BKE_imbuf_write(ibuf, name, &rd->im_format);
					}
					printf("Saved: %s\n", name);
				}

				/* imbuf knows which rects are not part of ibuf */
				IMB_freeImBuf(ibuf);
			}
		}
	}
	else { /* R_IMF_VIEWS_STEREO_3D */
		BLI_assert(scene->r.im_format.views_format == R_IMF_VIEWS_STEREO_3D);

		if (rd->im_format.imtype == R_IMF_IMTYPE_MULTILAYER) {
			printf("Stereo 3D not support for MultiLayer image: %s\n", name);
		}
		else {
			ImBuf *ibuf_arr[3] = {NULL};
			const char *names[2] = {STEREO_LEFT_NAME, STEREO_RIGHT_NAME};
			int i;

			for (i = 0; i < 2; i++) {
				int view_id = BLI_findstringindex(&rr->views, names[i], offsetof(RenderView, name));
				ibuf_arr[i] = render_result_rect_to_ibuf(rr, rd, view_id);
				IMB_colormanagement_imbuf_for_write(ibuf_arr[i], true, false, &scene->view_settings,
				                                    &scene->display_settings, &scene->r.im_format);
				IMB_prepare_write_ImBuf(IMB_isfloat(ibuf_arr[i]), ibuf_arr[i]);
			}

			ibuf_arr[2] = IMB_stereo3d_ImBuf(&scene->r.im_format, ibuf_arr[0], ibuf_arr[1]);

			if (stamp)
				ok = BKE_imbuf_write_stamp(scene, rr, ibuf_arr[2], name, &rd->im_format);
			else
				ok = BKE_imbuf_write(ibuf_arr[2], name, &rd->im_format);

			if (ok == false)
				printf("Render error: cannot save %s\n", name);
			else
				printf("Saved: %s\n", name);

			/* optional preview images for exr */
			if (ok && rd->im_format.imtype == R_IMF_IMTYPE_OPENEXR &&
			    (rd->im_format.flag & R_IMF_FLAG_PREVIEW_JPG))
			{
				ImageFormatData imf = rd->im_format;
				imf.imtype = R_IMF_IMTYPE_JPEG90;

				if (BLI_testextensie(name, ".exr"))
					name[strlen(name) - 4] = 0;

				BKE_image_path_ensure_ext_from_imformat(name, &imf);
				ibuf_arr[2]->planes = 24;

				IMB_colormanagement_imbuf_for_write(ibuf_arr[2], true, false, &scene->view_settings,
				                                    &scene->display_settings, &imf);

				if (stamp)
					ok = BKE_imbuf_write_stamp(scene, rr, ibuf_arr[2], name, &rd->im_format);
				else
					ok = BKE_imbuf_write(ibuf_arr[2], name, &imf);

				printf("Saved: %s\n", name);
			}

			/* imbuf knows which rects are not part of ibuf */
			for (i = 0; i < 3; i++) {
				IMB_freeImBuf(ibuf_arr[i]);
			}
		}
	}

	return ok;
}

bool RE_WriteRenderViewsMovie(ReportList *reports, RenderResult *rr, Scene *scene, RenderData *rd, bMovieHandle *mh,
                              const size_t width, const size_t height, void **movie_ctx_arr, const size_t totvideos, bool preview)
{
	bool is_mono;
	bool ok = true;

	if (!rr)
		return false;

	is_mono = BLI_listbase_count_ex(&rr->views, 2) < 2;

	if (is_mono || (scene->r.im_format.views_format == R_IMF_VIEWS_INDIVIDUAL)) {
		size_t view_id;
		for (view_id = 0; view_id < totvideos; view_id++) {
			bool do_free = false;
			const char *suffix = BKE_scene_multiview_view_id_suffix_get(&scene->r, view_id);
			ImBuf *ibuf = render_result_rect_to_ibuf(rr, &scene->r, view_id);

			/* note; the way it gets 32 bits rects is weak... */
			if (ibuf->rect == NULL) {
				ibuf->rect = MEM_mapallocN(sizeof(int) * rr->rectx * rr->recty, "temp 32 bits rect");
				ibuf->mall |= IB_rect;
				render_result_rect_get_pixels(rr, ibuf->rect, width, height, &scene->view_settings, &scene->display_settings, view_id);
				do_free = true;
			}

			IMB_colormanagement_imbuf_for_write(ibuf, true, false, &scene->view_settings,
			                                    &scene->display_settings, &scene->r.im_format);

			ok &= mh->append_movie(movie_ctx_arr[view_id], rd, preview ? scene->r.psfra : scene->r.sfra, scene->r.cfra,
			                       (int *) ibuf->rect, ibuf->x, ibuf->y, suffix, reports);

			if (do_free) {
				MEM_freeN(ibuf->rect);
				ibuf->rect = NULL;
				ibuf->mall &= ~IB_rect;
			}

			/* imbuf knows which rects are not part of ibuf */
			IMB_freeImBuf(ibuf);
		}
		printf("Append frame %d\n", scene->r.cfra);
	}
	else { /* R_IMF_VIEWS_STEREO_3D */
		const char *names[2] = {STEREO_LEFT_NAME, STEREO_RIGHT_NAME};
		ImBuf *ibuf_arr[3] = {NULL};
		bool do_free[2] = {false, false};
		size_t i;

		BLI_assert((totvideos == 1) && (scene->r.im_format.views_format == R_IMF_VIEWS_STEREO_3D));

		for (i = 0; i < 2; i++) {
			int view_id = BLI_findstringindex(&rr->views, names[i], offsetof(RenderView, name));
			ibuf_arr[i] = render_result_rect_to_ibuf(rr, &scene->r, view_id);

			/* note; the way it gets 32 bits rects is weak... */
			if (ibuf_arr[i]->rect == NULL) {
				ibuf_arr[i]->rect = MEM_mapallocN(sizeof(int) * width * height, "temp 32 bits rect");
				ibuf_arr[i]->mall |= IB_rect;
				render_result_rect_get_pixels(rr, ibuf_arr[i]->rect, width, height, &scene->view_settings, &scene->display_settings, view_id);
				do_free[i] = true;
			}

			IMB_colormanagement_imbuf_for_write(ibuf_arr[i], true, false, &scene->view_settings,
			                                    &scene->display_settings, &scene->r.im_format);
		}

		ibuf_arr[2] = IMB_stereo3d_ImBuf(&scene->r.im_format, ibuf_arr[0], ibuf_arr[1]);

		ok = mh->append_movie(movie_ctx_arr[0], rd, preview ? scene->r.psfra : scene->r.sfra, scene->r.cfra, (int *) ibuf_arr[2]->rect,
		                      ibuf_arr[2]->x, ibuf_arr[2]->y, "", reports);

		for (i = 0; i < 2; i++) {
			if (do_free[i]) {
				MEM_freeN(ibuf_arr[i]->rect);
				ibuf_arr[i]->rect = NULL;
				ibuf_arr[i]->mall &= ~IB_rect;
			}

			/* imbuf knows which rects are not part of ibuf */
			IMB_freeImBuf(ibuf_arr[i]);
		}
	}

	return ok;
}

static int do_write_image_or_movie(Render *re, Main *bmain, Scene *scene, bMovieHandle *mh, const size_t totvideos, const char *name_override)
{
	char name[FILE_MAX];
	RenderResult rres;
	double render_time;
	bool ok = true;

	RE_AcquireResultImageViews(re, &rres);

	/* write movie or image */
	if (BKE_imtype_is_movie(scene->r.im_format.imtype)) {
		RE_WriteRenderViewsMovie(re->reports, &rres, scene, &re->r, mh, re->rectx, re->recty, re->movie_ctx_arr, totvideos, false);
	}
	else {
		if (name_override)
			BLI_strncpy(name, name_override, sizeof(name));
		else
			BKE_image_path_from_imformat(
			        name, scene->r.pic, bmain->name, scene->r.cfra,
			        &scene->r.im_format, (scene->r.scemode & R_EXTENSION) != 0, true, NULL);

		/* write images as individual images or stereo */
		ok = RE_WriteRenderViewsImage(re->reports, &rres, scene, true, name);
	}
	
	RE_ReleaseResultImageViews(re, &rres);

	render_time = re->i.lastframetime;
	re->i.lastframetime = PIL_check_seconds_timer() - re->i.starttime;
	
	BLI_timestr(re->i.lastframetime, name, sizeof(name));
	printf(" Time: %s", name);
	
	BLI_callback_exec(G.main, NULL, BLI_CB_EVT_RENDER_STATS);

	BLI_timestr(re->i.lastframetime - render_time, name, sizeof(name));
	printf(" (Saving: %s)\n", name);
	
	fputc('\n', stdout);
	fflush(stdout); /* needed for renderd !! (not anymore... (ton)) */

	return ok;
}

static void get_videos_dimensions(Render *re, RenderData *rd, size_t *r_width, size_t *r_height)
{
	size_t width, height;
	if (re->r.mode & R_BORDER) {
		if ((re->r.mode & R_CROP) == 0) {
			width = re->winx;
			height = re->winy;
		}
		else {
			width = re->rectx;
			height = re->recty;
		}
	}
	else {
		width = re->rectx;
		height = re->recty;
	}

	BKE_scene_multiview_videos_dimensions_get(rd, width, height, r_width, r_height);
}

/* saves images to disk */
void RE_BlenderAnim(Render *re, Main *bmain, Scene *scene, Object *camera_override,
                    unsigned int lay_override, int sfra, int efra, int tfra)
{
	RenderData rd = scene->r;
	bMovieHandle *mh = NULL;
	int cfrao = scene->r.cfra;
	int nfra, totrendered = 0, totskipped = 0;
	const size_t totvideos = BKE_scene_multiview_num_videos_get(&rd);
	const bool is_movie = BKE_imtype_is_movie(scene->r.im_format.imtype);
	const bool is_multiview_name = ((scene->r.scemode & R_MULTIVIEW) != 0 &&
	                                (scene->r.im_format.views_format == R_IMF_VIEWS_INDIVIDUAL));

	BLI_callback_exec(re->main, (ID *)scene, BLI_CB_EVT_RENDER_INIT);

	/* do not fully call for each frame, it initializes & pops output window */
	if (!render_initialize_from_main(re, &rd, bmain, scene, NULL, camera_override, lay_override, 0, 1))
		return;

	/* we don't support Frame Server and streaming of individual views */
	if ((rd.im_format.imtype == R_IMF_IMTYPE_FRAMESERVER) && (totvideos > 1)) {
		BKE_report(re->reports, RPT_ERROR, "Frame Server only support stereo output for multiview rendering");
		return;
	}
	
	/* ugly global still... is to prevent renderwin events and signal subsurfs etc to make full resol */
	/* is also set by caller renderwin.c */
	G.is_rendering = true;

	re->flag |= R_ANIMATION;

	if (is_movie) {
		size_t i, width, height;

		get_videos_dimensions(re, &rd, &width, &height);

		mh = BKE_movie_handle_get(scene->r.im_format.imtype);
		re->movie_ctx_arr = MEM_mallocN(sizeof(void *) * totvideos, "Movies' Context");

		for (i = 0; i < totvideos; i++) {
			const char *suffix = BKE_scene_multiview_view_id_suffix_get(&re->r, i);

			re->movie_ctx_arr[i] = mh->context_create();

			if (!mh->start_movie(re->movie_ctx_arr[i], scene, &re->r, width, height, re->reports, false, suffix))
				G.is_break = true;
		}
	}

	if (mh && mh->get_next_frame) {
		/* MULTIVIEW_TODO:
		 * in case a new video format is added that implements get_next_frame multiview has to be addressed
		 * or the error throwing for R_IMF_IMTYPE_FRAMESERVER has to be extended for those cases as well
		 */
		BLI_assert(totvideos < 2);

		while (!(G.is_break == 1)) {
			int nf = mh->get_next_frame(re->movie_ctx_arr[0], &re->r, re->reports);
			if (nf >= 0 && nf >= scene->r.sfra && nf <= scene->r.efra) {
				scene->r.cfra = re->r.cfra = nf;

				BLI_callback_exec(re->main, (ID *)scene, BLI_CB_EVT_RENDER_PRE);

				do_render_all_options(re);
				totrendered++;

				if (re->test_break(re->tbh) == 0) {
					if (!do_write_image_or_movie(re, bmain, scene, mh, totvideos, NULL))
						G.is_break = true;
				}

				if (G.is_break == false) {
					BLI_callback_exec(re->main, (ID *)scene, BLI_CB_EVT_RENDER_POST); /* keep after file save */
					BLI_callback_exec(re->main, (ID *)scene, BLI_CB_EVT_RENDER_WRITE);
				}
			}
			else {
				if (re->test_break(re->tbh)) {
					G.is_break = true;
				}
			}
		}
	}
	else {
		for (nfra = sfra, scene->r.cfra = sfra; scene->r.cfra <= efra; scene->r.cfra++) {
			char name[FILE_MAX];
			
			/* only border now, todo: camera lens. (ton) */
			render_initialize_from_main(re, &rd, bmain, scene, NULL, camera_override, lay_override, 1, 0);

			if (nfra != scene->r.cfra) {
				/*
				 * Skip this frame, but update for physics and particles system.
				 * From convertblender.c:
				 * in localview, lamps are using normal layers, objects only local bits.
				 */
				unsigned int updatelay;

				if (re->lay & 0xFF000000)
					updatelay = re->lay & 0xFF000000;
				else
					updatelay = re->lay;

				BKE_scene_update_for_newframe(re->eval_ctx, bmain, scene, updatelay);
				continue;
			}
			else
				nfra += tfra;

			/* Touch/NoOverwrite options are only valid for image's */
			if (is_movie == false) {
				if (scene->r.mode & (R_NO_OVERWRITE | R_TOUCH))
					BKE_image_path_from_imformat(
					        name, scene->r.pic, bmain->name, scene->r.cfra,
					        &scene->r.im_format, (scene->r.scemode & R_EXTENSION) != 0, true, NULL);

				if (scene->r.mode & R_NO_OVERWRITE) {
					if (!is_multiview_name) {
						if (BLI_exists(name)) {
							printf("skipping existing frame \"%s\"\n", name);
							totskipped++;
							continue;
						}
					}
					else {
						SceneRenderView *srv;
						bool is_skip = false;
						char filepath[FILE_MAX];

						for (srv = scene->r.views.first; srv; srv = srv->next) {
							if (!BKE_scene_multiview_is_render_view_active(&scene->r, srv))
								continue;

							BKE_scene_multiview_filepath_get(srv, name, filepath);

							if (BLI_exists(filepath)) {
								is_skip = true;
								printf("skipping existing frame \"%s\" for view \"%s\"\n", filepath, srv->name);
							}
						}

						if (is_skip) {
							totskipped++;
							continue;
						}
					}
				}

				if (scene->r.mode & R_TOUCH) {
					if (!is_multiview_name) {
						if (!BLI_exists(name)) {
							BLI_make_existing_file(name); /* makes the dir if its not there */
							BLI_file_touch(name);
						}
					}
					else {
						SceneRenderView *srv;
						char filepath[FILE_MAX];

						for (srv = scene->r.views.first; srv; srv = srv->next) {
							if (!BKE_scene_multiview_is_render_view_active(&scene->r, srv))
								continue;

							BKE_scene_multiview_filepath_get(srv, name, filepath);

							if (!BLI_exists(filepath)) {
								BLI_make_existing_file(filepath); /* makes the dir if its not there */
								BLI_file_touch(filepath);
							}
						}
					}
				}
			}

			re->r.cfra = scene->r.cfra;     /* weak.... */

			/* run callbacs before rendering, before the scene is updated */
			BLI_callback_exec(re->main, (ID *)scene, BLI_CB_EVT_RENDER_PRE);

			
			do_render_all_options(re);
			totrendered++;
			
			if (re->test_break(re->tbh) == 0) {
				if (!G.is_break)
					if (!do_write_image_or_movie(re, bmain, scene, mh, totvideos, NULL))
						G.is_break = true;
			}
			else
				G.is_break = true;
		
			if (G.is_break == true) {
				/* remove touched file */
				if (is_movie == false) {
					if ((scene->r.mode & R_TOUCH)) {
						if (!is_multiview_name) {
							if ((BLI_file_size(name) == 0)) {
								/* BLI_exists(name) is implicit */
								BLI_delete(name, false, false);
							}
						}
						else {
							SceneRenderView *srv;
							char filepath[FILE_MAX];

							for (srv = scene->r.views.first; srv; srv = srv->next) {
								if (!BKE_scene_multiview_is_render_view_active(&scene->r, srv))
									continue;

								BKE_scene_multiview_filepath_get(srv, name, filepath);

								if ((BLI_file_size(filepath) == 0)) {
									/* BLI_exists(filepath) is implicit */
									BLI_delete(filepath, false, false);
								}
							}
						}
					}
				}
				
				break;
			}

			if (G.is_break == false) {
				BLI_callback_exec(re->main, (ID *)scene, BLI_CB_EVT_RENDER_POST); /* keep after file save */
				BLI_callback_exec(re->main, (ID *)scene, BLI_CB_EVT_RENDER_WRITE);
			}
		}
	}
	
	/* end movie */
	if (is_movie) {
		size_t i;
		for (i = 0; i < totvideos; i++) {
			mh->end_movie(re->movie_ctx_arr[i]);
			mh->context_free(re->movie_ctx_arr[i]);
		}

		if (re->movie_ctx_arr) {
			MEM_freeN(re->movie_ctx_arr);
		}
	}
	
	if (totskipped && totrendered == 0)
		BKE_report(re->reports, RPT_INFO, "No frames rendered, skipped to not overwrite");

	scene->r.cfra = cfrao;

	re->flag &= ~R_ANIMATION;

	BLI_callback_exec(re->main, (ID *)scene, G.is_break ? BLI_CB_EVT_RENDER_CANCEL : BLI_CB_EVT_RENDER_COMPLETE);

	/* UGLY WARNING */
	G.is_rendering = false;
}

void RE_PreviewRender(Render *re, Main *bmain, Scene *sce)
{
	Object *camera;
	int winx, winy;

	winx = (sce->r.size * sce->r.xsch) / 100;
	winy = (sce->r.size * sce->r.ysch) / 100;

	RE_InitState(re, NULL, &sce->r, NULL, winx, winy, NULL);

	re->pool = BKE_image_pool_new();

	re->main = bmain;
	re->scene = sce;
	re->scene_color_manage = BKE_scene_check_color_management_enabled(sce);
	re->lay = sce->lay;

	camera = RE_GetCamera(re);
	RE_SetCamera(re, camera);

	do_render_3d(re);

	BKE_image_pool_free(re->pool);
	re->pool = NULL;
}

/* note; repeated win/disprect calc... solve that nicer, also in compo */

/* only the temp file! */
bool RE_ReadRenderResult(Scene *scene, Scene *scenode)
{
	Render *re;
	int winx, winy;
	bool success;
	rcti disprect;
	
	/* calculate actual render result and display size */
	winx = (scene->r.size * scene->r.xsch) / 100;
	winy = (scene->r.size * scene->r.ysch) / 100;
	
	/* only in movie case we render smaller part */
	if (scene->r.mode & R_BORDER) {
		disprect.xmin = scene->r.border.xmin * winx;
		disprect.xmax = scene->r.border.xmax * winx;
		
		disprect.ymin = scene->r.border.ymin * winy;
		disprect.ymax = scene->r.border.ymax * winy;
	}
	else {
		disprect.xmin = disprect.ymin = 0;
		disprect.xmax = winx;
		disprect.ymax = winy;
	}
	
	if (scenode)
		scene = scenode;
	
	/* get render: it can be called from UI with draw callbacks */
	re = RE_GetRender(scene->id.name);
	if (re == NULL)
		re = RE_NewRender(scene->id.name);
	RE_InitState(re, NULL, &scene->r, NULL, winx, winy, &disprect);
	re->scene = scene;
	re->scene_color_manage = BKE_scene_check_color_management_enabled(scene);
	
	BLI_rw_mutex_lock(&re->resultmutex, THREAD_LOCK_WRITE);
	success = render_result_exr_file_cache_read(re);
	BLI_rw_mutex_unlock(&re->resultmutex);

	return success;
}

void RE_init_threadcount(Render *re) 
{
	re->r.threads = BKE_render_num_threads(&re->r);
}

/* loads in image into a result, size must match
 * x/y offsets are only used on a partial copy when dimensions don't match */
void RE_layer_load_from_file(RenderLayer *layer, ReportList *reports, const char *filename, int x, int y)
{
	/* OCIO_TODO: assume layer was saved in defaule color space */
	ImBuf *ibuf = IMB_loadiffname(filename, IB_rect, NULL);
	RenderPass *rpass = NULL;

	/* multiview: since the API takes no 'view', we use the first combined pass found */
	for (rpass = layer->passes.first; rpass; rpass = rpass->next)
		if (rpass->passtype == SCE_PASS_COMBINED)
			break;

	if (rpass == NULL)
		BKE_reportf(reports, RPT_ERROR, "%s: no Combined pass found in the render layer '%s'", __func__, filename);

	if (ibuf && (ibuf->rect || ibuf->rect_float)) {
		if (ibuf->x == layer->rectx && ibuf->y == layer->recty) {
			if (ibuf->rect_float == NULL)
				IMB_float_from_rect(ibuf);

			memcpy(rpass->rect, ibuf->rect_float, sizeof(float) * 4 * layer->rectx * layer->recty);
		}
		else {
			if ((ibuf->x - x >= layer->rectx) && (ibuf->y - y >= layer->recty)) {
				ImBuf *ibuf_clip;

				if (ibuf->rect_float == NULL)
					IMB_float_from_rect(ibuf);

				ibuf_clip = IMB_allocImBuf(layer->rectx, layer->recty, 32, IB_rectfloat);
				if (ibuf_clip) {
					IMB_rectcpy(ibuf_clip, ibuf, 0, 0, x, y, layer->rectx, layer->recty);

					memcpy(rpass->rect, ibuf_clip->rect_float, sizeof(float) * 4 * layer->rectx * layer->recty);
					IMB_freeImBuf(ibuf_clip);
				}
				else {
					BKE_reportf(reports, RPT_ERROR, "%s: failed to allocate clip buffer '%s'", __func__, filename);
				}
			}
			else {
				BKE_reportf(reports, RPT_ERROR, "%s: incorrect dimensions for partial copy '%s'", __func__, filename);
			}
		}

		IMB_freeImBuf(ibuf);
	}
	else {
		BKE_reportf(reports, RPT_ERROR, "%s: failed to load '%s'", __func__, filename);
	}
}

void RE_result_load_from_file(RenderResult *result, ReportList *reports, const char *filename)
{
	if (!render_result_exr_file_read_path(result, NULL, filename)) {
		BKE_reportf(reports, RPT_ERROR, "%s: failed to load '%s'", __func__, filename);
		return;
	}
}

const float default_envmap_layout[] = { 0, 0, 1, 0, 2, 0, 0, 1, 1, 1, 2, 1 };

bool RE_WriteEnvmapResult(struct ReportList *reports, Scene *scene, EnvMap *env, const char *relpath, const char imtype, float layout[12])
{
	ImageFormatData imf;
	ImBuf *ibuf = NULL;
	int ok;
	int dx;
	int maxX = 0, maxY = 0, i = 0;
	char filepath[FILE_MAX];

	if (env->cube[1] == NULL) {
		BKE_report(reports, RPT_ERROR, "There is no generated environment map available to save");
		return 0;
	}

	imf = scene->r.im_format;
	imf.imtype = imtype;

	dx = env->cube[1]->x;

	if (env->type == ENV_CUBE) {
		for (i = 0; i < 12; i += 2) {
			maxX = max_ii(maxX, (int)layout[i] + 1);
			maxY = max_ii(maxY, (int)layout[i + 1] + 1);
		}

		ibuf = IMB_allocImBuf(maxX * dx, maxY * dx, 24, IB_rectfloat);

		for (i = 0; i < 12; i += 2)
			if (layout[i] > -1 && layout[i + 1] > -1)
				IMB_rectcpy(ibuf, env->cube[i / 2], layout[i] * dx, layout[i + 1] * dx, 0, 0, dx, dx);
	}
	else if (env->type == ENV_PLANE) {
		ibuf = IMB_allocImBuf(dx, dx, 24, IB_rectfloat);
		IMB_rectcpy(ibuf, env->cube[1], 0, 0, 0, 0, dx, dx);
	}
	else {
		BKE_report(reports, RPT_ERROR, "Invalid environment map type");
		return 0;
	}

	IMB_colormanagement_imbuf_for_write(ibuf, true, false, &scene->view_settings, &scene->display_settings, &imf);

	/* to save, we first get absolute path */
	BLI_strncpy(filepath, relpath, sizeof(filepath));
	BLI_path_abs(filepath, G.main->name);

	ok = BKE_imbuf_write(ibuf, filepath, &imf);

	IMB_freeImBuf(ibuf);

	if (ok) {
		return true;
	}
	else {
		BKE_report(reports, RPT_ERROR, "Error writing environment map");
		return false;
	}
}

/* used in the interface to decide whether to show layers */
bool RE_layers_have_name(struct RenderResult *rr)
{
	switch (BLI_listbase_count_ex(&rr->layers, 2)) {
		case 0:
			return false;
			break;
		case 1:
			return (((RenderLayer *)rr->layers.first)->name[0] != '\0');
			break;
		default:
			return true;
			break;
	}
	return false;
}

RenderPass *RE_pass_find_by_type(RenderLayer *rl, int passtype, const char *viewname)
{
	RenderPass *rp;
	for (rp = rl->passes.first; rp; rp = rp->next) {
		if (rp->passtype == passtype) {
			if (STREQ(rp->view, viewname))
				return rp;
		}
	}
	return NULL;
}<|MERGE_RESOLUTION|>--- conflicted
+++ resolved
@@ -380,11 +380,8 @@
 }
 
 /* fill provided result struct with what's currently active or done */
-<<<<<<< HEAD
-=======
 /* this RenderResult struct is the only exception to the rule of a RenderResult */
 /* always having at least one RenderView */
->>>>>>> 5a8629c0
 void RE_AcquireResultImage(Render *re, RenderResult *rr, const int view_id)
 {
 	memset(rr, 0, sizeof(RenderResult));
@@ -400,30 +397,16 @@
 			rr->recty = re->result->recty;
 			
 			/* actview view */
-<<<<<<< HEAD
-			rv = BLI_findlink(&re->result->views, view_id);
-			if (rv == NULL)
-				rv = (RenderView *)re->result->views.first;
-
-			rr->rectf =  rv ? rv->rectf  : NULL;
-			rr->rectz =  rv ? rv->rectz  : NULL;
-			rr->rect32 = rv ? rv->rect32 : NULL;
-=======
 			rv = RE_RenderViewGetById(re->result, view_id);
 
 			rr->rectf = rv->rectf;
 			rr->rectz = rv->rectz;
 			rr->rect32 = rv->rect32;
->>>>>>> 5a8629c0
 
 			/* active layer */
 			rl = render_get_active_layer(re, re->result);
 
-<<<<<<< HEAD
-			if (rl && rv) {
-=======
 			if (rl) {
->>>>>>> 5a8629c0
 				if (rv->rectf == NULL)
 					rr->rectf = RE_RenderLayerGetPass(rl, SCE_PASS_COMBINED, rv->name);
 
@@ -431,11 +414,7 @@
 					rr->rectz = RE_RenderLayerGetPass(rl, SCE_PASS_Z, rv->name);
 			}
 
-<<<<<<< HEAD
-			rr->have_combined = rv ? (rv->rectf != NULL) : false;
-=======
 			rr->have_combined = (rv->rectf != NULL);
->>>>>>> 5a8629c0
 			rr->layers = re->result->layers;
 			rr->views = re->result->views;
 
@@ -457,15 +436,9 @@
 	RenderResult rres;
 	const size_t view_id = BKE_scene_multiview_view_id_get(&re->r, re->viewname);
 
-<<<<<<< HEAD
-	RE_AcquireResultImage(re, &rres, view_id);
-	render_result_rect_get_pixels(&rres, rect, re->rectx, re->recty, &re->scene->view_settings, &re->scene->display_settings, 0);
-	RE_ReleaseResultImage(re);
-=======
 	RE_AcquireResultImageViews(re, &rres);
 	render_result_rect_get_pixels(&rres, rect, re->rectx, re->recty, &re->scene->view_settings, &re->scene->display_settings, view_id);
 	RE_ReleaseResultImageViews(re, &rres);
->>>>>>> 5a8629c0
 }
 
 /* caller is responsible for allocating rect in correct size! */
@@ -2317,11 +2290,7 @@
 
 		/* store the final result */
 		BLI_rw_mutex_lock(&re->resultmutex, THREAD_LOCK_WRITE);
-<<<<<<< HEAD
-		rv = BLI_findlink(&re->result->views, nr);
-=======
 		rv = RE_RenderViewGetById(re->result, nr);
->>>>>>> 5a8629c0
 		if (rv->rectf)
 			MEM_freeN(rv->rectf);
 		rv->rectf = rectf;
@@ -2605,11 +2574,7 @@
 	BLI_rw_mutex_unlock(&re->resultmutex);
 
 	for (view_id = 0; view_id < tot_views; view_id++) {
-<<<<<<< HEAD
-		RenderView *rv = BLI_findlink(&rr->views, view_id);
-=======
 		RenderView *rv = RE_RenderViewGetById(rr, view_id);
->>>>>>> 5a8629c0
 		BLI_rw_mutex_lock(&re->resultmutex, THREAD_LOCK_WRITE);
 
 		if (ibuf_arr[view_id]) {
