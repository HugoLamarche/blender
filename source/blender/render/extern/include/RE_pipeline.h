/*
 * $Id$
 *
 * ***** BEGIN GPL LICENSE BLOCK *****
 *
 * This program is free software; you can redistribute it and/or
 * modify it under the terms of the GNU General Public License
 * as published by the Free Software Foundation; either version 2
 * of the License, or (at your option) any later version. 
 *
 * This program is distributed in the hope that it will be useful,
 * but WITHOUT ANY WARRANTY; without even the implied warranty of
 * MERCHANTABILITY or FITNESS FOR A PARTICULAR PURPOSE.  See the
 * GNU General Public License for more details.
 *
 * You should have received a copy of the GNU General Public License
 * along with this program; if not, write to the Free Software Foundation,
 * Inc., 51 Franklin Street, Fifth Floor, Boston, MA 02110-1301, USA.
 *
 * The Original Code is Copyright (C) 2006 Blender Foundation.
 * All rights reserved.
 *
 * The Original Code is: all of this file.
 *
 * Contributor(s): none yet.
 *
 * ***** END GPL LICENSE BLOCK *****
 */

/** \file RE_pipeline.h
 *  \ingroup render
 */

#ifndef RE_PIPELINE_H
#define RE_PIPELINE_H

#include "DNA_listBase.h"
#include "DNA_vec_types.h"
#include "RNA_types.h"

struct bNodeTree;
struct Image;
struct Main;
struct NodeBlurData;
struct Object;
struct RenderData;
struct RenderEngine;
struct RenderEngineType;
struct RenderResult;
struct ReportList;
struct ReportList;
struct Scene;
struct SceneRenderLayer;

/* ~~~~~~~~~~~~~~~~~~~~~~~~~~~~~~~~~~~~~~~~~~~~~~~~~~~~~~~~~~ */
/* this include is what is exposed of render to outside world */
/* ~~~~~~~~~~~~~~~~~~~~~~~~~~~~~~~~~~~~~~~~~~~~~~~~~~~~~~~~~~ */


#define RE_MAXNAME	32

/* only used as handle */
typedef struct Render Render;

/* Render Result usage:

- render engine allocates/frees and delivers raw floating point rects
- right now it's full rects, but might become tiles or file 
- the display client has to allocate display rects, sort out what to display, 
  and how it's converted
*/

typedef struct RenderPass {
	struct RenderPass *next, *prev;
	int passtype, channels;
	char name[16];		/* amount defined in openexr_multi.h */
	char chan_id[8];	/* amount defined in openexr_multi.h */
	float *rect;
	int rectx, recty;
} RenderPass;

/* a renderlayer is a full image, but with all passes and samples */
/* size of the rects is defined in RenderResult */
/* after render, the Combined pass is in rectf, for renderlayers read from files it is a real pass */
typedef struct RenderLayer {
	struct RenderLayer *next, *prev;
	
	/* copy of RenderData */
	char name[RE_MAXNAME];		
	unsigned int lay, lay_zmask;
	int layflag, passflag, pass_xor;		
	
	struct Material *mat_override;
	struct Group *light_override;
	
	float *rectf;		/* 4 float, standard rgba buffer (read not above!) */
	float *acolrect;	/* 4 float, optional transparent buffer, needs storage for display updates */
	float *scolrect;	/* 4 float, optional strand buffer, needs storage for display updates */
	int rectx, recty;
	
	ListBase passes;
	
} RenderLayer;

typedef struct RenderResult {
	struct RenderResult *next, *prev;
	
	/* target image size */
	int rectx, recty;
	short crop, sample_nr;
	
	/* optional, 32 bits version of picture, used for ogl render and image curves */
	int *rect32;
	/* if this exists, a copy of one of layers, or result of composited layers */
	float *rectf;
	/* if this exists, a copy of one of layers, or result of composited layers */
	float *rectz;
	
	/* coordinates within final image (after cropping) */
	rcti tilerect;
	/* offset to apply to get a border render in full image */
	int xof, yof;
	
	/* the main buffers */
	ListBase layers;
	
	/* allowing live updates: */
	volatile rcti renrect;
	volatile RenderLayer *renlay;
	
	/* optional saved endresult on disk */
	void *exrhandle;
	
	/* for render results in Image, verify validity for sequences */
	int framenr;

	/* for acquire image, to indicate if it there is a combined layer */
	int have_combined;

	/* render info text */
	char *text;
	
} RenderResult;


typedef struct RenderStats {
	int cfra;
	int totface, totvert, totstrand, tothalo, totlamp, totpart;
	short curfield, curblur, curpart, partsdone, convertdone;
	double starttime, lastframetime;
	const char *infostr, *statstr;
	char scenename[32];
	
} RenderStats;

/* *********************** API ******************** */

/* the name is used as identifier, so elsewhere in blender the result can retrieved */
/* calling a new render with same name, frees automatic existing render */
struct Render *RE_NewRender (const char *name);
struct Render *RE_GetRender(const char *name);

/* returns 1 while render is working (or renders called from within render) */
int RE_RenderInProgress(struct Render *re);

/* assign default dummy callbacks */
void RE_InitRenderCB(struct Render *re);

/* use free render as signal to do everything over (previews) */
void RE_FreeRender (struct Render *re);
/* only called on exit */
void RE_FreeAllRender (void);

/* get results and statistics */
void RE_FreeRenderResult(struct RenderResult *rr);
struct RenderResult *RE_AcquireResultRead(struct Render *re);
struct RenderResult *RE_AcquireResultWrite(struct Render *re);
void RE_ReleaseResult(struct Render *re);
void RE_AcquireResultImage(struct Render *re, struct RenderResult *rr);
void RE_ReleaseResultImage(struct Render *re);
void RE_SwapResult(struct Render *re, struct RenderResult **rr);
struct RenderStats *RE_GetStats(struct Render *re);
void RE_ResultGet32(struct Render *re, unsigned int *rect);
struct RenderLayer *RE_GetRenderLayer(struct RenderResult *rr, const char *name);
float *RE_RenderLayerGetPass(struct RenderLayer *rl, int passtype);

/* obligatory initialize call, disprect is optional */
void RE_InitState (struct Render *re, struct Render *source, struct RenderData *rd, struct SceneRenderLayer *srl, int winx, int winy, rcti *disprect);

/* use this to change disprect of active render */
void RE_SetDispRect (struct Render *re, rcti *disprect);

/* set up the viewplane/perspective matrix, three choices */
struct Object *RE_GetCamera(struct Render *re); /* return camera override if set */
void RE_SetCamera(struct Render *re, struct Object *camera);
void RE_SetWindow (struct Render *re, rctf *viewplane, float clipsta, float clipend);
void RE_SetOrtho (struct Render *re, rctf *viewplane, float clipsta, float clipend);
void RE_SetPixelSize(struct Render *re, float pixsize);

/* option to set viewmatrix before making dbase */
void RE_SetView (struct Render *re, float mat[][4]);

/* make or free the dbase */
void RE_Database_FromScene(struct Render *re, struct Main *bmain, struct Scene *scene, unsigned int lay, int use_camera_view);
void RE_Database_Free (struct Render *re);

/* project dbase again, when viewplane/perspective changed */
void RE_DataBase_ApplyWindow(struct Render *re);

/* override the scene setting for amount threads, commandline */
void RE_set_max_threads(int threads);

/* set the render threads based on the commandline and autothreads setting */
void RE_init_threadcount(Render *re);

/* the main processor, assumes all was set OK! */
void RE_TileProcessor(struct Render *re);

/* only RE_NewRender() needed, main Blender render calls */
<<<<<<< HEAD
void RE_BlenderFrame(struct Render *re, struct Main *bmain, struct Scene *scene, struct SceneRenderLayer *srl, unsigned int lay, int frame, const short write_still);
void RE_BlenderAnim(struct Render *re, struct Main *bmain, struct Scene *scene, unsigned int lay, int sfra, int efra, int tfra, struct ReportList *reports);
void RE_RenderFreestyleStrokes(struct Render *re, struct Main *bmain, struct Scene *scene);
=======
void RE_BlenderFrame(struct Render *re, struct Main *bmain, struct Scene *scene, struct SceneRenderLayer *srl, struct Object *camera_override, unsigned int lay, int frame, const short write_still);
void RE_BlenderAnim(struct Render *re, struct Main *bmain, struct Scene *scene, struct Object *camera_override, unsigned int lay, int sfra, int efra, int tfra, struct ReportList *reports);
>>>>>>> 75494ea5

/* main preview render call */
void RE_PreviewRender(struct Render *re, struct Main *bmain, struct Scene *scene);

void RE_ReadRenderResult(struct Scene *scene, struct Scene *scenode);
void RE_WriteRenderResult(RenderResult *rr, const char *filename, int compress);
struct RenderResult *RE_MultilayerConvert(void *exrhandle, int rectx, int recty);

/* do a full sample buffer compo */
void RE_MergeFullSample(struct Render *re, struct Main *bmain, struct Scene *sce, struct bNodeTree *ntree);

/* ancient stars function... go away! */
void RE_make_stars(struct Render *re, struct Scene *scenev3d, void (*initfunc)(void),
				   void (*vertexfunc)(float*),  void (*termfunc)(void));

/* display and event callbacks */
void RE_display_init_cb	(struct Render *re, void *handle, void (*f)(void *handle, RenderResult *rr));
void RE_display_clear_cb(struct Render *re, void *handle, void (*f)(void *handle, RenderResult *rr));
void RE_display_draw_cb	(struct Render *re, void *handle, void (*f)(void *handle, RenderResult *rr, volatile struct rcti *rect));
void RE_stats_draw_cb	(struct Render *re, void *handle, void (*f)(void *handle, RenderStats *rs));
void RE_progress_cb	(struct Render *re, void *handle, void (*f)(void *handle, float));
void RE_draw_lock_cb		(struct Render *re, void *handle, void (*f)(void *handle, int));
void RE_test_break_cb	(struct Render *re, void *handle, int (*f)(void *handle));
void RE_error_cb		(struct Render *re, void *handle, void (*f)(void *handle, const char *str));

/* should move to kernel once... still unsure on how/where */
float RE_filter_value(int type, float x);
/* vector blur zbuffer method */
void RE_zbuf_accumulate_vecblur(struct NodeBlurData *nbd, int xsize, int ysize, float *newrect, float *imgrect, float *vecbufrect, float *zbufrect);

/* shaded view or baking options */
#define RE_BAKE_LIGHT			0
#define RE_BAKE_ALL				1
#define RE_BAKE_AO				2
#define RE_BAKE_NORMALS			3
#define RE_BAKE_TEXTURE			4
#define RE_BAKE_DISPLACEMENT	5
#define RE_BAKE_SHADOW			6

void RE_Database_Baking(struct Render *re, struct Main *bmain, struct Scene *scene, unsigned int lay, int type, struct Object *actob);

void RE_DataBase_GetView(struct Render *re, float mat[][4]);
void RE_GetCameraWindow(struct Render *re, struct Object *camera, int frame, float mat[][4]);
struct Scene *RE_GetScene(struct Render *re);

/* External Engine */

#define RE_INTERNAL			1
#define RE_GAME				2
#define RE_DO_PREVIEW		4
#define RE_DO_ALL			8

extern ListBase R_engines;

typedef struct RenderEngineType {
	struct RenderEngineType *next, *prev;

	/* type info */
	char idname[64]; // best keep the same size as BKE_ST_MAXNAME
	char name[64];
	int flag;

	void (*render)(struct RenderEngine *engine, struct Scene *scene);

	/* RNA integration */
	ExtensionRNA ext;
} RenderEngineType;

typedef struct RenderEngine {
	RenderEngineType *type;
	struct Render *re;
	ListBase fullresult;
} RenderEngine;

void RE_layer_load_from_file(RenderLayer *layer, struct ReportList *reports, const char *filename, int x, int y);
void RE_result_load_from_file(RenderResult *result, struct ReportList *reports, const char *filename);

struct RenderResult *RE_engine_begin_result(RenderEngine *engine, int x, int y, int w, int h);
void RE_engine_update_result(RenderEngine *engine, struct RenderResult *result);
void RE_engine_end_result(RenderEngine *engine, struct RenderResult *result);

int RE_engine_test_break(RenderEngine *engine);
void RE_engine_update_stats(RenderEngine *engine, const char *stats, const char *info);

void RE_engines_init(void);
void RE_engines_exit(void);

int RE_is_rendering_allowed(struct Scene *scene, struct Object *camera_override, void *erh, void (*error)(void *handle, const char *str));

#endif /* RE_PIPELINE_H */
<|MERGE_RESOLUTION|>--- conflicted
+++ resolved
@@ -217,14 +217,9 @@
 void RE_TileProcessor(struct Render *re);
 
 /* only RE_NewRender() needed, main Blender render calls */
-<<<<<<< HEAD
-void RE_BlenderFrame(struct Render *re, struct Main *bmain, struct Scene *scene, struct SceneRenderLayer *srl, unsigned int lay, int frame, const short write_still);
-void RE_BlenderAnim(struct Render *re, struct Main *bmain, struct Scene *scene, unsigned int lay, int sfra, int efra, int tfra, struct ReportList *reports);
-void RE_RenderFreestyleStrokes(struct Render *re, struct Main *bmain, struct Scene *scene);
-=======
 void RE_BlenderFrame(struct Render *re, struct Main *bmain, struct Scene *scene, struct SceneRenderLayer *srl, struct Object *camera_override, unsigned int lay, int frame, const short write_still);
 void RE_BlenderAnim(struct Render *re, struct Main *bmain, struct Scene *scene, struct Object *camera_override, unsigned int lay, int sfra, int efra, int tfra, struct ReportList *reports);
->>>>>>> 75494ea5
+void RE_RenderFreestyleStrokes(struct Render *re, struct Main *bmain, struct Scene *scene);
 
 /* main preview render call */
 void RE_PreviewRender(struct Render *re, struct Main *bmain, struct Scene *scene);
