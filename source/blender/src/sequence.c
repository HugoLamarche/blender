/**
 * $Id$
 *
 * ***** BEGIN GPL LICENSE BLOCK *****
 *
 * This program is free software; you can redistribute it and/or
 * modify it under the terms of the GNU General Public License
 * as published by the Free Software Foundation; either version 2
 * of the License, or (at your option) any later version.
 *
 * This program is distributed in the hope that it will be useful,
 * but WITHOUT ANY WARRANTY; without even the implied warranty of
 * MERCHANTABILITY or FITNESS FOR A PARTICULAR PURPOSE.  See the
 * GNU General Public License for more details.
 *
 * You should have received a copy of the GNU General Public License
 * along with this program; if not, write to the Free Software Foundation,
 * Inc., 59 Temple Place - Suite 330, Boston, MA  02111-1307, USA.
 *
 * The Original Code is Copyright (C) 2001-2002 by NaN Holding BV.
 * All rights reserved.
 *
 * Contributor(s): Peter Schlaile <peter [at] schlaile [dot] de> 2005/2006
 *
 * ***** END GPL LICENSE BLOCK *****
 */

#include <string.h>
#include <math.h>
#include <stdlib.h>

#include "MEM_guardedalloc.h"
#include "MEM_CacheLimiterC-Api.h"

#include "BLI_blenlib.h"
#include "BLI_arithb.h"

#include "IMB_imbuf_types.h"
#include "IMB_imbuf.h"

#include "DNA_ipo_types.h"
#include "DNA_scene_types.h"
#include "DNA_sequence_types.h"
#include "DNA_view3d_types.h"

#include "BKE_global.h"
#include "BKE_image.h"
#include "BKE_ipo.h"
#include "BKE_main.h"
#include "BKE_scene.h"
#include "BKE_texture.h"
#include "BKE_utildefines.h"

#include "BIF_editsound.h"
#include "BIF_editseq.h"
#include "BSE_filesel.h"
#include "BSE_headerbuttons.h"
#include "BIF_interface.h"
#include "BIF_renderwin.h"
#include "BIF_screen.h"
#include "BIF_space.h"
#include "BIF_toolbox.h"

#include "BSE_sequence.h"
#include "BSE_seqeffects.h"

#include "RE_pipeline.h"		// talks to entire render API

#include "blendef.h"

#include "BLI_threads.h"
#include <pthread.h>

#ifdef WIN32
#define snprintf _snprintf
#endif

int seqrectx, seqrecty;

/* **********************************************************************
   alloc / free functions
   ********************************************************************** */

void free_tstripdata(int len, TStripElem *se)
{
	TStripElem *seo;
	int a;

	seo= se;
	if (!se) {
		return;
	}

	for(a=0; a<len; a++, se++) {
		if(se->ibuf) {
			IMB_freeImBuf(se->ibuf);
			se->ibuf = 0;
		}
		if(se->ibuf_comp) {
			IMB_freeImBuf(se->ibuf_comp);
			se->ibuf_comp = 0;
		}
	}

	MEM_freeN(seo);

}

void free_strip(Strip *strip)
{
	strip->us--;
	if(strip->us>0) return;
	if(strip->us<0) {
		printf("error: negative users in strip\n");
		return;
	}

	if (strip->stripdata) {
		MEM_freeN(strip->stripdata);
	}

	if (strip->proxy) {
		MEM_freeN(strip->proxy);
	}
	if (strip->crop) {
		MEM_freeN(strip->crop);
	}
	if (strip->transform) {
		MEM_freeN(strip->transform);
	}
	if (strip->color_balance) {
		MEM_freeN(strip->color_balance);
	}

	free_tstripdata(strip->len, strip->tstripdata);
	free_tstripdata(strip->endstill, strip->tstripdata_endstill);
	free_tstripdata(strip->startstill, strip->tstripdata_startstill);

	if(strip->ibuf_startstill) {
		IMB_freeImBuf(strip->ibuf_startstill);
		strip->ibuf_startstill = 0;
	}

	if(strip->ibuf_endstill) {
		IMB_freeImBuf(strip->ibuf_endstill);
		strip->ibuf_endstill = 0;
	}

	MEM_freeN(strip);
}

void new_tstripdata(Sequence *seq)
{
	if(seq->strip) {
		free_tstripdata(seq->strip->len, seq->strip->tstripdata);
		free_tstripdata(seq->strip->endstill, 
				seq->strip->tstripdata_endstill);
		free_tstripdata(seq->strip->startstill, 
				seq->strip->tstripdata_startstill);

		seq->strip->tstripdata= 0;
		seq->strip->tstripdata_endstill= 0;
		seq->strip->tstripdata_startstill= 0;

		if(seq->strip->ibuf_startstill) {
			IMB_freeImBuf(seq->strip->ibuf_startstill);
			seq->strip->ibuf_startstill = 0;
		}

		if(seq->strip->ibuf_endstill) {
			IMB_freeImBuf(seq->strip->ibuf_endstill);
			seq->strip->ibuf_endstill = 0;
		}

		seq->strip->len= seq->len;
	}
}

void free_sequence(Sequence *seq)
{
	Sequence *last_seq = get_last_seq();

	if(seq->strip) free_strip(seq->strip);

	if(seq->anim) IMB_free_anim(seq->anim);
	if(seq->hdaudio) sound_close_hdaudio(seq->hdaudio);

	if (seq->type & SEQ_EFFECT) {
		struct SeqEffectHandle sh = get_sequence_effect(seq);

		sh.free(seq);
	}

	if(seq==last_seq) set_last_seq(NULL);

	MEM_freeN(seq);
}

/*
  **********************************************************************
  * build_seqar
  **********************************************************************
  * Build a complete array of _all_ sequencies (including those
  * in metastrips!)
  **********************************************************************
*/

static void do_seq_count(ListBase *seqbase, int *totseq)
{
	Sequence *seq;

	seq= seqbase->first;
	while(seq) {
		(*totseq)++;
		if(seq->seqbase.first) do_seq_count(&seq->seqbase, totseq);
		seq= seq->next;
	}
}

static void do_build_seqar(ListBase *seqbase, Sequence ***seqar, int depth)
{
	Sequence *seq;

	seq= seqbase->first;
	while(seq) {
		seq->depth= depth;
		if(seq->seqbase.first) do_build_seqar(&seq->seqbase, seqar, depth+1);
		**seqar= seq;
		(*seqar)++;
		seq= seq->next;
	}
}

void build_seqar(ListBase *seqbase, Sequence  ***seqar, int *totseq)
{
	Sequence **tseqar;

	*totseq= 0;
	do_seq_count(seqbase, totseq);

	if(*totseq==0) {
		*seqar= 0;
		return;
	}
	*seqar= MEM_mallocN(sizeof(void *)* *totseq, "seqar");
	tseqar= *seqar;

	do_build_seqar(seqbase, seqar, 0);
	*seqar= tseqar;
}

static void do_seq_count_cb(ListBase *seqbase, int *totseq,
			    int (*test_func)(Sequence * seq))
{
	Sequence *seq;

	seq= seqbase->first;
	while(seq) {
		int test = test_func(seq);
		if (test & BUILD_SEQAR_COUNT_CURRENT) {
			(*totseq)++;
		}
		if(seq->seqbase.first && (test & BUILD_SEQAR_COUNT_CHILDREN)) {
			do_seq_count_cb(&seq->seqbase, totseq, test_func);
		}
		seq= seq->next;
	}
}

static void do_build_seqar_cb(ListBase *seqbase, Sequence ***seqar, int depth,
			      int (*test_func)(Sequence * seq))
{
	Sequence *seq;

	seq= seqbase->first;
	while(seq) {
		int test = test_func(seq);
		seq->depth= depth;

		if(seq->seqbase.first && (test & BUILD_SEQAR_COUNT_CHILDREN)) {
			do_build_seqar_cb(&seq->seqbase, seqar, depth+1, 
					  test_func);
		}
		if (test & BUILD_SEQAR_COUNT_CURRENT) {
			**seqar= seq;
			(*seqar)++;
		}
		seq= seq->next;
	}
}

void build_seqar_cb(ListBase *seqbase, Sequence  ***seqar, int *totseq,
		    int (*test_func)(Sequence * seq))
{
	Sequence **tseqar;

	*totseq= 0;
	do_seq_count_cb(seqbase, totseq, test_func);

	if(*totseq==0) {
		*seqar= 0;
		return;
	}
	*seqar= MEM_mallocN(sizeof(void *)* *totseq, "seqar");
	tseqar= *seqar;

	do_build_seqar_cb(seqbase, seqar, 0, test_func);
	*seqar= tseqar;
}


void free_editing(Editing *ed)
{
	MetaStack *ms;
	Sequence *seq;

	if(ed==NULL) return;
	set_last_seq(NULL);	/* clear_last_seq doesnt work, it screws up free_sequence */

	WHILE_SEQ(&ed->seqbase) {
		free_sequence(seq);
	}
	END_SEQ

	while( (ms= ed->metastack.first) ) {
		BLI_remlink(&ed->metastack, ms);
		MEM_freeN(ms);
	}

	MEM_freeN(ed);

}

void calc_sequence_disp(Sequence *seq)
{
	if(seq->startofs && seq->startstill) seq->startstill= 0;
	if(seq->endofs && seq->endstill) seq->endstill= 0;
	
	seq->startdisp= seq->start + seq->startofs - seq->startstill;
	seq->enddisp= seq->start+seq->len - seq->endofs + seq->endstill;
	
	seq->handsize= 10.0;	/* 10 frames */
	if( seq->enddisp-seq->startdisp < 10 ) {
		seq->handsize= (float)(0.5*(seq->enddisp-seq->startdisp));
	}
	else if(seq->enddisp-seq->startdisp > 250) {
		seq->handsize= (float)((seq->enddisp-seq->startdisp)/25);
	}
}

void calc_sequence(Sequence *seq)
{
	Sequence *seqm;
	int min, max;

	/* check all metas recursively */
	seqm= seq->seqbase.first;
	while(seqm) {
		if(seqm->seqbase.first) calc_sequence(seqm);
		seqm= seqm->next;
	}

	/* effects and meta: automatic start and end */

	if(seq->type & SEQ_EFFECT) {
		/* pointers */
		if(seq->seq2==0) seq->seq2= seq->seq1;
		if(seq->seq3==0) seq->seq3= seq->seq1;

		/* effecten go from seq1 -> seq2: test */

		/* we take the largest start and smallest end */

		// seq->start= seq->startdisp= MAX2(seq->seq1->startdisp, seq->seq2->startdisp);
		// seq->enddisp= MIN2(seq->seq1->enddisp, seq->seq2->enddisp);

		if (seq->seq1) {
			seq->start= seq->startdisp= MAX3(seq->seq1->startdisp, seq->seq2->startdisp, seq->seq3->startdisp);
			seq->enddisp= MIN3(seq->seq1->enddisp, seq->seq2->enddisp, seq->seq3->enddisp);
			seq->len= seq->enddisp - seq->startdisp;
		} else {
			calc_sequence_disp(seq);
		}

		if(seq->strip && seq->len!=seq->strip->len) {
			new_tstripdata(seq);
		}

	}
	else {
		if(seq->type==SEQ_META) {
			seqm= seq->seqbase.first;
			if(seqm) {
				min= 1000000;
				max= -1000000;
				while(seqm) {
					if(seqm->startdisp < min) min= seqm->startdisp;
					if(seqm->enddisp > max) max= seqm->enddisp;
					seqm= seqm->next;
				}
				seq->start= min + seq->anim_startofs;
				seq->len = max-min;
				seq->len -= seq->anim_startofs;
				seq->len -= seq->anim_endofs;

				if(seq->strip && seq->len!=seq->strip->len) {
					new_tstripdata(seq);
				}
			}
		}
		calc_sequence_disp(seq);
	}
}

void reload_sequence_new_file(Sequence * seq)
{
	char str[FILE_MAXDIR+FILE_MAXFILE];

	if (!(seq->type == SEQ_MOVIE || seq->type == SEQ_IMAGE ||
	      seq->type == SEQ_HD_SOUND || seq->type == SEQ_RAM_SOUND ||
	      seq->type == SEQ_SCENE || seq->type == SEQ_META)) {
		return;
	}

	new_tstripdata(seq);

	if (seq->type != SEQ_SCENE && seq->type != SEQ_META &&
	    seq->type != SEQ_IMAGE) {
<<<<<<< HEAD
		strncpy(str, seq->strip->dir, FILE_MAXDIR-1);
		strncat(str, seq->strip->stripdata->name, FILE_MAXFILE-1);

		BLI_convertstringcode(str, G.sce);
		BLI_convertstringframe(str, G.scene->r.cfra); /* TODO - is this needed? */
=======
		BLI_join_dirfile(str, seq->strip->dir, seq->strip->stripdata->name);
		BLI_convertstringcode(str, G.sce);
		BLI_convertstringframe(str, G.scene->r.cfra);
>>>>>>> 8d6857b9
		
	}

	if (seq->type == SEQ_IMAGE) {
		/* Hack? */
		int olen = MEM_allocN_len(seq->strip->stripdata) 
			/ sizeof(struct StripElem);
		seq->len = olen;
		seq->len -= seq->anim_startofs;
		seq->len -= seq->anim_endofs;
		if (seq->len < 0) {
			seq->len = 0;
		}
		seq->strip->len = seq->len;
	} else if (seq->type == SEQ_MOVIE) {
		if(seq->anim) IMB_free_anim(seq->anim);
		seq->anim = openanim(str, IB_rect);

		if (!seq->anim) {
			return;
		}
	
		seq->len = IMB_anim_get_duration(seq->anim);
		
		seq->anim_preseek = IMB_anim_get_preseek(seq->anim);

		seq->len -= seq->anim_startofs;
		seq->len -= seq->anim_endofs;
		if (seq->len < 0) {
			seq->len = 0;
		}
		seq->strip->len = seq->len;
	} else if (seq->type == SEQ_HD_SOUND) {
		if(seq->hdaudio) sound_close_hdaudio(seq->hdaudio);
		seq->hdaudio = sound_open_hdaudio(str);

		if (!seq->hdaudio) {
			return;
		}

		seq->len = sound_hdaudio_get_duration(seq->hdaudio, FPS)
			- seq->anim_startofs - seq->anim_endofs;
		if (seq->len < 0) {
			seq->len = 0;
		}
		seq->strip->len = seq->len;
	} else if (seq->type == SEQ_RAM_SOUND) {
		seq->len = (int) ( ((float)(seq->sound->streamlen-1)/
				    ((float)G.scene->audio.mixrate*4.0 ))
				   * FPS);
		seq->len -= seq->anim_startofs;
		seq->len -= seq->anim_endofs;
		if (seq->len < 0) {
			seq->len = 0;
		}
		seq->strip->len = seq->len;
	} else if (seq->type == SEQ_SCENE) {
		Scene * sce = G.main->scene.first;
                int nr = 1;
                while(sce) {
                        if(nr == seq->scenenr) {
                                break;
                        }
                        nr++;
                        sce= sce->id.next;
                }

		if (sce) {
			seq->scene = sce;
		} else {
			sce = seq->scene;
		}

		strncpy(seq->name + 2, sce->id.name + 2, 
			sizeof(seq->name) - 2);

		seq->len= seq->scene->r.efra - seq->scene->r.sfra + 1;
		seq->len -= seq->anim_startofs;
		seq->len -= seq->anim_endofs;
		if (seq->len < 0) {
			seq->len = 0;
		}
		seq->strip->len = seq->len;
	}

	calc_sequence(seq);
}

void sort_seq()
{
	/* all strips together per kind, and in order of y location ("machine") */
	ListBase seqbase, effbase;
	Editing *ed;
	Sequence *seq, *seqt;

	ed= G.scene->ed;
	if(ed==0) return;

	seqbase.first= seqbase.last= 0;
	effbase.first= effbase.last= 0;

	while( (seq= ed->seqbasep->first) ) {
		BLI_remlink(ed->seqbasep, seq);

		if(seq->type & SEQ_EFFECT) {
			seqt= effbase.first;
			while(seqt) {
				if(seqt->machine>=seq->machine) {
					BLI_insertlinkbefore(&effbase, seqt, seq);
					break;
				}
				seqt= seqt->next;
			}
			if(seqt==0) BLI_addtail(&effbase, seq);
		}
		else {
			seqt= seqbase.first;
			while(seqt) {
				if(seqt->machine>=seq->machine) {
					BLI_insertlinkbefore(&seqbase, seqt, seq);
					break;
				}
				seqt= seqt->next;
			}
			if(seqt==0) BLI_addtail(&seqbase, seq);
		}
	}

	addlisttolist(&seqbase, &effbase);
	*(ed->seqbasep)= seqbase;
}


void clear_scene_in_allseqs(Scene *sce)
{
	Scene *sce1;
	Editing *ed;
	Sequence *seq;

	/* when a scene is deleted: test all seqs */

	sce1= G.main->scene.first;
	while(sce1) {
		if(sce1!=sce && sce1->ed) {
			ed= sce1->ed;

			WHILE_SEQ(&ed->seqbase) {

				if(seq->scene==sce) seq->scene= 0;

			}
			END_SEQ
		}

		sce1= sce1->id.next;
	}
}

char *give_seqname_by_type(int type)
{
	switch(type) {
	case SEQ_META:	     return "Meta";
	case SEQ_IMAGE:      return "Image";
	case SEQ_SCENE:      return "Scene";
	case SEQ_MOVIE:      return "Movie";
	case SEQ_RAM_SOUND:  return "Audio (RAM)";
	case SEQ_HD_SOUND:   return "Audio (HD)";
	case SEQ_CROSS:      return "Cross";
	case SEQ_GAMCROSS:   return "Gamma Cross";
	case SEQ_ADD:        return "Add";
	case SEQ_SUB:        return "Sub";
	case SEQ_MUL:        return "Mul";
	case SEQ_ALPHAOVER:  return "Alpha Over";
	case SEQ_ALPHAUNDER: return "Alpha Under";
	case SEQ_OVERDROP:   return "Over Drop";
	case SEQ_WIPE:       return "Wipe";
	case SEQ_GLOW:       return "Glow";
	case SEQ_TRANSFORM:  return "Transform";
	case SEQ_COLOR:      return "Color";
	case SEQ_SPEED:      return "Speed";
	default:
		return 0;
	}
}

char *give_seqname(Sequence *seq)
{
	char * name = give_seqname_by_type(seq->type);

	if (!name) {
		if(seq->type<SEQ_EFFECT) {
			return seq->strip->dir;
		} else if(seq->type==SEQ_PLUGIN) {
			if(!(seq->flag & SEQ_EFFECT_NOT_LOADED) &&
			   seq->plugin && seq->plugin->doit) {
				return seq->plugin->pname;
			} else {
				return "Plugin";
			}
		} else {
			return "Effect";
		}
	}
	return name;
}

/* ***************** DO THE SEQUENCE ***************** */

static void make_black_ibuf(ImBuf *ibuf)
{
	unsigned int *rect;
	float *rect_float;
	int tot;

	if(ibuf==0 || (ibuf->rect==0 && ibuf->rect_float==0)) return;

	tot= ibuf->x*ibuf->y;

	rect= ibuf->rect;
	rect_float = ibuf->rect_float;

	if (rect) {
		memset(rect,       0, tot * sizeof(char) * 4);
	}

	if (rect_float) {
		memset(rect_float, 0, tot * sizeof(float) * 4);
	}
}

static void multibuf(ImBuf *ibuf, float fmul)
{
	char *rt;
	float *rt_float;

	int a, mul, icol;

	mul= (int)(256.0*fmul);
	rt= (char *)ibuf->rect;
	rt_float = ibuf->rect_float;

	if (rt) {
		a= ibuf->x*ibuf->y;
		while(a--) {

			icol= (mul*rt[0])>>8;
			if(icol>254) rt[0]= 255; else rt[0]= icol;
			icol= (mul*rt[1])>>8;
			if(icol>254) rt[1]= 255; else rt[1]= icol;
			icol= (mul*rt[2])>>8;
			if(icol>254) rt[2]= 255; else rt[2]= icol;
			icol= (mul*rt[3])>>8;
			if(icol>254) rt[3]= 255; else rt[3]= icol;
			
			rt+= 4;
		}
	}
	if (rt_float) {
		a= ibuf->x*ibuf->y;
		while(a--) {
			rt_float[0] *= fmul;
			rt_float[1] *= fmul;
			rt_float[2] *= fmul;
			rt_float[3] *= fmul;
			
			rt_float += 4;
		}
	}
}

static void do_effect(int cfra, Sequence *seq, TStripElem * se)
{
	TStripElem *se1, *se2, *se3;
	float fac, facf;
	int x, y;
	int early_out;
	struct SeqEffectHandle sh = get_sequence_effect(seq);

	if (!sh.execute) { /* effect not supported in this version... */
		make_black_ibuf(se->ibuf);
		return;
	}

	if(seq->ipo && seq->ipo->curve.first) {
		do_seq_ipo(seq, cfra);
		fac= seq->facf0;
		facf= seq->facf1;
	} else {
		sh.get_default_fac(seq, cfra, &fac, &facf);
	}

	if( !(G.scene->r.mode & R_FIELDS) ) facf = fac;

	early_out = sh.early_out(seq, fac, facf);

	if (early_out == -1) { /* no input needed */
		sh.execute(seq, cfra, fac, facf, 
			   se->ibuf->x, se->ibuf->y, 
			   0, 0, 0, se->ibuf);
		return;
	}

	switch (early_out) {
	case 0:
		if (se->se1==0 || se->se2==0 || se->se3==0) {
			make_black_ibuf(se->ibuf);
			return;
		}

		se1= se->se1;
		se2= se->se2;
		se3= se->se3;

		if (   (se1==0 || se2==0 || se3==0)
		    || (se1->ibuf==0 || se2->ibuf==0 || se3->ibuf==0)) {
			make_black_ibuf(se->ibuf);
			return;
		}

		break;
	case 1:
		if (se->se1 == 0) {
			make_black_ibuf(se->ibuf);
			return;
		}

		se1= se->se1;

		if (se1 == 0 || se1->ibuf == 0) {
			make_black_ibuf(se->ibuf);
			return;
		}

		if (se->ibuf != se1->ibuf) {
			IMB_freeImBuf(se->ibuf);
			se->ibuf = se1->ibuf;
			IMB_refImBuf(se->ibuf);
		}
		return;
	case 2:
		if (se->se2 == 0) {
			make_black_ibuf(se->ibuf);
			return;
		}

		se2= se->se2;

		if (se2 == 0 || se2->ibuf == 0) {
			make_black_ibuf(se->ibuf);
			return;
		}
		if (se->ibuf != se2->ibuf) {
			IMB_freeImBuf(se->ibuf);
			se->ibuf = se2->ibuf;
			IMB_refImBuf(se->ibuf);
		}
		return;
	default:
		make_black_ibuf(se->ibuf);
		return;
	}

	x= se2->ibuf->x;
	y= se2->ibuf->y;

	if (!se1->ibuf->rect_float && se->ibuf->rect_float) {
		IMB_float_from_rect(se1->ibuf);
	}
	if (!se2->ibuf->rect_float && se->ibuf->rect_float) {
		IMB_float_from_rect(se2->ibuf);
	}

	if (!se1->ibuf->rect && !se->ibuf->rect_float) {
		IMB_rect_from_float(se1->ibuf);
	}
	if (!se2->ibuf->rect && !se->ibuf->rect_float) {
		IMB_rect_from_float(se2->ibuf);
	}

	sh.execute(seq, cfra, fac, facf, x, y, se1->ibuf, se2->ibuf, se3->ibuf,
		   se->ibuf);
}

static int give_stripelem_index(Sequence *seq, int cfra)
{
	int nr;

	if(seq->startdisp >cfra || seq->enddisp <= cfra) return -1;
	if(seq->len == 0) return -1;
	if(seq->flag&SEQ_REVERSE_FRAMES) {	
		/*reverse frame in this sequence */
		if(cfra <= seq->start) nr= seq->len-1;
		else if(cfra >= seq->start+seq->len-1) nr= 0;
		else nr= (seq->start + seq->len) - cfra;
	} else {
		if(cfra <= seq->start) nr= 0;
		else if(cfra >= seq->start+seq->len-1) nr= seq->len-1;
		else nr= cfra-seq->start;
	}
	if (seq->strobe < 1.0) seq->strobe = 1.0;
	if (seq->strobe > 1.0) {
		nr -= (int)fmod((double)nr, (double)seq->strobe);
	}

	return nr;
}

static TStripElem* alloc_tstripdata(int len, const char * name)
{
	int i;
	TStripElem *se = MEM_callocN(len * sizeof(TStripElem), name);
	for (i = 0; i < len; i++) {
		se[i].ok = STRIPELEM_OK;
	}
	return se;
}

TStripElem *give_tstripelem(Sequence *seq, int cfra)
{
	TStripElem *se;
	int nr;

	se = seq->strip->tstripdata;
	if (se == 0 && seq->len > 0) {
		se = seq->strip->tstripdata = alloc_tstripdata(seq->len,
							       "tstripelems");
	}
	nr = give_stripelem_index(seq, cfra);

	if (nr == -1) return 0;
	if (se == 0) return 0;

	se += nr; 

	/* if there are IPOs with blend modes active, one has to watch out
	   for startstill + endstill area: we can't use the same tstripelem
	   here for all ibufs, since then, blending with IPOs won't work!
	   
	   Rather common case, if you use a single image and try to fade
	   it in and out... or want to use your strip as a watermark in
	   alpha over mode...
	*/
	if (seq->blend_mode != SEQ_BLEND_REPLACE ||
	    (seq->ipo && seq->ipo->curve.first && (
		    !(seq->type & SEQ_EFFECT) || !seq->seq1))) {
		Strip * s = seq->strip;
		if (cfra < seq->start) {
			se = s->tstripdata_startstill;
			if (seq->startstill > s->startstill) {
				free_tstripdata(s->startstill, 
						s->tstripdata_startstill);
				se = 0;
			}

			if (se == 0) {
				s->startstill = seq->startstill;
				se = seq->strip->tstripdata_startstill
					= alloc_tstripdata(
						s->startstill,
						"tstripelems_startstill");
			}
			se += seq->start - cfra - 1;

		} else if (cfra > seq->start + seq->len-1) {
			se = s->tstripdata_endstill;
			if (seq->endstill > s->endstill) {
				free_tstripdata(s->endstill, 
						s->tstripdata_endstill);
				se = 0;
			}

			if (se == 0) {
				s->endstill = seq->endstill;
				se = seq->strip->tstripdata_endstill
					= alloc_tstripdata(
						s->endstill,
						"tstripelems_endstill");
			}
			se += cfra - (seq->start + seq->len-1) - 1;
		}
	}

	
	se->nr= nr;

	return se;
}

StripElem *give_stripelem(Sequence *seq, int cfra)
{
	StripElem *se;
	int nr;

	se = seq->strip->stripdata;
	nr = give_stripelem_index(seq, cfra);

	if (nr == -1) return 0;
	if (se == 0) return 0;

	se += nr + seq->anim_startofs; 
	
	return se;
}

static int evaluate_seq_frame_gen(
	Sequence ** seq_arr, ListBase *seqbase, int cfra)
{
	Sequence *seq;
	int totseq=0;

	memset(seq_arr, 0, sizeof(Sequence*) * (MAXSEQ+1));

	seq= seqbase->first;
	while(seq) {
		if(seq->startdisp <=cfra && seq->enddisp > cfra) {
			seq_arr[seq->machine]= seq;
			totseq++;
		}
		seq= seq->next;
	}

	return totseq;
}

int evaluate_seq_frame(int cfra)
{
       Editing *ed;
       Sequence *seq_arr[MAXSEQ+1];

       ed= G.scene->ed;
       if(ed==0) return 0;
	
       return evaluate_seq_frame_gen(seq_arr, ed->seqbasep, cfra);

}

static int video_seq_is_rendered(Sequence * seq)
{
	return (seq 
		&& !(seq->flag & SEQ_MUTE) 
		&& seq->type != SEQ_RAM_SOUND 
		&& seq->type != SEQ_HD_SOUND);
}

static int get_shown_sequences(
	ListBase * seqbasep, int cfra, int chanshown, Sequence ** seq_arr_out)
{
	Sequence *seq_arr[MAXSEQ+1];
	int b = chanshown;
	int cnt = 0;

	if (b > MAXSEQ) {
		return 0;
	}

	if(evaluate_seq_frame_gen(seq_arr, seqbasep, cfra)) {
		if (b > 0) {
			if (seq_arr[b] == 0) {
				return 0;
			}
		} else {
			for (b = MAXSEQ; b > 0; b--) {
				if (video_seq_is_rendered(seq_arr[b])) {
					break;
				}
			}
		}
	}
	
	chanshown = b;

	for (;b > 0; b--) {
		if (video_seq_is_rendered(seq_arr[b])) {
			if (seq_arr[b]->blend_mode == SEQ_BLEND_REPLACE) {
				break;
			}
		}
	}

	for (;b <= chanshown; b++) {
		if (video_seq_is_rendered(seq_arr[b])) {
			seq_arr_out[cnt++] = seq_arr[b];
		}
	}

	return cnt;
}
 

/* **********************************************************************
   proxy management
   ********************************************************************** */

#define PROXY_MAXFILE (2*FILE_MAXDIR+FILE_MAXFILE)

static int seq_proxy_get_fname(Sequence * seq, int cfra, char * name)
{
	int frameno;
	char dir[FILE_MAXDIR];

	if (!seq->strip->proxy) {
		return FALSE;
	}

	if (seq->flag & SEQ_USE_PROXY_CUSTOM_DIR) {
		strcpy(dir, seq->strip->proxy->dir);
	} else {
		if (seq->type == SEQ_IMAGE || seq->type == SEQ_MOVIE) {
			snprintf(dir, FILE_MAXDIR, "%s/BL_proxy", 
				 seq->strip->dir);
		} else {
			return FALSE;
		}
	}

	/* generate a seperate proxy directory for each preview size */

	if (seq->type == SEQ_IMAGE) {
		StripElem * se = give_stripelem(seq, cfra);
		snprintf(name, PROXY_MAXFILE, "%s/images/%d/%s_proxy",
			 dir, G.scene->r.size, se->name);
		frameno = 1;
	} else if (seq->type == SEQ_MOVIE) {
		TStripElem * tse = give_tstripelem(seq, cfra);

		frameno = tse->nr + seq->anim_startofs;

		snprintf(name, PROXY_MAXFILE, "%s/%s/%d/####", dir,
			 seq->strip->stripdata->name,
			 G.scene->r.size);
	} else {
		TStripElem * tse = give_tstripelem(seq, cfra);

		frameno = tse->nr + seq->anim_startofs;

		snprintf(name, PROXY_MAXFILE, "%s/proxy_misc/%d/####", dir,
			 G.scene->r.size);
	}

	BLI_convertstringcode(name, G.sce);
	BLI_convertstringframe(name, frameno);
	

	strcat(name, ".jpg");

	return TRUE;
}

static struct ImBuf * seq_proxy_fetch(Sequence * seq, int cfra)
{
	char name[PROXY_MAXFILE];

	if (!(seq->flag & SEQ_USE_PROXY)) {
		return 0;
	}

	/* rendering at 100% ? No real sense in proxy-ing, right? */
	if (G.scene->r.size == 100.0) {
		return 0;
	}

	if (!seq_proxy_get_fname(seq, cfra, name)) {
		return 0;
	}

	if (BLI_exists(name)) {
		return IMB_loadiffname(name, IB_rect);
	} else {
		return 0;
	}
}

static void do_build_seq_ibuf(Sequence * seq, TStripElem *se, int cfra,
			      int build_proxy_run);

static void seq_proxy_build_frame(Sequence * seq, int cfra)
{
	char name[PROXY_MAXFILE];
	int quality;
	TStripElem * se;
	int ok;
	int rectx, recty;
	struct ImBuf * ibuf;

	if (!(seq->flag & SEQ_USE_PROXY)) {
		return;
	}

	/* rendering at 100% ? No real sense in proxy-ing, right? */
	if (G.scene->r.size == 100.0) {
		return;
	}

	if (!seq_proxy_get_fname(seq, cfra, name)) {
		return;
	}

	se = give_tstripelem(seq, cfra);
	if (!se) {
		return;
	}

	if(se->ibuf) {
		IMB_freeImBuf(se->ibuf);
		se->ibuf = 0;
	}
	
	do_build_seq_ibuf(seq, se, cfra, TRUE);

	if (!se->ibuf) {
		return;
	}

	rectx= (G.scene->r.size*G.scene->r.xsch)/100;
	recty= (G.scene->r.size*G.scene->r.ysch)/100;

	ibuf = se->ibuf;

	if (ibuf->x != rectx || ibuf->y != recty) {
		IMB_scalefastImBuf(ibuf, (short)rectx, (short)recty);
	}

	/* quality is fixed, otherwise one has to generate seperate
	   directories for every quality...

	   depth = 32 is intentionally left in, otherwise ALPHA channels
	   won't work... */
	quality = 90;
	ibuf->ftype= JPG | quality;

	BLI_make_existing_file(name);
	
	ok = IMB_saveiff(ibuf, name, IB_rect | IB_zbuf | IB_zbuffloat);
	if (ok == 0) {
		perror(name);
	}

	IMB_freeImBuf(ibuf);
	se->ibuf = 0;
}

void seq_proxy_rebuild(Sequence * seq)
{
	int cfra;

	waitcursor(1);

	G.afbreek = 0;

	/* flag management tries to account for strobe and 
	   other "non-linearities", that might come in the future...
	   better way would be to "touch" the files, so that _really_
	   no one is rebuild twice.
	 */

	for (cfra = seq->startdisp; cfra < seq->enddisp; cfra++) {
		TStripElem * tse = give_tstripelem(seq, cfra);

		tse->flag &= ~STRIPELEM_PREVIEW_DONE;
	}

	/* a _lot_ faster for movie files, if we read frames in
	   sequential order */
	if (seq->flag & SEQ_REVERSE_FRAMES) {
		for (cfra = seq->enddisp-seq->endstill-1; 
		     cfra >= seq->startdisp + seq->startstill; cfra--) {
			TStripElem * tse = give_tstripelem(seq, cfra);

			if (!(tse->flag & STRIPELEM_PREVIEW_DONE)) {
				seq_proxy_build_frame(seq, cfra);
				tse->flag |= STRIPELEM_PREVIEW_DONE;
			}
			if (blender_test_break()) {
				break;
			}
		}
	} else {
		for (cfra = seq->startdisp + seq->startstill; 
		     cfra < seq->enddisp - seq->endstill; cfra++) {
			TStripElem * tse = give_tstripelem(seq, cfra);

			if (!(tse->flag & STRIPELEM_PREVIEW_DONE)) {
				seq_proxy_build_frame(seq, cfra);
				tse->flag |= STRIPELEM_PREVIEW_DONE;
			}
			if (blender_test_break()) {
				break;
			}
		}
	}
	waitcursor(0);
}


/* **********************************************************************
   color balance 
   ********************************************************************** */

static StripColorBalance calc_cb(StripColorBalance * cb_)
{
	StripColorBalance cb = *cb_;
	int c;

	if (cb.flag & SEQ_COLOR_BALANCE_INVERSE_LIFT) {
		for (c = 0; c < 3; c++) {
			cb.lift[c] = 1.0 - cb.lift[c];
		}
	} else {
		for (c = 0; c < 3; c++) {
			cb.lift[c] = -(1.0 - cb.lift[c]);
		}
	}
	if (cb.flag & SEQ_COLOR_BALANCE_INVERSE_GAIN) {
		for (c = 0; c < 3; c++) {
			if (cb.gain[c] != 0.0) {
				cb.gain[c] = 1.0/cb.gain[c];
			} else {
				cb.gain[c] = 1000000; /* should be enough :) */
			}
		}
	}

	if (!(cb.flag & SEQ_COLOR_BALANCE_INVERSE_GAMMA)) {
		for (c = 0; c < 3; c++) {
			if (cb.gamma[c] != 0.0) {
				cb.gamma[c] = 1.0/cb.gamma[c];
			} else {
				cb.gamma[c] = 1000000; /* should be enough :) */
			}
		}
	}

	return cb;
}

static void make_cb_table_byte(float lift, float gain, float gamma,
			       unsigned char * table, float mul)
{
	int y;

	for (y = 0; y < 256; y++) {
	        float v = 1.0 * y / 255;
		v *= gain;
		v += lift; 
		v = pow(v, gamma);
		v *= mul;
		if ( v > 1.0) {
			v = 1.0;
		} else if (v < 0.0) {
			v = 0.0;
		}
		table[y] = v * 255;
	}

}

static void make_cb_table_float(float lift, float gain, float gamma,
				float * table, float mul)
{
	int y;

	for (y = 0; y < 256; y++) {
	        float v = (float) y * 1.0 / 255.0;
		v *= gain;
		v += lift;
		v = pow(v, gamma);
		v *= mul;
		table[y] = v;
	}
}

static void color_balance_byte_byte(Sequence * seq, TStripElem* se,
				    float mul)
{
	unsigned char cb_tab[3][256];
	int c;
	unsigned char * p = (unsigned char*) se->ibuf->rect;
	unsigned char * e = p + se->ibuf->x * 4 * se->ibuf->y;

	StripColorBalance cb = calc_cb(seq->strip->color_balance);

	for (c = 0; c < 3; c++) {
		make_cb_table_byte(cb.lift[c], cb.gain[c], cb.gamma[c],
				   cb_tab[c], mul);
	}

	while (p < e) {
		p[0] = cb_tab[0][p[0]];
		p[1] = cb_tab[1][p[1]];
		p[2] = cb_tab[2][p[2]];
		
		p += 4;
	}
}

static void color_balance_byte_float(Sequence * seq, TStripElem* se,
				     float mul)
{
	float cb_tab[4][256];
	int c,i;
	unsigned char * p = (unsigned char*) se->ibuf->rect;
	unsigned char * e = p + se->ibuf->x * 4 * se->ibuf->y;
	float * o;
	StripColorBalance cb;

	imb_addrectfloatImBuf(se->ibuf);

	o = se->ibuf->rect_float;

	cb = calc_cb(seq->strip->color_balance);

	for (c = 0; c < 3; c++) {
		make_cb_table_float(cb.lift[c], cb.gain[c], cb.gamma[c],
				    cb_tab[c], mul);
	}

	for (i = 0; i < 256; i++) {
		cb_tab[3][i] = ((float)i)*(1.0f/255.0f);
	}

	while (p < e) {
		o[0] = cb_tab[0][p[0]];
		o[1] = cb_tab[1][p[1]];
		o[2] = cb_tab[2][p[2]];
		o[3] = cb_tab[3][p[3]];

		p += 4; o += 4;
	}
}

static void color_balance_float_float(Sequence * seq, TStripElem* se,
				      float mul)
{
	float * p = se->ibuf->rect_float;
	float * e = se->ibuf->rect_float + se->ibuf->x * 4* se->ibuf->y;
	StripColorBalance cb = calc_cb(seq->strip->color_balance);

	while (p < e) {
		int c;
		for (c = 0; c < 3; c++) {
			p[c] = pow(p[c] * cb.gain[c] + cb.lift[c], 
				   cb.gamma[c]) * mul;
		}
		p += 4;
	}
}

static void color_balance(Sequence * seq, TStripElem* se, float mul)
{
	if (se->ibuf->rect_float) {
		color_balance_float_float(seq, se, mul);
	} else if(seq->flag & SEQ_MAKE_FLOAT) {
		color_balance_byte_float(seq, se, mul);
	} else {
		color_balance_byte_byte(seq, se, mul);
	}
}

/*
  input preprocessing for SEQ_IMAGE, SEQ_MOVIE and SEQ_SCENE

  Do all the things you can't really do afterwards using sequence effects
  (read: before rescaling to render resolution has been done)

  Order is important!

  - Deinterlace
  - Crop and transform in image source coordinate space
  - Flip X + Flip Y (could be done afterwards, backward compatibility)
  - Promote image to float data (affects pipeline operations afterwards)
  - Color balance (is most efficient in the byte -> float 
    (future: half -> float should also work fine!)
    case, if done on load, since we can use lookup tables)
  - Premultiply

*/

static int input_have_to_preprocess(Sequence * seq, TStripElem* se, int cfra)
{
	float mul;

	if ((seq->flag & SEQ_FILTERY) || 
	    (seq->flag & SEQ_USE_CROP) ||
	    (seq->flag & SEQ_USE_TRANSFORM) ||
	    (seq->flag & SEQ_FLIPX) ||
	    (seq->flag & SEQ_FLIPY) ||
	    (seq->flag & SEQ_USE_COLOR_BALANCE) ||
	    (seq->flag & SEQ_MAKE_PREMUL) ||
	    (se->ibuf->x != seqrectx || se->ibuf->y != seqrecty)) {
		return TRUE;
	}

	mul = seq->mul;

	if(seq->blend_mode == SEQ_BLEND_REPLACE) {
		if (seq->ipo && seq->ipo->curve.first) {
			do_seq_ipo(seq, cfra);
			mul *= seq->facf0;
		}
		mul *= seq->blend_opacity / 100.0;
	}

	if (mul != 1.0) {
		return TRUE;
	}
		
	return FALSE;
}

static void input_preprocess(Sequence * seq, TStripElem* se, int cfra)
{
	float mul;

	seq->strip->orx= se->ibuf->x;
	seq->strip->ory= se->ibuf->y;

	if(seq->flag & SEQ_FILTERY) {
		IMB_filtery(se->ibuf);
	}

	if(seq->flag & SEQ_USE_CROP || seq->flag & SEQ_USE_TRANSFORM) {
		StripCrop c;
		StripTransform t;

		memset(&c, 0, sizeof(StripCrop));
		memset(&t, 0, sizeof(StripTransform));

		if(seq->flag & SEQ_USE_CROP && seq->strip->crop) {
			c = *seq->strip->crop;
		}
		if(seq->flag & SEQ_USE_TRANSFORM && seq->strip->transform) {
			t = *seq->strip->transform;
		}

		if (c.top + c.bottom >= se->ibuf->y ||
		    c.left + c.right >= se->ibuf->x ||
		    t.xofs >= se->ibuf->x ||
		    t.yofs >= se->ibuf->y) {
			make_black_ibuf(se->ibuf);
		} else {
			ImBuf * i;
			int sx = se->ibuf->x - c.left - c.right;
			int sy = se->ibuf->y - c.top - c.bottom;
			int dx = sx;
			int dy = sy;

			if (seq->flag & SEQ_USE_TRANSFORM) {
				dx = seqrectx;
				dy = seqrecty;
			}

			if (se->ibuf->rect_float) {
				i = IMB_allocImBuf(dx, dy,32, IB_rectfloat, 0);
			} else {
				i = IMB_allocImBuf(dx, dy,32, IB_rect, 0);
			}

			IMB_rectcpy(i, se->ibuf, 
				    t.xofs, t.yofs, 
				    c.left, c.bottom, 
				    sx, sy);

			IMB_freeImBuf(se->ibuf);

			se->ibuf = i;
		}
	} 

	if(seq->flag & SEQ_FLIPX) {
		IMB_flipx(se->ibuf);
	}
	if(seq->flag & SEQ_FLIPY) {
		IMB_flipy(se->ibuf);
	}

	if(seq->mul == 0.0) {
		seq->mul = 1.0;
	}

	mul = seq->mul;

	if(seq->blend_mode == SEQ_BLEND_REPLACE) {
		if (seq->ipo && seq->ipo->curve.first) {
			do_seq_ipo(seq, cfra);
			mul *= seq->facf0;
		}
		mul *= seq->blend_opacity / 100.0;
	}

	if(seq->flag & SEQ_USE_COLOR_BALANCE && seq->strip->color_balance) {
		color_balance(seq, se, mul);
		mul = 1.0;
	}

	if(seq->flag & SEQ_MAKE_FLOAT) {
		if (!se->ibuf->rect_float) {
			IMB_float_from_rect(se->ibuf);
		}
		if (se->ibuf->rect) {
			imb_freerectImBuf(se->ibuf);
		}
	}

	if(mul != 1.0) {
		multibuf(se->ibuf, mul);
	}

	if(seq->flag & SEQ_MAKE_PREMUL) {
		if(se->ibuf->depth == 32 && se->ibuf->zbuf == 0) {
			converttopremul(se->ibuf);
		}
	}


	if(se->ibuf->x != seqrectx || se->ibuf->y != seqrecty ) {
		if(G.scene->r.mode & R_OSA) {
			IMB_scaleImBuf(se->ibuf, 
				       (short)seqrectx, (short)seqrecty);
		} else {
			IMB_scalefastImBuf(se->ibuf, 
					   (short)seqrectx, (short)seqrecty);
		}
	}
}

/* test if image too small or discarded from cache: reload */

static void test_and_auto_discard_ibuf(TStripElem * se)
{
	if (se->ibuf) {
		if(se->ibuf->x != seqrectx || se->ibuf->y != seqrecty 
		   || !(se->ibuf->rect || se->ibuf->rect_float)) {
			IMB_freeImBuf(se->ibuf);

			se->ibuf= 0;
			se->ok= STRIPELEM_OK;
		}
	}
	if (se->ibuf_comp) {
		if(se->ibuf_comp->x != seqrectx || se->ibuf_comp->y != seqrecty 
		   || !(se->ibuf_comp->rect || se->ibuf_comp->rect_float)) {
			IMB_freeImBuf(se->ibuf_comp);

			se->ibuf_comp = 0;
		}
	}
}

static void test_and_auto_discard_ibuf_stills(Strip * strip)
{
	if (strip->ibuf_startstill) {
		if (!strip->ibuf_startstill->rect &&
		    !strip->ibuf_startstill->rect_float) {
			IMB_freeImBuf(strip->ibuf_startstill);
			strip->ibuf_startstill = 0;
		}
	}
	if (strip->ibuf_endstill) {
		if (!strip->ibuf_endstill->rect &&
		    !strip->ibuf_endstill->rect_float) {
			IMB_freeImBuf(strip->ibuf_endstill);
			strip->ibuf_endstill = 0;
		}
	}
}

static void copy_from_ibuf_still(Sequence * seq, TStripElem * se)
{
	if (!se->ibuf) {
		if (se->nr == 0 && seq->strip->ibuf_startstill) {
			IMB_cache_limiter_touch(seq->strip->ibuf_startstill);

			se->ibuf = IMB_dupImBuf(seq->strip->ibuf_startstill);
		}
		if (se->nr == seq->len - 1 
		    && (seq->len != 1)
		    && seq->strip->ibuf_endstill) {
			IMB_cache_limiter_touch(seq->strip->ibuf_endstill);

			se->ibuf = IMB_dupImBuf(seq->strip->ibuf_endstill);
		}
	}
}

static void copy_to_ibuf_still(Sequence * seq, TStripElem * se)
{
	if (se->ibuf) {
		if (se->nr == 0) {
			seq->strip->ibuf_startstill = IMB_dupImBuf(se->ibuf);

			IMB_cache_limiter_insert(seq->strip->ibuf_startstill);
			IMB_cache_limiter_touch(seq->strip->ibuf_startstill);
		}
		if (se->nr == seq->len - 1 && seq->len != 1) {
			seq->strip->ibuf_endstill = IMB_dupImBuf(se->ibuf);

			IMB_cache_limiter_insert(seq->strip->ibuf_endstill);
			IMB_cache_limiter_touch(seq->strip->ibuf_endstill);
		}
	}
}


static TStripElem* do_build_seq_array_recursively(
	ListBase *seqbasep, int cfra, int chanshown);

static void do_build_seq_ibuf(Sequence * seq, TStripElem *se, int cfra,
			      int build_proxy_run)
{
	char name[FILE_MAXDIR+FILE_MAXFILE];
	int use_limiter = TRUE;

	test_and_auto_discard_ibuf(se);
	test_and_auto_discard_ibuf_stills(seq->strip);

	if(seq->type == SEQ_META) {
		TStripElem * meta_se = 0;
		use_limiter = FALSE;

		if (!build_proxy_run && se->ibuf == 0) {
			se->ibuf = seq_proxy_fetch(seq, cfra);
			if (se->ibuf) {
				use_limiter = TRUE;
			}
		}

		if(!se->ibuf && seq->seqbase.first) {
			meta_se = do_build_seq_array_recursively(
				&seq->seqbase, seq->start + se->nr, 0);
		}

		se->ok = STRIPELEM_OK;

		if(!se->ibuf && meta_se) {
			se->ibuf = meta_se->ibuf_comp;
			if(se->ibuf &&
			   (!input_have_to_preprocess(seq, se, cfra) ||
			    build_proxy_run)) {
				IMB_refImBuf(se->ibuf);
				if (build_proxy_run) {
					IMB_cache_limiter_unref(se->ibuf);
				}
			} else if (se->ibuf) {
				struct ImBuf * i = IMB_dupImBuf(se->ibuf);

				IMB_cache_limiter_unref(se->ibuf);

				se->ibuf = i;

				use_limiter = TRUE;
			}
		}

		if (use_limiter) {
			input_preprocess(seq, se, cfra);
		}
	} else if(seq->type & SEQ_EFFECT) {
		/* should the effect be recalculated? */
		
		if (!build_proxy_run && se->ibuf == 0) {
			se->ibuf = seq_proxy_fetch(seq, cfra);
		}

		if(se->ibuf == 0) {
			/* if one of two first inputs are rectfloat, output is float too */
			if((se->se1 && se->se1->ibuf && se->se1->ibuf->rect_float) ||
			   (se->se2 && se->se2->ibuf && se->se2->ibuf->rect_float))
				se->ibuf= IMB_allocImBuf((short)seqrectx, (short)seqrecty, 32, IB_rectfloat, 0);
			else
				se->ibuf= IMB_allocImBuf((short)seqrectx, (short)seqrecty, 32, IB_rect, 0);
			
			do_effect(cfra, seq, se);
		}
	} else if(seq->type == SEQ_IMAGE) {
		if(se->ok == STRIPELEM_OK && se->ibuf == 0) {
			StripElem * s_elem = give_stripelem(seq, cfra);
<<<<<<< HEAD
			
			strncpy(name, seq->strip->dir, FILE_MAXDIR-1);
			strncat(name, s_elem->name, FILE_MAXFILE-1);
=======
			BLI_join_dirfile(name, seq->strip->dir, s_elem->name);
>>>>>>> 8d6857b9
			BLI_convertstringcode(name, G.sce);
			BLI_convertstringframe(name, G.scene->r.cfra);
			if (!build_proxy_run) {
				se->ibuf = seq_proxy_fetch(seq, cfra);
			}
			copy_from_ibuf_still(seq, se);

			if (!se->ibuf) {
				se->ibuf= IMB_loadiffname(
					name, IB_rect);
				copy_to_ibuf_still(seq, se);
			}
			
			if(se->ibuf == 0) {
				se->ok = STRIPELEM_FAILED;
			} else if (!build_proxy_run) {
				input_preprocess(seq, se, cfra);
			}
		}
	} else if(seq->type == SEQ_MOVIE) {
		if(se->ok == STRIPELEM_OK && se->ibuf==0) {
			if(!build_proxy_run) {
				se->ibuf = seq_proxy_fetch(seq, cfra);
			}
			copy_from_ibuf_still(seq, se);

			if (se->ibuf == 0) {
				if(seq->anim==0) {
<<<<<<< HEAD
					strncpy(name, seq->strip->dir, FILE_MAXDIR-1);
					strncat(name, seq->strip->stripdata->name, FILE_MAXFILE-1);
=======
					BLI_join_dirfile(name, seq->strip->dir, seq->strip->stripdata->name);
>>>>>>> 8d6857b9
					BLI_convertstringcode(name, G.sce);
					BLI_convertstringframe(name, G.scene->r.cfra);
				
					seq->anim = openanim(name, IB_rect);
				}
				if(seq->anim) {
					IMB_anim_set_preseek(seq->anim, seq->anim_preseek);
					se->ibuf = IMB_anim_absolute(seq->anim, se->nr + seq->anim_startofs);
				}
				copy_to_ibuf_still(seq, se);
			}
			
			if(se->ibuf == 0) {
				se->ok = STRIPELEM_FAILED;
			} else if (!build_proxy_run) {
				input_preprocess(seq, se, cfra);
			}
		}
	} else if(seq->type == SEQ_SCENE) {	// scene can be NULL after deletions
		int oldcfra = CFRA;
		Scene *sce= seq->scene, *oldsce= G.scene;
		Render *re;
		RenderResult rres;
		int doseq, rendering= G.rendering;
		char scenename[64];
		int sce_valid =sce&& (sce->camera || sce->r.scemode & R_DOSEQ);
			
		if (se->ibuf == NULL && sce_valid && !build_proxy_run) {
			se->ibuf = seq_proxy_fetch(seq, cfra);
			if (se->ibuf) {
				input_preprocess(seq, se, cfra);
			}
		}

		if (se->ibuf == NULL && sce_valid) {
			copy_from_ibuf_still(seq, se);
			if (se->ibuf) {
				input_preprocess(seq, se, cfra);
			}
		}
		
		if (!sce_valid) {
			se->ok = STRIPELEM_FAILED;
		} else if (se->ibuf==NULL && sce_valid) {
			waitcursor(1);
			
			/* Hack! This function can be called from do_render_seq(), in that case
			   the seq->scene can already have a Render initialized with same name, 
			   so we have to use a default name. (compositor uses G.scene name to
			   find render).
			   However, when called from within the UI (image preview in sequencer)
			   we do want to use scene Render, that way the render result is defined
			   for display in render/imagewindow */
			if(rendering) {
				BLI_strncpy(scenename, sce->id.name+2, 64);
				strcpy(sce->id.name+2, " do_build_seq_ibuf");
			}
			re= RE_NewRender(sce->id.name);
			
			/* prevent eternal loop */
			doseq= G.scene->r.scemode & R_DOSEQ;
			G.scene->r.scemode &= ~R_DOSEQ;
			
			BIF_init_render_callbacks(re, 0);	/* 0= no display callbacks */
			
			/* hrms, set_scene still needed? work on that... */
			if(sce!=oldsce) set_scene_bg(sce);
			RE_BlenderFrame(re, sce,
					seq->sfra+se->nr+seq->anim_startofs);
			if(sce!=oldsce) set_scene_bg(oldsce);
			
			/* UGLY WARNING, it is set to zero in  RE_BlenderFrame */
			G.rendering= rendering;
			if(rendering)
				BLI_strncpy(sce->id.name+2, scenename, 64);
			
			RE_GetResultImage(re, &rres);
			
			if(rres.rectf) {
				se->ibuf= IMB_allocImBuf(rres.rectx, rres.recty, 32, IB_rectfloat, 0);
				memcpy(se->ibuf->rect_float, rres.rectf, 4*sizeof(float)*rres.rectx*rres.recty);
				if(rres.rectz) {
					addzbuffloatImBuf(se->ibuf);
					memcpy(se->ibuf->zbuf_float, rres.rectz, sizeof(float)*rres.rectx*rres.recty);
				}
			} else if (rres.rect32) {
				se->ibuf= IMB_allocImBuf(rres.rectx, rres.recty, 32, IB_rect, 0);
				memcpy(se->ibuf->rect, rres.rect32, 4*rres.rectx*rres.recty);
			}
			
			BIF_end_render_callbacks();
			
			/* restore */
			G.scene->r.scemode |= doseq;
			
			if((G.f & G_PLAYANIM)==0) /* bad, is set on do_render_seq */
				waitcursor(0);
			CFRA = oldcfra;

			copy_to_ibuf_still(seq, se);

			if (!build_proxy_run) {
				if(se->ibuf == NULL) {
					se->ok = STRIPELEM_FAILED;
				} else {
					input_preprocess(seq, se, cfra);
				}
			}

		}	
	}
	if (!build_proxy_run) {
		if (se->ibuf && use_limiter) {
			IMB_cache_limiter_insert(se->ibuf);
			IMB_cache_limiter_ref(se->ibuf);
			IMB_cache_limiter_touch(se->ibuf);
		}
	}
}

static TStripElem* do_build_seq_recursively(Sequence * seq, int cfra);

static void do_effect_seq_recursively(Sequence * seq, TStripElem *se, int cfra)
{
	float fac, facf;
	struct SeqEffectHandle sh = get_sequence_effect(seq);
	int early_out;

	se->se1 = 0;
	se->se2 = 0;
	se->se3 = 0;

	if(seq->ipo && seq->ipo->curve.first) {
		do_seq_ipo(seq, cfra);
		fac= seq->facf0;
		facf= seq->facf1;
	} else {
		sh.get_default_fac(seq, cfra, &fac, &facf);
	} 

	if( G.scene->r.mode & R_FIELDS ); else facf= fac;
	
	early_out = sh.early_out(seq, fac, facf);
	switch (early_out) {
	case -1:
		/* no input needed */
		break;
	case 0:
		se->se1 = do_build_seq_recursively(seq->seq1, cfra);
		se->se2 = do_build_seq_recursively(seq->seq2, cfra);
		if (seq->seq3) {
			se->se3 = do_build_seq_recursively(seq->seq3, cfra);
		}
		break;
	case 1:
		se->se1 = do_build_seq_recursively(seq->seq1, cfra);
		break;
	case 2:
		se->se2 = do_build_seq_recursively(seq->seq2, cfra);
		break;
	}


	do_build_seq_ibuf(seq, se, cfra, FALSE);

	/* children are not needed anymore ... */

	if (se->se1 && se->se1->ibuf) {
		IMB_cache_limiter_unref(se->se1->ibuf);
	}
	if (se->se2 && se->se2->ibuf) {
		IMB_cache_limiter_unref(se->se2->ibuf);
	}
	if (se->se3 && se->se3->ibuf) {
		IMB_cache_limiter_unref(se->se3->ibuf);
	}
}

static TStripElem* do_build_seq_recursively_impl(Sequence * seq, int cfra)
{
	TStripElem *se;

	se = give_tstripelem(seq, cfra);

	if(se) {
		if (seq->type & SEQ_EFFECT) {
			do_effect_seq_recursively(seq, se, cfra);
		} else {
			do_build_seq_ibuf(seq, se, cfra, FALSE);
		}
	}
	return se;
}

/* FIXME:
   
If cfra was float throughout blender (especially in the render
pipeline) one could even _render_ with subframe precision
instead of faking using the blend code below...

*/

static TStripElem* do_handle_speed_effect(Sequence * seq, int cfra)
{
	SpeedControlVars * s = (SpeedControlVars *)seq->effectdata;
	int nr = cfra - seq->start;
	float f_cfra;
	int cfra_left;
	int cfra_right;
	TStripElem * se = 0;
	TStripElem * se1 = 0;
	TStripElem * se2 = 0;
	
	sequence_effect_speed_rebuild_map(seq, 0);
	
	f_cfra = seq->start + s->frameMap[nr];
	
	cfra_left = (int) floor(f_cfra);
	cfra_right = (int) ceil(f_cfra);

	se = give_tstripelem(seq, cfra);

	if (cfra_left == cfra_right || 
	    (s->flags & SEQ_SPEED_BLEND) == 0) {
		test_and_auto_discard_ibuf(se);

		if (se->ibuf == NULL) {
			se1 = do_build_seq_recursively_impl(
				seq->seq1, cfra_left);

			if((se1 && se1->ibuf && se1->ibuf->rect_float))
				se->ibuf= IMB_allocImBuf((short)seqrectx, (short)seqrecty, 32, IB_rectfloat, 0);
			else
				se->ibuf= IMB_allocImBuf((short)seqrectx, (short)seqrecty, 32, IB_rect, 0);

			if (se1 == 0 || se1->ibuf == 0) {
				make_black_ibuf(se->ibuf);
			} else {
				if (se->ibuf != se1->ibuf) {
					if (se->ibuf) {
						IMB_freeImBuf(se->ibuf);
					}

					se->ibuf = se1->ibuf;
					IMB_refImBuf(se->ibuf);
				}
			}
		}
	} else {
		struct SeqEffectHandle sh;

		if(se->ibuf) {
			if(se->ibuf->x < seqrectx || se->ibuf->y < seqrecty 
			   || !(se->ibuf->rect || se->ibuf->rect_float)) {
				IMB_freeImBuf(se->ibuf);
				se->ibuf= 0;
			}
		}

		if (se->ibuf == NULL) {
			se1 = do_build_seq_recursively_impl(
				seq->seq1, cfra_left);
			se2 = do_build_seq_recursively_impl(
				seq->seq1, cfra_right);

			if((se1 && se1->ibuf && se1->ibuf->rect_float))
				se->ibuf= IMB_allocImBuf((short)seqrectx, (short)seqrecty, 32, IB_rectfloat, 0);
			else
				se->ibuf= IMB_allocImBuf((short)seqrectx, (short)seqrecty, 32, IB_rect, 0);
			
			if (!se1 || !se2) {
				make_black_ibuf(se->ibuf);
			} else {
				sh = get_sequence_effect(seq);

				sh.execute(seq, cfra, 
					   f_cfra - (float) cfra_left, 
					   f_cfra - (float) cfra_left, 
					   se->ibuf->x, se->ibuf->y, 
					   se1->ibuf, se2->ibuf, 0, se->ibuf);
			}
		}

	}

	/* caller expects this to be referenced, so do it! */
	if (se->ibuf) {
		IMB_cache_limiter_insert(se->ibuf);
		IMB_cache_limiter_ref(se->ibuf);
		IMB_cache_limiter_touch(se->ibuf);
	}

	/* children are no longer needed */
	if (se1 && se1->ibuf)
		IMB_cache_limiter_unref(se1->ibuf);
	if (se2 && se2->ibuf)
		IMB_cache_limiter_unref(se2->ibuf);

	return se;
}

/* 
 * build all ibufs recursively
 * 
 * if successfull, the returned TStripElem contains the (referenced!) imbuf
 * that means: you _must_ call 
 *
 * IMB_cache_limiter_unref(rval);
 * 
 * if rval != 0
 * 
 */

static TStripElem* do_build_seq_recursively(Sequence * seq, int cfra)
{
	if (seq->type == SEQ_SPEED) {
		return do_handle_speed_effect(seq, cfra);
	} else {
		return do_build_seq_recursively_impl(seq, cfra);
	}
}

static TStripElem* do_build_seq_array_recursively(
	ListBase *seqbasep, int cfra, int chanshown)
{
	Sequence* seq_arr[MAXSEQ+1];
	int count;
	int i;
	TStripElem* se = 0;

	count = get_shown_sequences(seqbasep, cfra, chanshown, (Sequence **)&seq_arr);

	if (!count) {
		return 0;
	}

	se = give_tstripelem(seq_arr[count - 1], cfra);

	if (!se) {
		return 0;
	}

	test_and_auto_discard_ibuf(se);

	if (se->ibuf_comp != 0) {
		IMB_cache_limiter_insert(se->ibuf_comp);
		IMB_cache_limiter_ref(se->ibuf_comp);
		IMB_cache_limiter_touch(se->ibuf_comp);
		return se;
	}

	
	if(count == 1) {
		se = do_build_seq_recursively(seq_arr[0], cfra);
		if (se->ibuf) {
			se->ibuf_comp = se->ibuf;
			IMB_refImBuf(se->ibuf_comp);
		}
		return se;
	}


	for (i = count - 1; i >= 0; i--) {
		int early_out;
		Sequence * seq = seq_arr[i];
		struct SeqEffectHandle sh;

		se = give_tstripelem(seq, cfra);

		test_and_auto_discard_ibuf(se);

		if (se->ibuf_comp != 0) {
			break;
		}
		if (seq->blend_mode == SEQ_BLEND_REPLACE) {
			do_build_seq_recursively(seq, cfra);
			if (se->ibuf) {
				se->ibuf_comp = se->ibuf;
				IMB_refImBuf(se->ibuf);
			} else {
				se->ibuf_comp = IMB_allocImBuf(
					(short)seqrectx, (short)seqrecty, 
					32, IB_rect, 0);
			}
			break;
		}

		sh = get_sequence_blend(seq);

		seq->facf0 = seq->facf1 = 1.0;

		if(seq->ipo && seq->ipo->curve.first) {
			do_seq_ipo(seq, cfra);
		} 

		if( G.scene->r.mode & R_FIELDS ); else seq->facf0 = seq->facf1;

		seq->facf0 *= seq->blend_opacity / 100.0;
		seq->facf1 *= seq->blend_opacity / 100.0;

		early_out = sh.early_out(seq, seq->facf0, seq->facf1);

		switch (early_out) {
		case -1:
		case 2:
			do_build_seq_recursively(seq, cfra);
			if (se->ibuf) {
				se->ibuf_comp = se->ibuf;
				IMB_refImBuf(se->ibuf_comp);
			} else {
				se->ibuf_comp = IMB_allocImBuf(
					(short)seqrectx, (short)seqrecty, 
					32, IB_rect, 0);
			}
			break;
		case 1:
			if (i == 0) {
				se->ibuf_comp = IMB_allocImBuf(
					(short)seqrectx, (short)seqrecty, 
					32, IB_rect, 0);
				IMB_cache_limiter_insert(se->ibuf_comp);
				IMB_cache_limiter_ref(se->ibuf_comp);
				IMB_cache_limiter_touch(se->ibuf_comp);
			}
			break;
		case 0:
			do_build_seq_recursively(seq, cfra);
			if (!se->ibuf) {
				se->ibuf = IMB_allocImBuf(
					(short)seqrectx, (short)seqrecty, 
					32, IB_rect, 0);
			}
			if (i == 0) {
				se->ibuf_comp = se->ibuf;
				IMB_refImBuf(se->ibuf_comp);
			}
			break;
		}
	
		if (se->ibuf_comp) {
			break;
		}
	}

	i++;

	for (; i < count; i++) {
		Sequence * seq = seq_arr[i];
		struct SeqEffectHandle sh = get_sequence_blend(seq);
		TStripElem* se1 = give_tstripelem(seq_arr[i-1], cfra);
		TStripElem* se2 = give_tstripelem(seq_arr[i], cfra);
	
		int early_out = sh.early_out(seq, seq->facf0, seq->facf1);
		switch (early_out) {
		case 0: {
			int x= se2->ibuf->x;
			int y= se2->ibuf->y;
			int swap_input = FALSE;

			if (se1->ibuf_comp->rect_float ||
			    se2->ibuf->rect_float) {
				se2->ibuf_comp = IMB_allocImBuf(
					(short)seqrectx, (short)seqrecty, 
					32, IB_rectfloat, 0);
			} else {
				se2->ibuf_comp = IMB_allocImBuf(
					(short)seqrectx, (short)seqrecty, 
					32, IB_rect, 0);
			}


			if (!se1->ibuf_comp->rect_float && 
			    se2->ibuf_comp->rect_float) {
				IMB_float_from_rect(se1->ibuf_comp);
			}
			if (!se2->ibuf->rect_float && 
			    se2->ibuf_comp->rect_float) {
				IMB_float_from_rect(se2->ibuf);
			}

			if (!se1->ibuf_comp->rect && 
			    !se2->ibuf_comp->rect_float) {
				IMB_rect_from_float(se1->ibuf_comp);
			}
			if (!se2->ibuf->rect && 
			    !se2->ibuf_comp->rect_float) {
				IMB_rect_from_float(se2->ibuf);
			}

			/* bad hack, to fix crazy input ordering of 
			   those two effects */

			if (seq->blend_mode == SEQ_ALPHAOVER ||
			    seq->blend_mode == SEQ_ALPHAUNDER ||
			    seq->blend_mode == SEQ_OVERDROP) {
				swap_input = TRUE;
			}

			if (swap_input) {
				sh.execute(seq, cfra, 
					   seq->facf0, seq->facf1, x, y, 
					   se2->ibuf, se1->ibuf_comp, 0,
					   se2->ibuf_comp);
			} else {
				sh.execute(seq, cfra, 
					   seq->facf0, seq->facf1, x, y, 
					   se1->ibuf_comp, se2->ibuf, 0,
					   se2->ibuf_comp);
			}
			
			IMB_cache_limiter_insert(se2->ibuf_comp);
			IMB_cache_limiter_ref(se2->ibuf_comp);
			IMB_cache_limiter_touch(se2->ibuf_comp);

			IMB_cache_limiter_unref(se1->ibuf_comp);
			IMB_cache_limiter_unref(se2->ibuf);

			break;
		}
		case 1: {
			se2->ibuf_comp = se1->ibuf;
			IMB_refImBuf(se2->ibuf_comp);

			break;
		}
		}
		se = se2;
	}

	return se;
}

/*
 * returned ImBuf is refed!
 * you have to unref after usage!
 */

static ImBuf *give_ibuf_seq_impl(int rectx, int recty, int cfra, int chanshown)
{
	Editing *ed;
	int count;
	ListBase *seqbasep;
	TStripElem *se;

	ed= G.scene->ed;
	if(ed==0) return 0;

	count = BLI_countlist(&ed->metastack);
	if((chanshown < 0) && (count > 0)) {
		count = MAX2(count + chanshown, 0);
		seqbasep= ((MetaStack*)BLI_findlink(&ed->metastack, count))->oldbasep;
	} else {
		seqbasep= ed->seqbasep;
	}

	seqrectx= rectx;	/* bad bad global! */
	seqrecty= recty;

	se = do_build_seq_array_recursively(seqbasep, cfra, chanshown);

	if(!se) { 
		return 0;
	}

	return se->ibuf_comp;
}

ImBuf *give_ibuf_seq_direct(int rectx, int recty, int cfra,
			    Sequence * seq)
{
	TStripElem* se;

	seqrectx= rectx;	/* bad bad global! */
	seqrecty= recty;

	se = do_build_seq_recursively(seq, cfra);

	if(!se) { 
		return 0;
	}

	if (se->ibuf) {
		IMB_cache_limiter_unref(se->ibuf);
	}

	return se->ibuf;
}

ImBuf *give_ibuf_seq(int rectx, int recty, int cfra, int chanshown)
{
	ImBuf* i = give_ibuf_seq_impl(rectx, recty, cfra, chanshown);

	if (i) {
		IMB_cache_limiter_unref(i);
	}
	return i;
}

/* threading api */

static ListBase running_threads;
static ListBase prefetch_wait;
static ListBase prefetch_done;

static pthread_mutex_t queue_lock          = PTHREAD_MUTEX_INITIALIZER;
static pthread_mutex_t wakeup_lock         = PTHREAD_MUTEX_INITIALIZER;
static pthread_cond_t  wakeup_cond         = PTHREAD_COND_INITIALIZER;

static pthread_mutex_t prefetch_ready_lock = PTHREAD_MUTEX_INITIALIZER;
static pthread_cond_t  prefetch_ready_cond = PTHREAD_COND_INITIALIZER;

static pthread_mutex_t frame_done_lock     = PTHREAD_MUTEX_INITIALIZER;
static pthread_cond_t  frame_done_cond     = PTHREAD_COND_INITIALIZER;

static volatile int seq_thread_shutdown = FALSE;
static volatile int seq_last_given_monoton_cfra = 0;
static int monoton_cfra = 0;

typedef struct PrefetchThread {
	struct PrefetchThread *next, *prev;
	struct PrefetchQueueElem *current;
	pthread_t pthread;
	int running;
} PrefetchThread;

typedef struct PrefetchQueueElem {
	struct PrefetchQueueElem *next, *prev;
	
	int rectx;
	int recty;
	int cfra;
	int chanshown;

	int monoton_cfra;

	struct ImBuf * ibuf;
} PrefetchQueueElem;

static void * seq_prefetch_thread(void * This_)
{
	PrefetchThread * This = This_;

	while (!seq_thread_shutdown) {
		PrefetchQueueElem * e;
		int s_last;

		pthread_mutex_lock(&queue_lock);
		e = prefetch_wait.first;
		if (e) {
			BLI_remlink(&prefetch_wait, e);
		}
		s_last = seq_last_given_monoton_cfra;

		This->current = e;

		pthread_mutex_unlock(&queue_lock);

		if (!e) {
			pthread_mutex_lock(&prefetch_ready_lock);

			This->running = FALSE;

			pthread_cond_signal(&prefetch_ready_cond);
			pthread_mutex_unlock(&prefetch_ready_lock);

			pthread_mutex_lock(&wakeup_lock);
			if (!seq_thread_shutdown) {
				pthread_cond_wait(&wakeup_cond, &wakeup_lock);
			}
			pthread_mutex_unlock(&wakeup_lock);
			continue;
		}

		This->running = TRUE;
		
		if (e->cfra >= s_last) { 
			e->ibuf = give_ibuf_seq_impl(
				e->rectx, e->recty, e->cfra, e->chanshown);
		}

		pthread_mutex_lock(&queue_lock);

		BLI_addtail(&prefetch_done, e);

		for (e = prefetch_wait.first; e; e = e->next) {
			if (s_last > e->monoton_cfra) {
				BLI_remlink(&prefetch_wait, e);
				MEM_freeN(e);
			}
		}

		for (e = prefetch_done.first; e; e = e->next) {
			if (s_last > e->monoton_cfra) {
				if (e->ibuf) {
					IMB_cache_limiter_unref(e->ibuf);
				}
				BLI_remlink(&prefetch_done, e);
				MEM_freeN(e);
			}
		}

		pthread_mutex_unlock(&queue_lock);

		pthread_mutex_lock(&frame_done_lock);
		pthread_cond_signal(&frame_done_cond);
		pthread_mutex_unlock(&frame_done_lock);
	}
	return 0;
}

void seq_start_threads()
{
	int i;

	running_threads.first = running_threads.last = NULL;
	prefetch_wait.first = prefetch_wait.last = NULL;
	prefetch_done.first = prefetch_done.last = NULL;

	seq_thread_shutdown = FALSE;
	seq_last_given_monoton_cfra = monoton_cfra = 0;

	/* since global structures are modified during the processing
	   of one frame, only one render thread is currently possible... 

	   (but we code, in the hope, that we can remove this restriction
	   soon...)
	*/

	fprintf(stderr, "SEQ-THREAD: seq_start_threads\n");

	for (i = 0; i < 1; i++) {
		PrefetchThread *t = MEM_callocN(sizeof(PrefetchThread), 
						"prefetch_thread");
		t->running = TRUE;
		BLI_addtail(&running_threads, t);

		pthread_create(&t->pthread, NULL, seq_prefetch_thread, t);
	}

	/* init malloc mutex */
	BLI_init_threads(0, 0, 0);
}

void seq_stop_threads()
{
	PrefetchThread *tslot;
	PrefetchQueueElem * e;

	fprintf(stderr, "SEQ-THREAD: seq_stop_threads()\n");

	if (seq_thread_shutdown) {
		fprintf(stderr, "SEQ-THREAD: ... already stopped\n");
		return;
	}
	
	pthread_mutex_lock(&wakeup_lock);

	seq_thread_shutdown = TRUE;

        pthread_cond_broadcast(&wakeup_cond);
        pthread_mutex_unlock(&wakeup_lock);

	for(tslot = running_threads.first; tslot; tslot= tslot->next) {
		pthread_join(tslot->pthread, NULL);
	}


	for (e = prefetch_wait.first; e; e = e->next) {
		BLI_remlink(&prefetch_wait, e);
		MEM_freeN(e);
	}

	for (e = prefetch_done.first; e; e = e->next) {
		if (e->ibuf) {
			IMB_cache_limiter_unref(e->ibuf);
		}
		BLI_remlink(&prefetch_done, e);
		MEM_freeN(e);
	}

	BLI_freelistN(&running_threads);

	/* deinit malloc mutex */
	BLI_end_threads(0);
}

void give_ibuf_prefetch_request(int rectx, int recty, int cfra, int chanshown)
{
	PrefetchQueueElem * e;
	if (seq_thread_shutdown) {
		return;
	}

	e = MEM_callocN(sizeof(PrefetchQueueElem), "prefetch_queue_elem");
	e->rectx = rectx;
	e->recty = recty;
	e->cfra = cfra;
	e->chanshown = chanshown;
	e->monoton_cfra = monoton_cfra++;

	pthread_mutex_lock(&queue_lock);
	BLI_addtail(&prefetch_wait, e);
	pthread_mutex_unlock(&queue_lock);
	
	pthread_mutex_lock(&wakeup_lock);
	pthread_cond_signal(&wakeup_cond);
	pthread_mutex_unlock(&wakeup_lock);
}

void seq_wait_for_prefetch_ready()
{
	PrefetchThread *tslot;

	if (seq_thread_shutdown) {
		return;
	}

	fprintf(stderr, "SEQ-THREAD: rendering prefetch frames...\n");

	pthread_mutex_lock(&prefetch_ready_lock);

	for(;;) {
		for(tslot = running_threads.first; tslot; tslot= tslot->next) {
			if (tslot->running) {
				break;
			}
		}
		if (!tslot) {
			break;
		}
		pthread_cond_wait(&prefetch_ready_cond, &prefetch_ready_lock);
	}

	pthread_mutex_unlock(&prefetch_ready_lock);

	fprintf(stderr, "SEQ-THREAD: prefetch done\n");
}

ImBuf * give_ibuf_seq_threaded(int rectx, int recty, int cfra, int chanshown)
{
	PrefetchQueueElem * e = 0;
	int found_something = FALSE;

	if (seq_thread_shutdown) {
		return give_ibuf_seq(rectx, recty, cfra, chanshown);
	}

	while (!e) {
		int success = FALSE;
		pthread_mutex_lock(&queue_lock);

		for (e = prefetch_done.first; e; e = e->next) {
			if (cfra == e->cfra &&
			    chanshown == e->chanshown &&
			    rectx == e->rectx && 
			    recty == e->recty) {
				success = TRUE;
				found_something = TRUE;
				break;
			}
		}

		if (!e) {
			for (e = prefetch_wait.first; e; e = e->next) {
				if (cfra == e->cfra &&
				    chanshown == e->chanshown &&
				    rectx == e->rectx && 
				    recty == e->recty) {
					found_something = TRUE;
					break;
				}
			}
		}

		if (!e) {
			PrefetchThread *tslot;

			for(tslot = running_threads.first; 
			    tslot; tslot= tslot->next) {
				if (tslot->current &&
				    cfra == tslot->current->cfra &&
				    chanshown == tslot->current->chanshown &&
				    rectx == tslot->current->rectx && 
				    recty == tslot->current->recty) {
					found_something = TRUE;
					break;
				}
			}
		}

		/* e->ibuf is unrefed by render thread on next round. */

		if (e) {
			seq_last_given_monoton_cfra = e->monoton_cfra;
		}

		pthread_mutex_unlock(&queue_lock);

		if (!success) {
			e = NULL;

			if (!found_something) {
				fprintf(stderr, 
					"SEQ-THREAD: Requested frame "
					"not in queue ???\n");
				break;
			}
			pthread_mutex_lock(&frame_done_lock);
			pthread_cond_wait(&frame_done_cond, &frame_done_lock);
			pthread_mutex_unlock(&frame_done_lock);
		}
	}
	
	return e ? e->ibuf : 0;
}

/* Functions to free imbuf and anim data on changes */

static void free_imbuf_strip_elem(TStripElem *se)
{
	if(se->ibuf) {
		IMB_freeImBuf(se->ibuf);
	}
	if(se->ibuf_comp) {
		IMB_freeImBuf(se->ibuf_comp);
	}
	se->ibuf_comp = 0;
	se->ibuf= 0;
	se->ok= STRIPELEM_OK;
	se->se1= se->se2= se->se3= 0;
}

static void free_anim_seq(Sequence *seq)
{
	if(seq->anim) {
		IMB_free_anim(seq->anim);
		seq->anim = 0;
	}
}

void free_imbuf_seq_except(int cfra)
{
	Editing *ed= G.scene->ed;
	Sequence *seq;
	TStripElem *se;
	int a;

	if(ed==0) return;

	WHILE_SEQ(&ed->seqbase) {
		if(seq->strip) {
			TStripElem * curelem = give_tstripelem(seq, cfra);

			for(a = 0, se = seq->strip->tstripdata; 
			    a < seq->strip->len && se; a++, se++) {
				if(se != curelem) {
					free_imbuf_strip_elem(se);
				}
			}
			for(a = 0, se = seq->strip->tstripdata_startstill;
			    a < seq->strip->startstill && se; a++, se++) {
				if(se != curelem) {
					free_imbuf_strip_elem(se);
				}
			}
			for(a = 0, se = seq->strip->tstripdata_endstill;
			    a < seq->strip->endstill && se; a++, se++) {
				if(se != curelem) {
					free_imbuf_strip_elem(se);
				}
			}
			if(seq->strip->ibuf_startstill) {
				IMB_freeImBuf(seq->strip->ibuf_startstill);
				seq->strip->ibuf_startstill = 0;
			}

			if(seq->strip->ibuf_endstill) {
				IMB_freeImBuf(seq->strip->ibuf_endstill);
				seq->strip->ibuf_endstill = 0;
			}

			if(seq->type==SEQ_MOVIE)
				if(seq->startdisp > cfra || seq->enddisp < cfra)
					free_anim_seq(seq);
		}
	}
	END_SEQ
}

void free_imbuf_seq()
{
	Editing *ed= G.scene->ed;
	Sequence *seq;
	TStripElem *se;
	int a;

	if(ed==0) return;

	WHILE_SEQ(&ed->seqbase) {
		if(seq->strip) {
			for(a = 0, se = seq->strip->tstripdata; 
			    a < seq->strip->len && se; a++, se++) {
				free_imbuf_strip_elem(se);
			}
			for(a = 0, se = seq->strip->tstripdata_startstill; 
			    a < seq->strip->startstill && se; a++, se++) {
				free_imbuf_strip_elem(se);
			}
			for(a = 0, se = seq->strip->tstripdata_endstill; 
			    a < seq->strip->endstill && se; a++, se++) {
				free_imbuf_strip_elem(se);
			}
			if(seq->strip->ibuf_startstill) {
				IMB_freeImBuf(seq->strip->ibuf_startstill);
				seq->strip->ibuf_startstill = 0;
			}

			if(seq->strip->ibuf_endstill) {
				IMB_freeImBuf(seq->strip->ibuf_endstill);
				seq->strip->ibuf_endstill = 0;
			}

			if(seq->type==SEQ_MOVIE)
				free_anim_seq(seq);
			if(seq->type==SEQ_SPEED) {
				sequence_effect_speed_rebuild_map(seq, 1);
			}
		}
	}
	END_SEQ
}

void free_imbuf_seq_with_ipo(struct Ipo *ipo)
{
	/* force update of all sequences with this ipo, on ipo changes */
	Editing *ed= G.scene->ed;
	Sequence *seq;

	if(ed==0) return;

	WHILE_SEQ(&ed->seqbase) {
		if(seq->ipo == ipo) {
			update_changed_seq_and_deps(seq, 0, 1);
			if(seq->type == SEQ_SPEED) {
				sequence_effect_speed_rebuild_map(seq, 1);
			}
		}
	}
	END_SEQ
}

static int update_changed_seq_recurs(Sequence *seq, Sequence *changed_seq, int len_change, int ibuf_change)
{
	Sequence *subseq;
	int a, free_imbuf = 0;
	TStripElem *se;

	/* recurs downwards to see if this seq depends on the changed seq */

	if(seq == NULL)
		return 0;

	if(seq == changed_seq)
		free_imbuf = 1;
	
	for(subseq=seq->seqbase.first; subseq; subseq=subseq->next)
		if(update_changed_seq_recurs(subseq, changed_seq, len_change, ibuf_change))
			free_imbuf = TRUE;
	
	if(seq->seq1)
		if(update_changed_seq_recurs(seq->seq1, changed_seq, len_change, ibuf_change))
			free_imbuf = TRUE;
	if(seq->seq2 && (seq->seq2 != seq->seq1))
		if(update_changed_seq_recurs(seq->seq2, changed_seq, len_change, ibuf_change))
			free_imbuf = TRUE;
	if(seq->seq3 && (seq->seq3 != seq->seq1) && (seq->seq3 != seq->seq2))
		if(update_changed_seq_recurs(seq->seq3, changed_seq, len_change, ibuf_change))
			free_imbuf = TRUE;
	
	if(free_imbuf) {
		if(ibuf_change) {
			se= seq->strip->tstripdata;
			if (se) {
				for(a=0; a<seq->len; a++, se++)
					free_imbuf_strip_elem(se);
			}
		
			if(seq->type == SEQ_MOVIE)
				free_anim_seq(seq);
			if(seq->type == SEQ_SPEED) {
				sequence_effect_speed_rebuild_map(seq, 1);
			}
		}

		if(len_change)
			calc_sequence(seq);
	}
	
	return free_imbuf;
}

void update_changed_seq_and_deps(Sequence *changed_seq, int len_change, int ibuf_change)
{
	Editing *ed= G.scene->ed;
	Sequence *seq;

	if (!ed) return;

	for (seq=ed->seqbase.first; seq; seq=seq->next)
		update_changed_seq_recurs(seq, changed_seq, len_change, ibuf_change);
}

/* bad levell call... */
void do_render_seq(RenderResult *rr, int cfra)
{
	ImBuf *ibuf;

	G.f |= G_PLAYANIM;	/* waitcursor patch */

	ibuf= give_ibuf_seq(rr->rectx, rr->recty, cfra, 0);
	
	if(ibuf) {
		if(ibuf->rect_float) {
			if (!rr->rectf)
				rr->rectf= MEM_mallocN(4*sizeof(float)*rr->rectx*rr->recty, "render_seq rectf");
			
			memcpy(rr->rectf, ibuf->rect_float, 4*sizeof(float)*rr->rectx*rr->recty);
			
			/* TSK! Since sequence render doesn't free the *rr render result, the old rect32
			   can hang around when sequence render has rendered a 32 bits one before */
			if(rr->rect32) {
				MEM_freeN(rr->rect32);
				rr->rect32= NULL;
			}
		}
		else if(ibuf->rect) {
			if (!rr->rect32)
				rr->rect32= MEM_mallocN(sizeof(int)*rr->rectx*rr->recty, "render_seq rect");

			memcpy(rr->rect32, ibuf->rect, 4*rr->rectx*rr->recty);

			/* if (ibuf->zbuf) { */
			/* 	if (R.rectz) freeN(R.rectz); */
			/* 	R.rectz = BLI_dupallocN(ibuf->zbuf); */
			/* } */
		}
		
		/* Let the cache limitor take care of this (schlaile) */
		/* While render let's keep all memory available for render 
		   (ton)
		   At least if free memory is tight...
		   This can make a big difference in encoding speed
		   (it is around 4 times(!) faster, if we do not waste time
		   on freeing _all_ buffers every time on long timelines...)
		   (schlaile)
		*/
		{
			extern int mem_in_use;
			extern int mmap_in_use;

			int max = MEM_CacheLimiter_get_maximum();
			if (max != 0 && mem_in_use + mmap_in_use > max) {
				fprintf(stderr, "mem_in_use = %d, max = %d\n",
					mem_in_use + mmap_in_use, max);
				fprintf(stderr, "Cleaning up, please wait...\n"
					"If this happens very often,\n"
					"consider "
					"raising the memcache limit in the "
					"user preferences.\n");
				free_imbuf_seq();
			}
		}
	}
	else {
		/* render result is delivered empty in most cases, nevertheless we handle all cases */
		if (rr->rectf)
			memset(rr->rectf, 0, 4*sizeof(float)*rr->rectx*rr->recty);
		else if (rr->rect32)
			memset(rr->rect32, 0, 4*rr->rectx*rr->recty);
		else
			rr->rect32= MEM_callocN(sizeof(int)*rr->rectx*rr->recty, "render_seq rect");
	}
	
	G.f &= ~G_PLAYANIM;

}<|MERGE_RESOLUTION|>--- conflicted
+++ resolved
@@ -426,17 +426,9 @@
 
 	if (seq->type != SEQ_SCENE && seq->type != SEQ_META &&
 	    seq->type != SEQ_IMAGE) {
-<<<<<<< HEAD
-		strncpy(str, seq->strip->dir, FILE_MAXDIR-1);
-		strncat(str, seq->strip->stripdata->name, FILE_MAXFILE-1);
-
-		BLI_convertstringcode(str, G.sce);
-		BLI_convertstringframe(str, G.scene->r.cfra); /* TODO - is this needed? */
-=======
 		BLI_join_dirfile(str, seq->strip->dir, seq->strip->stripdata->name);
 		BLI_convertstringcode(str, G.sce);
 		BLI_convertstringframe(str, G.scene->r.cfra);
->>>>>>> 8d6857b9
 		
 	}
 
@@ -1713,13 +1705,7 @@
 	} else if(seq->type == SEQ_IMAGE) {
 		if(se->ok == STRIPELEM_OK && se->ibuf == 0) {
 			StripElem * s_elem = give_stripelem(seq, cfra);
-<<<<<<< HEAD
-			
-			strncpy(name, seq->strip->dir, FILE_MAXDIR-1);
-			strncat(name, s_elem->name, FILE_MAXFILE-1);
-=======
 			BLI_join_dirfile(name, seq->strip->dir, s_elem->name);
->>>>>>> 8d6857b9
 			BLI_convertstringcode(name, G.sce);
 			BLI_convertstringframe(name, G.scene->r.cfra);
 			if (!build_proxy_run) {
@@ -1748,12 +1734,7 @@
 
 			if (se->ibuf == 0) {
 				if(seq->anim==0) {
-<<<<<<< HEAD
-					strncpy(name, seq->strip->dir, FILE_MAXDIR-1);
-					strncat(name, seq->strip->stripdata->name, FILE_MAXFILE-1);
-=======
 					BLI_join_dirfile(name, seq->strip->dir, seq->strip->stripdata->name);
->>>>>>> 8d6857b9
 					BLI_convertstringcode(name, G.sce);
 					BLI_convertstringframe(name, G.scene->r.cfra);
 				
