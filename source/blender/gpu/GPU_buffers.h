--- conflicted
+++ resolved
@@ -86,11 +86,7 @@
 	GPUBuffer *points;
 	GPUBuffer *normals;
 	GPUBuffer *uv;
-<<<<<<< HEAD
-	GPUBuffer *uv_tex;	
-=======
 	GPUBuffer *uv_tex;
->>>>>>> 9afc5b09
 	GPUBuffer *colors;
 	GPUBuffer *edges;
 	GPUBuffer *uvedges;
