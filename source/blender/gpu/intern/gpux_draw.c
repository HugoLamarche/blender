--- conflicted
+++ resolved
@@ -2,12 +2,6 @@
 #include "GPUx_draw.h"
 #include "gpux_element_private.h"
 #include "MEM_guardedalloc.h"
-
-<<<<<<< HEAD
-#include <stdlib.h>
-=======
-//#include <stdio.h> /* TODO: remove */
->>>>>>> bcddec8a
 
 #ifdef TRUST_NO_ONE
   #include "BLI_utildefines.h"
@@ -146,12 +140,7 @@
 
 GPUxBatch *GPUx_batch_create()
 {
-<<<<<<< HEAD
-	GPUxBatch *batch = calloc(1, sizeof(GPUxBatch));
-=======
-//	puts(__FUNCTION__);
 	GPUxBatch *batch = MEM_callocN(sizeof(GPUxBatch), "GPUxBatch");
->>>>>>> bcddec8a
 	batch->prim_type = GL_NONE;
 	batch->state = default_state;
 	return batch;
