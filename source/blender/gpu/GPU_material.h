--- conflicted
+++ resolved
@@ -314,13 +314,6 @@
 void GPU_horizon_update_color(float color[3]);
 void GPU_ambient_update_color(float color[3]);
 
-<<<<<<< HEAD
-#ifdef WITH_OPENSUBDIV
-struct DerivedMesh;
-void GPU_material_update_fvar_offset(GPUMaterial *gpu_material,
-                                     struct DerivedMesh *dm);
-#endif
-=======
 typedef struct GPUParticleInfo
 {
 	float scalprops[4];
@@ -328,7 +321,12 @@
 	float velocity[3];
 	float angular_velocity[3];
 } GPUParticleInfo;
->>>>>>> 548e6502
+
+#ifdef WITH_OPENSUBDIV
+struct DerivedMesh;
+void GPU_material_update_fvar_offset(GPUMaterial *gpu_material,
+                                     struct DerivedMesh *dm);
+#endif
 
 #ifdef __cplusplus
 }
