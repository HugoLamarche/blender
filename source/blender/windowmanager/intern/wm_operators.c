--- conflicted
+++ resolved
@@ -31,14 +31,7 @@
 #include <ctype.h>
 #include <stdio.h>
 #include <stddef.h>
-#include <assert.h>
-
-#ifdef WIN32
-#include "BLI_winstuff.h"
-#include <windows.h>  
-
-#include <io.h>
-#endif
+
 
 #include "DNA_ID.h"
 #include "DNA_object_types.h"
@@ -621,7 +614,6 @@
 	if(properties) {
 		IDP_FreeProperty(properties);
 		MEM_freeN(properties);
-		ptr->data= NULL; /* just incase */
 	}
 }
 
@@ -905,11 +897,6 @@
 	block= uiBeginBlock(C, ar, "redo_popup", UI_EMBOSS);
 	uiBlockClearFlag(block, UI_BLOCK_LOOP);
 	uiBlockSetFlag(block, UI_BLOCK_KEEP_OPEN|UI_BLOCK_RET_1|UI_BLOCK_MOVEMOUSE_QUIT);
-
-	/* if register is not enabled, the operator gets freed on OPERATOR_FINISHED
-	 * ui_apply_but_funcs_after calls redo_cb and crashes */
-	assert(op->type->flag & OPTYPE_REGISTER);
-
 	uiBlockSetHandleFunc(block, redo_cb, arg_op);
 
 	if(!op->properties) {
@@ -981,7 +968,7 @@
 	RNA_pointer_create(&wm->id, op->type->srna, op->properties, &ptr);
 	layout= uiBlockLayout(block, UI_LAYOUT_VERTICAL, UI_LAYOUT_PANEL, 0, 0, data->width, data->height, style);
 	uiItemL(layout, op->type->name, 0);
-	
+
 	uiBlockSetFunc(block, dialog_check_cb, op, NULL);
 
 	if (op->type->ui) {
@@ -991,7 +978,7 @@
 	}
 	else
 		uiDefAutoButsRNA(layout, &ptr, columns);
-	
+
 	uiBlockSetFunc(block, NULL, NULL, NULL);
 
 	/* Create OK button, the callback of which will execute op */
@@ -1042,16 +1029,8 @@
 {
 	int retval= OPERATOR_CANCELLED;
 	
-<<<<<<< HEAD
 	(void)event;
 
-=======
-	if((op->type->flag & OPTYPE_REGISTER)==0) {
-		BKE_reportf(op->reports, RPT_ERROR, "Operator '%s' does not have register enabled, incorrect invoke function.", op->type->idname);
-		return OPERATOR_CANCELLED;
-	}
-	
->>>>>>> f48f8d3b
 	if(op->type->exec) {
 		retval= op->type->exec(C, op);
 
@@ -1090,11 +1069,6 @@
 
 int WM_operator_redo_popup(bContext *C, wmOperator *op)
 {
-	if((op->type->flag & OPTYPE_REGISTER)==0) {
-		BKE_reportf(op->reports, RPT_ERROR, "Operator '%s' does not have register enabled, incorrect invoke function.", op->type->idname);
-		return OPERATOR_CANCELLED;
-	}
-	
 	uiPupBlock(C, wm_block_create_redo, op);
 
 	return OPERATOR_CANCELLED;
@@ -1375,22 +1349,11 @@
 
 static int wm_search_menu_exec(bContext *UNUSED(C), wmOperator *UNUSED(op))
 {
-<<<<<<< HEAD
-	(void)C;
-	(void)op;
-
-=======
->>>>>>> f48f8d3b
 	return OPERATOR_FINISHED;	
 }
 
 static int wm_search_menu_invoke(bContext *C, wmOperator *op, wmEvent *UNUSED(event))
 {
-<<<<<<< HEAD
-	(void)event;
-
-=======
->>>>>>> f48f8d3b
 	uiPupBlock(C, wm_block_search_menu, op);
 
 	return OPERATOR_CANCELLED;
@@ -1481,7 +1444,7 @@
 	ot->exec= WM_read_homefile;
 	ot->poll= WM_operator_winactive;
 }
-
+	
 static void WM_OT_read_factory_settings(wmOperatorType *ot)
 {
 	ot->name= "Load Factory Settings";
@@ -1509,21 +1472,9 @@
 
 static int wm_open_mainfile_invoke(bContext *C, wmOperator *op, wmEvent *UNUSED(event))
 {
-<<<<<<< HEAD
 	(void)event;
 
 	RNA_string_set(op->ptr, "filepath", G.sce);
-=======
-	const char *openname= G.main->name;
-
-	/* if possible, get the name of the most recently used .blend file */
-	if (G.recent_files.first) {
-		struct RecentFile *recent = G.recent_files.first;
-		openname = recent->filepath;
-	}
-
-	RNA_string_set(op->ptr, "filepath", openname);
->>>>>>> f48f8d3b
 	open_set_load_ui(op);
 	open_set_use_scripts(op);
 
@@ -1862,7 +1813,7 @@
 
 	save_set_compress(op);
 	
-	BLI_strncpy(name, G.main->name, FILE_MAX);
+	BLI_strncpy(name, G.sce, FILE_MAX);
 	untitled(name);
 	RNA_string_set(op->ptr, "filepath", name);
 	
@@ -1883,7 +1834,7 @@
 	if(RNA_property_is_set(op->ptr, "filepath"))
 		RNA_string_get(op->ptr, "filepath", path);
 	else {
-		BLI_strncpy(path, G.main->name, FILE_MAX);
+		BLI_strncpy(path, G.sce, FILE_MAX);
 		untitled(path);
 	}
 
@@ -1950,7 +1901,7 @@
 
 	save_set_compress(op);
 	
-	BLI_strncpy(name, G.main->name, FILE_MAX);
+	BLI_strncpy(name, G.sce, FILE_MAX);
 	untitled(name);
 	RNA_string_set(op->ptr, "filepath", name);
 	
@@ -1992,11 +1943,11 @@
 
 #include "../../collada/collada.h"
 
-static int wm_collada_export_invoke(bContext *C, wmOperator *op, wmEvent *UNUSED(event))
+static int wm_collada_export_invoke(bContext *C, wmOperator *op, wmEvent *event)
 {	
 	if(!RNA_property_is_set(op->ptr, "filepath")) {
 		char filepath[FILE_MAX];
-		BLI_strncpy(filepath, G.main->name, sizeof(filepath));
+		BLI_strncpy(filepath, G.sce, sizeof(filepath));
 		BLI_replace_extension(filepath, sizeof(filepath), ".dae");
 		RNA_string_set(op->ptr, "filepath", filepath);
 	}
@@ -2097,43 +2048,6 @@
 	ot->exec= wm_exit_blender_op;
 	ot->poll= WM_operator_winactive;
 }
-
-/* *********************** */
-#if defined(WIN32)
-static int console= 1;
-void WM_toggle_console(bContext *C, short show)
-{
-	if(show) {
-		ShowWindow(GetConsoleWindow(),SW_SHOW);
-		console= 1;
-	}
-	else {
-		ShowWindow(GetConsoleWindow(),SW_HIDE);
-		console= 0;
-	}
-}
-
-static int wm_toggle_console_op(bContext *C, wmOperator *op)
-{
-	if(console) {
-		WM_toggle_console(C, 0);
-	}
-	else {
-		WM_toggle_console(C, 1);
-	}
-	return OPERATOR_FINISHED;
-}
-
-static void WM_OT_toggle_console(wmOperatorType *ot)
-{
-	ot->name= "Toggle System Console";
-	ot->idname= "WM_OT_toggle_console";
-	ot->description= "Toggle System Console";
-	
-	ot->exec= wm_toggle_console_op;
-	ot->poll= WM_operator_winactive;
-}
-#endif
 
 /* ************ default paint cursors, draw always around cursor *********** */
 /*
@@ -2426,15 +2340,8 @@
 
 			rect->xmax= event->x - sx;
 			rect->ymax= event->y - sy;
-<<<<<<< HEAD
-
-			val= wm_gesture_evaluate(C, gesture);
-
-			if (val) {
-=======
-			
+
 			if((val= wm_gesture_evaluate(gesture))) {
->>>>>>> f48f8d3b
 				wmEvent event;
 
 				event= *(window->eventstate);
@@ -2587,10 +2494,10 @@
 				   add only when at least 2 pixels between this and previous location */
 				if((x*x+y*y) > 4) {
 					lasso += 2;
-					lasso[0] = event->x - sx;
-					lasso[1] = event->y - sy;
-					gesture->points++;
-				}
+				lasso[0] = event->x - sx;
+				lasso[1] = event->y - sy;
+				gesture->points++;
+			}
 			}
 			break;
 			
@@ -3001,11 +2908,7 @@
 	float initial_value = RNA_float_get(op->ptr, "initial_value");
 	//float initial_size = RNA_float_get(op->ptr, "initial_size");
 	int mouse[2];
-<<<<<<< HEAD
-	
-=======
-
->>>>>>> f48f8d3b
+	
 	mouse[0]= event->x;
 	mouse[1]= event->y;
 
@@ -3145,8 +3048,7 @@
 
 	for(a=0; a<iter; a++) {
 		if (type==0) {
-			if(ar)
-				ED_region_do_draw(C, ar);
+			ED_region_do_draw(C, ar);
 		} 
 		else if (type==1) {
 			wmWindow *win= CTX_wm_window(C);
@@ -3299,9 +3201,6 @@
 	WM_operatortype_append(WM_OT_splash);
 	WM_operatortype_append(WM_OT_search_menu);
 	WM_operatortype_append(WM_OT_call_menu);
-#if defined(WIN32)
-	WM_operatortype_append(WM_OT_toggle_console);
-#endif
 
 #ifdef WITH_COLLADA
 	/* XXX: move these */
@@ -3428,7 +3327,7 @@
 	WM_modalkeymap_assign(keymap, "ACTION_OT_select_border");
 	WM_modalkeymap_assign(keymap, "ANIM_OT_channels_select_border");
 	WM_modalkeymap_assign(keymap, "ANIM_OT_previewrange_set");
-	WM_modalkeymap_assign(keymap, "INFO_OT_select_border");
+	WM_modalkeymap_assign(keymap, "CONSOLE_OT_select_border");
 	WM_modalkeymap_assign(keymap, "FILE_OT_select_border");
 	WM_modalkeymap_assign(keymap, "GRAPH_OT_select_border");
 	WM_modalkeymap_assign(keymap, "MARKER_OT_select_border");
