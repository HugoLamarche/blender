/**
 * $Id$
 *
 * ***** BEGIN GPL LICENSE BLOCK *****
 *
 * This program is free software; you can redistribute it and/or
 * modify it under the terms of the GNU General Public License
 * as published by the Free Software Foundation; either version 2
 * of the License, or (at your option) any later version. 
 *
 * This program is distributed in the hope that it will be useful,
 * but WITHOUT ANY WARRANTY; without even the implied warranty of
 * MERCHANTABILITY or FITNESS FOR A PARTICULAR PURPOSE.  See the
 * GNU General Public License for more details.
 *
 * You should have received a copy of the GNU General Public License
 * along with this program; if not, write to the Free Software Foundation,
 * Inc., 51 Franklin Street, Fifth Floor, Boston, MA 02110-1301, USA.
 *
 * The Original Code is Copyright (C) 2001-2002 by NaN Holding BV.
 * All rights reserved.
 *
 * Contributor(s): Blender Foundation 2007
 *
 * ***** END GPL LICENSE BLOCK *****
 */

	/* placed up here because of crappy
	 * winsock stuff.
	 */
#include <stdio.h>
#include <string.h>
#include <errno.h>

#ifdef WIN32
#include <windows.h> /* need to include windows.h so _WIN32_IE is defined  */
#ifndef _WIN32_IE
#define _WIN32_IE 0x0400 /* minimal requirements for SHGetSpecialFolderPath on MINGW MSVC has this defined already */
#endif
#include <shlobj.h> /* for SHGetSpecialFolderPath, has to be done before BLI_winstuff because 'near' is disabled through BLI_windstuff */
#include <process.h> /* getpid */
#include "BLI_winstuff.h"
#else
#include <unistd.h> /* getpid */
#endif

#include "MEM_guardedalloc.h"
#include "MEM_CacheLimiterC-Api.h"

#include "BLI_blenlib.h"
#include "BLI_linklist.h"

#include "DNA_anim_types.h"
#include "DNA_ipo_types.h" // XXX old animation system
#include "DNA_object_types.h"
#include "DNA_space_types.h"
#include "DNA_userdef_types.h"
#include "DNA_scene_types.h"
#include "DNA_screen_types.h"
#include "DNA_windowmanager_types.h"

#include "BKE_blender.h"
#include "BKE_context.h"
#include "BKE_depsgraph.h"
#include "BKE_DerivedMesh.h"
#include "BKE_exotic.h"
#include "BKE_font.h"
#include "BKE_global.h"
#include "BKE_library.h"
#include "BKE_main.h"
#include "BKE_packedFile.h"
#include "BKE_report.h"
#include "BKE_sound.h"
#include "BKE_texture.h"
#include "BKE_utildefines.h"

#include "BLO_readfile.h"
#include "BLO_writefile.h"

#include "RNA_access.h"

#include "IMB_imbuf.h"
#include "IMB_imbuf_types.h"
#include "IMB_thumbs.h"

#include "ED_datafiles.h"
#include "ED_object.h"
#include "ED_screen.h"
#include "ED_sculpt.h"
#include "ED_view3d.h"
#include "ED_util.h"

#include "GHOST_C-api.h"

#include "UI_interface.h"

#include "GPU_draw.h"

#ifdef WITH_PYTHON
#include "BPY_extern.h"
#endif

#include "WM_api.h"
#include "WM_types.h"
#include "wm.h"
#include "wm_window.h"
#include "wm_event_system.h"

static void write_history(void);

/* To be able to read files without windows closing, opening, moving 
   we try to prepare for worst case:
   - active window gets active screen from file 
   - restoring the screens from non-active windows 
   Best case is all screens match, in that case they get assigned to proper window  
*/
static void wm_window_match_init(bContext *C, ListBase *wmlist)
{
	wmWindowManager *wm= G.main->wm.first;
	wmWindow *win, *active_win;
	
	*wmlist= G.main->wm;
	G.main->wm.first= G.main->wm.last= NULL;
	
	active_win = CTX_wm_window(C);

	/* first wrap up running stuff */
	/* code copied from wm_init_exit.c */
	for(wm= wmlist->first; wm; wm= wm->id.next) {
		
		WM_jobs_stop_all(wm);
		
		for(win= wm->windows.first; win; win= win->next) {
		
			CTX_wm_window_set(C, win);	/* needed by operator close callbacks */
			WM_event_remove_handlers(C, &win->handlers);
			WM_event_remove_handlers(C, &win->modalhandlers);
			ED_screen_exit(C, win, win->screen);
		}
	}
	
	/* reset active window */
	CTX_wm_window_set(C, active_win);

	ED_editors_exit(C);
	
return;	
	if(wm==NULL) return;
	if(G.fileflags & G_FILE_NO_UI) return;
	
	/* we take apart the used screens from non-active window */
	for(win= wm->windows.first; win; win= win->next) {
		BLI_strncpy(win->screenname, win->screen->id.name, MAX_ID_NAME);
		if(win!=wm->winactive) {
			BLI_remlink(&G.main->screen, win->screen);
			//BLI_addtail(screenbase, win->screen);
		}
	}
}

/* match old WM with new, 4 cases:
  1- no current wm, no read wm: make new default
  2- no current wm, but read wm: that's OK, do nothing
  3- current wm, but not in file: try match screen names
  4- current wm, and wm in file: try match ghostwin 
*/

static void wm_window_match_do(bContext *C, ListBase *oldwmlist)
{
	wmWindowManager *oldwm, *wm;
	wmWindow *oldwin, *win;
	
	/* cases 1 and 2 */
	if(oldwmlist->first==NULL) {
		if(G.main->wm.first); /* nothing todo */
		else
			wm_add_default(C);
	}
	else {
		/* cases 3 and 4 */
		
		/* we've read file without wm..., keep current one entirely alive */
		if(G.main->wm.first==NULL) {
			/* when loading without UI, no matching needed */
			if(!(G.fileflags & G_FILE_NO_UI)) {
				bScreen *screen= CTX_wm_screen(C);

				/* match oldwm to new dbase, only old files */
				for(wm= oldwmlist->first; wm; wm= wm->id.next) {
					
					for(win= wm->windows.first; win; win= win->next) {
						/* all windows get active screen from file */
						if(screen->winid==0)
							win->screen= screen;
						else 
							win->screen= ED_screen_duplicate(win, screen);
						
						BLI_strncpy(win->screenname, win->screen->id.name+2, sizeof(win->screenname));
						win->screen->winid= win->winid;
					}
				}
			}
			
			G.main->wm= *oldwmlist;
			
			/* screens were read from file! */
			ED_screens_initialize(G.main->wm.first);
		}
		else {
			/* what if old was 3, and loaded 1? */
			/* this code could move to setup_appdata */
			oldwm= oldwmlist->first;
			wm= G.main->wm.first;

			/* ensure making new keymaps and set space types */
			wm->initialized= 0;
			wm->winactive= NULL;
			
			/* only first wm in list has ghostwins */
			for(win= wm->windows.first; win; win= win->next) {
				for(oldwin= oldwm->windows.first; oldwin; oldwin= oldwin->next) {
					
					if(oldwin->winid == win->winid ) {
						win->ghostwin= oldwin->ghostwin;
						win->active= oldwin->active;
						if(win->active)
							wm->winactive= win;

						if(!G.background) /* file loading in background mode still calls this */
							GHOST_SetWindowUserData(win->ghostwin, win);	/* pointer back */

						oldwin->ghostwin= NULL;
						
						win->eventstate= oldwin->eventstate;
						oldwin->eventstate= NULL;
						
						/* ensure proper screen rescaling */
						win->sizex= oldwin->sizex;
						win->sizey= oldwin->sizey;
						win->posx= oldwin->posx;
						win->posy= oldwin->posy;
					}
				}
			}
			wm_close_and_free_all(C, oldwmlist);
		}
	}
}

/* in case UserDef was read, we re-initialize all, and do versioning */
static void wm_init_userdef(bContext *C)
{
	extern char btempdir[];

	UI_init_userdef();
	MEM_CacheLimiter_set_maximum(U.memcachelimit * 1024 * 1024);
	sound_init(CTX_data_main(C));

	/* set the python auto-execute setting from user prefs */
	/* disabled by default, unless explicitly enabled in the command line */
	if ((U.flag & USER_SCRIPT_AUTOEXEC_DISABLE) == 0) G.f |=  G_SCRIPT_AUTOEXEC;
	if(U.tempdir[0]) BLI_where_is_temp(btempdir, 1);
}

void WM_read_file(bContext *C, char *name, ReportList *reports)
{
	int retval;

	/* so we can get the error message */
	errno = 0;

	/* first try to append data from exotic file formats... */
	/* it throws error box when file doesnt exist and returns -1 */
	/* note; it should set some error message somewhere... (ton) */
	retval= BKE_read_exotic(CTX_data_scene(C), name);
	
	/* we didn't succeed, now try to read Blender file */
	if (retval== 0) {
		int G_f= G.f;
		ListBase wmbase;

		/* put aside screens to match with persistant windows later */
		/* also exit screens and editors */
		wm_window_match_init(C, &wmbase); 
		
		retval= BKE_read_file(C, name, reports);
		G.save_over = 1;

		/* this flag is initialized by the operator but overwritten on read.
		 * need to re-enable it here else drivers + registered scripts wont work. */
		if(G_f & G_SCRIPT_AUTOEXEC) G.f |= G_SCRIPT_AUTOEXEC;
		else						G.f &= ~G_SCRIPT_AUTOEXEC;

		/* match the read WM with current WM */
		wm_window_match_do(C, &wmbase);
		WM_check(C); /* opens window(s), checks keymaps */
		
// XXX		mainwindow_set_filename_to_title(G.main->name);

		if(retval==2) wm_init_userdef(C);	// in case a userdef is read from regular .blend
		
		if (retval!=0) {
			G.relbase_valid = 1;
			if(!G.background) /* assume automated tasks with background, dont write recent file list */
				write_history();
		}

// XXX		undo_editmode_clear();
		BKE_reset_undo();
		BKE_write_undo(C, "original");	/* save current state */

		WM_event_add_notifier(C, NC_WM|ND_FILEREAD, NULL);
//		refresh_interface_font();

		CTX_wm_window_set(C, CTX_wm_manager(C)->windows.first);

		ED_editors_init(C);
		DAG_on_load_update(CTX_data_main(C));

#ifdef WITH_PYTHON
		/* run any texts that were loaded in and flagged as modules */
		BPY_load_user_modules(C);
#endif
		CTX_wm_window_set(C, NULL); /* exits queues */
	}
	else if(retval==1)
		BKE_write_undo(C, "Import file");
	else if(retval == -1) {
		if(reports)
			BKE_reportf(reports, RPT_ERROR, "Can't read file: \"%s\", %s.", name, errno ? strerror(errno) : "Incompatible file format");
	}
}


/* called on startup,  (context entirely filled with NULLs) */
/* or called for 'New File' */
/* op can be NULL */
int WM_read_homefile(bContext *C, wmOperator *op)
{
	ListBase wmbase;
	char tstr[FILE_MAXDIR+FILE_MAXFILE];
	int from_memory= op && strcmp(op->type->idname, "WM_OT_read_factory_settings")==0;
	int success= 0;
	
	free_ttfont(); /* still weird... what does it here? */
		
	G.relbase_valid = 0;
	if (!from_memory) {
		char *cfgdir = BLI_get_folder(BLENDER_USER_CONFIG, NULL);
		if (cfgdir) {
			BLI_make_file_string(G.main->name, tstr, cfgdir, BLENDER_STARTUP_FILE);
		} else {
			tstr[0] = '\0';
			from_memory = 1;
			if (op) {
				BKE_report(op->reports, RPT_INFO, "Config directory with startup.blend file found."); 
			}
		}
	}
	
	/* prevent loading no UI */
	G.fileflags &= ~G_FILE_NO_UI;
	
	/* put aside screens to match with persistant windows later */
	wm_window_match_init(C, &wmbase); 
	
	if (!from_memory && BLI_exists(tstr)) {
		success = BKE_read_file(C, tstr, NULL);
		
		if(U.themes.first==NULL) {
			printf("\nError: No valid startup.blend, fall back to built-in default.\n\n");
			success = 0;
		}
	}
	if(success==0) {
		success = BKE_read_file_from_memory(C, datatoc_startup_blend, datatoc_startup_blend_size, NULL);
		if (wmbase.first == NULL) wm_clear_default_size(C);
	}
	
	/* prevent buggy files that had G_FILE_RELATIVE_REMAP written out by mistake. Screws up autosaves otherwise
	 * can remove this eventually, only in a 2.53 and older, now its not written */
	G.fileflags &= ~G_FILE_RELATIVE_REMAP;

	/* match the read WM with current WM */
	wm_window_match_do(C, &wmbase); 
	WM_check(C); /* opens window(s), checks keymaps */

	G.main->name[0]= '\0';
	
	wm_init_userdef(C);
	
	/* When loading factory settings, the reset solid OpenGL lights need to be applied. */
	if (!G.background) GPU_default_lights();
	
	/* XXX */
	G.save_over = 0;	// start with save preference untitled.blend
	G.fileflags &= ~G_FILE_AUTOPLAY;	/*  disable autoplay in startup.blend... */
//	mainwindow_set_filename_to_title("");	// empty string re-initializes title to "Blender"
	
//	refresh_interface_font();
	
//	undo_editmode_clear();
	BKE_reset_undo();
	BKE_write_undo(C, "original");	/* save current state */

	ED_editors_init(C);
	DAG_on_load_update(CTX_data_main(C));
<<<<<<< HEAD
	
#ifndef DISABLE_PYTHON
=======

#ifdef WITH_PYTHON
>>>>>>> f48f8d3b
	if(CTX_py_init_get(C)) {
		/* sync addons, these may have changed from the defaults */
		BPY_eval_string(C, "__import__('bpy').utils.addon_reset_all()");
	}
#endif
	
	WM_event_add_notifier(C, NC_WM|ND_FILEREAD, NULL);
	CTX_wm_window_set(C, NULL); /* exits queues */

	return OPERATOR_FINISHED;
}


void read_history(void)
{
	char name[FILE_MAX];
	LinkNode *l, *lines;
	struct RecentFile *recent;
	char *line;
	int num;
	char *cfgdir = BLI_get_folder(BLENDER_CONFIG, NULL);

	if (!cfgdir) return;

	BLI_make_file_string("/", name, cfgdir, BLENDER_HISTORY_FILE);

	lines= BLI_read_file_as_lines(name);

	G.recent_files.first = G.recent_files.last = NULL;

	/* read list of recent opend files from recent-files.txt to memory */
	for (l= lines, num= 0; l && (num<U.recent_files); l= l->next) {
		line = l->link;
		if (line[0] && BLI_exists(line)) {
			recent = (RecentFile*)MEM_mallocN(sizeof(RecentFile),"RecentFile");
			BLI_addtail(&(G.recent_files), recent);
			recent->filepath = (char*)MEM_mallocN(sizeof(char)*(strlen(line)+1), "name of file");
			recent->filepath[0] = '\0';
			
			strcpy(recent->filepath, line);
			num++;
		}
	}
	
	BLI_free_file_lines(lines);

}

static void write_history(void)
{
	struct RecentFile *recent, *next_recent;
	char name[FILE_MAXDIR+FILE_MAXFILE];
	char *user_config_dir;
	FILE *fp;
	int i;

	/* will be NULL in background mode */
	user_config_dir = BLI_get_folder_create(BLENDER_USER_CONFIG, NULL);
	if(!user_config_dir)
		return;

	BLI_make_file_string("/", name, user_config_dir, BLENDER_HISTORY_FILE);

	recent = G.recent_files.first;
	/* refresh recent-files.txt of recent opened files, when current file was changed */
	if(!(recent) || (strcmp(recent->filepath, G.main->name)!=0)) {
		fp= fopen(name, "w");
		if (fp) {
			/* add current file to the beginning of list */
			recent = (RecentFile*)MEM_mallocN(sizeof(RecentFile),"RecentFile");
			recent->filepath = (char*)MEM_mallocN(sizeof(char)*(strlen(G.main->name)+1), "name of file");
			recent->filepath[0] = '\0';
			strcpy(recent->filepath, G.main->name);
			BLI_addhead(&(G.recent_files), recent);
			/* write current file to recent-files.txt */
			fprintf(fp, "%s\n", recent->filepath);
			recent = recent->next;
			i=1;
			/* write rest of recent opened files to recent-files.txt */
			while((i<U.recent_files) && (recent)){
				/* this prevents to have duplicities in list */
				if (strcmp(recent->filepath, G.main->name)!=0) {
					fprintf(fp, "%s\n", recent->filepath);
					recent = recent->next;
				}
				else {
					next_recent = recent->next;
					MEM_freeN(recent->filepath);
					BLI_freelinkN(&(G.recent_files), recent);
					recent = next_recent;
				}
				i++;
			}
			fclose(fp);
		}
	}
}

static void do_history(char *name, ReportList *reports)
{
	char tempname1[FILE_MAXDIR+FILE_MAXFILE], tempname2[FILE_MAXDIR+FILE_MAXFILE];
	int hisnr= U.versions;
	
	if(U.versions==0) return;
	if(strlen(name)<2) return;
		
	while(hisnr > 1) {
		sprintf(tempname1, "%s%d", name, hisnr-1);
		sprintf(tempname2, "%s%d", name, hisnr);
	
		if(BLI_rename(tempname1, tempname2))
			BKE_report(reports, RPT_ERROR, "Unable to make version backup");
			
		hisnr--;
	}
		
	/* is needed when hisnr==1 */
	sprintf(tempname1, "%s%d", name, hisnr);
	
	if(BLI_rename(name, tempname1))
		BKE_report(reports, RPT_ERROR, "Unable to make version backup");
}

static ImBuf *blend_file_thumb(Scene *scene, int **thumb_pt)
{
	/* will be scaled down, but gives some nice oversampling */
	ImBuf *ibuf;
	int *thumb;

	*thumb_pt= NULL;
	
	if(G.background || scene->camera==NULL)
		return NULL;

	/* gets scaled to BLEN_THUMB_SIZE */
	ibuf= ED_view3d_draw_offscreen_imbuf_simple(scene, BLEN_THUMB_SIZE * 2, BLEN_THUMB_SIZE * 2, IB_rect, OB_SOLID);
	
	if(ibuf) {		
		float aspect= (scene->r.xsch*scene->r.xasp) / (scene->r.ysch*scene->r.yasp);

		/* dirty oversampling */
		IMB_scaleImBuf(ibuf, BLEN_THUMB_SIZE, BLEN_THUMB_SIZE);

		/* add pretty overlay */
		IMB_overlayblend_thumb(ibuf->rect, ibuf->x, ibuf->y, aspect);
		
		/* first write into thumb buffer */
		thumb= MEM_mallocN(((2 + (BLEN_THUMB_SIZE * BLEN_THUMB_SIZE))) * sizeof(int), "write_file thumb");

		thumb[0] = BLEN_THUMB_SIZE;
		thumb[1] = BLEN_THUMB_SIZE;

		memcpy(thumb + 2, ibuf->rect, BLEN_THUMB_SIZE * BLEN_THUMB_SIZE * sizeof(int));
	}
	else {
		/* '*thumb_pt' needs to stay NULL to prevent a bad thumbnail from being handled */
		thumb= NULL;
	}
	
	/* must be freed by caller */
	*thumb_pt= thumb;
	
	return ibuf;
}

/* easy access from gdb */
int write_crash_blend(void)
{
	char path[FILE_MAX];
	BLI_strncpy(path, G.main->name, sizeof(path));
	BLI_replace_extension(path, sizeof(path), "_crash.blend");
	if(BLO_write_file(G.main, path, G.fileflags, NULL, NULL)) {
		printf("written: %s\n", path);
		return 1;
	}
	else {
		printf("failed: %s\n", path);
		return 0;
	}
}

int WM_write_file(bContext *C, const char *target, int fileflags, ReportList *reports, int copy)
{
	Library *li;
	int len;
	char di[FILE_MAX];

	int *thumb= NULL;
	ImBuf *ibuf_thumb= NULL;

	len = strlen(target);
	
	if (len == 0) {
		BKE_report(reports, RPT_ERROR, "Path is empty, cannot save");
		return -1;
	}

	if (len >= FILE_MAX) {
		BKE_report(reports, RPT_ERROR, "Path too long, cannot save");
		return -1;
	}
 
	BLI_strncpy(di, target, FILE_MAX);
	BLI_replace_extension(di, FILE_MAX, ".blend");
	/* dont use 'target' anymore */
	
	/* send the OnSave event */
	for (li= G.main->library.first; li; li= li->id.next) {
		if (strcmp(li->filepath, di) == 0) {
			BKE_reportf(reports, RPT_ERROR, "Can't overwrite used library '%f'", di);
			return -1;
		}
	}

	/* operator now handles overwrite checks */

	if (G.fileflags & G_AUTOPACK) {
		packAll(G.main, reports);
	}
	
	ED_object_exit_editmode(C, EM_DO_UNDO);
	ED_sculpt_force_update(C);

	/* blend file thumbnail */
	ibuf_thumb= blend_file_thumb(CTX_data_scene(C), &thumb);

	/* rename to .blend1, do this as last before write */
	do_history(di, reports);

	if (BLO_write_file(CTX_data_main(C), di, fileflags, reports, thumb)) {
		if(!copy) {
			G.relbase_valid = 1;
			strcpy(G.main->name, di);	/* is guaranteed current file */
	
			G.save_over = 1; /* disable untitled.blend convention */
		}

		if(fileflags & G_FILE_COMPRESS) G.fileflags |= G_FILE_COMPRESS;
		else G.fileflags &= ~G_FILE_COMPRESS;
		
		if(fileflags & G_FILE_AUTOPLAY) G.fileflags |= G_FILE_AUTOPLAY;
		else G.fileflags &= ~G_FILE_AUTOPLAY;

		write_history();

		/* run this function after because the file cant be written before the blend is */
		if (ibuf_thumb) {
			ibuf_thumb= IMB_thumb_create(di, THB_NORMAL, THB_SOURCE_BLEND, ibuf_thumb);
			IMB_freeImBuf(ibuf_thumb);
		}

		if(thumb) MEM_freeN(thumb);
	}
	else {
		if(ibuf_thumb) IMB_freeImBuf(ibuf_thumb);
		if(thumb) MEM_freeN(thumb);
		return -1;
	}

// XXX	waitcursor(0);
	return 0;
}

/* operator entry */
int WM_write_homefile(bContext *C, wmOperator *op)
{
	wmWindowManager *wm= CTX_wm_manager(C);
	wmWindow *win= CTX_wm_window(C);
	char tstr[FILE_MAXDIR+FILE_MAXFILE];
	int fileflags;
	
	/* check current window and close it if temp */
	if(win->screen->temp)
		wm_window_close(C, wm, win);
	
	BLI_make_file_string("/", tstr, BLI_get_folder_create(BLENDER_USER_CONFIG, NULL), BLENDER_STARTUP_FILE);
	printf("trying to save homefile at %s ", tstr);
	
	/*  force save as regular blend file */
	fileflags = G.fileflags & ~(G_FILE_COMPRESS | G_FILE_AUTOPLAY | G_FILE_LOCK | G_FILE_SIGN);

	if(BLO_write_file(CTX_data_main(C), tstr, fileflags, op->reports, NULL) == 0) {
		printf("fail\n");
		return OPERATOR_CANCELLED;
	}
	
	printf("ok\n");

	G.save_over= 0;

	return OPERATOR_FINISHED;
}

/************************ autosave ****************************/

void wm_autosave_location(char *filename)
{
	char pidstr[32];
#ifdef WIN32
	char *savedir;
#endif

	sprintf(pidstr, "%d.blend", abs(getpid()));
	
#ifdef WIN32
	/* XXX Need to investigate how to handle default location of '/tmp/'
	 * This is a relative directory on Windows, and it may be
	 * found. Example:
	 * Blender installed on D:\ drive, D:\ drive has D:\tmp\
	 * Now, BLI_exists() will find '/tmp/' exists, but
	 * BLI_make_file_string will create string that has it most likely on C:\
	 * through get_default_root().
	 * If there is no C:\tmp autosave fails. */
	if (!BLI_exists(U.tempdir)) {
		savedir = BLI_get_folder_create(BLENDER_USER_AUTOSAVE, NULL);
		BLI_make_file_string("/", filename, savedir, pidstr);
		return;
	}
#endif
	
	BLI_make_file_string("/", filename, U.tempdir, pidstr);
}

void WM_autosave_init(wmWindowManager *wm)
{
	wm_autosave_timer_ended(wm);

	if(U.flag & USER_AUTOSAVE)
		wm->autosavetimer= WM_event_add_timer(wm, NULL, TIMERAUTOSAVE, U.savetime*60.0);
}

void wm_autosave_timer(const bContext *C, wmWindowManager *wm, wmTimer *UNUSED(wt))
{
	wmWindow *win;
	wmEventHandler *handler;
	char filename[FILE_MAX];
	int fileflags;

	WM_event_remove_timer(wm, NULL, wm->autosavetimer);

	/* if a modal operator is running, don't autosave, but try again in 10 seconds */
	for(win=wm->windows.first; win; win=win->next) {
		for(handler=win->modalhandlers.first; handler; handler=handler->next) {
			if(handler->op) {
				wm->autosavetimer= WM_event_add_timer(wm, NULL, TIMERAUTOSAVE, 10.0);
				return;
			}
		}
	}
	
	wm_autosave_location(filename);

	/*  force save as regular blend file */
	fileflags = G.fileflags & ~(G_FILE_COMPRESS|G_FILE_AUTOPLAY |G_FILE_LOCK|G_FILE_SIGN);

	/* no error reporting to console */
	BLO_write_file(CTX_data_main(C), filename, fileflags, NULL, NULL);

	/* do timer after file write, just in case file write takes a long time */
	wm->autosavetimer= WM_event_add_timer(wm, NULL, TIMERAUTOSAVE, U.savetime*60.0);
}

void wm_autosave_timer_ended(wmWindowManager *wm)
{
	if(wm->autosavetimer) {
		WM_event_remove_timer(wm, NULL, wm->autosavetimer);
		wm->autosavetimer= NULL;
	}
}

void wm_autosave_delete(void)
{
	char filename[FILE_MAX];
	
	wm_autosave_location(filename);

	if(BLI_exists(filename)) {
		char str[FILE_MAXDIR+FILE_MAXFILE];
		BLI_make_file_string("/", str, U.tempdir, "quit.blend");

		/* if global undo; remove tempsave, otherwise rename */
		if(U.uiflag & USER_GLOBALUNDO) BLI_delete(filename, 0, 0);
		else BLI_rename(filename, str);
	}
}

void wm_autosave_read(bContext *C, ReportList *reports)
{
	char filename[FILE_MAX];

	wm_autosave_location(filename);
	WM_read_file(C, filename, reports);
}
<|MERGE_RESOLUTION|>--- conflicted
+++ resolved
@@ -96,7 +96,7 @@
 
 #include "GPU_draw.h"
 
-#ifdef WITH_PYTHON
+#ifndef DISABLE_PYTHON
 #include "BPY_extern.h"
 #endif
 
@@ -195,7 +195,7 @@
 						else 
 							win->screen= ED_screen_duplicate(win, screen);
 						
-						BLI_strncpy(win->screenname, win->screen->id.name+2, sizeof(win->screenname));
+						BLI_strncpy(win->screenname, win->screen->id.name+2, 21);
 						win->screen->winid= win->winid;
 					}
 				}
@@ -317,7 +317,7 @@
 		ED_editors_init(C);
 		DAG_on_load_update(CTX_data_main(C));
 
-#ifdef WITH_PYTHON
+#ifndef DISABLE_PYTHON
 		/* run any texts that were loaded in and flagged as modules */
 		BPY_load_user_modules(C);
 #endif
@@ -335,12 +335,15 @@
 /* called on startup,  (context entirely filled with NULLs) */
 /* or called for 'New File' */
 /* op can be NULL */
+/* note: G.sce is used to store the last saved path so backup and restore after loading
+ * G.main->name is similar to G.sce but when loading from memory set the name to startup.blend 
+ * ...this could be changed but seems better then setting to "" */
 int WM_read_homefile(bContext *C, wmOperator *op)
 {
 	ListBase wmbase;
-	char tstr[FILE_MAXDIR+FILE_MAXFILE];
+	char tstr[FILE_MAXDIR+FILE_MAXFILE], scestr[FILE_MAXDIR];
 	int from_memory= op && strcmp(op->type->idname, "WM_OT_read_factory_settings")==0;
-	int success= 0;
+	int success;
 	
 	free_ttfont(); /* still weird... what does it here? */
 		
@@ -348,7 +351,7 @@
 	if (!from_memory) {
 		char *cfgdir = BLI_get_folder(BLENDER_USER_CONFIG, NULL);
 		if (cfgdir) {
-			BLI_make_file_string(G.main->name, tstr, cfgdir, BLENDER_STARTUP_FILE);
+			BLI_make_file_string(G.sce, tstr, cfgdir, BLENDER_STARTUP_FILE);
 		} else {
 			tstr[0] = '\0';
 			from_memory = 1;
@@ -357,6 +360,7 @@
 			}
 		}
 	}
+	strcpy(scestr, G.sce);	/* temporary store */
 	
 	/* prevent loading no UI */
 	G.fileflags &= ~G_FILE_NO_UI;
@@ -366,13 +370,7 @@
 	
 	if (!from_memory && BLI_exists(tstr)) {
 		success = BKE_read_file(C, tstr, NULL);
-		
-		if(U.themes.first==NULL) {
-			printf("\nError: No valid startup.blend, fall back to built-in default.\n\n");
-			success = 0;
-		}
-	}
-	if(success==0) {
+	} else {
 		success = BKE_read_file_from_memory(C, datatoc_startup_blend, datatoc_startup_blend_size, NULL);
 		if (wmbase.first == NULL) wm_clear_default_size(C);
 	}
@@ -385,6 +383,7 @@
 	wm_window_match_do(C, &wmbase); 
 	WM_check(C); /* opens window(s), checks keymaps */
 
+	strcpy(G.sce, scestr); /* restore */
 	G.main->name[0]= '\0';
 	
 	wm_init_userdef(C);
@@ -405,13 +404,8 @@
 
 	ED_editors_init(C);
 	DAG_on_load_update(CTX_data_main(C));
-<<<<<<< HEAD
 	
 #ifndef DISABLE_PYTHON
-=======
-
-#ifdef WITH_PYTHON
->>>>>>> f48f8d3b
 	if(CTX_py_init_get(C)) {
 		/* sync addons, these may have changed from the defaults */
 		BPY_eval_string(C, "__import__('bpy').utils.addon_reset_all()");
@@ -446,6 +440,9 @@
 	for (l= lines, num= 0; l && (num<U.recent_files); l= l->next) {
 		line = l->link;
 		if (line[0] && BLI_exists(line)) {
+			if (num==0) 
+				strcpy(G.sce, line); /* note: this seems highly dodgy since the file isnt actually read. please explain. - campbell */
+			
 			recent = (RecentFile*)MEM_mallocN(sizeof(RecentFile),"RecentFile");
 			BLI_addtail(&(G.recent_files), recent);
 			recent->filepath = (char*)MEM_mallocN(sizeof(char)*(strlen(line)+1), "name of file");
@@ -464,27 +461,21 @@
 {
 	struct RecentFile *recent, *next_recent;
 	char name[FILE_MAXDIR+FILE_MAXFILE];
-	char *user_config_dir;
 	FILE *fp;
 	int i;
 
-	/* will be NULL in background mode */
-	user_config_dir = BLI_get_folder_create(BLENDER_USER_CONFIG, NULL);
-	if(!user_config_dir)
-		return;
-
-	BLI_make_file_string("/", name, user_config_dir, BLENDER_HISTORY_FILE);
+	BLI_make_file_string("/", name, BLI_get_folder_create(BLENDER_USER_CONFIG, NULL), BLENDER_HISTORY_FILE);
 
 	recent = G.recent_files.first;
 	/* refresh recent-files.txt of recent opened files, when current file was changed */
-	if(!(recent) || (strcmp(recent->filepath, G.main->name)!=0)) {
+	if(!(recent) || (strcmp(recent->filepath, G.sce)!=0)) {
 		fp= fopen(name, "w");
 		if (fp) {
 			/* add current file to the beginning of list */
 			recent = (RecentFile*)MEM_mallocN(sizeof(RecentFile),"RecentFile");
-			recent->filepath = (char*)MEM_mallocN(sizeof(char)*(strlen(G.main->name)+1), "name of file");
+			recent->filepath = (char*)MEM_mallocN(sizeof(char)*(strlen(G.sce)+1), "name of file");
 			recent->filepath[0] = '\0';
-			strcpy(recent->filepath, G.main->name);
+			strcpy(recent->filepath, G.sce);
 			BLI_addhead(&(G.recent_files), recent);
 			/* write current file to recent-files.txt */
 			fprintf(fp, "%s\n", recent->filepath);
@@ -493,7 +484,7 @@
 			/* write rest of recent opened files to recent-files.txt */
 			while((i<U.recent_files) && (recent)){
 				/* this prevents to have duplicities in list */
-				if (strcmp(recent->filepath, G.main->name)!=0) {
+				if (strcmp(recent->filepath, G.sce)!=0) {
 					fprintf(fp, "%s\n", recent->filepath);
 					recent = recent->next;
 				}
@@ -581,7 +572,7 @@
 int write_crash_blend(void)
 {
 	char path[FILE_MAX];
-	BLI_strncpy(path, G.main->name, sizeof(path));
+	BLI_strncpy(path, G.sce, sizeof(path));
 	BLI_replace_extension(path, sizeof(path), "_crash.blend");
 	if(BLO_write_file(G.main, path, G.fileflags, NULL, NULL)) {
 		printf("written: %s\n", path);
@@ -625,7 +616,7 @@
 			return -1;
 		}
 	}
-
+	
 	/* operator now handles overwrite checks */
 
 	if (G.fileflags & G_AUTOPACK) {
@@ -643,6 +634,7 @@
 
 	if (BLO_write_file(CTX_data_main(C), di, fileflags, reports, thumb)) {
 		if(!copy) {
+			strcpy(G.sce, di);
 			G.relbase_valid = 1;
 			strcpy(G.main->name, di);	/* is guaranteed current file */
 	
@@ -684,7 +676,7 @@
 	int fileflags;
 	
 	/* check current window and close it if temp */
-	if(win->screen->temp)
+	if(win->screen->full == SCREENTEMP)
 		wm_window_close(C, wm, win);
 	
 	BLI_make_file_string("/", tstr, BLI_get_folder_create(BLENDER_USER_CONFIG, NULL), BLENDER_STARTUP_FILE);
@@ -701,7 +693,7 @@
 	printf("ok\n");
 
 	G.save_over= 0;
-
+	
 	return OPERATOR_FINISHED;
 }
 
