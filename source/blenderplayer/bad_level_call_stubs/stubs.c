--- conflicted
+++ resolved
@@ -510,15 +510,10 @@
 void ED_vgroup_vert_add(struct Object *ob, struct bDeformGroup *dg, int vertnum, float weight, int assignmode) RET_NONE
 void ED_vgroup_vert_remove(struct Object *ob, struct bDeformGroup *dg, int vertnum) RET_NONE
 float ED_vgroup_vert_weight(struct Object *ob, struct bDeformGroup *dg, int vertnum) RET_ZERO
-<<<<<<< HEAD
 void ED_fmap_face_add(struct Object *ob, struct bFaceMap *fmap, int facenum) RET_NONE
 void ED_fmap_face_remove(struct Object *ob, struct bFaceMap *fmap, int facenum) RET_NONE
-int ED_mesh_mirror_topo_table(struct Object *ob, char mode) RET_ZERO
-int ED_mesh_mirror_spatial_table(struct Object *ob, struct BMEditMesh *em, const float co[3], char mode) RET_ZERO
-=======
 int ED_mesh_mirror_topo_table(struct Object *ob, struct DerivedMesh *dm, char mode) RET_ZERO
 int ED_mesh_mirror_spatial_table(struct Object *ob, struct BMEditMesh *em, struct DerivedMesh *dm, const float co[3], char mode) RET_ZERO
->>>>>>> 353d0237
 
 float ED_rollBoneToVector(EditBone *bone, const float new_up_axis[3], const bool axis_only) RET_ZERO
 void ED_space_image_get_size(struct SpaceImage *sima, int *width, int *height) RET_NONE
