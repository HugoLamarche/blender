/*
 * ***** BEGIN GPL LICENSE BLOCK *****
 *
 * This program is free software; you can redistribute it and/or
 * modify it under the terms of the GNU General Public License
 * as published by the Free Software Foundation; either version 2
 * of the License, or (at your option) any later version.
 *
 * This program is distributed in the hope that it will be useful,
 * but WITHOUT ANY WARRANTY; without even the implied warranty of
 * MERCHANTABILITY or FITNESS FOR A PARTICULAR PURPOSE.  See the
 * GNU General Public License for more details.
 *
 * You should have received a copy of the GNU General Public License
 * along with this program; if not, write to the Free Software Foundation,
 * Inc., 51 Franklin Street, Fifth Floor, Boston, MA 02110-1301, USA.
 *
 * ***** END GPL LICENSE BLOCK *****
 */

/** \file gameengine/Ketsji/BL_Texture.cpp
 *  \ingroup ketsji
 */

#include "glew-mx.h"

#include <iostream>
#include <map>
#include <stdlib.h>

#include "BL_Material.h"
#include "BL_Texture.h"
#include "MT_assert.h"

#include "DNA_texture_types.h"
#include "DNA_image_types.h"
#include "IMB_imbuf_types.h"
#include "BKE_image.h"
#include "BLI_blenlib.h"

#include "RAS_OpenGLRasterizer/RAS_GLExtensionManager.h"
#include "RAS_ICanvas.h"
#include "RAS_Rect.h"

#include "KX_GameObject.h"

#define spit(x) std::cout << x << std::endl;

#include "MEM_guardedalloc.h"
#include "GPU_draw.h"
#include "GPU_extensions.h"

extern "C" {
	// envmaps
	#include "IMB_imbuf.h"
	void my_envmap_split_ima(EnvMap *env, ImBuf *ibuf);
	void my_free_envmapdata(EnvMap *env);
}

// (n&(n-1)) zeros the least significant bit of n 
static int is_power_of_2_i(int num)
{
	return ((num)&(num-1))==0;
}
static int power_of_2_min_i(int num)
{
	while (!is_power_of_2_i(num))
		num= num&(num-1);
	return num;
}

// Place holder for a full texture manager
class BL_TextureObject
{
public:
	unsigned int	gl_texture;
	void*			ref_buffer;
};

typedef std::map<char*, BL_TextureObject> BL_TextureMap;
static BL_TextureMap g_textureManager;
static GLint g_max_units = -1;


BL_Texture::BL_Texture()
:	mTexture(0),
	mOk(0),
	mNeedsDeleted(0),
	mType(0),
	mUnit(0),
	mEnvState(0)
{
	// --
}

BL_Texture::~BL_Texture()
{
	// --
}

void BL_Texture::DeleteTex()
{
	if ( mNeedsDeleted ) {
		glDeleteTextures(1, (GLuint*)&mTexture);
		mNeedsDeleted = 0;
		mOk = 0;
	}

	if (mEnvState) {
		glDeleteLists((GLuint)mEnvState, 1);
		mEnvState =0;
	}

	if (mDisableState) {
		glDeleteLists((GLuint)mDisableState, 1);
		mDisableState =0;
	}
	g_textureManager.clear();
}


bool BL_Texture::InitFromImage(int unit,  Image *img, bool mipmap)
{

	ImBuf *ibuf;
	if (!img || img->ok==0) 
	{
		mOk = false;
		return mOk;
	}

	ibuf= BKE_image_acquire_ibuf(img, NULL, NULL);
	if (ibuf==NULL)
	{
		img->ok = 0;
		mOk = false;
		return mOk;
	}

	mipmap = mipmap && GPU_get_mipmap();

	mTexture = img->bindcode;
	mType = GL_TEXTURE_2D;
	mUnit = unit;

	ActivateUnit(mUnit);

	if (mTexture != 0) {
		glBindTexture(GL_TEXTURE_2D, mTexture );
		Validate();
		BKE_image_release_ibuf(img, ibuf, NULL);
		return mOk;
	}

	// look for an existing gl image
	BL_TextureMap::iterator mapLook = g_textureManager.find(img->id.name);
	if (mapLook != g_textureManager.end())
	{
		if (mapLook->second.gl_texture != 0)
		{
			mTexture = mapLook->second.gl_texture;
			glBindTexture(GL_TEXTURE_2D, mTexture);
			mOk = IsValid();
			BKE_image_release_ibuf(img, ibuf, NULL);
			return mOk;
		}
	}

	mNeedsDeleted = 1;
	glGenTextures(1, (GLuint*)&mTexture);

#ifdef WITH_DDS
<<<<<<< HEAD
	if (ibuf->ftype == DDS)
=======
	if (ibuf->ftype == IMB_FTYPE_DDS)
>>>>>>> 8b286bf3
		InitGLCompressedTex(ibuf, mipmap);
	else
		InitGLTex(ibuf->rect, ibuf->x, ibuf->y, mipmap);
#else
	InitGLTex(ibuf->rect, ibuf->x, ibuf->y, mipmap);
#endif

	// track created units
	BL_TextureObject obj;
	obj.gl_texture = mTexture;
	obj.ref_buffer = img;
	g_textureManager.insert(std::pair<char*, BL_TextureObject>((char*)img->id.name, obj));


	glDisable(GL_TEXTURE_2D);
	ActivateUnit(0);
	Validate();

	BKE_image_release_ibuf(img, ibuf, NULL);

	return mOk;
}

void BL_Texture::InitGLTex(unsigned int *pix,int x,int y,bool mipmap)
{
	if (!GPU_non_power_of_two_support() && (!is_power_of_2_i(x) || !is_power_of_2_i(y)) ) {
		InitNonPow2Tex(pix, x,y,mipmap);
		return;
	}

	glBindTexture(GL_TEXTURE_2D, mTexture );
	if ( mipmap ) {
		int i;
		ImBuf *ibuf;
		glTexParameteri(GL_TEXTURE_2D, GL_TEXTURE_MIN_FILTER, GL_LINEAR_MIPMAP_LINEAR);
		glTexParameteri(GL_TEXTURE_2D, GL_TEXTURE_MAG_FILTER, GL_LINEAR);

		ibuf = IMB_allocFromBuffer(pix, NULL, x, y);

		IMB_makemipmap(ibuf, true);

		for (i = 0; i < ibuf->miptot; i++) {
			ImBuf *mip = IMB_getmipmap(ibuf, i);

			glTexImage2D(GL_TEXTURE_2D, i,  GL_RGBA,  mip->x, mip->y, 0, GL_RGBA, GL_UNSIGNED_BYTE, mip->rect);
		}
		IMB_freeImBuf(ibuf);
	} 
	else {
		glTexParameteri(GL_TEXTURE_2D, GL_TEXTURE_MIN_FILTER, GL_LINEAR);
		glTexParameteri(GL_TEXTURE_2D, GL_TEXTURE_MAG_FILTER, GL_NEAREST);
		glTexImage2D( GL_TEXTURE_2D, 0, GL_RGBA, x, y, 0, GL_RGBA, GL_UNSIGNED_BYTE, pix );
	}

	if (GLEW_EXT_texture_filter_anisotropic)
		glTexParameterf(GL_TEXTURE_2D, GL_TEXTURE_MAX_ANISOTROPY_EXT, GPU_get_anisotropic());
	glTexEnvi(GL_TEXTURE_ENV, GL_TEXTURE_ENV_MODE, GL_MODULATE);
}

void BL_Texture::InitGLCompressedTex(ImBuf *ibuf, bool mipmap)
{
#ifndef WITH_DDS
	// Fall back to uncompressed if DDS isn't enabled
	InitGLTex(ibuf->rect, ibuf->x, ibuf->y, mipmap);
	return;
#else
	glBindTexture(GL_TEXTURE_2D, mTexture);
	
	if (GPU_upload_dxt_texture(ibuf) == 0) {
		InitGLTex(ibuf->rect, ibuf->x, ibuf->y, mipmap);
		return;
	}
#endif
}

void BL_Texture::InitNonPow2Tex(unsigned int *pix,int x,int y,bool mipmap)
{
	int nx= power_of_2_min_i(x);
	int ny= power_of_2_min_i(y);

	ImBuf *ibuf = IMB_allocFromBuffer(pix, NULL, x, y);
	IMB_scaleImBuf(ibuf, nx, ny);

	glBindTexture(GL_TEXTURE_2D, mTexture );

	if ( mipmap ) {
		int i;
		glTexParameteri(GL_TEXTURE_2D, GL_TEXTURE_MIN_FILTER, GL_LINEAR_MIPMAP_LINEAR);
		glTexParameteri(GL_TEXTURE_2D, GL_TEXTURE_MAG_FILTER, GL_LINEAR);

		IMB_makemipmap(ibuf, true);

		for (i = 0; i < ibuf->miptot; i++) {
			ImBuf *mip = IMB_getmipmap(ibuf, i);

			glTexImage2D(GL_TEXTURE_2D, i,  GL_RGBA,  mip->x, mip->y, 0, GL_RGBA, GL_UNSIGNED_BYTE, mip->rect);
		}
	}
	else {
		glTexParameteri(GL_TEXTURE_2D, GL_TEXTURE_MIN_FILTER, GL_LINEAR);
		glTexParameteri(GL_TEXTURE_2D, GL_TEXTURE_MAG_FILTER, GL_LINEAR);
		glTexImage2D( GL_TEXTURE_2D, 0, GL_RGBA, nx, ny, 0, GL_RGBA, GL_UNSIGNED_BYTE, ibuf->rect );
	}

	if (GLEW_EXT_texture_filter_anisotropic)
		glTexParameterf(GL_TEXTURE_2D, GL_TEXTURE_MAX_ANISOTROPY_EXT, GPU_get_anisotropic());
	glTexEnvi(GL_TEXTURE_ENV, GL_TEXTURE_ENV_MODE, GL_MODULATE);
	IMB_freeImBuf(ibuf);
}


bool BL_Texture::InitCubeMap(int unit,  EnvMap *cubemap)
{
	if (!GLEW_ARB_texture_cube_map)
	{
		spit("cubemaps not supported");
		mOk = false;
		return mOk;
	}
	else if (!cubemap || cubemap->ima->ok==0) 
	{
		mOk = false;
		return mOk;
	}

	ImBuf *ibuf= BKE_image_acquire_ibuf(cubemap->ima, NULL, NULL);
	if (ibuf==0)
	{
		cubemap->ima->ok = 0;
		mOk = false;
		return mOk;
	}

	mNeedsDeleted =	1;
	mType = GL_TEXTURE_CUBE_MAP_ARB;
	mTexture = 0;
	mUnit = unit;

	ActivateUnit(mUnit);

	BL_TextureMap::iterator mapLook = g_textureManager.find(cubemap->ima->id.name);
	if (mapLook != g_textureManager.end())
	{
		if (mapLook->second.gl_texture != 0 && mapLook->second.ref_buffer == cubemap->ima)
		{
			mTexture = mapLook->second.gl_texture;
			glBindTexture(GL_TEXTURE_CUBE_MAP_ARB, mTexture);
			mOk = IsValid();
			BKE_image_release_ibuf(cubemap->ima, ibuf, NULL);
			return mOk;
		}
	}


	glGenTextures(1, (GLuint*)&mTexture);
	glBindTexture(GL_TEXTURE_CUBE_MAP_ARB, mTexture);


	// track created units
	BL_TextureObject obj;
	obj.gl_texture = mTexture;
	obj.ref_buffer = cubemap->ima;
	g_textureManager.insert(std::pair<char*, BL_TextureObject>((char*)cubemap->ima->id.name, obj));


	bool needs_split = false;
	if (!cubemap->cube[0]) 
	{
		needs_split = true;
		spit ("Re-Generating texture buffer");
	}

	if (needs_split)
		my_envmap_split_ima(cubemap, ibuf);


	if (!is_power_of_2_i(cubemap->cube[0]->x) || !is_power_of_2_i(cubemap->cube[0]->y))
	{
		spit("invalid envmap size please render with CubeRes @ power of two");

		my_free_envmapdata(cubemap);
		mOk = false;
		BKE_image_release_ibuf(cubemap->ima, ibuf, NULL);
		return mOk;
	}


#define SetCubeMapFace(face, num)   \
	glTexImage2D(face, 0,GL_RGBA,	\
	cubemap->cube[num]->x,          \
	cubemap->cube[num]->y,          \
	0, GL_RGBA, GL_UNSIGNED_BYTE,   \
	cubemap->cube[num]->rect)

	SetCubeMapFace(GL_TEXTURE_CUBE_MAP_POSITIVE_X_ARB, 5);
	SetCubeMapFace(GL_TEXTURE_CUBE_MAP_NEGATIVE_X_ARB, 3);
	SetCubeMapFace(GL_TEXTURE_CUBE_MAP_POSITIVE_Y_ARB, 0);
	SetCubeMapFace(GL_TEXTURE_CUBE_MAP_NEGATIVE_Y_ARB, 1);
	SetCubeMapFace(GL_TEXTURE_CUBE_MAP_POSITIVE_Z_ARB, 2);
	SetCubeMapFace(GL_TEXTURE_CUBE_MAP_NEGATIVE_Z_ARB, 4);

	glTexParameteri( GL_TEXTURE_CUBE_MAP_ARB, GL_TEXTURE_MIN_FILTER, GL_LINEAR );
	glTexParameteri( GL_TEXTURE_CUBE_MAP_ARB, GL_TEXTURE_MAG_FILTER, GL_LINEAR );
	glTexParameteri( GL_TEXTURE_CUBE_MAP_ARB, GL_TEXTURE_WRAP_S,	 GL_CLAMP_TO_EDGE );
	glTexParameteri( GL_TEXTURE_CUBE_MAP_ARB, GL_TEXTURE_WRAP_T,	 GL_CLAMP_TO_EDGE );
	if (GLEW_VERSION_1_2)
		glTexParameteri( GL_TEXTURE_CUBE_MAP_ARB, GL_TEXTURE_WRAP_R,	 GL_CLAMP_TO_EDGE );

	if (needs_split)
		my_free_envmapdata(cubemap);



	glDisable(GL_TEXTURE_CUBE_MAP_ARB);
	ActivateUnit(0);

	mOk = IsValid();

	BKE_image_release_ibuf(cubemap->ima, ibuf, NULL);

	return mOk;
}

bool BL_Texture::IsValid()
{
	return (mTexture!= 0)?glIsTexture(mTexture)!=0:false;
}


void BL_Texture::Validate()
{
	mOk = IsValid();
}


bool BL_Texture::Ok()
{
	return  (mTexture!= 0); 
}


unsigned int BL_Texture::GetTextureType() const
{
	return mType;
}

int BL_Texture::GetMaxUnits()
{
	if (g_max_units < 0) {
		GLint unit = 0;

		if (GPU_glsl_support()) {
			glGetIntegerv(GL_MAX_TEXTURE_IMAGE_UNITS_ARB, &unit);
		}
		else if (GLEW_ARB_multitexture) {
			glGetIntegerv(GL_MAX_TEXTURE_UNITS_ARB, &unit);
		}

		g_max_units = (MAXTEX >= unit) ? unit : MAXTEX;
	}

	return g_max_units;
}

void BL_Texture::ActivateFirst()
{
	if (GLEW_ARB_multitexture)
		glActiveTextureARB(GL_TEXTURE0_ARB);
}

void BL_Texture::ActivateUnit(int unit)
{
	if (GLEW_ARB_multitexture)
		if (unit <= MAXTEX)
			glActiveTextureARB(GL_TEXTURE0_ARB+unit);
}


void BL_Texture::DisableUnit()
{
	if (GLEW_ARB_multitexture)
		glActiveTextureARB(GL_TEXTURE0_ARB+mUnit);

	glMatrixMode(GL_TEXTURE);
	glLoadIdentity();
	glMatrixMode(GL_MODELVIEW);

	if (GLEW_ARB_texture_cube_map && glIsEnabled(GL_TEXTURE_CUBE_MAP_ARB))
		glDisable(GL_TEXTURE_CUBE_MAP_ARB);
	else
	{
		if (glIsEnabled(GL_TEXTURE_2D))
			glDisable(GL_TEXTURE_2D);
	}

	glDisable(GL_TEXTURE_GEN_S);
	glDisable(GL_TEXTURE_GEN_T);
	glDisable(GL_TEXTURE_GEN_R);
	glDisable(GL_TEXTURE_GEN_Q);
	glTexEnvi(GL_TEXTURE_ENV, GL_TEXTURE_ENV_MODE, GL_MODULATE );
}


void BL_Texture::DisableAllTextures()
{
	for (int i=0; i<MAXTEX; i++) {
		if (GLEW_ARB_multitexture)
			glActiveTextureARB(GL_TEXTURE0_ARB+i);

		glMatrixMode(GL_TEXTURE);
		glLoadIdentity();
		glMatrixMode(GL_MODELVIEW);
		glDisable(GL_TEXTURE_2D);
		glDisable(GL_TEXTURE_GEN_S);
		glDisable(GL_TEXTURE_GEN_T);
		glDisable(GL_TEXTURE_GEN_R);
		glDisable(GL_TEXTURE_GEN_Q);
		glTexEnvi(GL_TEXTURE_ENV, GL_TEXTURE_ENV_MODE, GL_MODULATE );
	}

	if (GLEW_ARB_multitexture)
		glActiveTextureARB(GL_TEXTURE0_ARB);
}


void BL_Texture::ActivateTexture()
{
	if (GLEW_ARB_multitexture)
		glActiveTextureARB(GL_TEXTURE0_ARB+mUnit);

	if (mType == GL_TEXTURE_CUBE_MAP_ARB && GLEW_ARB_texture_cube_map)
	{
		glBindTexture( GL_TEXTURE_CUBE_MAP_ARB, mTexture );
		glEnable(GL_TEXTURE_CUBE_MAP_ARB);
	}
	else {
		if (GLEW_ARB_texture_cube_map )
			glDisable(GL_TEXTURE_CUBE_MAP_ARB);

		glBindTexture( GL_TEXTURE_2D, mTexture );
		glEnable(GL_TEXTURE_2D);
	}
}

void BL_Texture::SetMapping(int mode)
{

	if (!(mode &USEREFL)) {
		glDisable(GL_TEXTURE_GEN_S);
		glDisable(GL_TEXTURE_GEN_T);
		glDisable(GL_TEXTURE_GEN_R);
		glDisable(GL_TEXTURE_GEN_Q);
		return;
	}

	if ( mType == GL_TEXTURE_CUBE_MAP_ARB && 
		GLEW_ARB_texture_cube_map &&
		mode &USEREFL) 
	{
		glTexGeni(GL_S, GL_TEXTURE_GEN_MODE, GL_REFLECTION_MAP_ARB );
		glTexGeni(GL_T, GL_TEXTURE_GEN_MODE, GL_REFLECTION_MAP_ARB );
		glTexGeni(GL_R, GL_TEXTURE_GEN_MODE, GL_REFLECTION_MAP_ARB );
		
		glEnable(GL_TEXTURE_GEN_S);
		glEnable(GL_TEXTURE_GEN_T);
		glEnable(GL_TEXTURE_GEN_R);
		glDisable(GL_TEXTURE_GEN_Q);
		return;
	}
	else
	{
		glTexGeni(GL_S, GL_TEXTURE_GEN_MODE, GL_SPHERE_MAP );
		glTexGeni(GL_T, GL_TEXTURE_GEN_MODE, GL_SPHERE_MAP );

		glEnable(GL_TEXTURE_GEN_S);
		glEnable(GL_TEXTURE_GEN_T);
		glDisable(GL_TEXTURE_GEN_R);
		glDisable(GL_TEXTURE_GEN_Q);
	}
}


void BL_Texture::setTexEnv(BL_Material *mat, bool modulate)
{
	if (modulate || !GLEW_ARB_texture_env_combine) {
		glTexEnvi(GL_TEXTURE_ENV, GL_TEXTURE_ENV_MODE, GL_MODULATE );
		return;
	}

	if (glIsList(mEnvState))
	{
		glCallList(mEnvState);
		return;
	}
	if (!mEnvState)
		mEnvState = glGenLists(1);

	glNewList(mEnvState, GL_COMPILE_AND_EXECUTE);

	glTexEnvf(GL_TEXTURE_ENV, GL_TEXTURE_ENV_MODE, GL_COMBINE_ARB );

	GLfloat blend_operand		= GL_SRC_COLOR;
	GLfloat blend_operand_prev  = GL_SRC_COLOR;
	GLfloat alphaOp				= GL_SRC_ALPHA;

	GLenum combiner	= GL_COMBINE_RGB_ARB;
	GLenum source0	= GL_SOURCE0_RGB_ARB;
	GLenum source1	= GL_SOURCE1_RGB_ARB;
	GLenum source2	= GL_SOURCE2_RGB_ARB;
	GLenum op0		= GL_OPERAND0_RGB_ARB;
	GLenum op1		= GL_OPERAND1_RGB_ARB;
	GLenum op2		= GL_OPERAND2_RGB_ARB;

	// switch to alpha combiners
	if ( mat->flag[mUnit]  &TEXALPHA ) {
		combiner = GL_COMBINE_ALPHA_ARB;
		source0	= GL_SOURCE0_ALPHA_ARB;
		source1 = GL_SOURCE1_ALPHA_ARB;
		source2 = GL_SOURCE2_ALPHA_ARB;
		op0 = GL_OPERAND0_ALPHA_ARB;
		op1 = GL_OPERAND1_ALPHA_ARB;
		op2 = GL_OPERAND2_ALPHA_ARB;
		blend_operand = GL_SRC_ALPHA;
		blend_operand_prev = GL_SRC_ALPHA;
		// invert
		if (mat->flag[mUnit] &TEXNEG) {
			blend_operand_prev = GL_ONE_MINUS_SRC_ALPHA;
			blend_operand = GL_ONE_MINUS_SRC_ALPHA;
		}
	}
	else {
		if (mat->flag[mUnit] &TEXNEG) {
			blend_operand_prev=GL_ONE_MINUS_SRC_COLOR;
			blend_operand = GL_ONE_MINUS_SRC_COLOR;
		}
	}
	bool using_alpha = false;

	if (mat->flag[mUnit]  &USEALPHA) {
		alphaOp = GL_ONE_MINUS_SRC_ALPHA;
		using_alpha=true;
	}
	else if (mat->flag[mUnit]  &USENEGALPHA) {
		alphaOp = GL_SRC_ALPHA;
		using_alpha = true;
	}

	switch (mat->blend_mode[mUnit]) {
		case BLEND_MIX:
			{
				// ------------------------------
				if (!using_alpha) {
					GLfloat base_col[4];
					base_col[0]	 = base_col[1]  = base_col[2]  = 0.f;
					base_col[3]	 = 1.f-mat->color_blend[mUnit];
					glTexEnvfv( GL_TEXTURE_ENV, GL_TEXTURE_ENV_COLOR,base_col );
				}
				glTexEnvf(	GL_TEXTURE_ENV, combiner,	GL_INTERPOLATE_ARB);
				glTexEnvf(	GL_TEXTURE_ENV, source0,	GL_PREVIOUS_ARB);
				glTexEnvf(	GL_TEXTURE_ENV, op0,		blend_operand_prev );
				glTexEnvf(	GL_TEXTURE_ENV, source1,	GL_TEXTURE );
				glTexEnvf(	GL_TEXTURE_ENV, op1,		blend_operand);
				if (!using_alpha)
					glTexEnvf(	GL_TEXTURE_ENV, source2,	GL_CONSTANT_ARB );
				else
					glTexEnvf(	GL_TEXTURE_ENV, source2,	GL_TEXTURE );

				glTexEnvf(	GL_TEXTURE_ENV, op2,		alphaOp);
			}break;
		case BLEND_MUL: 
			{
				// ------------------------------
				glTexEnvf(	GL_TEXTURE_ENV, combiner,	GL_MODULATE);
				glTexEnvf(	GL_TEXTURE_ENV, source0,	GL_PREVIOUS_ARB);
				glTexEnvf(	GL_TEXTURE_ENV, op0,		blend_operand_prev);
				glTexEnvf(	GL_TEXTURE_ENV, source1,	GL_TEXTURE );
				if (using_alpha)
					glTexEnvf(	GL_TEXTURE_ENV, op1,		alphaOp);
				else
					glTexEnvf(	GL_TEXTURE_ENV, op1,		blend_operand);
			}break;
		case BLEND_ADD: 
			{
				// ------------------------------
				glTexEnvf(	GL_TEXTURE_ENV, combiner,	GL_ADD_SIGNED_ARB);
				glTexEnvf(	GL_TEXTURE_ENV, source0,	GL_PREVIOUS_ARB );
				glTexEnvf(	GL_TEXTURE_ENV, op0,		blend_operand_prev );
				glTexEnvf(	GL_TEXTURE_ENV, source1,	GL_TEXTURE );
				if (using_alpha)
					glTexEnvf(	GL_TEXTURE_ENV, op1,		alphaOp);
				else
					glTexEnvf(	GL_TEXTURE_ENV, op1,		blend_operand);
			}break;
		case BLEND_SUB: 
			{
				// ------------------------------
				glTexEnvf(	GL_TEXTURE_ENV, combiner,	GL_SUBTRACT_ARB);
				glTexEnvf(	GL_TEXTURE_ENV, source0,	GL_PREVIOUS_ARB );
				glTexEnvf(	GL_TEXTURE_ENV, op0,		blend_operand_prev );
				glTexEnvf(	GL_TEXTURE_ENV, source1,	GL_TEXTURE );
				glTexEnvf(	GL_TEXTURE_ENV, op1,		blend_operand);
			}break;
		case BLEND_SCR: 
			{
				// ------------------------------
				glTexEnvf(	GL_TEXTURE_ENV, combiner,	GL_ADD);
				glTexEnvf(	GL_TEXTURE_ENV, source0,	GL_PREVIOUS_ARB );
				glTexEnvf(	GL_TEXTURE_ENV, op0,		blend_operand_prev );
				glTexEnvf(	GL_TEXTURE_ENV, source1,	GL_TEXTURE );
				if (using_alpha)
					glTexEnvf(	GL_TEXTURE_ENV, op1,		alphaOp);
				else
					glTexEnvf(	GL_TEXTURE_ENV, op1,		blend_operand);
			} break;
	}
	glTexEnvf(	GL_TEXTURE_ENV, GL_RGB_SCALE_ARB,	1.0);

	glEndList();
}

int BL_Texture::GetPow2(int n)
{
	if (!is_power_of_2_i(n))
		n = power_of_2_min_i(n);

	return n;
}

void BL_Texture::SplitEnvMap(EnvMap *map)
{
	if (!map || !map->ima || (map->ima && !map->ima->ok)) return;
	ImBuf *ibuf= BKE_image_acquire_ibuf(map->ima, NULL, NULL);
	if (ibuf) {
		my_envmap_split_ima(map, ibuf);
		BKE_image_release_ibuf(map->ima, ibuf, NULL);
	}
}

unsigned int BL_Texture::mDisableState = 0;

extern "C" {

void my_envmap_split_ima(EnvMap *env, ImBuf *ibuf)
{
	int dx, part;
	
	my_free_envmapdata(env);
	
	dx= ibuf->y;
	dx/= 2;
	if (3*dx != ibuf->x) {
		printf("Incorrect envmap size\n");
		env->ok= 0;
		env->ima->ok= 0;
	}
	else {
		for (part=0; part<6; part++) {
			env->cube[part] = IMB_allocImBuf(dx, dx, 24, IB_rect);
		}
		IMB_rectcpy(env->cube[0], ibuf, 
			0, 0, 0, 0, dx, dx);
		IMB_rectcpy(env->cube[1], ibuf, 
			0, 0, dx, 0, dx, dx);
		IMB_rectcpy(env->cube[2], ibuf, 
			0, 0, 2*dx, 0, dx, dx);
		IMB_rectcpy(env->cube[3], ibuf, 
			0, 0, 0, dx, dx, dx);
		IMB_rectcpy(env->cube[4], ibuf, 
			0, 0, dx, dx, dx, dx);
		IMB_rectcpy(env->cube[5], ibuf, 
			0, 0, 2*dx, dx, dx, dx);

		env->ok= 2;// ENV_OSA
	}
}


void my_free_envmapdata(EnvMap *env)
{
	unsigned int part;
	
	for (part=0; part<6; part++) {
		ImBuf *ibuf= env->cube[part];
		if (ibuf) {
			IMB_freeImBuf(ibuf);
			env->cube[part] = NULL;
		}
	}
	env->ok= 0;
}


} // extern C
<|MERGE_RESOLUTION|>--- conflicted
+++ resolved
@@ -170,11 +170,7 @@
 	glGenTextures(1, (GLuint*)&mTexture);
 
 #ifdef WITH_DDS
-<<<<<<< HEAD
-	if (ibuf->ftype == DDS)
-=======
 	if (ibuf->ftype == IMB_FTYPE_DDS)
->>>>>>> 8b286bf3
 		InitGLCompressedTex(ibuf, mipmap);
 	else
 		InitGLTex(ibuf->rect, ibuf->x, ibuf->y, mipmap);
