/**
 * $Id$
 * ***** BEGIN GPL LICENSE BLOCK *****
 *
 * This program is free software; you can redistribute it and/or
 * modify it under the terms of the GNU General Public License
 * as published by the Free Software Foundation; either version 2
 * of the License, or (at your option) any later version.
 *
 * This program is distributed in the hope that it will be useful,
 * but WITHOUT ANY WARRANTY; without even the implied warranty of
 * MERCHANTABILITY or FITNESS FOR A PARTICULAR PURPOSE.  See the
 * GNU General Public License for more details.
 *
 * You should have received a copy of the GNU General Public License
 * along with this program; if not, write to the Free Software Foundation,
 * Inc., 59 Temple Place - Suite 330, Boston, MA  02111-1307, USA.
 *
 * The Original Code is Copyright (C) 2001-2002 by NaN Holding BV.
 * All rights reserved.
 *
 * The Original Code is: all of this file.
 *
 * Contributor(s): none yet.
 *
 * ***** END GPL LICENSE BLOCK *****
 */

//

// Remove the actuator's parent when triggered
//
// Previously existed as:
// \source\gameengine\GameLogic\SCA_EndObjectActuator.cpp
// Please look here for revision history.

#include "SCA_IActuator.h"
#include "KX_SCA_EndObjectActuator.h"
#include "SCA_IScene.h"

#ifdef HAVE_CONFIG_H
#include <config.h>
#endif

KX_SCA_EndObjectActuator::KX_SCA_EndObjectActuator(SCA_IObject *gameobj,
												   SCA_IScene* scene):
<<<<<<< HEAD
	SCA_IActuator(gameobj),
=======
	SCA_IActuator(gameobj, KX_ACT_END_OBJECT),
>>>>>>> 8ea29046
	m_scene(scene)
{
    // intentionally empty 
} /* End of constructor */



KX_SCA_EndObjectActuator::~KX_SCA_EndObjectActuator()
{ 
	// there's nothing to be done here, really....
} /* end of destructor */



bool KX_SCA_EndObjectActuator::Update()
{
	// bool result = false;	/*unused*/
	bool bNegativeEvent = IsNegativeEvent();
	RemoveAllEvents();

	if (bNegativeEvent)
		return false; // do nothing on negative events
	m_scene->DelayedRemoveObject(GetParent());
	
	return false;
}



CValue* KX_SCA_EndObjectActuator::GetReplica()
{
	KX_SCA_EndObjectActuator* replica = 
		new KX_SCA_EndObjectActuator(*this);
	if (replica == NULL) return NULL;

	replica->ProcessReplica();
	return replica;
};



/* ------------------------------------------------------------------------- */
/* Python functions : integration hooks                                      */
/* ------------------------------------------------------------------------- */

PyTypeObject KX_SCA_EndObjectActuator::Type = {
	PyVarObject_HEAD_INIT(NULL, 0)
	"KX_SCA_EndObjectActuator",
	sizeof(PyObjectPlus_Proxy),
	0,
	py_base_dealloc,
	0,
	0,
	0,
	0,
	py_base_repr,
	0,0,0,0,0,0,0,0,0,
	Py_TPFLAGS_DEFAULT | Py_TPFLAGS_BASETYPE,
	0,0,0,0,0,0,0,
	Methods,
	0,
	0,
	&SCA_IActuator::Type,
	0,0,0,0,0,0,
	py_base_new
};

PyMethodDef KX_SCA_EndObjectActuator::Methods[] = {
  {NULL,NULL} //Sentinel
};

PyAttributeDef KX_SCA_EndObjectActuator::Attributes[] = {
	{ NULL }	//Sentinel
};

/* eof */<|MERGE_RESOLUTION|>--- conflicted
+++ resolved
@@ -44,11 +44,7 @@
 
 KX_SCA_EndObjectActuator::KX_SCA_EndObjectActuator(SCA_IObject *gameobj,
 												   SCA_IScene* scene):
-<<<<<<< HEAD
-	SCA_IActuator(gameobj),
-=======
 	SCA_IActuator(gameobj, KX_ACT_END_OBJECT),
->>>>>>> 8ea29046
 	m_scene(scene)
 {
     // intentionally empty 
