/**
 * $Id$
 *
 * ***** BEGIN GPL LICENSE BLOCK *****
 *
 * This program is free software; you can redistribute it and/or
 * modify it under the terms of the GNU General Public License
 * as published by the Free Software Foundation; either version 2
 * of the License, or (at your option) any later version.
 *
 * This program is distributed in the hope that it will be useful,
 * but WITHOUT ANY WARRANTY; without even the implied warranty of
 * MERCHANTABILITY or FITNESS FOR A PARTICULAR PURPOSE.  See the
 * GNU General Public License for more details.
 *
 * You should have received a copy of the GNU General Public License
 * along with this program; if not, write to the Free Software Foundation,
 * Inc., 59 Temple Place - Suite 330, Boston, MA  02111-1307, USA.
 *
 * The Original Code is Copyright (C) 2001-2002 by NaN Holding BV.
 * All rights reserved.
 *
 * The Original Code is: all of this file.
 *
 * Contributor(s): none yet.
 *
 * ***** END GPL LICENSE BLOCK *****
 * Ketsji Logic Extenstion: Network Message Sensor generic implementation
 */

#include "KX_NetworkMessageSensor.h"
#include "KX_NetworkEventManager.h"
#include "NG_NetworkMessage.h"
#include "NG_NetworkScene.h"
#include "NG_NetworkObject.h"
#include "SCA_IObject.h"	
#include "InputParser.h"
#include "ListValue.h"
#include "StringValue.h"

#ifdef HAVE_CONFIG_H
#include <config.h>
#endif

#ifdef NAN_NET_DEBUG
  #include <iostream>
#endif

KX_NetworkMessageSensor::KX_NetworkMessageSensor(
	class KX_NetworkEventManager* eventmgr,	// our eventmanager
	class NG_NetworkScene *NetworkScene,	// our scene
	SCA_IObject* gameobj,					// the sensor controlling object
	const STR_String &subject,
	PyTypeObject* T
) :
    SCA_ISensor(gameobj,eventmgr,T),
    m_Networkeventmgr(eventmgr),
    m_NetworkScene(NetworkScene),
    m_subject(subject),
    m_frame_message_count (0),
    m_BodyList(NULL),
    m_SubjectList(NULL)
{
	Init();
}

void KX_NetworkMessageSensor::Init()
{
    m_IsUp = false;
}

KX_NetworkMessageSensor::~KX_NetworkMessageSensor()
{
}

CValue* KX_NetworkMessageSensor::GetReplica() {
	// This is the standard sensor implementation of GetReplica
	// There may be more network message sensor specific stuff to do here.
	CValue* replica = new KX_NetworkMessageSensor(*this);

	if (replica == NULL) return NULL;
	replica->ProcessReplica();

	return replica;
}

// Return true only for flank (UP and DOWN)
bool KX_NetworkMessageSensor::Evaluate()
{
	bool result = false;
	bool WasUp = m_IsUp;

	m_IsUp = false;

	if (m_BodyList) {
		m_BodyList->Release();
		m_BodyList = NULL;
	}

	if (m_SubjectList) {
		m_SubjectList->Release();
		m_SubjectList = NULL;
	}

	STR_String& toname=GetParent()->GetName();
	STR_String& subject = this->m_subject;

	vector<NG_NetworkMessage*> messages =
		m_NetworkScene->FindMessages(toname,"",subject,true);

	m_frame_message_count = messages.size();

	if (!messages.empty()) {
#ifdef NAN_NET_DEBUG
		printf("KX_NetworkMessageSensor found one or more messages\n");
#endif
		m_IsUp = true;
		m_BodyList = new CListValue();
		m_SubjectList = new CListValue();
	}

	vector<NG_NetworkMessage*>::iterator mesit;
	for (mesit=messages.begin();mesit!=messages.end();mesit++)
	{
		// save the body
		const STR_String& body = (*mesit)->GetMessageText();
		// save the subject
		const STR_String& messub = (*mesit)->GetSubject();
#ifdef NAN_NET_DEBUG
		if (body) {
			cout << "body [" << body << "]\n";
		}
#endif
		m_BodyList->Add(new CStringValue(body,"body"));
		// Store Subject
		m_SubjectList->Add(new CStringValue(messub,"subject"));

		// free the message
		(*mesit)->Release();
	}
	messages.clear();

	result = (WasUp != m_IsUp);

	// Return always true if a message was received otherwise we can loose messages
	if (m_IsUp)
		return true;
	// Is it usefull to return also true when the first frame without a message?? 
	// This will cause a fast on/off cycle that seems useless!
	return result;
}

// return true for being up (no flank needed)
bool KX_NetworkMessageSensor::IsPositiveTrigger()
{
//	printf("KX_NetworkMessageSensor IsPositiveTrigger\n");
	//attempt to fix [ #3809 ] IPO Actuator does not work with some Sensors
	//a better solution is to properly introduce separate Edge and Level triggering concept

	return m_IsUp;
}

/* --------------------------------------------------------------------- */
/* Python interface ---------------------------------------------------- */
/* --------------------------------------------------------------------- */

/* Integration hooks --------------------------------------------------- */
PyTypeObject KX_NetworkMessageSensor::Type = {
<<<<<<< HEAD
	PyObject_HEAD_INIT(NULL)
	0,
=======
#if (PY_VERSION_HEX >= 0x02060000)
	PyVarObject_HEAD_INIT(NULL, 0)
#else
	/* python 2.5 and below */
	PyObject_HEAD_INIT( NULL )  /* required py macro */
	0,                          /* ob_size */
#endif
>>>>>>> 0c6ec76a
	"KX_NetworkMessageSensor",
	sizeof(PyObjectPlus_Proxy),
	0,
	py_base_dealloc,
	0,
	0,
	0,
	0,
	py_base_repr,
	0,0,0,0,0,0,
	py_base_getattro,
	py_base_setattro,
	0,0,0,0,0,0,0,0,0,
	Methods
};

PyParentObject KX_NetworkMessageSensor::Parents[] = {
	&KX_NetworkMessageSensor::Type,
	&SCA_ISensor::Type,
	&SCA_ILogicBrick::Type,
	&CValue::Type,
	NULL
};

PyMethodDef KX_NetworkMessageSensor::Methods[] = {
	// Deprecated ----->
	{"setSubjectFilterText", (PyCFunction)
		KX_NetworkMessageSensor::sPySetSubjectFilterText, METH_O,
		(PY_METHODCHAR)SetSubjectFilterText_doc},
	{"getFrameMessageCount", (PyCFunction)
		KX_NetworkMessageSensor::sPyGetFrameMessageCount, METH_NOARGS,
		(PY_METHODCHAR)GetFrameMessageCount_doc},
	{"getBodies", (PyCFunction)
		KX_NetworkMessageSensor::sPyGetBodies, METH_NOARGS,
		(PY_METHODCHAR)GetBodies_doc},
	{"getSubject", (PyCFunction)
		KX_NetworkMessageSensor::sPyGetSubject, METH_NOARGS,
		(PY_METHODCHAR)GetSubject_doc},
	{"getSubjects", (PyCFunction)
		KX_NetworkMessageSensor::sPyGetSubjects, METH_NOARGS,
		(PY_METHODCHAR)GetSubjects_doc},
	// <-----
	{NULL,NULL} //Sentinel
};

PyAttributeDef KX_NetworkMessageSensor::Attributes[] = {
	KX_PYATTRIBUTE_STRING_RW("subject", 0, 100, false, KX_NetworkMessageSensor, m_subject),
	KX_PYATTRIBUTE_INT_RO("frameMessageCount", KX_NetworkMessageSensor, m_frame_message_count),
	KX_PYATTRIBUTE_RO_FUNCTION("bodies", KX_NetworkMessageSensor, pyattr_get_bodies),
	KX_PYATTRIBUTE_RO_FUNCTION("subjects", KX_NetworkMessageSensor, pyattr_get_subjects),
	{ NULL }	//Sentinel
};

PyObject* KX_NetworkMessageSensor::py_getattro(PyObject *attr) {
<<<<<<< HEAD
	PyObject* object = py_getattro_self(Attributes, this, attr);
	if (object != NULL)
		return object;
	py_getattro_up(SCA_ISensor);
}

int KX_NetworkMessageSensor::py_setattro(PyObject *attr, PyObject *value) {
	int ret = py_setattro_self(Attributes, this, attr, value);
	if (ret >= 0)
		return ret;
	return SCA_ISensor::py_setattro(attr, value);
}

PyObject* KX_NetworkMessageSensor::pyattr_get_bodies(void *self_v, const KX_PYATTRIBUTE_DEF *attrdef)
{
	KX_NetworkMessageSensor *self = static_cast<KX_NetworkMessageSensor*>(self_v);
	if (self->m_BodyList) {
		return ((PyObject*) self->m_BodyList->AddRef());
	} else {
		return ((PyObject*) new CListValue());
	}
}

=======
	py_getattro_up(SCA_ISensor);
}

PyObject* KX_NetworkMessageSensor::py_getattro_dict() {
	py_getattro_dict_up(SCA_ISensor);
}

int KX_NetworkMessageSensor::py_setattro(PyObject *attr, PyObject *value) {
	return SCA_ISensor::py_setattro(attr, value);
}

PyObject* KX_NetworkMessageSensor::pyattr_get_bodies(void *self_v, const KX_PYATTRIBUTE_DEF *attrdef)
{
	KX_NetworkMessageSensor *self = static_cast<KX_NetworkMessageSensor*>(self_v);
	if (self->m_BodyList) {
		return self->m_BodyList->GetProxy();
	} else {
		return (new CListValue())->NewProxy(true);
	}
}

>>>>>>> 0c6ec76a
PyObject* KX_NetworkMessageSensor::pyattr_get_subjects(void *self_v, const KX_PYATTRIBUTE_DEF *attrdef)
{
	KX_NetworkMessageSensor *self = static_cast<KX_NetworkMessageSensor*>(self_v);
	if (self->m_SubjectList) {
<<<<<<< HEAD
		return ((PyObject*) self->m_SubjectList->AddRef());
	} else {
		return ((PyObject*) new CListValue());
=======
		return self->m_SubjectList->GetProxy();
	} else {
		return (new CListValue())->NewProxy(true);
>>>>>>> 0c6ec76a
	}
}

// Deprecated ----->
// 1. Set the message subject that this sensor listens for
const char KX_NetworkMessageSensor::SetSubjectFilterText_doc[] = 
"\tsetSubjectFilterText(value)\n"
"\tChange the message subject text that this sensor is listening to.\n";

PyObject* KX_NetworkMessageSensor::PySetSubjectFilterText(PyObject* value)
{
	ShowDeprecationWarning("setSubjectFilterText()", "subject");
	char* Subject = PyString_AsString(value);
	if (Subject==NULL) {
		PyErr_SetString(PyExc_TypeError, "sensor.tsetSubjectFilterText(string): KX_NetworkMessageSensor, expected a string message");
		return NULL;
	}
	
	m_subject = Subject;
	Py_RETURN_NONE;
}

// 2. Get the number of messages received since the last frame
const char KX_NetworkMessageSensor::GetFrameMessageCount_doc[] =
"\tgetFrameMessageCount()\n"
"\tGet the number of messages received since the last frame.\n";

PyObject* KX_NetworkMessageSensor::PyGetFrameMessageCount()
{
	ShowDeprecationWarning("getFrameMessageCount()", "frameMessageCount");
	return PyInt_FromLong(long(m_frame_message_count));
}

// 3. Get the message bodies
const char KX_NetworkMessageSensor::GetBodies_doc[] =
"\tgetBodies()\n"
"\tGet the list of message bodies.\n";

PyObject* KX_NetworkMessageSensor::PyGetBodies()
{
	ShowDeprecationWarning("getBodies()", "bodies");
	if (m_BodyList) {
		return m_BodyList->GetProxy();
	} else {
		return (new CListValue())->NewProxy(true);
	}
}

// 4. Get the message subject: field of the message sensor
const char KX_NetworkMessageSensor::GetSubject_doc[] =
"\tgetSubject()\n"
"\tGet the subject: field of the message sensor.\n";

PyObject* KX_NetworkMessageSensor::PyGetSubject()
{
	ShowDeprecationWarning("getSubject()", "subject");
	return PyString_FromString(m_subject ? m_subject : "");
}

// 5. Get the message subjects
const char KX_NetworkMessageSensor::GetSubjects_doc[] =
"\tgetSubjects()\n"
"\tGet list of message subjects.\n";

PyObject* KX_NetworkMessageSensor::PyGetSubjects()
{
	ShowDeprecationWarning("getSubjects()", "subjects");
	if (m_SubjectList) {
		return m_SubjectList->GetProxy();
	} else {
		return (new CListValue())->NewProxy(true);
	}
}
// <----- Deprecated<|MERGE_RESOLUTION|>--- conflicted
+++ resolved
@@ -166,10 +166,6 @@
 
 /* Integration hooks --------------------------------------------------- */
 PyTypeObject KX_NetworkMessageSensor::Type = {
-<<<<<<< HEAD
-	PyObject_HEAD_INIT(NULL)
-	0,
-=======
 #if (PY_VERSION_HEX >= 0x02060000)
 	PyVarObject_HEAD_INIT(NULL, 0)
 #else
@@ -177,7 +173,6 @@
 	PyObject_HEAD_INIT( NULL )  /* required py macro */
 	0,                          /* ob_size */
 #endif
->>>>>>> 0c6ec76a
 	"KX_NetworkMessageSensor",
 	sizeof(PyObjectPlus_Proxy),
 	0,
@@ -232,31 +227,6 @@
 };
 
 PyObject* KX_NetworkMessageSensor::py_getattro(PyObject *attr) {
-<<<<<<< HEAD
-	PyObject* object = py_getattro_self(Attributes, this, attr);
-	if (object != NULL)
-		return object;
-	py_getattro_up(SCA_ISensor);
-}
-
-int KX_NetworkMessageSensor::py_setattro(PyObject *attr, PyObject *value) {
-	int ret = py_setattro_self(Attributes, this, attr, value);
-	if (ret >= 0)
-		return ret;
-	return SCA_ISensor::py_setattro(attr, value);
-}
-
-PyObject* KX_NetworkMessageSensor::pyattr_get_bodies(void *self_v, const KX_PYATTRIBUTE_DEF *attrdef)
-{
-	KX_NetworkMessageSensor *self = static_cast<KX_NetworkMessageSensor*>(self_v);
-	if (self->m_BodyList) {
-		return ((PyObject*) self->m_BodyList->AddRef());
-	} else {
-		return ((PyObject*) new CListValue());
-	}
-}
-
-=======
 	py_getattro_up(SCA_ISensor);
 }
 
@@ -278,20 +248,13 @@
 	}
 }
 
->>>>>>> 0c6ec76a
 PyObject* KX_NetworkMessageSensor::pyattr_get_subjects(void *self_v, const KX_PYATTRIBUTE_DEF *attrdef)
 {
 	KX_NetworkMessageSensor *self = static_cast<KX_NetworkMessageSensor*>(self_v);
 	if (self->m_SubjectList) {
-<<<<<<< HEAD
-		return ((PyObject*) self->m_SubjectList->AddRef());
-	} else {
-		return ((PyObject*) new CListValue());
-=======
 		return self->m_SubjectList->GetProxy();
 	} else {
 		return (new CListValue())->NewProxy(true);
->>>>>>> 0c6ec76a
 	}
 }
 
