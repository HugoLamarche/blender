/*
 * ***** BEGIN GPL LICENSE BLOCK *****
 *
 * This program is free software; you can redistribute it and/or
 * modify it under the terms of the GNU General Public License
 * as published by the Free Software Foundation; either version 2
 * of the License, or (at your option) any later version.
 *
 * This program is distributed in the hope that it will be useful,
 * but WITHOUT ANY WARRANTY; without even the implied warranty of
 * MERCHANTABILITY or FITNESS FOR A PARTICULAR PURPOSE.  See the
 * GNU General Public License for more details.
 *
 * You should have received a copy of the GNU General Public License
 * along with this program; if not, write to the Free Software Foundation,
 * Inc., 51 Franklin Street, Fifth Floor, Boston, MA 02110-1301, USA.
 *
 * The Original Code is Copyright (C) 2001-2002 by NaN Holding BV.
 * All rights reserved.
 *
 * The Original Code is: all of this file.
 *
 * Contributor(s): none yet.
 *
 * ***** END GPL LICENSE BLOCK *****
 */

/** \file creator/creator.c
 *  \ingroup creator
 */

#include <stdlib.h>
#include <string.h>

<<<<<<< HEAD
#if defined(__linux__) && defined(__GNUC__)
#  define _GNU_SOURCE
#  include <fenv.h>
#endif

#if (defined(__APPLE__) && (defined(__i386__) || defined(__x86_64__)))
#  define OSX_SSE_FPE
#  include <xmmintrin.h>
#endif

=======
>>>>>>> 94349ab3
#ifdef WIN32
#  if defined(_MSC_VER) && defined(_M_X64)
#    include <math.h> /* needed for _set_FMA3_enable */
#  endif
#  include <windows.h>
#  include "utfconv.h"
<<<<<<< HEAD
#endif

#include <stdlib.h>
#include <stddef.h>
#include <string.h>
#include <errno.h>
#include <time.h>

/* This little block needed for linking to Blender... */

#include "MEM_guardedalloc.h"

#ifdef WIN32
#  include "BLI_winstuff.h"
#endif

#include "BLI_args.h"
#include "BLI_threads.h"
#include "BLI_utildefines.h"
#include "BLI_callbacks.h"
#include "BLI_blenlib.h"
#include "BLI_mempool.h"
#include "BLI_system.h"
#include BLI_SYSTEM_PID_H

#include "DNA_ID.h"
#include "DNA_scene_types.h"
#include "DNA_userdef_types.h"

#include "RNA_define.h"
#include "RNA_types.h"

#include "BKE_asset.h"
#include "BKE_appdir.h"
#include "BKE_blender.h"
#include "BKE_brush.h"
#include "BKE_context.h"
#include "BKE_depsgraph.h" /* for DAG_on_visible_update */
#include "BKE_font.h"
#include "BKE_global.h"
#include "BKE_library.h"
#include "BKE_main.h"
#include "BKE_material.h"
#include "BKE_modifier.h"
#include "BKE_scene.h"
#include "BKE_node.h"
#include "BKE_report.h"
#include "BKE_sound.h"
#include "BKE_image.h"
#include "BKE_particle.h"

#include "DEG_depsgraph.h"

#include "IMB_imbuf.h"  /* for IMB_init */

#ifdef WITH_PYTHON
#include "BPY_extern.h"
#endif

#include "RE_engine.h"
#include "RE_pipeline.h"
#include "RE_render_ext.h"

#include "ED_datafiles.h"
#include "ED_util.h"

#include "WM_api.h"

#include "GPU_draw.h"
#include "GPU_extensions.h"

#ifdef WITH_FREESTYLE
#  include "FRS_freestyle.h"
#endif

#ifdef WITH_BUILDINFO_HEADER
#  define BUILD_DATE
#endif

/* for passing information between creator and gameengine */
#ifdef WITH_GAMEENGINE
#  include "BL_System.h"
#else /* dummy */
#  define SYS_SystemHandle int
#endif

#include <signal.h>

#ifdef __FreeBSD__
#  include <sys/types.h>
#  include <floatingpoint.h>
#  include <sys/rtprio.h>
#endif

#ifdef WITH_BINRELOC
#  include "binreloc.h"
#endif

#ifdef WITH_LIBMV
#  include "libmv-capi.h"
#endif

#ifdef WITH_CYCLES_LOGGING
#  include "CCL_api.h"
#endif

#ifdef WITH_SDL_DYNLOAD
#  include "sdlew.h"
#endif

/* from buildinfo.c */
#ifdef BUILD_DATE
extern char build_date[];
extern char build_time[];
extern char build_hash[];
extern unsigned long build_commit_timestamp;

/* TODO(sergey): ideally size need to be in sync with buildinfo.c */
extern char build_commit_date[16];
extern char build_commit_time[16];

extern char build_branch[];
extern char build_platform[];
extern char build_type[];
extern char build_cflags[];
extern char build_cxxflags[];
extern char build_linkflags[];
extern char build_system[];
#endif

/*	Local Function prototypes */
#ifdef WITH_PYTHON_MODULE
int  main_python_enter(int argc, const char **argv);
void main_python_exit(void);
#else
static int print_help(int argc, const char **argv, void *data);
static int print_version(int argc, const char **argv, void *data);
#endif

/* for the callbacks: */
#ifndef WITH_PYTHON_MODULE
#define BLEND_VERSION_FMT         "Blender %d.%02d (sub %d)"
#define BLEND_VERSION_ARG         BLENDER_VERSION / 100, BLENDER_VERSION % 100, BLENDER_SUBVERSION
/* pass directly to printf */
#define BLEND_VERSION_STRING_FMT  BLEND_VERSION_FMT "\n", BLEND_VERSION_ARG
#endif

/* Initialize callbacks for the modules that need them */
static void setCallbacks(void); 

static unsigned char python_exit_code_on_error = 0;

#ifndef WITH_PYTHON_MODULE

static bool use_crash_handler = true;
static bool use_abort_handler = true;

/* set breakpoints here when running in debug mode, useful to catch floating point errors */
#if defined(__linux__) || defined(_WIN32) || defined(OSX_SSE_FPE)
static void fpe_handler(int UNUSED(sig))
{
	fprintf(stderr, "debug: SIGFPE trapped\n");
}
#endif

/* handling ctrl-c event in console */
#if !(defined(WITH_PYTHON_MODULE) || defined(WITH_HEADLESS))
static void blender_esc(int sig)
{
	static int count = 0;
	
	G.is_break = true;  /* forces render loop to read queue, not sure if its needed */
	
	if (sig == 2) {
		if (count) {
			printf("\nBlender killed\n");
			exit(2);
		}
		printf("\nSent an internal break event. Press ^C again to kill Blender\n");
		count++;
	}
}
#endif

static int print_version(int UNUSED(argc), const char **UNUSED(argv), void *UNUSED(data))
{
	printf(BLEND_VERSION_STRING_FMT);
#ifdef BUILD_DATE
	printf("\tbuild date: %s\n", build_date);
	printf("\tbuild time: %s\n", build_time);
	printf("\tbuild commit date: %s\n", build_commit_date);
	printf("\tbuild commit time: %s\n", build_commit_time);
	printf("\tbuild hash: %s\n", build_hash);
	printf("\tbuild platform: %s\n", build_platform);
	printf("\tbuild type: %s\n", build_type);
	printf("\tbuild c flags: %s\n", build_cflags);
	printf("\tbuild c++ flags: %s\n", build_cxxflags);
	printf("\tbuild link flags: %s\n", build_linkflags);
	printf("\tbuild system: %s\n", build_system);
#endif
	exit(0);

	return 0;
}

static int print_help(int UNUSED(argc), const char **UNUSED(argv), void *data)
{
	bArgs *ba = (bArgs *)data;

	printf(BLEND_VERSION_STRING_FMT);
	printf("Usage: blender [args ...] [file] [args ...]\n\n");

	printf("Render Options:\n");
	BLI_argsPrintArgDoc(ba, "--background");
	BLI_argsPrintArgDoc(ba, "--render-anim");
	BLI_argsPrintArgDoc(ba, "--scene");
	BLI_argsPrintArgDoc(ba, "--render-frame");
	BLI_argsPrintArgDoc(ba, "--frame-start");
	BLI_argsPrintArgDoc(ba, "--frame-end");
	BLI_argsPrintArgDoc(ba, "--frame-jump");
	BLI_argsPrintArgDoc(ba, "--render-output");
	BLI_argsPrintArgDoc(ba, "--engine");
	BLI_argsPrintArgDoc(ba, "--threads");
	
	printf("\n");
	printf("Format Options:\n");
	BLI_argsPrintArgDoc(ba, "--render-format");
	BLI_argsPrintArgDoc(ba, "--use-extension");

	printf("\n");
	printf("Animation Playback Options:\n");
	BLI_argsPrintArgDoc(ba, "-a");
				
	printf("\n");
	printf("Window Options:\n");
	BLI_argsPrintArgDoc(ba, "--window-border");
	BLI_argsPrintArgDoc(ba, "--window-borderless");
	BLI_argsPrintArgDoc(ba, "--window-geometry");
	BLI_argsPrintArgDoc(ba, "--start-console");
	BLI_argsPrintArgDoc(ba, "--no-native-pixels");


	printf("\n");
	printf("Game Engine Specific Options:\n");
	BLI_argsPrintArgDoc(ba, "-g");

	printf("\n");
	printf("Python Options:\n");
	BLI_argsPrintArgDoc(ba, "--enable-autoexec");
	BLI_argsPrintArgDoc(ba, "--disable-autoexec");

	printf("\n");

	BLI_argsPrintArgDoc(ba, "--python");
	BLI_argsPrintArgDoc(ba, "--python-text");
	BLI_argsPrintArgDoc(ba, "--python-expr");
	BLI_argsPrintArgDoc(ba, "--python-console");
	BLI_argsPrintArgDoc(ba, "--python-exit-code");
	BLI_argsPrintArgDoc(ba, "--addons");


	printf("\n");
	printf("Debug Options:\n");
	BLI_argsPrintArgDoc(ba, "--debug");
	BLI_argsPrintArgDoc(ba, "--debug-value");

	printf("\n");
	BLI_argsPrintArgDoc(ba, "--debug-events");
#ifdef WITH_FFMPEG
	BLI_argsPrintArgDoc(ba, "--debug-ffmpeg");
#endif
	BLI_argsPrintArgDoc(ba, "--debug-handlers");
#ifdef WITH_LIBMV
	BLI_argsPrintArgDoc(ba, "--debug-libmv");
#endif
#ifdef WITH_CYCLES_LOGGING
	BLI_argsPrintArgDoc(ba, "--debug-cycles");
#endif
	BLI_argsPrintArgDoc(ba, "--debug-memory");
	BLI_argsPrintArgDoc(ba, "--debug-jobs");
	BLI_argsPrintArgDoc(ba, "--debug-python");
	BLI_argsPrintArgDoc(ba, "--debug-depsgraph");
	BLI_argsPrintArgDoc(ba, "--debug-depsgraph-no-threads");

	BLI_argsPrintArgDoc(ba, "--debug-gpumem");
	BLI_argsPrintArgDoc(ba, "--debug-wm");
	BLI_argsPrintArgDoc(ba, "--debug-all");

	printf("\n");
	BLI_argsPrintArgDoc(ba, "--debug-fpe");
	BLI_argsPrintArgDoc(ba, "--disable-crash-handler");

	printf("\n");
	printf("Misc Options:\n");
	BLI_argsPrintArgDoc(ba, "--factory-startup");
	printf("\n");
	BLI_argsPrintArgDoc(ba, "--env-system-datafiles");
	BLI_argsPrintArgDoc(ba, "--env-system-scripts");
	BLI_argsPrintArgDoc(ba, "--env-system-python");
	printf("\n");
	BLI_argsPrintArgDoc(ba, "-nojoystick");
	BLI_argsPrintArgDoc(ba, "-noglsl");
	BLI_argsPrintArgDoc(ba, "-noaudio");
	BLI_argsPrintArgDoc(ba, "-setaudio");

	printf("\n");

	BLI_argsPrintArgDoc(ba, "--help");

#ifdef WIN32
	BLI_argsPrintArgDoc(ba, "-R");
	BLI_argsPrintArgDoc(ba, "-r");
#endif
	BLI_argsPrintArgDoc(ba, "--version");

	BLI_argsPrintArgDoc(ba, "--");

	printf("Other Options:\n");
	BLI_argsPrintOtherDoc(ba);

	printf("\n");
	printf("Experimental features:\n");
	BLI_argsPrintArgDoc(ba, "--enable-new-depsgraph");

	printf("Argument Parsing:\n");
	printf("\tArguments must be separated by white space, eg:\n");
	printf("\t# blender -ba test.blend\n");
	printf("\t...will ignore the 'a'\n");
	printf("\t# blender -b test.blend -f8\n");
	printf("\t...will ignore '8' because there is no space between the '-f' and the frame value\n\n");

	printf("Argument Order:\n");
	printf("\tArguments are executed in the order they are given. eg:\n");
	printf("\t# blender --background test.blend --render-frame 1 --render-output '/tmp'\n");
	printf("\t...will not render to '/tmp' because '--render-frame 1' renders before the output path is set\n");
	printf("\t# blender --background --render-output /tmp test.blend --render-frame 1\n");
	printf("\t...will not render to '/tmp' because loading the blend file overwrites the render output that was set\n");
	printf("\t# blender --background test.blend --render-output /tmp --render-frame 1\n");
	printf("\t...works as expected.\n\n");

	printf("Environment Variables:\n");
	printf("  $BLENDER_USER_CONFIG      Directory for user configuration files.\n");
	printf("  $BLENDER_USER_SCRIPTS     Directory for user scripts.\n");
	printf("  $BLENDER_SYSTEM_SCRIPTS   Directory for system wide scripts.\n");
	printf("  $BLENDER_USER_DATAFILES   Directory for user data files (icons, translations, ..).\n");
	printf("  $BLENDER_SYSTEM_DATAFILES Directory for system wide data files.\n");
	printf("  $BLENDER_SYSTEM_PYTHON    Directory for system python libraries.\n");
#ifdef WIN32
	printf("  $TEMP                     Store temporary files here.\n");
#else
	printf("  $TMP or $TMPDIR           Store temporary files here.\n");
#endif
#ifdef WITH_SDL
	printf("  $SDL_AUDIODRIVER          LibSDL audio driver - alsa, esd, dma.\n");
#endif
	printf("  $PYTHONHOME               Path to the python directory, eg. /usr/lib/python.\n\n");

	exit(0);

	return 0;
}

static bool parse_int_relative(
        const char *str, int pos, int neg,
        int *r_value, const char **r_err_msg)
{
	char *str_end = NULL;
	long value;

	errno = 0;

	switch (*str) {
		case '+':
			value = pos + strtol(str + 1, &str_end, 10);
			break;
		case '-':
			value = (neg - strtol(str + 1, &str_end, 10)) + 1;
			break;
		default:
			value = strtol(str, &str_end, 10);
			break;
	}


	if (*str_end != '\0') {
		static const char *msg = "not a number";
		*r_err_msg = msg;
		return false;
	}
	else if ((errno == ERANGE) || ((value < INT_MIN || value > INT_MAX))) {
		static const char *msg = "exceeds range";
		*r_err_msg = msg;
		return false;
	}
	else {
		*r_value = (int)value;
		return true;
	}
}

static bool parse_int_relative_clamp(
        const char *str, int pos, int neg, int min, int max,
        int *r_value, const char **r_err_msg)
{
	if (parse_int_relative(str, pos, neg, r_value, r_err_msg)) {
		CLAMP(*r_value, min, max);
		return true;
	}
	else {
		return false;
	}
}

/**
 * No clamping, fails with any number outside the range.
 */
static bool parse_int_strict_range(
        const char *str, const int min, const int max,
        int *r_value, const char **r_err_msg)
{
	char *str_end = NULL;
	long value;

	errno = 0;
	value = strtol(str, &str_end, 10);

	if (*str_end != '\0') {
		static const char *msg = "not a number";
		*r_err_msg = msg;
		return false;
	}
	else if ((errno == ERANGE) || ((value < min || value > max))) {
		static const char *msg = "exceeds range";
		*r_err_msg = msg;
		return false;
	}
	else {
		*r_value = (int)value;
		return true;
	}
}

static bool parse_int(
        const char *str,
        int *r_value, const char **r_err_msg)
{
	return parse_int_strict_range(str, INT_MIN, INT_MAX, r_value, r_err_msg);
}

static bool parse_int_clamp(
        const char *str, int min, int max,
        int *r_value, const char **r_err_msg)
{
	if (parse_int(str, r_value, r_err_msg)) {
		CLAMP(*r_value, min, max);
		return true;
	}
	else {
		return false;
	}
}

static int end_arguments(int UNUSED(argc), const char **UNUSED(argv), void *UNUSED(data))
{
	return -1;
}

static int enable_python(int UNUSED(argc), const char **UNUSED(argv), void *UNUSED(data))
{
	G.f |= G_SCRIPT_AUTOEXEC;
	G.f |= G_SCRIPT_OVERRIDE_PREF;
	return 0;
}

static int disable_python(int UNUSED(argc), const char **UNUSED(argv), void *UNUSED(data))
{
	G.f &= ~G_SCRIPT_AUTOEXEC;
	G.f |= G_SCRIPT_OVERRIDE_PREF;
	return 0;
}

static int disable_crash_handler(int UNUSED(argc), const char **UNUSED(argv), void *UNUSED(data))
{
	use_crash_handler = false;
	return 0;
}

static int disable_abort_handler(int UNUSED(argc), const char **UNUSED(argv), void *UNUSED(data))
{
	use_abort_handler = false;
	return 0;
}

static int background_mode(int UNUSED(argc), const char **UNUSED(argv), void *UNUSED(data))
{
	G.background = 1;
	return 0;
}

static int debug_mode(int UNUSED(argc), const char **UNUSED(argv), void *data)
{
	G.debug |= G_DEBUG;  /* std output printf's */
	printf(BLEND_VERSION_STRING_FMT);
	MEM_set_memory_debug();
#ifndef NDEBUG
	BLI_mempool_set_memory_debug();
#endif

#ifdef WITH_BUILDINFO
	printf("Build: %s %s %s %s\n", build_date, build_time, build_platform, build_type);
#endif

	BLI_argsPrint(data);
	return 0;
}

static int debug_mode_generic(int UNUSED(argc), const char **UNUSED(argv), void *data)
{
	G.debug |= GET_INT_FROM_POINTER(data);
	return 0;
}

#ifdef WITH_LIBMV
static int debug_mode_libmv(int UNUSED(argc), const char **UNUSED(argv), void *UNUSED(data))
{
	libmv_startDebugLogging();

	return 0;
}
#endif

#ifdef WITH_CYCLES_LOGGING
static int debug_mode_cycles(int UNUSED(argc), const char **UNUSED(argv),
                             void *UNUSED(data))
{
	CCL_start_debug_logging();
	return 0;
}
#endif

static int debug_mode_memory(int UNUSED(argc), const char **UNUSED(argv), void *UNUSED(data))
{
	MEM_set_memory_debug();
	return 0;
}

static int set_debug_value(int argc, const char **argv, void *UNUSED(data))
{
	const char *arg_id = "--debug-value";
	if (argc > 1) {
		const char *err_msg = NULL;
		int value;
		if (!parse_int(argv[1], &value, &err_msg)) {
			printf("\nError: %s '%s %s'.\n", err_msg, arg_id, argv[1]);
			return 1;
		}

		G.debug_value = value;

		return 1;
	}
	else {
		printf("\nError: you must specify debug value to set.\n");
		return 0;
	}
}

static int set_fpe(int UNUSED(argc), const char **UNUSED(argv), void *UNUSED(data))
{
#if defined(__linux__) || defined(_WIN32) || defined(OSX_SSE_FPE)
	/* zealous but makes float issues a heck of a lot easier to find!
	 * set breakpoints on fpe_handler */
	signal(SIGFPE, fpe_handler);

# if defined(__linux__) && defined(__GNUC__)
	feenableexcept(FE_DIVBYZERO | FE_INVALID | FE_OVERFLOW);
# endif /* defined(__linux__) && defined(__GNUC__) */
# if defined(OSX_SSE_FPE)
	/* OSX uses SSE for floating point by default, so here 
	 * use SSE instructions to throw floating point exceptions */
	_MM_SET_EXCEPTION_MASK(_MM_MASK_MASK & ~
	                       (_MM_MASK_OVERFLOW | _MM_MASK_INVALID | _MM_MASK_DIV_ZERO));
# endif /* OSX_SSE_FPE */
# if defined(_WIN32) && defined(_MSC_VER)
	_controlfp_s(NULL, 0, _MCW_EM); /* enables all fp exceptions */
	_controlfp_s(NULL, _EM_DENORMAL | _EM_UNDERFLOW | _EM_INEXACT, _MCW_EM); /* hide the ones we don't care about */
# endif /* _WIN32 && _MSC_VER */
#endif

	return 0;
}

static void blender_crash_handler_backtrace(FILE *fp)
{
	fputs("\n# backtrace\n", fp);
	BLI_system_backtrace(fp);
}

static void blender_crash_handler(int signum)
{

#if 0
	{
		char fname[FILE_MAX];

		if (!G.main->name[0]) {
			BLI_make_file_string("/", fname, BKE_tempdir_base(), "crash.blend");
		}
		else {
			BLI_strncpy(fname, G.main->name, sizeof(fname));
			BLI_replace_extension(fname, sizeof(fname), ".crash.blend");
		}

		printf("Writing: %s\n", fname);
		fflush(stdout);

		BKE_undo_save_file(fname);
	}
#endif

	FILE *fp;
	char header[512];
	wmWindowManager *wm = G.main->wm.first;

	char fname[FILE_MAX];

	if (!G.main->name[0]) {
		BLI_join_dirfile(fname, sizeof(fname), BKE_tempdir_base(), "blender.crash.txt");
	}
	else {
		BLI_join_dirfile(fname, sizeof(fname), BKE_tempdir_base(), BLI_path_basename(G.main->name));
		BLI_replace_extension(fname, sizeof(fname), ".crash.txt");
	}

	printf("Writing: %s\n", fname);
	fflush(stdout);

#ifndef BUILD_DATE
	BLI_snprintf(header, sizeof(header), "# " BLEND_VERSION_FMT ", Unknown revision\n", BLEND_VERSION_ARG);
#else
	BLI_snprintf(header, sizeof(header), "# " BLEND_VERSION_FMT ", Commit date: %s %s, Hash %s\n",
	             BLEND_VERSION_ARG, build_commit_date, build_commit_time, build_hash);
#endif

	/* open the crash log */
	errno = 0;
	fp = BLI_fopen(fname, "wb");
	if (fp == NULL) {
		fprintf(stderr, "Unable to save '%s': %s\n",
		        fname, errno ? strerror(errno) : "Unknown error opening file");
	}
	else {
		if (wm) {
			BKE_report_write_file_fp(fp, &wm->reports, header);
		}

		blender_crash_handler_backtrace(fp);

		fclose(fp);
	}

	/* Delete content of temp dir! */
	BKE_tempdir_session_purge();

	/* really crash */
	signal(signum, SIG_DFL);
#ifndef WIN32
	kill(getpid(), signum);
#else
	TerminateProcess(GetCurrentProcess(), signum);
#endif
}

#ifdef WIN32
LONG WINAPI windows_exception_handler(EXCEPTION_POINTERS *ExceptionInfo)
{
	switch (ExceptionInfo->ExceptionRecord->ExceptionCode) {
		case EXCEPTION_ACCESS_VIOLATION:
			fputs("Error: EXCEPTION_ACCESS_VIOLATION\n", stderr);
			break;
		case EXCEPTION_ARRAY_BOUNDS_EXCEEDED:
			fputs("Error: EXCEPTION_ARRAY_BOUNDS_EXCEEDED\n", stderr);
			break;
		case EXCEPTION_BREAKPOINT:
			fputs("Error: EXCEPTION_BREAKPOINT\n", stderr);
			break;
		case EXCEPTION_DATATYPE_MISALIGNMENT:
			fputs("Error: EXCEPTION_DATATYPE_MISALIGNMENT\n", stderr);
			break;
		case EXCEPTION_FLT_DENORMAL_OPERAND:
			fputs("Error: EXCEPTION_FLT_DENORMAL_OPERAND\n", stderr);
			break;
		case EXCEPTION_FLT_DIVIDE_BY_ZERO:
			fputs("Error: EXCEPTION_FLT_DIVIDE_BY_ZERO\n", stderr);
			break;
		case EXCEPTION_FLT_INEXACT_RESULT:
			fputs("Error: EXCEPTION_FLT_INEXACT_RESULT\n", stderr);
			break;
		case EXCEPTION_FLT_INVALID_OPERATION:
			fputs("Error: EXCEPTION_FLT_INVALID_OPERATION\n", stderr);
			break;
		case EXCEPTION_FLT_OVERFLOW:
			fputs("Error: EXCEPTION_FLT_OVERFLOW\n", stderr);
			break;
		case EXCEPTION_FLT_STACK_CHECK:
			fputs("Error: EXCEPTION_FLT_STACK_CHECK\n", stderr);
			break;
		case EXCEPTION_FLT_UNDERFLOW:
			fputs("Error: EXCEPTION_FLT_UNDERFLOW\n", stderr);
			break;
		case EXCEPTION_ILLEGAL_INSTRUCTION:
			fputs("Error: EXCEPTION_ILLEGAL_INSTRUCTION\n", stderr);
			break;
		case EXCEPTION_IN_PAGE_ERROR:
			fputs("Error: EXCEPTION_IN_PAGE_ERROR\n", stderr);
			break;
		case EXCEPTION_INT_DIVIDE_BY_ZERO:
			fputs("Error: EXCEPTION_INT_DIVIDE_BY_ZERO\n", stderr);
			break;
		case EXCEPTION_INT_OVERFLOW:
			fputs("Error: EXCEPTION_INT_OVERFLOW\n", stderr);
			break;
		case EXCEPTION_INVALID_DISPOSITION:
			fputs("Error: EXCEPTION_INVALID_DISPOSITION\n", stderr);
			break;
		case EXCEPTION_NONCONTINUABLE_EXCEPTION:
			fputs("Error: EXCEPTION_NONCONTINUABLE_EXCEPTION\n", stderr);
			break;
		case EXCEPTION_PRIV_INSTRUCTION:
			fputs("Error: EXCEPTION_PRIV_INSTRUCTION\n", stderr);
			break;
		case EXCEPTION_SINGLE_STEP:
			fputs("Error: EXCEPTION_SINGLE_STEP\n", stderr);
			break;
		case EXCEPTION_STACK_OVERFLOW:
			fputs("Error: EXCEPTION_STACK_OVERFLOW\n", stderr);
			break;
		default:
			fputs("Error: Unrecognized Exception\n", stderr);
			break;
	}

	fflush(stderr);

	/* If this is a stack overflow then we can't walk the stack, so just show
	 * where the error happened */
	if (EXCEPTION_STACK_OVERFLOW != ExceptionInfo->ExceptionRecord->ExceptionCode) {
#ifdef NDEBUG
		TerminateProcess(GetCurrentProcess(), SIGSEGV);
#else
		blender_crash_handler(SIGSEGV);
#endif
	}

	return EXCEPTION_EXECUTE_HANDLER;
}
#endif


static void blender_abort_handler(int UNUSED(signum))
{
	/* Delete content of temp dir! */
	BKE_tempdir_session_purge();
}

static int set_factory_startup(int UNUSED(argc), const char **UNUSED(argv), void *UNUSED(data))
{
	G.factory_startup = 1;
	return 0;
}

static int set_env(int argc, const char **argv, void *UNUSED(data))
{
	/* "--env-system-scripts" --> "BLENDER_SYSTEM_SCRIPTS" */

	char env[64] = "BLENDER";
	char *ch_dst = env + 7; /* skip BLENDER */
	const char *ch_src = argv[0] + 5; /* skip --env */

	if (argc < 2) {
		printf("%s requires one argument\n", argv[0]);
		exit(1);
	}

	for (; *ch_src; ch_src++, ch_dst++) {
		*ch_dst = (*ch_src == '-') ? '_' : (*ch_src) - 32; /* toupper() */
	}

	*ch_dst = '\0';
	BLI_setenv(env, argv[1]);
	return 1;
}

static int playback_mode(int argc, const char **argv, void *UNUSED(data))
{
	/* not if -b was given first */
	if (G.background == 0) {
#ifdef WITH_FFMPEG
		/* Setup FFmpeg with current debug flags. */
		IMB_ffmpeg_init();
#endif

		WM_main_playanim(argc, argv); /* not the same argc and argv as before */
		exit(0); /* 2.4x didn't do this */
	}

	return -2;
}

static int prefsize(int argc, const char **argv, void *UNUSED(data))
{
	const char *arg_id = "-p / --window-geometry";
	int params[4], i;

	if (argc < 5) {
		fprintf(stderr, "Error: requires four arguments '%s'\n", arg_id);
		exit(1);
	}

	for (i = 0; i < 4; i++) {
		const char *err_msg = NULL;
		if (!parse_int(argv[i + 1], &params[i], &err_msg)) {
			printf("\nError: %s '%s %s'.\n", err_msg, arg_id, argv[1]);
			exit(1);
		}
	}

	WM_init_state_size_set(UNPACK4(params));

	return 4;
}

static int native_pixels(int UNUSED(argc), const char **UNUSED(argv), void *UNUSED(data))
{
	WM_init_native_pixels(false);
	return 0;
}

static int with_borders(int UNUSED(argc), const char **UNUSED(argv), void *UNUSED(data))
{
	WM_init_state_normal_set();
	return 0;
}

static int without_borders(int UNUSED(argc), const char **UNUSED(argv), void *UNUSED(data))
{
	WM_init_state_fullscreen_set();
	return 0;
}

extern bool wm_start_with_console; /* wm_init_exit.c */
static int start_with_console(int UNUSED(argc), const char **UNUSED(argv), void *UNUSED(data))
{
	wm_start_with_console = true;
	return 0;
}

static int register_extension(int UNUSED(argc), const char **UNUSED(argv), void *data)
{
#ifdef WIN32
	if (data)
		G.background = 1;
	RegisterBlendExtension();
#else
	(void)data; /* unused */
#endif
	return 0;
}

static int no_joystick(int UNUSED(argc), const char **UNUSED(argv), void *data)
{
#ifndef WITH_GAMEENGINE
	(void)data;
#else
	SYS_SystemHandle *syshandle = data;

	/**
	 * don't initialize joysticks if user doesn't want to use joysticks
	 * failed joystick initialization delays over 5 seconds, before game engine start
	 */
	SYS_WriteCommandLineInt(*syshandle, "nojoystick", 1);
	if (G.debug & G_DEBUG) printf("disabling nojoystick\n");
#endif

	return 0;
}

static int no_glsl(int UNUSED(argc), const char **UNUSED(argv), void *UNUSED(data))
{
	GPU_extensions_disable();
	return 0;
}

static int no_audio(int UNUSED(argc), const char **UNUSED(argv), void *UNUSED(data))
{
	BKE_sound_force_device("Null");
	return 0;
}

static int set_audio(int argc, const char **argv, void *UNUSED(data))
{
	if (argc < 1) {
		fprintf(stderr, "-setaudio require one argument\n");
		exit(1);
	}

	BKE_sound_force_device(argv[1]);
	return 1;
}

static int set_output(int argc, const char **argv, void *data)
{
	bContext *C = data;
	if (argc > 1) {
		Scene *scene = CTX_data_scene(C);
		if (scene) {
			BLI_strncpy(scene->r.pic, argv[1], sizeof(scene->r.pic));
		}
		else {
			printf("\nError: no blend loaded. cannot use '-o / --render-output'.\n");
		}
		return 1;
	}
	else {
		printf("\nError: you must specify a path after '-o  / --render-output'.\n");
		return 0;
	}
}

static int set_engine(int argc, const char **argv, void *data)
{
	bContext *C = data;
	if (argc >= 2) {
		if (STREQ(argv[1], "help")) {
			RenderEngineType *type = NULL;
			printf("Blender Engine Listing:\n");
			for (type = R_engines.first; type; type = type->next) {
				printf("\t%s\n", type->idname);
			}
			exit(0);
		}
		else {
			Scene *scene = CTX_data_scene(C);
			if (scene) {
				RenderData *rd = &scene->r;

				if (BLI_findstring(&R_engines, argv[1], offsetof(RenderEngineType, idname))) {
					BLI_strncpy_utf8(rd->engine, argv[1], sizeof(rd->engine));
				}
				else {
					printf("\nError: engine not found '%s'\n", argv[1]);
					exit(1);
				}
			}
			else {
				printf("\nError: no blend loaded. order the arguments so '-E  / --engine ' is after a blend is loaded.\n");
			}
		}

		return 1;
	}
	else {
		printf("\nEngine not specified, give 'help' for a list of available engines.\n");
		return 0;
	}
}

static int set_image_type(int argc, const char **argv, void *data)
{
	bContext *C = data;
	if (argc > 1) {
		const char *imtype = argv[1];
		Scene *scene = CTX_data_scene(C);
		if (scene) {
			const char imtype_new = BKE_imtype_from_arg(imtype);

			if (imtype_new == R_IMF_IMTYPE_INVALID) {
				printf("\nError: Format from '-F / --render-format' not known or not compiled in this release.\n");
			}
			else {
				scene->r.im_format.imtype = imtype_new;
			}
		}
		else {
			printf("\nError: no blend loaded. order the arguments so '-F  / --render-format' is after the blend is loaded.\n");
		}
		return 1;
	}
	else {
		printf("\nError: you must specify a format after '-F  / --render-foramt'.\n");
		return 0;
	}
}

static int set_threads(int argc, const char **argv, void *UNUSED(data))
{
	const char *arg_id = "-t / --threads";
	const int min = 0, max = BLENDER_MAX_THREADS;
	if (argc > 1) {
		const char *err_msg = NULL;
		int threads;
		if (!parse_int_strict_range(argv[1], min, max, &threads, &err_msg)) {
			printf("\nError: %s '%s %s', expected number in [%d..%d].\n", err_msg, arg_id, argv[1], min, max);
			return 1;
		}

		BLI_system_num_threads_override_set(threads);
		return 1;
	}
	else {
		printf("\nError: you must specify a number of threads in [%d..%d] '%s'.\n", min, max, arg_id);
		return 0;
	}
}

static int depsgraph_use_new(int UNUSED(argc), const char **UNUSED(argv), void *UNUSED(data))
{
	printf("Using new dependency graph.\n");
	DEG_depsgraph_switch_to_new();
	return 0;
}

static int set_verbosity(int argc, const char **argv, void *UNUSED(data))
{
	const char *arg_id = "--verbose";
	if (argc > 1) {
		const char *err_msg = NULL;
		int level;
		if (!parse_int(argv[1], &level, &err_msg)) {
			printf("\nError: %s '%s %s'.\n", err_msg, arg_id, argv[1]);
		}

#ifdef WITH_LIBMV
		libmv_setLoggingVerbosity(level);
#elif defined(WITH_CYCLES_LOGGING)
		CCL_logging_verbosity_set(level);
#else
		(void)level;
#endif

		return 1;
	}
	else {
		printf("\nError: you must specify a verbosity level.\n");
		return 0;
	}
}

static int set_extension(int argc, const char **argv, void *data)
{
	bContext *C = data;
	if (argc > 1) {
		Scene *scene = CTX_data_scene(C);
		if (scene) {
			if (argv[1][0] == '0') {
				scene->r.scemode &= ~R_EXTENSION;
			}
			else if (argv[1][0] == '1') {
				scene->r.scemode |= R_EXTENSION;
			}
			else {
				printf("\nError: Use '-x 1 / -x 0' To set the extension option or '--use-extension'\n");
			}
		}
		else {
			printf("\nError: no blend loaded. order the arguments so '-o ' is after '-x '.\n");
		}
		return 1;
	}
	else {
		printf("\nError: you must specify a path after '- '.\n");
		return 0;
	}
}

static int set_ge_parameters(int argc, const char **argv, void *data)
{
	int a = 0;
#ifdef WITH_GAMEENGINE
	SYS_SystemHandle syshandle = *(SYS_SystemHandle *)data;
#else
	(void)data;
#endif

	/**
	 * gameengine parameters are automatically put into system
	 * -g [paramname = value]
	 * -g [boolparamname]
	 * example:
	 * -g novertexarrays
	 * -g maxvertexarraysize = 512
	 */

	if (argc >= 1) {
		const char *paramname = argv[a];
		/* check for single value versus assignment */
		if (a + 1 < argc && (*(argv[a + 1]) == '=')) {
			a++;
			if (a + 1 < argc) {
				a++;
				/* assignment */
#ifdef WITH_GAMEENGINE
				SYS_WriteCommandLineString(syshandle, paramname, argv[a]);
#endif
			}
			else {
				printf("error: argument assignment (%s) without value.\n", paramname);
				return 0;
			}
			/* name arg eaten */

		}
		else {
#ifdef WITH_GAMEENGINE
			SYS_WriteCommandLineInt(syshandle, argv[a], 1);
=======
>>>>>>> 94349ab3
#endif

#include "MEM_guardedalloc.h"

#ifdef WIN32
#  include "BLI_winstuff.h"
#endif

#include "BLI_args.h"
#include "BLI_threads.h"
#include "BLI_utildefines.h"
#include "BLI_callbacks.h"
#include "BLI_string.h"

/* mostly init functions */
#include "BKE_appdir.h"
#include "BKE_blender.h"
#include "BKE_brush.h"
#include "BKE_context.h"
#include "BKE_depsgraph.h" /* for DAG_init */
#include "BKE_font.h"
#include "BKE_global.h"
#include "BKE_material.h"
#include "BKE_modifier.h"
#include "BKE_node.h"
#include "BKE_sound.h"
#include "BKE_image.h"
#include "BKE_particle.h"


#include "IMB_imbuf.h"  /* for IMB_init */

#include "RE_engine.h"
#include "RE_render_ext.h"

#include "ED_datafiles.h"

#include "WM_api.h"

#include "RNA_define.h"

#ifdef WITH_FREESTYLE
#  include "FRS_freestyle.h"
#endif

/* for passing information between creator and gameengine */
#ifdef WITH_GAMEENGINE
#  include "BL_System.h"
#else /* dummy */
#  define SYS_SystemHandle int
#endif

#include <signal.h>

#ifdef __FreeBSD__
#  include <floatingpoint.h>
#endif

#ifdef WITH_BINRELOC
#  include "binreloc.h"
#endif

#ifdef WITH_LIBMV
#  include "libmv-capi.h"
#endif

#ifdef WITH_CYCLES_LOGGING
#  include "CCL_api.h"
#endif

#ifdef WITH_SDL_DYNLOAD
#  include "sdlew.h"
#endif

#include "creator_intern.h"  /* own include */


/*	Local Function prototypes */
#ifdef WITH_PYTHON_MODULE
int  main_python_enter(int argc, const char **argv);
void main_python_exit(void);
#endif

/* written to by 'creator_args.c' */
struct ApplicationState app_state = {
	.signal = {
		.use_crash_handler = true,
		.use_abort_handler = true,
	},
	.exit_code_on_error = {
		.python = 0,
	}
};

/* -------------------------------------------------------------------- */

/** \name Application Level Callbacks
 *
 * Initialize callbacks for the modules that need them.
 *
 * \{ */

static void callback_mem_error(const char *errorStr)
{
	fputs(errorStr, stderr);
	fflush(stderr);
}

static void main_callback_setup(void)
{
	/* Error output from the alloc routines: */
	MEM_set_error_callback(callback_mem_error);
}

/** \} */



/* -------------------------------------------------------------------- */

/** \name Main Function
 * \{ */

#ifdef WITH_PYTHON_MODULE
/* allow python module to call main */
#  define main main_python_enter
static void *evil_C = NULL;

#  ifdef __APPLE__
     /* environ is not available in mac shared libraries */
#    include <crt_externs.h>
char **environ = NULL;
#  endif
#endif

/**
 * Blender's main function responsibilities are:
 * - setup subsystems.
 * - handle arguments.
 * - run #WM_main() event loop,
 *   or exit immediately when running in background mode.
 */
int main(
        int argc,
#ifdef WIN32
        const char **UNUSED(argv_c)
#else
        const char **argv
#endif
        )
{
	bContext *C;
	SYS_SystemHandle syshandle;

#ifndef WITH_PYTHON_MODULE
	bArgs *ba;
#endif

#ifdef WIN32
	char **argv;
	int argv_num;
#endif

	/* --- end declarations --- */


#ifdef WIN32
	/* FMA3 support in the 2013 CRT is broken on Vista and Windows 7 RTM (fixed in SP1). Just disable it. */
#  if defined(_MSC_VER) && defined(_M_X64)
	_set_FMA3_enable(0);
#  endif

	/* Win32 Unicode Args */
	/* NOTE: cannot use guardedalloc malloc here, as it's not yet initialized
	 *       (it depends on the args passed in, which is what we're getting here!)
	 */
	{
		wchar_t **argv_16 = CommandLineToArgvW(GetCommandLineW(), &argc);
		argv = malloc(argc * sizeof(char *));
		for (argv_num = 0; argv_num < argc; argv_num++) {
			argv[argv_num] = alloc_utf_8_from_16(argv_16[argv_num], 0);
		}
		LocalFree(argv_16);
	}
#endif  /* WIN32 */

	/* NOTE: Special exception for guarded allocator type switch:
	 *       we need to perform switch from lock-free to fully
	 *       guarded allocator before any allocation happened.
	 */
	{
		int i;
		for (i = 0; i < argc; i++) {
			if (STREQ(argv[i], "--debug") || STREQ(argv[i], "-d") ||
			    STREQ(argv[i], "--debug-memory") || STREQ(argv[i], "--debug-all"))
			{
				printf("Switching to fully guarded memory allocator.\n");
				MEM_use_guarded_allocator();
				break;
			}
			else if (STREQ(argv[i], "--")) {
				break;
			}
		}
	}

#ifdef BUILD_DATE
	{
		time_t temp_time = build_commit_timestamp;
		struct tm *tm = gmtime(&temp_time);
		if (LIKELY(tm)) {
			strftime(build_commit_date, sizeof(build_commit_date), "%Y-%m-%d", tm);
			strftime(build_commit_time, sizeof(build_commit_time), "%H:%M", tm);
		}
		else {
			const char *unknown = "date-unknown";
			BLI_strncpy(build_commit_date, unknown, sizeof(build_commit_date));
			BLI_strncpy(build_commit_time, unknown, sizeof(build_commit_time));
		}
	}
#endif

#ifdef WITH_SDL_DYNLOAD
	sdlewInit();
#endif

	C = CTX_create();

#ifdef WITH_PYTHON_MODULE
#ifdef __APPLE__
	environ = *_NSGetEnviron();
#endif

#undef main
	evil_C = C;
#endif



#ifdef WITH_BINRELOC
	br_init(NULL);
#endif

#ifdef WITH_LIBMV
	libmv_initLogging(argv[0]);
#elif defined(WITH_CYCLES_LOGGING)
	CCL_init_logging(argv[0]);
#endif

	main_callback_setup();
	
#if defined(__APPLE__) && !defined(WITH_PYTHON_MODULE)
	/* patch to ignore argument finder gives us (pid?) */
	if (argc == 2 && STREQLEN(argv[1], "-psn_", 5)) {
		extern int GHOST_HACK_getFirstFile(char buf[]);
		static char firstfilebuf[512];

		argc = 1;

		if (GHOST_HACK_getFirstFile(firstfilebuf)) {
			argc = 2;
			argv[1] = firstfilebuf;
		}
	}
#endif
	
#ifdef __FreeBSD__
	fpsetmask(0);
#endif

	/* initialize path to executable */
	BKE_appdir_program_path_init(argv[0]);

	BLI_threadapi_init();

	initglobals();  /* blender.c */

	IMB_init();
	BKE_images_init();
	BKE_modifier_init();
	DAG_init();

	BKE_brush_system_init();
	RE_texture_rng_init();
	

	BLI_callback_global_init();

#ifdef WITH_GAMEENGINE
	syshandle = SYS_GetSystem();
#else
	syshandle = 0;
#endif

	/* first test for background */
#ifndef WITH_PYTHON_MODULE
	ba = BLI_argsInit(argc, (const char **)argv); /* skip binary path */
	main_args_setup(C, ba, &syshandle);

	BLI_argsParse(ba, 1, NULL, NULL);

	main_signal_setup();

#else
	G.factory_startup = true;  /* using preferences or user startup makes no sense for py-as-module */
	(void)syshandle;
#endif

#ifdef WITH_FFMPEG
	IMB_ffmpeg_init();
#endif

	/* after level 1 args, this is so playanim skips RNA init */
	RNA_init();

	RE_engines_init();
	init_nodesystem();
	psys_init_rng();
	/* end second init */

	BKE_asset_engines_init();

#if defined(WITH_PYTHON_MODULE) || defined(WITH_HEADLESS)
	G.background = true; /* python module mode ALWAYS runs in background mode (for now) */
#else
	if (G.background) {
		main_signal_setup_background();
	}
#endif

	/* background render uses this font too */
	BKE_vfont_builtin_register(datatoc_bfont_pfb, datatoc_bfont_pfb_size);

	/* Initialize ffmpeg if built in, also needed for bg mode if videos are
	 * rendered via ffmpeg */
	BKE_sound_init_once();
	
	init_def_material();

	if (G.background == 0) {
#ifndef WITH_PYTHON_MODULE
		BLI_argsParse(ba, 2, NULL, NULL);
		BLI_argsParse(ba, 3, NULL, NULL);
#endif
		WM_init(C, argc, (const char **)argv);

		/* this is properly initialized with user defs, but this is default */
		/* call after loading the startup.blend so we can read U.tempdir */
		BKE_tempdir_init(U.tempdir);
	}
	else {
#ifndef WITH_PYTHON_MODULE
		BLI_argsParse(ba, 3, NULL, NULL);
#endif

		WM_init(C, argc, (const char **)argv);

		/* don't use user preferences temp dir */
		BKE_tempdir_init(NULL);
	}
#ifdef WITH_PYTHON
	/**
	 * NOTE: the U.pythondir string is NULL until WM_init() is executed,
	 * so we provide the BPY_ function below to append the user defined
	 * python-dir to Python's sys.path at this point.  Simply putting
	 * WM_init() before #BPY_python_start() crashes Blender at startup.
	 */

	/* TODO - U.pythondir */
#else
	printf("\n* WARNING * - Blender compiled without Python!\nthis is not intended for typical usage\n\n");
#endif
	
	CTX_py_init_set(C, 1);
	WM_keymap_init(C);

#ifdef WITH_FREESTYLE
	/* initialize Freestyle */
	FRS_initialize();
	FRS_set_context(C);
#endif

	/* OK we are ready for it */
#ifndef WITH_PYTHON_MODULE
	main_args_setup_post(C, ba);
	
	if (G.background == 0) {
		if (!G.file_loaded)
			if (U.uiflag2 & USER_KEEP_SESSION)
				WM_recover_last_session(C, NULL);
	}

#endif

#ifndef WITH_PYTHON_MODULE
	BLI_argsFree(ba);
#endif

#ifdef WIN32
	while (argv_num) {
		free(argv[--argv_num]);
	}
	free(argv);
	argv = NULL;
#endif

#ifdef WITH_PYTHON_MODULE
	return 0; /* keep blender in background mode running */
#endif

	if (G.background) {
		/* Using window-manager API in background mode is a bit odd, but works fine. */
		WM_exit(C);
	}
	else {
		if (G.fileflags & G_FILE_AUTOPLAY) {
			if (G.f & G_SCRIPT_AUTOEXEC) {
				if (WM_init_game(C)) {
					return 0;
				}
			}
			else {
				if (!(G.f & G_SCRIPT_AUTOEXEC_FAIL_QUIET)) {
					G.f |= G_SCRIPT_AUTOEXEC_FAIL;
					BLI_snprintf(G.autoexec_fail, sizeof(G.autoexec_fail), "Game AutoStart");
				}
			}
		}

		if (!G.file_loaded) {
			WM_init_splash(C);
		}
	}

	WM_main(C);

	return 0;
} /* end of int main(argc, argv)	*/

#ifdef WITH_PYTHON_MODULE
void main_python_exit(void)
{
	WM_exit_ext((bContext *)evil_C, true);
	evil_C = NULL;
}
#endif

/** \} */<|MERGE_RESOLUTION|>--- conflicted
+++ resolved
@@ -32,35 +32,13 @@
 #include <stdlib.h>
 #include <string.h>
 
-<<<<<<< HEAD
-#if defined(__linux__) && defined(__GNUC__)
-#  define _GNU_SOURCE
-#  include <fenv.h>
-#endif
-
-#if (defined(__APPLE__) && (defined(__i386__) || defined(__x86_64__)))
-#  define OSX_SSE_FPE
-#  include <xmmintrin.h>
-#endif
-
-=======
->>>>>>> 94349ab3
 #ifdef WIN32
 #  if defined(_MSC_VER) && defined(_M_X64)
 #    include <math.h> /* needed for _set_FMA3_enable */
 #  endif
 #  include <windows.h>
 #  include "utfconv.h"
-<<<<<<< HEAD
-#endif
-
-#include <stdlib.h>
-#include <stddef.h>
-#include <string.h>
-#include <errno.h>
-#include <time.h>
-
-/* This little block needed for linking to Blender... */
+#endif
 
 #include "MEM_guardedalloc.h"
 
@@ -68,1114 +46,7 @@
 #  include "BLI_winstuff.h"
 #endif
 
-#include "BLI_args.h"
-#include "BLI_threads.h"
-#include "BLI_utildefines.h"
-#include "BLI_callbacks.h"
-#include "BLI_blenlib.h"
-#include "BLI_mempool.h"
-#include "BLI_system.h"
-#include BLI_SYSTEM_PID_H
-
-#include "DNA_ID.h"
-#include "DNA_scene_types.h"
-#include "DNA_userdef_types.h"
-
 #include "RNA_define.h"
-#include "RNA_types.h"
-
-#include "BKE_asset.h"
-#include "BKE_appdir.h"
-#include "BKE_blender.h"
-#include "BKE_brush.h"
-#include "BKE_context.h"
-#include "BKE_depsgraph.h" /* for DAG_on_visible_update */
-#include "BKE_font.h"
-#include "BKE_global.h"
-#include "BKE_library.h"
-#include "BKE_main.h"
-#include "BKE_material.h"
-#include "BKE_modifier.h"
-#include "BKE_scene.h"
-#include "BKE_node.h"
-#include "BKE_report.h"
-#include "BKE_sound.h"
-#include "BKE_image.h"
-#include "BKE_particle.h"
-
-#include "DEG_depsgraph.h"
-
-#include "IMB_imbuf.h"  /* for IMB_init */
-
-#ifdef WITH_PYTHON
-#include "BPY_extern.h"
-#endif
-
-#include "RE_engine.h"
-#include "RE_pipeline.h"
-#include "RE_render_ext.h"
-
-#include "ED_datafiles.h"
-#include "ED_util.h"
-
-#include "WM_api.h"
-
-#include "GPU_draw.h"
-#include "GPU_extensions.h"
-
-#ifdef WITH_FREESTYLE
-#  include "FRS_freestyle.h"
-#endif
-
-#ifdef WITH_BUILDINFO_HEADER
-#  define BUILD_DATE
-#endif
-
-/* for passing information between creator and gameengine */
-#ifdef WITH_GAMEENGINE
-#  include "BL_System.h"
-#else /* dummy */
-#  define SYS_SystemHandle int
-#endif
-
-#include <signal.h>
-
-#ifdef __FreeBSD__
-#  include <sys/types.h>
-#  include <floatingpoint.h>
-#  include <sys/rtprio.h>
-#endif
-
-#ifdef WITH_BINRELOC
-#  include "binreloc.h"
-#endif
-
-#ifdef WITH_LIBMV
-#  include "libmv-capi.h"
-#endif
-
-#ifdef WITH_CYCLES_LOGGING
-#  include "CCL_api.h"
-#endif
-
-#ifdef WITH_SDL_DYNLOAD
-#  include "sdlew.h"
-#endif
-
-/* from buildinfo.c */
-#ifdef BUILD_DATE
-extern char build_date[];
-extern char build_time[];
-extern char build_hash[];
-extern unsigned long build_commit_timestamp;
-
-/* TODO(sergey): ideally size need to be in sync with buildinfo.c */
-extern char build_commit_date[16];
-extern char build_commit_time[16];
-
-extern char build_branch[];
-extern char build_platform[];
-extern char build_type[];
-extern char build_cflags[];
-extern char build_cxxflags[];
-extern char build_linkflags[];
-extern char build_system[];
-#endif
-
-/*	Local Function prototypes */
-#ifdef WITH_PYTHON_MODULE
-int  main_python_enter(int argc, const char **argv);
-void main_python_exit(void);
-#else
-static int print_help(int argc, const char **argv, void *data);
-static int print_version(int argc, const char **argv, void *data);
-#endif
-
-/* for the callbacks: */
-#ifndef WITH_PYTHON_MODULE
-#define BLEND_VERSION_FMT         "Blender %d.%02d (sub %d)"
-#define BLEND_VERSION_ARG         BLENDER_VERSION / 100, BLENDER_VERSION % 100, BLENDER_SUBVERSION
-/* pass directly to printf */
-#define BLEND_VERSION_STRING_FMT  BLEND_VERSION_FMT "\n", BLEND_VERSION_ARG
-#endif
-
-/* Initialize callbacks for the modules that need them */
-static void setCallbacks(void); 
-
-static unsigned char python_exit_code_on_error = 0;
-
-#ifndef WITH_PYTHON_MODULE
-
-static bool use_crash_handler = true;
-static bool use_abort_handler = true;
-
-/* set breakpoints here when running in debug mode, useful to catch floating point errors */
-#if defined(__linux__) || defined(_WIN32) || defined(OSX_SSE_FPE)
-static void fpe_handler(int UNUSED(sig))
-{
-	fprintf(stderr, "debug: SIGFPE trapped\n");
-}
-#endif
-
-/* handling ctrl-c event in console */
-#if !(defined(WITH_PYTHON_MODULE) || defined(WITH_HEADLESS))
-static void blender_esc(int sig)
-{
-	static int count = 0;
-	
-	G.is_break = true;  /* forces render loop to read queue, not sure if its needed */
-	
-	if (sig == 2) {
-		if (count) {
-			printf("\nBlender killed\n");
-			exit(2);
-		}
-		printf("\nSent an internal break event. Press ^C again to kill Blender\n");
-		count++;
-	}
-}
-#endif
-
-static int print_version(int UNUSED(argc), const char **UNUSED(argv), void *UNUSED(data))
-{
-	printf(BLEND_VERSION_STRING_FMT);
-#ifdef BUILD_DATE
-	printf("\tbuild date: %s\n", build_date);
-	printf("\tbuild time: %s\n", build_time);
-	printf("\tbuild commit date: %s\n", build_commit_date);
-	printf("\tbuild commit time: %s\n", build_commit_time);
-	printf("\tbuild hash: %s\n", build_hash);
-	printf("\tbuild platform: %s\n", build_platform);
-	printf("\tbuild type: %s\n", build_type);
-	printf("\tbuild c flags: %s\n", build_cflags);
-	printf("\tbuild c++ flags: %s\n", build_cxxflags);
-	printf("\tbuild link flags: %s\n", build_linkflags);
-	printf("\tbuild system: %s\n", build_system);
-#endif
-	exit(0);
-
-	return 0;
-}
-
-static int print_help(int UNUSED(argc), const char **UNUSED(argv), void *data)
-{
-	bArgs *ba = (bArgs *)data;
-
-	printf(BLEND_VERSION_STRING_FMT);
-	printf("Usage: blender [args ...] [file] [args ...]\n\n");
-
-	printf("Render Options:\n");
-	BLI_argsPrintArgDoc(ba, "--background");
-	BLI_argsPrintArgDoc(ba, "--render-anim");
-	BLI_argsPrintArgDoc(ba, "--scene");
-	BLI_argsPrintArgDoc(ba, "--render-frame");
-	BLI_argsPrintArgDoc(ba, "--frame-start");
-	BLI_argsPrintArgDoc(ba, "--frame-end");
-	BLI_argsPrintArgDoc(ba, "--frame-jump");
-	BLI_argsPrintArgDoc(ba, "--render-output");
-	BLI_argsPrintArgDoc(ba, "--engine");
-	BLI_argsPrintArgDoc(ba, "--threads");
-	
-	printf("\n");
-	printf("Format Options:\n");
-	BLI_argsPrintArgDoc(ba, "--render-format");
-	BLI_argsPrintArgDoc(ba, "--use-extension");
-
-	printf("\n");
-	printf("Animation Playback Options:\n");
-	BLI_argsPrintArgDoc(ba, "-a");
-				
-	printf("\n");
-	printf("Window Options:\n");
-	BLI_argsPrintArgDoc(ba, "--window-border");
-	BLI_argsPrintArgDoc(ba, "--window-borderless");
-	BLI_argsPrintArgDoc(ba, "--window-geometry");
-	BLI_argsPrintArgDoc(ba, "--start-console");
-	BLI_argsPrintArgDoc(ba, "--no-native-pixels");
-
-
-	printf("\n");
-	printf("Game Engine Specific Options:\n");
-	BLI_argsPrintArgDoc(ba, "-g");
-
-	printf("\n");
-	printf("Python Options:\n");
-	BLI_argsPrintArgDoc(ba, "--enable-autoexec");
-	BLI_argsPrintArgDoc(ba, "--disable-autoexec");
-
-	printf("\n");
-
-	BLI_argsPrintArgDoc(ba, "--python");
-	BLI_argsPrintArgDoc(ba, "--python-text");
-	BLI_argsPrintArgDoc(ba, "--python-expr");
-	BLI_argsPrintArgDoc(ba, "--python-console");
-	BLI_argsPrintArgDoc(ba, "--python-exit-code");
-	BLI_argsPrintArgDoc(ba, "--addons");
-
-
-	printf("\n");
-	printf("Debug Options:\n");
-	BLI_argsPrintArgDoc(ba, "--debug");
-	BLI_argsPrintArgDoc(ba, "--debug-value");
-
-	printf("\n");
-	BLI_argsPrintArgDoc(ba, "--debug-events");
-#ifdef WITH_FFMPEG
-	BLI_argsPrintArgDoc(ba, "--debug-ffmpeg");
-#endif
-	BLI_argsPrintArgDoc(ba, "--debug-handlers");
-#ifdef WITH_LIBMV
-	BLI_argsPrintArgDoc(ba, "--debug-libmv");
-#endif
-#ifdef WITH_CYCLES_LOGGING
-	BLI_argsPrintArgDoc(ba, "--debug-cycles");
-#endif
-	BLI_argsPrintArgDoc(ba, "--debug-memory");
-	BLI_argsPrintArgDoc(ba, "--debug-jobs");
-	BLI_argsPrintArgDoc(ba, "--debug-python");
-	BLI_argsPrintArgDoc(ba, "--debug-depsgraph");
-	BLI_argsPrintArgDoc(ba, "--debug-depsgraph-no-threads");
-
-	BLI_argsPrintArgDoc(ba, "--debug-gpumem");
-	BLI_argsPrintArgDoc(ba, "--debug-wm");
-	BLI_argsPrintArgDoc(ba, "--debug-all");
-
-	printf("\n");
-	BLI_argsPrintArgDoc(ba, "--debug-fpe");
-	BLI_argsPrintArgDoc(ba, "--disable-crash-handler");
-
-	printf("\n");
-	printf("Misc Options:\n");
-	BLI_argsPrintArgDoc(ba, "--factory-startup");
-	printf("\n");
-	BLI_argsPrintArgDoc(ba, "--env-system-datafiles");
-	BLI_argsPrintArgDoc(ba, "--env-system-scripts");
-	BLI_argsPrintArgDoc(ba, "--env-system-python");
-	printf("\n");
-	BLI_argsPrintArgDoc(ba, "-nojoystick");
-	BLI_argsPrintArgDoc(ba, "-noglsl");
-	BLI_argsPrintArgDoc(ba, "-noaudio");
-	BLI_argsPrintArgDoc(ba, "-setaudio");
-
-	printf("\n");
-
-	BLI_argsPrintArgDoc(ba, "--help");
-
-#ifdef WIN32
-	BLI_argsPrintArgDoc(ba, "-R");
-	BLI_argsPrintArgDoc(ba, "-r");
-#endif
-	BLI_argsPrintArgDoc(ba, "--version");
-
-	BLI_argsPrintArgDoc(ba, "--");
-
-	printf("Other Options:\n");
-	BLI_argsPrintOtherDoc(ba);
-
-	printf("\n");
-	printf("Experimental features:\n");
-	BLI_argsPrintArgDoc(ba, "--enable-new-depsgraph");
-
-	printf("Argument Parsing:\n");
-	printf("\tArguments must be separated by white space, eg:\n");
-	printf("\t# blender -ba test.blend\n");
-	printf("\t...will ignore the 'a'\n");
-	printf("\t# blender -b test.blend -f8\n");
-	printf("\t...will ignore '8' because there is no space between the '-f' and the frame value\n\n");
-
-	printf("Argument Order:\n");
-	printf("\tArguments are executed in the order they are given. eg:\n");
-	printf("\t# blender --background test.blend --render-frame 1 --render-output '/tmp'\n");
-	printf("\t...will not render to '/tmp' because '--render-frame 1' renders before the output path is set\n");
-	printf("\t# blender --background --render-output /tmp test.blend --render-frame 1\n");
-	printf("\t...will not render to '/tmp' because loading the blend file overwrites the render output that was set\n");
-	printf("\t# blender --background test.blend --render-output /tmp --render-frame 1\n");
-	printf("\t...works as expected.\n\n");
-
-	printf("Environment Variables:\n");
-	printf("  $BLENDER_USER_CONFIG      Directory for user configuration files.\n");
-	printf("  $BLENDER_USER_SCRIPTS     Directory for user scripts.\n");
-	printf("  $BLENDER_SYSTEM_SCRIPTS   Directory for system wide scripts.\n");
-	printf("  $BLENDER_USER_DATAFILES   Directory for user data files (icons, translations, ..).\n");
-	printf("  $BLENDER_SYSTEM_DATAFILES Directory for system wide data files.\n");
-	printf("  $BLENDER_SYSTEM_PYTHON    Directory for system python libraries.\n");
-#ifdef WIN32
-	printf("  $TEMP                     Store temporary files here.\n");
-#else
-	printf("  $TMP or $TMPDIR           Store temporary files here.\n");
-#endif
-#ifdef WITH_SDL
-	printf("  $SDL_AUDIODRIVER          LibSDL audio driver - alsa, esd, dma.\n");
-#endif
-	printf("  $PYTHONHOME               Path to the python directory, eg. /usr/lib/python.\n\n");
-
-	exit(0);
-
-	return 0;
-}
-
-static bool parse_int_relative(
-        const char *str, int pos, int neg,
-        int *r_value, const char **r_err_msg)
-{
-	char *str_end = NULL;
-	long value;
-
-	errno = 0;
-
-	switch (*str) {
-		case '+':
-			value = pos + strtol(str + 1, &str_end, 10);
-			break;
-		case '-':
-			value = (neg - strtol(str + 1, &str_end, 10)) + 1;
-			break;
-		default:
-			value = strtol(str, &str_end, 10);
-			break;
-	}
-
-
-	if (*str_end != '\0') {
-		static const char *msg = "not a number";
-		*r_err_msg = msg;
-		return false;
-	}
-	else if ((errno == ERANGE) || ((value < INT_MIN || value > INT_MAX))) {
-		static const char *msg = "exceeds range";
-		*r_err_msg = msg;
-		return false;
-	}
-	else {
-		*r_value = (int)value;
-		return true;
-	}
-}
-
-static bool parse_int_relative_clamp(
-        const char *str, int pos, int neg, int min, int max,
-        int *r_value, const char **r_err_msg)
-{
-	if (parse_int_relative(str, pos, neg, r_value, r_err_msg)) {
-		CLAMP(*r_value, min, max);
-		return true;
-	}
-	else {
-		return false;
-	}
-}
-
-/**
- * No clamping, fails with any number outside the range.
- */
-static bool parse_int_strict_range(
-        const char *str, const int min, const int max,
-        int *r_value, const char **r_err_msg)
-{
-	char *str_end = NULL;
-	long value;
-
-	errno = 0;
-	value = strtol(str, &str_end, 10);
-
-	if (*str_end != '\0') {
-		static const char *msg = "not a number";
-		*r_err_msg = msg;
-		return false;
-	}
-	else if ((errno == ERANGE) || ((value < min || value > max))) {
-		static const char *msg = "exceeds range";
-		*r_err_msg = msg;
-		return false;
-	}
-	else {
-		*r_value = (int)value;
-		return true;
-	}
-}
-
-static bool parse_int(
-        const char *str,
-        int *r_value, const char **r_err_msg)
-{
-	return parse_int_strict_range(str, INT_MIN, INT_MAX, r_value, r_err_msg);
-}
-
-static bool parse_int_clamp(
-        const char *str, int min, int max,
-        int *r_value, const char **r_err_msg)
-{
-	if (parse_int(str, r_value, r_err_msg)) {
-		CLAMP(*r_value, min, max);
-		return true;
-	}
-	else {
-		return false;
-	}
-}
-
-static int end_arguments(int UNUSED(argc), const char **UNUSED(argv), void *UNUSED(data))
-{
-	return -1;
-}
-
-static int enable_python(int UNUSED(argc), const char **UNUSED(argv), void *UNUSED(data))
-{
-	G.f |= G_SCRIPT_AUTOEXEC;
-	G.f |= G_SCRIPT_OVERRIDE_PREF;
-	return 0;
-}
-
-static int disable_python(int UNUSED(argc), const char **UNUSED(argv), void *UNUSED(data))
-{
-	G.f &= ~G_SCRIPT_AUTOEXEC;
-	G.f |= G_SCRIPT_OVERRIDE_PREF;
-	return 0;
-}
-
-static int disable_crash_handler(int UNUSED(argc), const char **UNUSED(argv), void *UNUSED(data))
-{
-	use_crash_handler = false;
-	return 0;
-}
-
-static int disable_abort_handler(int UNUSED(argc), const char **UNUSED(argv), void *UNUSED(data))
-{
-	use_abort_handler = false;
-	return 0;
-}
-
-static int background_mode(int UNUSED(argc), const char **UNUSED(argv), void *UNUSED(data))
-{
-	G.background = 1;
-	return 0;
-}
-
-static int debug_mode(int UNUSED(argc), const char **UNUSED(argv), void *data)
-{
-	G.debug |= G_DEBUG;  /* std output printf's */
-	printf(BLEND_VERSION_STRING_FMT);
-	MEM_set_memory_debug();
-#ifndef NDEBUG
-	BLI_mempool_set_memory_debug();
-#endif
-
-#ifdef WITH_BUILDINFO
-	printf("Build: %s %s %s %s\n", build_date, build_time, build_platform, build_type);
-#endif
-
-	BLI_argsPrint(data);
-	return 0;
-}
-
-static int debug_mode_generic(int UNUSED(argc), const char **UNUSED(argv), void *data)
-{
-	G.debug |= GET_INT_FROM_POINTER(data);
-	return 0;
-}
-
-#ifdef WITH_LIBMV
-static int debug_mode_libmv(int UNUSED(argc), const char **UNUSED(argv), void *UNUSED(data))
-{
-	libmv_startDebugLogging();
-
-	return 0;
-}
-#endif
-
-#ifdef WITH_CYCLES_LOGGING
-static int debug_mode_cycles(int UNUSED(argc), const char **UNUSED(argv),
-                             void *UNUSED(data))
-{
-	CCL_start_debug_logging();
-	return 0;
-}
-#endif
-
-static int debug_mode_memory(int UNUSED(argc), const char **UNUSED(argv), void *UNUSED(data))
-{
-	MEM_set_memory_debug();
-	return 0;
-}
-
-static int set_debug_value(int argc, const char **argv, void *UNUSED(data))
-{
-	const char *arg_id = "--debug-value";
-	if (argc > 1) {
-		const char *err_msg = NULL;
-		int value;
-		if (!parse_int(argv[1], &value, &err_msg)) {
-			printf("\nError: %s '%s %s'.\n", err_msg, arg_id, argv[1]);
-			return 1;
-		}
-
-		G.debug_value = value;
-
-		return 1;
-	}
-	else {
-		printf("\nError: you must specify debug value to set.\n");
-		return 0;
-	}
-}
-
-static int set_fpe(int UNUSED(argc), const char **UNUSED(argv), void *UNUSED(data))
-{
-#if defined(__linux__) || defined(_WIN32) || defined(OSX_SSE_FPE)
-	/* zealous but makes float issues a heck of a lot easier to find!
-	 * set breakpoints on fpe_handler */
-	signal(SIGFPE, fpe_handler);
-
-# if defined(__linux__) && defined(__GNUC__)
-	feenableexcept(FE_DIVBYZERO | FE_INVALID | FE_OVERFLOW);
-# endif /* defined(__linux__) && defined(__GNUC__) */
-# if defined(OSX_SSE_FPE)
-	/* OSX uses SSE for floating point by default, so here 
-	 * use SSE instructions to throw floating point exceptions */
-	_MM_SET_EXCEPTION_MASK(_MM_MASK_MASK & ~
-	                       (_MM_MASK_OVERFLOW | _MM_MASK_INVALID | _MM_MASK_DIV_ZERO));
-# endif /* OSX_SSE_FPE */
-# if defined(_WIN32) && defined(_MSC_VER)
-	_controlfp_s(NULL, 0, _MCW_EM); /* enables all fp exceptions */
-	_controlfp_s(NULL, _EM_DENORMAL | _EM_UNDERFLOW | _EM_INEXACT, _MCW_EM); /* hide the ones we don't care about */
-# endif /* _WIN32 && _MSC_VER */
-#endif
-
-	return 0;
-}
-
-static void blender_crash_handler_backtrace(FILE *fp)
-{
-	fputs("\n# backtrace\n", fp);
-	BLI_system_backtrace(fp);
-}
-
-static void blender_crash_handler(int signum)
-{
-
-#if 0
-	{
-		char fname[FILE_MAX];
-
-		if (!G.main->name[0]) {
-			BLI_make_file_string("/", fname, BKE_tempdir_base(), "crash.blend");
-		}
-		else {
-			BLI_strncpy(fname, G.main->name, sizeof(fname));
-			BLI_replace_extension(fname, sizeof(fname), ".crash.blend");
-		}
-
-		printf("Writing: %s\n", fname);
-		fflush(stdout);
-
-		BKE_undo_save_file(fname);
-	}
-#endif
-
-	FILE *fp;
-	char header[512];
-	wmWindowManager *wm = G.main->wm.first;
-
-	char fname[FILE_MAX];
-
-	if (!G.main->name[0]) {
-		BLI_join_dirfile(fname, sizeof(fname), BKE_tempdir_base(), "blender.crash.txt");
-	}
-	else {
-		BLI_join_dirfile(fname, sizeof(fname), BKE_tempdir_base(), BLI_path_basename(G.main->name));
-		BLI_replace_extension(fname, sizeof(fname), ".crash.txt");
-	}
-
-	printf("Writing: %s\n", fname);
-	fflush(stdout);
-
-#ifndef BUILD_DATE
-	BLI_snprintf(header, sizeof(header), "# " BLEND_VERSION_FMT ", Unknown revision\n", BLEND_VERSION_ARG);
-#else
-	BLI_snprintf(header, sizeof(header), "# " BLEND_VERSION_FMT ", Commit date: %s %s, Hash %s\n",
-	             BLEND_VERSION_ARG, build_commit_date, build_commit_time, build_hash);
-#endif
-
-	/* open the crash log */
-	errno = 0;
-	fp = BLI_fopen(fname, "wb");
-	if (fp == NULL) {
-		fprintf(stderr, "Unable to save '%s': %s\n",
-		        fname, errno ? strerror(errno) : "Unknown error opening file");
-	}
-	else {
-		if (wm) {
-			BKE_report_write_file_fp(fp, &wm->reports, header);
-		}
-
-		blender_crash_handler_backtrace(fp);
-
-		fclose(fp);
-	}
-
-	/* Delete content of temp dir! */
-	BKE_tempdir_session_purge();
-
-	/* really crash */
-	signal(signum, SIG_DFL);
-#ifndef WIN32
-	kill(getpid(), signum);
-#else
-	TerminateProcess(GetCurrentProcess(), signum);
-#endif
-}
-
-#ifdef WIN32
-LONG WINAPI windows_exception_handler(EXCEPTION_POINTERS *ExceptionInfo)
-{
-	switch (ExceptionInfo->ExceptionRecord->ExceptionCode) {
-		case EXCEPTION_ACCESS_VIOLATION:
-			fputs("Error: EXCEPTION_ACCESS_VIOLATION\n", stderr);
-			break;
-		case EXCEPTION_ARRAY_BOUNDS_EXCEEDED:
-			fputs("Error: EXCEPTION_ARRAY_BOUNDS_EXCEEDED\n", stderr);
-			break;
-		case EXCEPTION_BREAKPOINT:
-			fputs("Error: EXCEPTION_BREAKPOINT\n", stderr);
-			break;
-		case EXCEPTION_DATATYPE_MISALIGNMENT:
-			fputs("Error: EXCEPTION_DATATYPE_MISALIGNMENT\n", stderr);
-			break;
-		case EXCEPTION_FLT_DENORMAL_OPERAND:
-			fputs("Error: EXCEPTION_FLT_DENORMAL_OPERAND\n", stderr);
-			break;
-		case EXCEPTION_FLT_DIVIDE_BY_ZERO:
-			fputs("Error: EXCEPTION_FLT_DIVIDE_BY_ZERO\n", stderr);
-			break;
-		case EXCEPTION_FLT_INEXACT_RESULT:
-			fputs("Error: EXCEPTION_FLT_INEXACT_RESULT\n", stderr);
-			break;
-		case EXCEPTION_FLT_INVALID_OPERATION:
-			fputs("Error: EXCEPTION_FLT_INVALID_OPERATION\n", stderr);
-			break;
-		case EXCEPTION_FLT_OVERFLOW:
-			fputs("Error: EXCEPTION_FLT_OVERFLOW\n", stderr);
-			break;
-		case EXCEPTION_FLT_STACK_CHECK:
-			fputs("Error: EXCEPTION_FLT_STACK_CHECK\n", stderr);
-			break;
-		case EXCEPTION_FLT_UNDERFLOW:
-			fputs("Error: EXCEPTION_FLT_UNDERFLOW\n", stderr);
-			break;
-		case EXCEPTION_ILLEGAL_INSTRUCTION:
-			fputs("Error: EXCEPTION_ILLEGAL_INSTRUCTION\n", stderr);
-			break;
-		case EXCEPTION_IN_PAGE_ERROR:
-			fputs("Error: EXCEPTION_IN_PAGE_ERROR\n", stderr);
-			break;
-		case EXCEPTION_INT_DIVIDE_BY_ZERO:
-			fputs("Error: EXCEPTION_INT_DIVIDE_BY_ZERO\n", stderr);
-			break;
-		case EXCEPTION_INT_OVERFLOW:
-			fputs("Error: EXCEPTION_INT_OVERFLOW\n", stderr);
-			break;
-		case EXCEPTION_INVALID_DISPOSITION:
-			fputs("Error: EXCEPTION_INVALID_DISPOSITION\n", stderr);
-			break;
-		case EXCEPTION_NONCONTINUABLE_EXCEPTION:
-			fputs("Error: EXCEPTION_NONCONTINUABLE_EXCEPTION\n", stderr);
-			break;
-		case EXCEPTION_PRIV_INSTRUCTION:
-			fputs("Error: EXCEPTION_PRIV_INSTRUCTION\n", stderr);
-			break;
-		case EXCEPTION_SINGLE_STEP:
-			fputs("Error: EXCEPTION_SINGLE_STEP\n", stderr);
-			break;
-		case EXCEPTION_STACK_OVERFLOW:
-			fputs("Error: EXCEPTION_STACK_OVERFLOW\n", stderr);
-			break;
-		default:
-			fputs("Error: Unrecognized Exception\n", stderr);
-			break;
-	}
-
-	fflush(stderr);
-
-	/* If this is a stack overflow then we can't walk the stack, so just show
-	 * where the error happened */
-	if (EXCEPTION_STACK_OVERFLOW != ExceptionInfo->ExceptionRecord->ExceptionCode) {
-#ifdef NDEBUG
-		TerminateProcess(GetCurrentProcess(), SIGSEGV);
-#else
-		blender_crash_handler(SIGSEGV);
-#endif
-	}
-
-	return EXCEPTION_EXECUTE_HANDLER;
-}
-#endif
-
-
-static void blender_abort_handler(int UNUSED(signum))
-{
-	/* Delete content of temp dir! */
-	BKE_tempdir_session_purge();
-}
-
-static int set_factory_startup(int UNUSED(argc), const char **UNUSED(argv), void *UNUSED(data))
-{
-	G.factory_startup = 1;
-	return 0;
-}
-
-static int set_env(int argc, const char **argv, void *UNUSED(data))
-{
-	/* "--env-system-scripts" --> "BLENDER_SYSTEM_SCRIPTS" */
-
-	char env[64] = "BLENDER";
-	char *ch_dst = env + 7; /* skip BLENDER */
-	const char *ch_src = argv[0] + 5; /* skip --env */
-
-	if (argc < 2) {
-		printf("%s requires one argument\n", argv[0]);
-		exit(1);
-	}
-
-	for (; *ch_src; ch_src++, ch_dst++) {
-		*ch_dst = (*ch_src == '-') ? '_' : (*ch_src) - 32; /* toupper() */
-	}
-
-	*ch_dst = '\0';
-	BLI_setenv(env, argv[1]);
-	return 1;
-}
-
-static int playback_mode(int argc, const char **argv, void *UNUSED(data))
-{
-	/* not if -b was given first */
-	if (G.background == 0) {
-#ifdef WITH_FFMPEG
-		/* Setup FFmpeg with current debug flags. */
-		IMB_ffmpeg_init();
-#endif
-
-		WM_main_playanim(argc, argv); /* not the same argc and argv as before */
-		exit(0); /* 2.4x didn't do this */
-	}
-
-	return -2;
-}
-
-static int prefsize(int argc, const char **argv, void *UNUSED(data))
-{
-	const char *arg_id = "-p / --window-geometry";
-	int params[4], i;
-
-	if (argc < 5) {
-		fprintf(stderr, "Error: requires four arguments '%s'\n", arg_id);
-		exit(1);
-	}
-
-	for (i = 0; i < 4; i++) {
-		const char *err_msg = NULL;
-		if (!parse_int(argv[i + 1], &params[i], &err_msg)) {
-			printf("\nError: %s '%s %s'.\n", err_msg, arg_id, argv[1]);
-			exit(1);
-		}
-	}
-
-	WM_init_state_size_set(UNPACK4(params));
-
-	return 4;
-}
-
-static int native_pixels(int UNUSED(argc), const char **UNUSED(argv), void *UNUSED(data))
-{
-	WM_init_native_pixels(false);
-	return 0;
-}
-
-static int with_borders(int UNUSED(argc), const char **UNUSED(argv), void *UNUSED(data))
-{
-	WM_init_state_normal_set();
-	return 0;
-}
-
-static int without_borders(int UNUSED(argc), const char **UNUSED(argv), void *UNUSED(data))
-{
-	WM_init_state_fullscreen_set();
-	return 0;
-}
-
-extern bool wm_start_with_console; /* wm_init_exit.c */
-static int start_with_console(int UNUSED(argc), const char **UNUSED(argv), void *UNUSED(data))
-{
-	wm_start_with_console = true;
-	return 0;
-}
-
-static int register_extension(int UNUSED(argc), const char **UNUSED(argv), void *data)
-{
-#ifdef WIN32
-	if (data)
-		G.background = 1;
-	RegisterBlendExtension();
-#else
-	(void)data; /* unused */
-#endif
-	return 0;
-}
-
-static int no_joystick(int UNUSED(argc), const char **UNUSED(argv), void *data)
-{
-#ifndef WITH_GAMEENGINE
-	(void)data;
-#else
-	SYS_SystemHandle *syshandle = data;
-
-	/**
-	 * don't initialize joysticks if user doesn't want to use joysticks
-	 * failed joystick initialization delays over 5 seconds, before game engine start
-	 */
-	SYS_WriteCommandLineInt(*syshandle, "nojoystick", 1);
-	if (G.debug & G_DEBUG) printf("disabling nojoystick\n");
-#endif
-
-	return 0;
-}
-
-static int no_glsl(int UNUSED(argc), const char **UNUSED(argv), void *UNUSED(data))
-{
-	GPU_extensions_disable();
-	return 0;
-}
-
-static int no_audio(int UNUSED(argc), const char **UNUSED(argv), void *UNUSED(data))
-{
-	BKE_sound_force_device("Null");
-	return 0;
-}
-
-static int set_audio(int argc, const char **argv, void *UNUSED(data))
-{
-	if (argc < 1) {
-		fprintf(stderr, "-setaudio require one argument\n");
-		exit(1);
-	}
-
-	BKE_sound_force_device(argv[1]);
-	return 1;
-}
-
-static int set_output(int argc, const char **argv, void *data)
-{
-	bContext *C = data;
-	if (argc > 1) {
-		Scene *scene = CTX_data_scene(C);
-		if (scene) {
-			BLI_strncpy(scene->r.pic, argv[1], sizeof(scene->r.pic));
-		}
-		else {
-			printf("\nError: no blend loaded. cannot use '-o / --render-output'.\n");
-		}
-		return 1;
-	}
-	else {
-		printf("\nError: you must specify a path after '-o  / --render-output'.\n");
-		return 0;
-	}
-}
-
-static int set_engine(int argc, const char **argv, void *data)
-{
-	bContext *C = data;
-	if (argc >= 2) {
-		if (STREQ(argv[1], "help")) {
-			RenderEngineType *type = NULL;
-			printf("Blender Engine Listing:\n");
-			for (type = R_engines.first; type; type = type->next) {
-				printf("\t%s\n", type->idname);
-			}
-			exit(0);
-		}
-		else {
-			Scene *scene = CTX_data_scene(C);
-			if (scene) {
-				RenderData *rd = &scene->r;
-
-				if (BLI_findstring(&R_engines, argv[1], offsetof(RenderEngineType, idname))) {
-					BLI_strncpy_utf8(rd->engine, argv[1], sizeof(rd->engine));
-				}
-				else {
-					printf("\nError: engine not found '%s'\n", argv[1]);
-					exit(1);
-				}
-			}
-			else {
-				printf("\nError: no blend loaded. order the arguments so '-E  / --engine ' is after a blend is loaded.\n");
-			}
-		}
-
-		return 1;
-	}
-	else {
-		printf("\nEngine not specified, give 'help' for a list of available engines.\n");
-		return 0;
-	}
-}
-
-static int set_image_type(int argc, const char **argv, void *data)
-{
-	bContext *C = data;
-	if (argc > 1) {
-		const char *imtype = argv[1];
-		Scene *scene = CTX_data_scene(C);
-		if (scene) {
-			const char imtype_new = BKE_imtype_from_arg(imtype);
-
-			if (imtype_new == R_IMF_IMTYPE_INVALID) {
-				printf("\nError: Format from '-F / --render-format' not known or not compiled in this release.\n");
-			}
-			else {
-				scene->r.im_format.imtype = imtype_new;
-			}
-		}
-		else {
-			printf("\nError: no blend loaded. order the arguments so '-F  / --render-format' is after the blend is loaded.\n");
-		}
-		return 1;
-	}
-	else {
-		printf("\nError: you must specify a format after '-F  / --render-foramt'.\n");
-		return 0;
-	}
-}
-
-static int set_threads(int argc, const char **argv, void *UNUSED(data))
-{
-	const char *arg_id = "-t / --threads";
-	const int min = 0, max = BLENDER_MAX_THREADS;
-	if (argc > 1) {
-		const char *err_msg = NULL;
-		int threads;
-		if (!parse_int_strict_range(argv[1], min, max, &threads, &err_msg)) {
-			printf("\nError: %s '%s %s', expected number in [%d..%d].\n", err_msg, arg_id, argv[1], min, max);
-			return 1;
-		}
-
-		BLI_system_num_threads_override_set(threads);
-		return 1;
-	}
-	else {
-		printf("\nError: you must specify a number of threads in [%d..%d] '%s'.\n", min, max, arg_id);
-		return 0;
-	}
-}
-
-static int depsgraph_use_new(int UNUSED(argc), const char **UNUSED(argv), void *UNUSED(data))
-{
-	printf("Using new dependency graph.\n");
-	DEG_depsgraph_switch_to_new();
-	return 0;
-}
-
-static int set_verbosity(int argc, const char **argv, void *UNUSED(data))
-{
-	const char *arg_id = "--verbose";
-	if (argc > 1) {
-		const char *err_msg = NULL;
-		int level;
-		if (!parse_int(argv[1], &level, &err_msg)) {
-			printf("\nError: %s '%s %s'.\n", err_msg, arg_id, argv[1]);
-		}
-
-#ifdef WITH_LIBMV
-		libmv_setLoggingVerbosity(level);
-#elif defined(WITH_CYCLES_LOGGING)
-		CCL_logging_verbosity_set(level);
-#else
-		(void)level;
-#endif
-
-		return 1;
-	}
-	else {
-		printf("\nError: you must specify a verbosity level.\n");
-		return 0;
-	}
-}
-
-static int set_extension(int argc, const char **argv, void *data)
-{
-	bContext *C = data;
-	if (argc > 1) {
-		Scene *scene = CTX_data_scene(C);
-		if (scene) {
-			if (argv[1][0] == '0') {
-				scene->r.scemode &= ~R_EXTENSION;
-			}
-			else if (argv[1][0] == '1') {
-				scene->r.scemode |= R_EXTENSION;
-			}
-			else {
-				printf("\nError: Use '-x 1 / -x 0' To set the extension option or '--use-extension'\n");
-			}
-		}
-		else {
-			printf("\nError: no blend loaded. order the arguments so '-o ' is after '-x '.\n");
-		}
-		return 1;
-	}
-	else {
-		printf("\nError: you must specify a path after '- '.\n");
-		return 0;
-	}
-}
-
-static int set_ge_parameters(int argc, const char **argv, void *data)
-{
-	int a = 0;
-#ifdef WITH_GAMEENGINE
-	SYS_SystemHandle syshandle = *(SYS_SystemHandle *)data;
-#else
-	(void)data;
-#endif
-
-	/**
-	 * gameengine parameters are automatically put into system
-	 * -g [paramname = value]
-	 * -g [boolparamname]
-	 * example:
-	 * -g novertexarrays
-	 * -g maxvertexarraysize = 512
-	 */
-
-	if (argc >= 1) {
-		const char *paramname = argv[a];
-		/* check for single value versus assignment */
-		if (a + 1 < argc && (*(argv[a + 1]) == '=')) {
-			a++;
-			if (a + 1 < argc) {
-				a++;
-				/* assignment */
-#ifdef WITH_GAMEENGINE
-				SYS_WriteCommandLineString(syshandle, paramname, argv[a]);
-#endif
-			}
-			else {
-				printf("error: argument assignment (%s) without value.\n", paramname);
-				return 0;
-			}
-			/* name arg eaten */
-
-		}
-		else {
-#ifdef WITH_GAMEENGINE
-			SYS_WriteCommandLineInt(syshandle, argv[a], 1);
-=======
->>>>>>> 94349ab3
-#endif
-
-#include "MEM_guardedalloc.h"
-
-#ifdef WIN32
-#  include "BLI_winstuff.h"
-#endif
 
 #include "BLI_args.h"
 #include "BLI_threads.h"
@@ -1185,6 +56,7 @@
 
 /* mostly init functions */
 #include "BKE_appdir.h"
+#include "BKE_asset.h"
 #include "BKE_blender.h"
 #include "BKE_brush.h"
 #include "BKE_context.h"
@@ -1207,8 +79,6 @@
 #include "ED_datafiles.h"
 
 #include "WM_api.h"
-
-#include "RNA_define.h"
 
 #ifdef WITH_FREESTYLE
 #  include "FRS_freestyle.h"
