--- conflicted
+++ resolved
@@ -858,6 +858,7 @@
 
 		if(debug_src)
 			path_write_text(*debug_src, source);
+
 		size_t source_len = source.size();
 		const char *source_str = source.c_str();
 
@@ -2897,22 +2898,8 @@
 		opencl_assert(clSetKernelArg(ckPathTraceKernel_DataInit_SPLIT_KERNEL, narg++, sizeof(object_sd), (void*)&object_sd));
 		opencl_assert(clSetKernelArg(ckPathTraceKernel_DataInit_SPLIT_KERNEL, narg++, sizeof(object_sd_DL_shadow), (void*)&object_sd_DL_shadow));
 
-<<<<<<< HEAD
 		opencl_assert(clSetKernelArg(ckPathTraceKernel_DataInit_SPLIT_KERNEL, narg++, sizeof(time_sd), (void*)&time_sd));
 		opencl_assert(clSetKernelArg(ckPathTraceKernel_DataInit_SPLIT_KERNEL, narg++, sizeof(time_sd_DL_shadow), (void*)&time_sd_DL_shadow));
-=======
-	void tex_alloc(const char *name,
-	               device_memory& mem,
-	               InterpolationType /*interpolation*/,
-	               bool /*periodic*/)
-	{
-		VLOG(1) << "Texture allocate: " << name << ", " << mem.memory_size() << " bytes.";
-		mem_alloc(mem, MEM_READ_ONLY);
-		mem_copy_to(mem);
-		assert(mem_map.find(name) == mem_map.end());
-		mem_map.insert(MemMap::value_type(name, mem.device_pointer));
-	}
->>>>>>> 5a8629c0
 
 		opencl_assert(clSetKernelArg(ckPathTraceKernel_DataInit_SPLIT_KERNEL, narg++, sizeof(ray_length_sd), (void*)&ray_length_sd));
 		opencl_assert(clSetKernelArg(ckPathTraceKernel_DataInit_SPLIT_KERNEL, narg++, sizeof(ray_length_sd_DL_shadow), (void*)&ray_length_sd_DL_shadow));
@@ -3412,7 +3399,7 @@
 	*/
 	int2 get_max_render_feasible_tile_size(size_t feasible_global_work_size) {
 		int2 max_render_feasible_tile_size;
-		int square_root_val = sqrt(feasible_global_work_size);
+		int square_root_val = (int)sqrt(feasible_global_work_size);
 		max_render_feasible_tile_size.x = square_root_val;
 		max_render_feasible_tile_size.y = square_root_val;
 
