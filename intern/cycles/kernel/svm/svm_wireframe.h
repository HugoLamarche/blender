/*
* Adapted from Open Shading Language with this license:
*
* Copyright (c) 2009-2010 Sony Pictures Imageworks Inc., et al.
* All Rights Reserved.
*
* Modifications Copyright 2013, Blender Foundation.
*
* Redistribution and use in source and binary forms, with or without
* modification, are permitted provided that the following conditions are
* met:
* * Redistributions of source code must retain the above copyright
*   notice, this list of conditions and the following disclaimer.
* * Redistributions in binary form must reproduce the above copyright
*   notice, this list of conditions and the following disclaimer in the
*   documentation and/or other materials provided with the distribution.
* * Neither the name of Sony Pictures Imageworks nor the names of its
*   contributors may be used to endorse or promote products derived from
*   this software without specific prior written permission.
* THIS SOFTWARE IS PROVIDED BY THE COPYRIGHT HOLDERS AND CONTRIBUTORS
* "AS IS" AND ANY EXPRESS OR IMPLIED WARRANTIES, INCLUDING, BUT NOT
* LIMITED TO, THE IMPLIED WARRANTIES OF MERCHANTABILITY AND FITNESS FOR
* A PARTICULAR PURPOSE ARE DISCLAIMED. IN NO EVENT SHALL THE COPYRIGHT
* OWNER OR CONTRIBUTORS BE LIABLE FOR ANY DIRECT, INDIRECT, INCIDENTAL,
* SPECIAL, EXEMPLARY, OR CONSEQUENTIAL DAMAGES (INCLUDING, BUT NOT
* LIMITED TO, PROCUREMENT OF SUBSTITUTE GOODS OR SERVICES; LOSS OF USE,
* DATA, OR PROFITS; OR BUSINESS INTERRUPTION) HOWEVER CAUSED AND ON ANY
* THEORY OF LIABILITY, WHETHER IN CONTRACT, STRICT LIABILITY, OR TORT
* (INCLUDING NEGLIGENCE OR OTHERWISE) ARISING IN ANY WAY OUT OF THE USE
* OF THIS SOFTWARE, EVEN IF ADVISED OF THE POSSIBILITY OF SUCH DAMAGE.
*/

CCL_NAMESPACE_BEGIN

/* Wireframe Node */

ccl_device float wireframe_SPLIT(__ADDR_SPACE__ KernelGlobals *kg,
__ADDR_SPACE__ ShaderData *sd,
float size,
int pixel_size,
__ADDR_SPACE__ float3 *P)
{
#ifdef __HAIR__
<<<<<<< HEAD
	if (sd_fetch(prim) != PRIM_NONE && sd_fetch(type) & PRIMITIVE_ALL_TRIANGLE)
#else
	if (sd_fetch(prim) != PRIM_NONE)
=======
	if(sd->prim != PRIM_NONE && sd->type & PRIMITIVE_ALL_TRIANGLE)
#else
	if(sd->prim != PRIM_NONE)
>>>>>>> b663f1f1
#endif
	{
		float3 Co[3];
		float pixelwidth = 1.0f;

		/* Triangles */
		int np = 3;

		if (sd_fetch(type) & PRIMITIVE_TRIANGLE)
			triangle_vertices(kg, sd_fetch(prim), Co);
		else
			motion_triangle_vertices(kg, sd_fetch(object), sd_fetch(prim), sd_fetch(time), Co);

		if (!(sd_fetch(flag) & SD_TRANSFORM_APPLIED)) {
			object_position_transform(kg, sd, &Co[0]);
			object_position_transform(kg, sd, &Co[1]);
			object_position_transform(kg, sd, &Co[2]);
		}

		if (pixel_size) {
			// Project the derivatives of P to the viewing plane defined
			// by I so we have a measure of how big is a pixel at this point
			float pixelwidth_x = len(sd_fetch(dP).dx - dot(sd_fetch(dP).dx, sd_fetch(I)) * sd_fetch(I));
			float pixelwidth_y = len(sd_fetch(dP).dy - dot(sd_fetch(dP).dy, sd_fetch(I)) * sd_fetch(I));
			// Take the average of both axis' length
			pixelwidth = (pixelwidth_x + pixelwidth_y) * 0.5f;
		}

		// Use half the width as the neighbor face will render the
		// other half. And take the square for fast comparison
		pixelwidth *= 0.5f * size;
		pixelwidth *= pixelwidth;
		for(int i = 0; i < np; i++) {
			int i2 = i ? i - 1 : np - 1;
			float3 dir = *P - Co[i];
			float3 edge = Co[i] - Co[i2];
			float3 crs = cross(edge, dir);
			// At this point dot(crs, crs) / dot(edge, edge) is
			// the square of area / length(edge) == square of the
			// distance to the edge.
			if(dot(crs, crs) < (dot(edge, edge) * pixelwidth))
				return 1.0f;
		}
	}
	return 0.0f;
}

ccl_device float wireframe(__ADDR_SPACE__ KernelGlobals *kg,
	__ADDR_SPACE__ ShaderData *sd,
	float size,
	int pixel_size,
	float3 *P)
{
#ifdef __HAIR__
	if (sd_fetch(prim) != PRIM_NONE && sd_fetch(type) & PRIMITIVE_ALL_TRIANGLE)
#else
	if (sd_fetch(prim) != PRIM_NONE)
#endif
	{
		float3 Co[3];
		float pixelwidth = 1.0f;

		/* Triangles */
		int np = 3;

		if (sd_fetch(type) & PRIMITIVE_TRIANGLE)
			triangle_vertices(kg, sd_fetch(prim), Co);
		else
			motion_triangle_vertices(kg, sd_fetch(object), sd_fetch(prim), sd_fetch(time), Co);

		if (!(sd_fetch(flag) & SD_TRANSFORM_APPLIED)) {
			object_position_transform(kg, sd, &Co[0]);
			object_position_transform(kg, sd, &Co[1]);
			object_position_transform(kg, sd, &Co[2]);
		}

		if (pixel_size) {
			// Project the derivatives of P to the viewing plane defined
			// by I so we have a measure of how big is a pixel at this point
			float pixelwidth_x = len(sd_fetch(dP).dx - dot(sd_fetch(dP).dx, sd_fetch(I)) * sd_fetch(I));
			float pixelwidth_y = len(sd_fetch(dP).dy - dot(sd_fetch(dP).dy, sd_fetch(I)) * sd_fetch(I));
			// Take the average of both axis' length
			pixelwidth = (pixelwidth_x + pixelwidth_y) * 0.5f;
		}

		// Use half the width as the neighbor face will render the
		// other half. And take the square for fast comparison
		pixelwidth *= 0.5f * size;
		pixelwidth *= pixelwidth;
		for (int i = 0; i < np; i++) {
			int i2 = i ? i - 1 : np - 1;
			float3 dir = *P - Co[i];
			float3 edge = Co[i] - Co[i2];
			float3 crs = cross(edge, dir);
			// At this point dot(crs, crs) / dot(edge, edge) is
			// the square of area / length(edge) == square of the
			// distance to the edge.
			if (dot(crs, crs) < (dot(edge, edge) * pixelwidth))
				return 1.0f;
		}
	}
	return 0.0f;
}

ccl_device void svm_node_wireframe(__ADDR_SPACE__ KernelGlobals *kg,
	__ADDR_SPACE__ ShaderData *sd,
	float *stack,
	uint4 node)
{
	uint in_size = node.y;
	uint out_fac = node.z;
	uint use_pixel_size, bump_offset;
	decode_node_uchar4(node.w, &use_pixel_size, &bump_offset, NULL, NULL);

	/* Input Data */
	float size = stack_load_float(stack, in_size);
	int pixel_size = (int)use_pixel_size;

	/* Calculate wireframe */
	float f = wireframe_SPLIT(kg, sd, size, pixel_size, &sd_fetch(P));

	/* TODO(sergey): Think of faster way to calculate derivatives. */
	if (bump_offset == NODE_BUMP_OFFSET_DX) {
		float3 Px = sd_fetch(P) - sd_fetch(dP).dx;
		f += (f - wireframe(kg, sd, size, pixel_size, &Px)) / len(sd_fetch(dP).dx);
	}
<<<<<<< HEAD
	else if (bump_offset == NODE_BUMP_OFFSET_DY) {
		float3 Py = sd_fetch(P) - sd_fetch(dP).dy;
		f += (f - wireframe(kg, sd, size, pixel_size, &Py)) / len(sd_fetch(dP).dy);
=======
	else if(bump_offset == NODE_BUMP_OFFSET_DY) {
		float3 Py = sd->P - sd->dP.dy;
		f += (f - wireframe(kg, sd, size, pixel_size, &Py)) / len(sd->dP.dy);
>>>>>>> b663f1f1
	}

	if(stack_valid(out_fac))
		stack_store_float(stack, out_fac, f);
}

CCL_NAMESPACE_END<|MERGE_RESOLUTION|>--- conflicted
+++ resolved
@@ -41,15 +41,9 @@
 __ADDR_SPACE__ float3 *P)
 {
 #ifdef __HAIR__
-<<<<<<< HEAD
-	if (sd_fetch(prim) != PRIM_NONE && sd_fetch(type) & PRIMITIVE_ALL_TRIANGLE)
+	if(sd_fetch(prim) != PRIM_NONE && sd_fetch(type) & PRIMITIVE_ALL_TRIANGLE)
 #else
-	if (sd_fetch(prim) != PRIM_NONE)
-=======
-	if(sd->prim != PRIM_NONE && sd->type & PRIMITIVE_ALL_TRIANGLE)
-#else
-	if(sd->prim != PRIM_NONE)
->>>>>>> b663f1f1
+	if(sd_fetch(prim) != PRIM_NONE)
 #endif
 	{
 		float3 Co[3];
@@ -58,18 +52,18 @@
 		/* Triangles */
 		int np = 3;
 
-		if (sd_fetch(type) & PRIMITIVE_TRIANGLE)
+		if(sd_fetch(type) & PRIMITIVE_TRIANGLE)
 			triangle_vertices(kg, sd_fetch(prim), Co);
 		else
 			motion_triangle_vertices(kg, sd_fetch(object), sd_fetch(prim), sd_fetch(time), Co);
 
-		if (!(sd_fetch(flag) & SD_TRANSFORM_APPLIED)) {
+		if(!(sd_fetch(flag) & SD_TRANSFORM_APPLIED)) {
 			object_position_transform(kg, sd, &Co[0]);
 			object_position_transform(kg, sd, &Co[1]);
 			object_position_transform(kg, sd, &Co[2]);
 		}
 
-		if (pixel_size) {
+		if(pixel_size) {
 			// Project the derivatives of P to the viewing plane defined
 			// by I so we have a measure of how big is a pixel at this point
 			float pixelwidth_x = len(sd_fetch(dP).dx - dot(sd_fetch(dP).dx, sd_fetch(I)) * sd_fetch(I));
@@ -104,9 +98,9 @@
 	float3 *P)
 {
 #ifdef __HAIR__
-	if (sd_fetch(prim) != PRIM_NONE && sd_fetch(type) & PRIMITIVE_ALL_TRIANGLE)
+	if(sd_fetch(prim) != PRIM_NONE && sd_fetch(type) & PRIMITIVE_ALL_TRIANGLE)
 #else
-	if (sd_fetch(prim) != PRIM_NONE)
+	if(sd_fetch(prim) != PRIM_NONE)
 #endif
 	{
 		float3 Co[3];
@@ -115,18 +109,18 @@
 		/* Triangles */
 		int np = 3;
 
-		if (sd_fetch(type) & PRIMITIVE_TRIANGLE)
+		if(sd_fetch(type) & PRIMITIVE_TRIANGLE)
 			triangle_vertices(kg, sd_fetch(prim), Co);
 		else
 			motion_triangle_vertices(kg, sd_fetch(object), sd_fetch(prim), sd_fetch(time), Co);
 
-		if (!(sd_fetch(flag) & SD_TRANSFORM_APPLIED)) {
+		if(!(sd_fetch(flag) & SD_TRANSFORM_APPLIED)) {
 			object_position_transform(kg, sd, &Co[0]);
 			object_position_transform(kg, sd, &Co[1]);
 			object_position_transform(kg, sd, &Co[2]);
 		}
 
-		if (pixel_size) {
+		if(pixel_size) {
 			// Project the derivatives of P to the viewing plane defined
 			// by I so we have a measure of how big is a pixel at this point
 			float pixelwidth_x = len(sd_fetch(dP).dx - dot(sd_fetch(dP).dx, sd_fetch(I)) * sd_fetch(I));
@@ -147,7 +141,7 @@
 			// At this point dot(crs, crs) / dot(edge, edge) is
 			// the square of area / length(edge) == square of the
 			// distance to the edge.
-			if (dot(crs, crs) < (dot(edge, edge) * pixelwidth))
+			if(dot(crs, crs) < (dot(edge, edge) * pixelwidth))
 				return 1.0f;
 		}
 	}
@@ -172,19 +166,13 @@
 	float f = wireframe_SPLIT(kg, sd, size, pixel_size, &sd_fetch(P));
 
 	/* TODO(sergey): Think of faster way to calculate derivatives. */
-	if (bump_offset == NODE_BUMP_OFFSET_DX) {
+	if(bump_offset == NODE_BUMP_OFFSET_DX) {
 		float3 Px = sd_fetch(P) - sd_fetch(dP).dx;
 		f += (f - wireframe(kg, sd, size, pixel_size, &Px)) / len(sd_fetch(dP).dx);
 	}
-<<<<<<< HEAD
-	else if (bump_offset == NODE_BUMP_OFFSET_DY) {
+	else if(bump_offset == NODE_BUMP_OFFSET_DY) {
 		float3 Py = sd_fetch(P) - sd_fetch(dP).dy;
 		f += (f - wireframe(kg, sd, size, pixel_size, &Py)) / len(sd_fetch(dP).dy);
-=======
-	else if(bump_offset == NODE_BUMP_OFFSET_DY) {
-		float3 Py = sd->P - sd->dP.dy;
-		f += (f - wireframe(kg, sd, size, pixel_size, &Py)) / len(sd->dP.dy);
->>>>>>> b663f1f1
 	}
 
 	if(stack_valid(out_fac))
