/*
 * Copyright 2011-2013 Blender Foundation
 *
 * Licensed under the Apache License, Version 2.0 (the "License");
 * you may not use this file except in compliance with the License.
 * You may obtain a copy of the License at
 *
 * http://www.apache.org/licenses/LICENSE-2.0
 *
 * Unless required by applicable law or agreed to in writing, software
 * distributed under the License is distributed on an "AS IS" BASIS,
 * WITHOUT WARRANTIES OR CONDITIONS OF ANY KIND, either express or implied.
 * See the License for the specific language governing permissions and
 * limitations under the License.
 */

/*
 * ShaderData, used in four steps:
 *
 * Setup from incoming ray, sampled position and background.
 * Execute for surface, volume or displacement.
 * Evaluate one or more closures.
 * Release.
 *
 */

#include "closure/bsdf_util.h"
#include "closure/bsdf.h"
#include "closure/emissive.h"

#include "svm/svm.h"

CCL_NAMESPACE_BEGIN

/* ShaderData setup from incoming ray */

#ifdef __OBJECT_MOTION__
ccl_device void shader_setup_object_transforms(__ADDR_SPACE__ KernelGlobals *kg, ShaderData *sd, float time)
{
	if(sd->flag & SD_OBJECT_MOTION) {
		sd->ob_tfm = object_fetch_transform_motion(kg, sd->object, time);
		sd->ob_itfm = transform_quick_inverse(sd->ob_tfm);
	}
	else {
		sd->ob_tfm = object_fetch_transform(kg, sd->object, OBJECT_TRANSFORM);
		sd->ob_itfm = object_fetch_transform(kg, sd->object, OBJECT_INVERSE_TRANSFORM);
	}
}
#endif

ccl_device void shader_setup_from_ray(__ADDR_SPACE__ KernelGlobals *kg, __ADDR_SPACE__ ShaderData *sd,
	const __ADDR_SPACE__ Intersection *isect, const Ray *ray, int bounce, int transparent_bounce)
{
#ifdef __INSTANCING__
	sd_fetch(object) = (isect->object == PRIM_NONE)? kernel_tex_fetch(__prim_object, isect->prim): isect->object;
#endif

	sd_fetch(type) = isect->type;
	sd_fetch(flag) = kernel_tex_fetch(__object_flag, sd_fetch(object));

	/* matrices and time */
#ifdef __OBJECT_MOTION__
	shader_setup_object_transforms(kg, sd, ray->time);
	sd_fetch(time) = ray->time;
#endif

	sd_fetch(prim) = kernel_tex_fetch(__prim_index, isect->prim);
	sd_fetch(ray_length) = isect->t;
	sd_fetch(ray_depth) = bounce;
	sd_fetch(transparent_depth) = transparent_bounce;

#ifdef __UV__
	sd_fetch(u) = isect->u;
	sd_fetch(v) = isect->v;
#endif

#ifdef __HAIR__
	if(sd_fetch(type) & PRIMITIVE_ALL_CURVE) {
		/* curve */
		float4 curvedata = kernel_tex_fetch(__curves, sd_fetch(prim));

		sd_fetch(shader) = __float_as_int(curvedata.z);
		sd_fetch(P) = bvh_curve_refine(kg, sd, isect, ray);
	}
	else
#endif
	if(sd_fetch(type) & PRIMITIVE_TRIANGLE) {
		/* static triangle */
		float3 Ng = triangle_normal(kg, sd);
		sd_fetch(shader) =  kernel_tex_fetch(__tri_shader, sd_fetch(prim));

		/* vectors */
		sd_fetch(P) = triangle_refine(kg, sd, isect, ray);
		sd_fetch(Ng) = Ng;
		sd_fetch(N) = Ng;

		/* smooth normal */
		if(sd_fetch(shader) & SHADER_SMOOTH_NORMAL)
			sd_fetch(N) = triangle_smooth_normal(kg, sd_fetch(prim), sd_fetch(u), sd_fetch(v));

#ifdef __DPDU__
		/* dPdu/dPdv */
		triangle_dPdudv(kg, sd_fetch(prim), &sd_fetch(dPdu), &sd_fetch(dPdv));
#endif
	}
	else {
		/* motion triangle */
		motion_triangle_shader_setup(kg, sd, isect, ray, false);
	}

	sd_fetch(I) = -ray->D;

	sd_fetch(flag) |= kernel_tex_fetch(__shader_flag, (sd_fetch(shader) & SHADER_MASK)*2);

#ifdef __INSTANCING__
	if(isect->object != OBJECT_NONE) {
		/* instance transform */
		object_normal_transform(kg, sd, &sd_fetch(N));
		object_normal_transform(kg, sd, &sd_fetch(Ng));
#ifdef __DPDU__
		object_dir_transform(kg, sd, &sd_fetch(dPdu));
		object_dir_transform(kg, sd, &sd_fetch(dPdv));
#endif
	}
#endif

	/* backfacing test */
	bool backfacing = (dot(sd_fetch(Ng), sd_fetch(I)) < 0.0f);

	if(backfacing) {
		sd_fetch(flag) |= SD_BACKFACING;
		sd_fetch(Ng) = -sd_fetch(Ng);
		sd_fetch(N) = -sd_fetch(N);
#ifdef __DPDU__
		sd_fetch(dPdu) = -sd_fetch(dPdu);
		sd_fetch(dPdv) = -sd_fetch(dPdv);
#endif
	}

#ifdef __RAY_DIFFERENTIALS__
	/* differentials */
	differential_transfer(&sd_fetch(dP), ray->dP, ray->D, ray->dD, sd_fetch(Ng), isect->t);
	differential_incoming(&sd_fetch(dI), ray->dD);
	differential_dudv(&sd_fetch(du), &sd_fetch(dv), sd_fetch(dPdu), sd_fetch(dPdv), sd_fetch(dP), sd_fetch(Ng));
#endif
}

/* ShaderData setup from BSSRDF scatter */

#ifdef __SUBSURFACE__
ccl_device_inline void shader_setup_from_subsurface(__ADDR_SPACE__ KernelGlobals *kg, ShaderData *sd,
	const Intersection *isect, const Ray *ray)
{
	bool backfacing = sd->flag & SD_BACKFACING;

	/* object, matrices, time, ray_length stay the same */
	sd->flag = kernel_tex_fetch(__object_flag, sd->object);
	sd->prim = kernel_tex_fetch(__prim_index, isect->prim);
	sd->type = isect->type;

#ifdef __UV__
	sd->u = isect->u;
	sd->v = isect->v;
#endif

	/* fetch triangle data */
	if(sd->type == PRIMITIVE_TRIANGLE) {
		float3 Ng = triangle_normal(kg, sd);
		sd->shader =  kernel_tex_fetch(__tri_shader, sd->prim);

		/* static triangle */
		sd->P = triangle_refine_subsurface(kg, sd, isect, ray);
		sd->Ng = Ng;
		sd->N = Ng;

		if(sd->shader & SHADER_SMOOTH_NORMAL)
			sd->N = triangle_smooth_normal(kg, sd->prim, sd->u, sd->v);

#ifdef __DPDU__
		/* dPdu/dPdv */
		triangle_dPdudv(kg, sd->prim, &sd->dPdu, &sd->dPdv);
#endif
	}
	else {
		/* motion triangle */
		motion_triangle_shader_setup(kg, sd, isect, ray, true);
	}

	sd->flag |= kernel_tex_fetch(__shader_flag, (sd->shader & SHADER_MASK)*2);

#ifdef __INSTANCING__
	if(isect->object != OBJECT_NONE) {
		/* instance transform */
		object_normal_transform(kg, sd, &sd->N);
		object_normal_transform(kg, sd, &sd->Ng);
#ifdef __DPDU__
		object_dir_transform(kg, sd, &sd->dPdu);
		object_dir_transform(kg, sd, &sd->dPdv);
#endif
	}
#endif

	/* backfacing test */
	if(backfacing) {
		sd->flag |= SD_BACKFACING;
		sd->Ng = -sd->Ng;
		sd->N = -sd->N;
#ifdef __DPDU__
		sd->dPdu = -sd->dPdu;
		sd->dPdv = -sd->dPdv;
#endif
	}

	/* should not get used in principle as the shading will only use a diffuse
	 * BSDF, but the shader might still access it */
	sd->I = sd->N;

#ifdef __RAY_DIFFERENTIALS__
	/* differentials */
	differential_dudv(&sd->du, &sd->dv, sd->dPdu, sd->dPdv, sd->dP, sd->Ng);
	/* don't modify dP and dI */
#endif
}
#endif

/* ShaderData setup from position sampled on mesh */

ccl_device void shader_setup_from_sample(__ADDR_SPACE__ KernelGlobals *kg, __ADDR_SPACE__ ShaderData *sd,
	const float3 P, const float3 Ng, const float3 I,
	int shader, int object, int prim, float u, float v, float t, float time, int bounce, int transparent_bounce)
{
	/* vectors */
	sd_fetch(P) = P;
	sd_fetch(N) = Ng;
	sd_fetch(Ng) = Ng;
	sd_fetch(I) = I;
	sd_fetch(shader) = shader;
	sd_fetch(type) = (prim == PRIM_NONE)? PRIMITIVE_NONE: PRIMITIVE_TRIANGLE;

	/* primitive */
#ifdef __INSTANCING__
	sd_fetch(object) = object;
#endif
	/* currently no access to bvh prim index for strand sd->prim*/
	sd_fetch(prim) = prim;
#ifdef __UV__
	sd_fetch(u) = u;
	sd_fetch(v) = v;
#endif
	sd_fetch(ray_length) = t;
	sd_fetch(ray_depth) = bounce;
	sd_fetch(transparent_depth) = transparent_bounce;

	/* detect instancing, for non-instanced the object index is -object-1 */
#ifdef __INSTANCING__
	bool instanced = false;

	if(sd_fetch(prim) != PRIM_NONE) {
		if(sd_fetch(object) >= 0)
			instanced = true;
		else
#endif
			sd_fetch(object) = ~sd_fetch(object);
#ifdef __INSTANCING__
	}
#endif

	sd_fetch(flag) = kernel_tex_fetch(__shader_flag, (sd_fetch(shader) & SHADER_MASK)*2);
	if(sd_fetch(object) != OBJECT_NONE) {
		sd_fetch(flag) |= kernel_tex_fetch(__object_flag, sd_fetch(object));

#ifdef __OBJECT_MOTION__
		shader_setup_object_transforms(kg, sd, time);
	}

	sd_fetch(time) = time;
#else
	}
#endif

	if(sd_fetch(type) & PRIMITIVE_TRIANGLE) {
		/* smooth normal */
		if(sd_fetch(shader) & SHADER_SMOOTH_NORMAL) {
			sd_fetch(N) = triangle_smooth_normal(kg, sd_fetch(prim), sd_fetch(u), sd_fetch(v));

#ifdef __INSTANCING__
			if(instanced)
				object_normal_transform(kg, sd, &sd_fetch(N));
#endif
		}

		/* dPdu/dPdv */
#ifdef __DPDU__
		triangle_dPdudv(kg, sd_fetch(prim), &sd_fetch(dPdu), &sd_fetch(dPdv));

#ifdef __INSTANCING__
		if(instanced) {
			object_dir_transform(kg, sd, &sd_fetch(dPdu));
			object_dir_transform(kg, sd, &sd_fetch(dPdv));
		}
#endif
#endif
	}
	else {
#ifdef __DPDU__
		sd_fetch(dPdu) = make_float3(0.0f, 0.0f, 0.0f);
		sd_fetch(dPdv) = make_float3(0.0f, 0.0f, 0.0f);
#endif
	}

	/* backfacing test */
	if(sd_fetch(prim) != PRIM_NONE) {
		bool backfacing = (dot(sd_fetch(Ng), sd_fetch(I)) < 0.0f);

		if(backfacing) {
			sd_fetch(flag) |= SD_BACKFACING;
			sd_fetch(Ng) = -sd_fetch(Ng);
			sd_fetch(N) = -sd_fetch(N);
#ifdef __DPDU__
			sd_fetch(dPdu) = -sd_fetch(dPdu);
			sd_fetch(dPdv) = -sd_fetch(dPdv);
#endif
		}
	}

#ifdef __RAY_DIFFERENTIALS__
	/* no ray differentials here yet */
	sd_fetch(dP) = differential3_zero();
	sd_fetch(dI) = differential3_zero();
	sd_fetch(du) = differential_zero();
	sd_fetch(dv) = differential_zero();
#endif
}


/* ShaderData setup for displacement */
/// XXX not used by split kernel
ccl_device void shader_setup_from_displace(__ADDR_SPACE__ KernelGlobals *kg, __ADDR_SPACE__ ShaderData *sd,
	int object, int prim, float u, float v)
{
	float3 P, Ng, I = make_float3(0.0f, 0.0f, 0.0f);
	int shader;

	triangle_point_normal(kg, object, prim, u, v, &P, &Ng, &shader);

	/* force smooth shading for displacement */
	shader |= SHADER_SMOOTH_NORMAL;

	/* watch out: no instance transform currently */

	shader_setup_from_sample(kg, sd, P, Ng, I, shader, object, prim, u, v, 0.0f, TIME_INVALID, 0, 0);
}

#if __SPLIT_KERNEL__
/* ShaderData setup from ray into background */
ccl_device_inline void shader_setup_from_background_privateRay(__ADDR_SPACE__ KernelGlobals *kg, __ADDR_SPACE__ ShaderData *sd, Ray *ray, int bounce, int transparent_bounce)
{
	/* vectors */
	sd_fetch(P) = ray->D;
	sd_fetch(N) = -ray->D;
	sd_fetch(Ng) = -ray->D;
	sd_fetch(I) = -ray->D;
	sd_fetch(shader) = kernel_data.background.surface_shader;
	sd_fetch(flag) = kernel_tex_fetch(__shader_flag, (sd_fetch(shader) & SHADER_MASK)*2);
#ifdef __OBJECT_MOTION__
	sd->time = ray->time;
#endif
	sd_fetch(ray_length) = 0.0f;
	sd_fetch(ray_depth) = bounce;
	sd_fetch(transparent_depth) = transparent_bounce;

#ifdef __INSTANCING__
	sd_fetch(object) = PRIM_NONE;
#endif
	sd_fetch(prim) = PRIM_NONE;
#ifdef __UV__
	sd_fetch(u) = 0.0f;
	sd_fetch(v) = 0.0f;
#endif

#ifdef __DPDU__
	/* dPdu/dPdv */
	sd_fetch(dPdu) = make_float3(0.0f, 0.0f, 0.0f);
	sd_fetch(dPdv) = make_float3(0.0f, 0.0f, 0.0f);
#endif

#ifdef __RAY_DIFFERENTIALS__
	/* differentials */
	sd_fetch(dP) = ray->dD;
	differential_incoming(&sd_fetch(dI), sd_fetch(dP));
	sd_fetch(du).dx = 0.0f;
	sd_fetch(du).dy = 0.0f;
	sd_fetch(dv).dx = 0.0f;
	sd_fetch(dv).dy = 0.0f;
#endif
}
#endif

/* ShaderData setup from ray into background */
ccl_device_inline void shader_setup_from_background(__ADDR_SPACE__ KernelGlobals *kg, __ADDR_SPACE__ ShaderData *sd, const __ADDR_SPACE__ Ray *ray, int bounce, int transparent_bounce)
{
	/* vectors */
	sd_fetch(P) = ray->D;
	sd_fetch(N) = -ray->D;
	sd_fetch(Ng) = -ray->D;
	sd_fetch(I) = -ray->D;
	sd_fetch(shader) = kernel_data.background.surface_shader;
	sd_fetch(flag) = kernel_tex_fetch(__shader_flag, (sd_fetch(shader) & SHADER_MASK)*2);
#ifdef __OBJECT_MOTION__
	sd_fetch(time) = ray->time;
#endif
	sd_fetch(ray_length) = 0.0f;
	sd_fetch(ray_depth) = bounce;
	sd_fetch(transparent_depth) = transparent_bounce;

#ifdef __INSTANCING__
	sd_fetch(object) = PRIM_NONE;
#endif
	sd_fetch(prim) = PRIM_NONE;
#ifdef __UV__
	sd_fetch(u) = 0.0f;
	sd_fetch(v) = 0.0f;
#endif

#ifdef __DPDU__
	/* dPdu/dPdv */
	sd_fetch(dPdu) = make_float3(0.0f, 0.0f, 0.0f);
	sd_fetch(dPdv) = make_float3(0.0f, 0.0f, 0.0f);
#endif

#ifdef __RAY_DIFFERENTIALS__
	/* differentials */
	sd_fetch(dP) = ray->dD;
	differential_incoming(&sd_fetch(dI), sd_fetch(dP));
	sd_fetch(du).dx = 0.0f;
	sd_fetch(du).dy = 0.0f;
	sd_fetch(dv).dx = 0.0f;
	sd_fetch(dv).dy = 0.0f;
#endif
}


#ifdef __VOLUME__
ccl_device_inline void shader_setup_from_volume(__ADDR_SPACE__ KernelGlobals *kg, ShaderData *sd, const Ray *ray, int bounce, int transparent_bounce)
{
	/* vectors */
	sd->P = ray->P;
	sd->N = -ray->D;
	sd->Ng = -ray->D;
	sd->I = -ray->D;
	sd->shader = SHADER_NONE;
	sd->flag = 0;
#ifdef __OBJECT_MOTION__
	sd->time = ray->time;
#endif
	sd->ray_length = 0.0f; /* todo: can we set this to some useful value? */
	sd->ray_depth = bounce;
	sd->transparent_depth = transparent_bounce;

#ifdef __INSTANCING__
	sd->object = PRIM_NONE; /* todo: fill this for texture coordinates */
#endif
	sd->prim = PRIM_NONE;
	sd->type = PRIMITIVE_NONE;

#ifdef __UV__
	sd->u = 0.0f;
	sd->v = 0.0f;
#endif

#ifdef __DPDU__
	/* dPdu/dPdv */
	sd->dPdu = make_float3(0.0f, 0.0f, 0.0f);
	sd->dPdv = make_float3(0.0f, 0.0f, 0.0f);
#endif

#ifdef __RAY_DIFFERENTIALS__
	/* differentials */
	sd->dP = ray->dD;
	differential_incoming(&sd->dI, sd->dP);
	sd->du = differential_zero();
	sd->dv = differential_zero();
#endif

	/* for NDC coordinates */
	sd->ray_P = ray->P;
	sd->ray_dP = ray->dP;
}
#endif

/* Merging */

#if defined(__BRANCHED_PATH__) || defined(__VOLUME__)
ccl_device void shader_merge_closures(ShaderData *sd)
{
	/* merge identical closures, better when we sample a single closure at a time */
	for(int i = 0; i < sd->num_closure; i++) {
		ShaderClosure *sci = &sd->closure[i];

		for(int j = i + 1; j < sd->num_closure; j++) {
			ShaderClosure *scj = &sd->closure[j];

#ifdef __OSL__
			if(sci->prim || scj->prim)
				continue;
#endif

			if(!(sci->type == scj->type && sci->data0 == scj->data0 && sci->data1 == scj->data1))
				continue;

			if(CLOSURE_IS_BSDF_OR_BSSRDF(sci->type)) {
				if (sci->N != scj->N)
					continue;
				else if (CLOSURE_IS_BSDF_ANISOTROPIC(sci->type) && sci->T != scj->T)
					continue;
			}

			sci->weight += scj->weight;
			sci->sample_weight += scj->sample_weight;

			int size = sd->num_closure - (j+1);
			if(size > 0) {
				for(int k = 0; k < size; k++) {
					scj[k] = scj[k+1];
				}
			}

			sd->num_closure--;
			j--;
		}
	}
}
#endif

/* BSDF */

ccl_device_inline void _shader_bsdf_multi_eval(__ADDR_SPACE__ KernelGlobals *kg, __ADDR_SPACE__ ShaderData *sd, const float3 omega_in, float *pdf,
	int skip_bsdf, BsdfEval *result_eval, float sum_pdf, float sum_sample_weight)
{
	/* this is the veach one-sample model with balance heuristic, some pdf
	 * factors drop out when using balance heuristic weighting */
	for(int i = 0; i< sd_fetch(num_closure); i++) {
		if(i == skip_bsdf)
			continue;

		__ADDR_SPACE__ ShaderClosure *sc = sc_fetch(i);

		if(CLOSURE_IS_BSDF(sc->type)) {
			float bsdf_pdf = 0.0f;
			float3 eval = bsdf_eval(kg, sd, sc, omega_in, &bsdf_pdf);

			if(bsdf_pdf != 0.0f) {
				bsdf_eval_accum(result_eval, sc->type, eval*sc->weight);
				sum_pdf += bsdf_pdf*sc->sample_weight;
			}

			sum_sample_weight += sc->sample_weight;
		}
	}

	*pdf = (sum_sample_weight > 0.0f)? sum_pdf/sum_sample_weight: 0.0f;
}

ccl_device void shader_bsdf_eval(__ADDR_SPACE__ KernelGlobals *kg, __ADDR_SPACE__ ShaderData *sd,
	const float3 omega_in, BsdfEval *eval, float *pdf)
{
	bsdf_eval_init(eval, NBUILTIN_CLOSURES, make_float3(0.0f, 0.0f, 0.0f), kernel_data.film.use_light_pass);

	_shader_bsdf_multi_eval(kg, sd, omega_in, pdf, -1, eval, 0.0f, 0.0f);
}

ccl_device int shader_bsdf_sample(__ADDR_SPACE__ KernelGlobals *kg, __ADDR_SPACE__ ShaderData *sd,
	float randu, float randv, BsdfEval *bsdf_eval,
	float3 *omega_in, differential3 *domega_in, float *pdf)
{
	int sampled = 0;

	if(sd_fetch(num_closure) > 1) {
		/* pick a BSDF closure based on sample weights */
		float sum = 0.0f;

		for(sampled = 0; sampled < sd_fetch(num_closure); sampled++) {
			__ADDR_SPACE__ ShaderClosure *sc = sc_fetch(sampled);

			if(CLOSURE_IS_BSDF(sc->type))
				sum += sc->sample_weight;
		}

		float r = sd_fetch(randb_closure)*sum;
		sum = 0.0f;

		for(sampled = 0; sampled < sd_fetch(num_closure); sampled++) {
			__ADDR_SPACE__ ShaderClosure *sc = sc_fetch(sampled);

			if(CLOSURE_IS_BSDF(sc->type)) {
				sum += sc->sample_weight;

				if(r <= sum)
					break;
			}
		}

		if(sampled == sd_fetch(num_closure)) {
			*pdf = 0.0f;
			return LABEL_NONE;
		}
	}

	__ADDR_SPACE__ ShaderClosure *sc = sc_fetch(sampled);

	int label;
	float3 eval;

	*pdf = 0.0f;
	label = bsdf_sample(kg, sd, sc, randu, randv, &eval, omega_in, domega_in, pdf);

	if(*pdf != 0.0f) {
		bsdf_eval_init(bsdf_eval, sc->type, eval*sc->weight, kernel_data.film.use_light_pass);

		if(sd_fetch(num_closure) > 1) {
			float sweight = sc->sample_weight;
			_shader_bsdf_multi_eval(kg, sd, *omega_in, pdf, sampled, bsdf_eval, *pdf*sweight, sweight);
		}
	}

	return label;
}

ccl_device int shader_bsdf_sample_closure(__ADDR_SPACE__ KernelGlobals *kg, __ADDR_SPACE__ const ShaderData *sd,
	__ADDR_SPACE__ const ShaderClosure *sc, float randu, float randv, BsdfEval *bsdf_eval,
	float3 *omega_in, differential3 *domega_in, float *pdf)
{
	int label;
	float3 eval;

	*pdf = 0.0f;
	label = bsdf_sample(kg, sd, sc, randu, randv, &eval, omega_in, domega_in, pdf);

	if(*pdf != 0.0f)
		bsdf_eval_init(bsdf_eval, sc->type, eval*sc->weight, kernel_data.film.use_light_pass);

	return label;
}

ccl_device void shader_bsdf_blur(__ADDR_SPACE__ KernelGlobals *kg, __ADDR_SPACE__ ShaderData *sd, float roughness)
{
	for(int i = 0; i< sd_fetch(num_closure); i++) {
		__ADDR_SPACE__ ShaderClosure *sc = sc_fetch(i);

		if(CLOSURE_IS_BSDF(sc->type))
			bsdf_blur(kg, sc, roughness);

	}
}

ccl_device float3 shader_bsdf_transparency(__ADDR_SPACE__ KernelGlobals *kg, __ADDR_SPACE__ ShaderData *sd)
{
	if(sd_fetch(flag) & SD_HAS_ONLY_VOLUME)
		return make_float3(1.0f, 1.0f, 1.0f);

	float3 eval = make_float3(0.0f, 0.0f, 0.0f);

	for(int i = 0; i< sd_fetch(num_closure); i++) {
		__ADDR_SPACE__ ShaderClosure *sc = sc_fetch(i);

		if(sc->type == CLOSURE_BSDF_TRANSPARENT_ID) // todo: make this work for osl
			eval += sc->weight;
	}

	return eval;
}

ccl_device float3 shader_bsdf_alpha(__ADDR_SPACE__ KernelGlobals *kg, __ADDR_SPACE__ ShaderData *sd)
{
	float3 alpha = make_float3(1.0f, 1.0f, 1.0f) - shader_bsdf_transparency(kg, sd);

	alpha = max(alpha, make_float3(0.0f, 0.0f, 0.0f));
	alpha = min(alpha, make_float3(1.0f, 1.0f, 1.0f));

	return alpha;
}

ccl_device float3 shader_bsdf_diffuse(__ADDR_SPACE__ KernelGlobals *kg, __ADDR_SPACE__ ShaderData *sd)
{
	float3 eval = make_float3(0.0f, 0.0f, 0.0f);

	for(int i = 0; i< sd_fetch(num_closure); i++) {
		__ADDR_SPACE__ ShaderClosure *sc = sc_fetch(i);

		if(CLOSURE_IS_BSDF_DIFFUSE(sc->type))
			eval += sc->weight;
	}

	return eval;
}

ccl_device float3 shader_bsdf_glossy(__ADDR_SPACE__ KernelGlobals *kg, __ADDR_SPACE__ ShaderData *sd)
{
	float3 eval = make_float3(0.0f, 0.0f, 0.0f);

	for(int i = 0; i< sd_fetch(num_closure); i++) {
		__ADDR_SPACE__ ShaderClosure *sc = sc_fetch(i);

		if(CLOSURE_IS_BSDF_GLOSSY(sc->type))
			eval += sc->weight;
	}

	return eval;
}

ccl_device float3 shader_bsdf_transmission(__ADDR_SPACE__ KernelGlobals *kg, __ADDR_SPACE__ ShaderData *sd)
{
	float3 eval = make_float3(0.0f, 0.0f, 0.0f);

	for(int i = 0; i< sd_fetch(num_closure); i++) {
		__ADDR_SPACE__ ShaderClosure *sc = sc_fetch(i);

		if(CLOSURE_IS_BSDF_TRANSMISSION(sc->type))
			eval += sc->weight;
	}

	return eval;
}

ccl_device float3 shader_bsdf_subsurface(__ADDR_SPACE__ KernelGlobals *kg, __ADDR_SPACE__ ShaderData *sd)
{
	float3 eval = make_float3(0.0f, 0.0f, 0.0f);

	for(int i = 0; i< sd_fetch(num_closure); i++) {
		__ADDR_SPACE__ ShaderClosure *sc = sc_fetch(i);

		if(CLOSURE_IS_BSSRDF(sc->type) || CLOSURE_IS_BSDF_BSSRDF(sc->type))
			eval += sc->weight;
	}

	return eval;
}

ccl_device float3 shader_bsdf_ao(__ADDR_SPACE__ KernelGlobals *kg, __ADDR_SPACE__ ShaderData *sd, float ao_factor, float3 *N_)
{
	float3 eval = make_float3(0.0f, 0.0f, 0.0f);
	float3 N = make_float3(0.0f, 0.0f, 0.0f);

	for(int i = 0; i< sd_fetch(num_closure); i++) {
		__ADDR_SPACE__ ShaderClosure *sc = sc_fetch(i);

		if(CLOSURE_IS_BSDF_DIFFUSE(sc->type)) {
			eval += sc->weight*ao_factor;
			N += sc->N*average(sc->weight);
		}
		else if(CLOSURE_IS_AMBIENT_OCCLUSION(sc->type)) {
			eval += sc->weight;
			N += sd_fetch(N)*average(sc->weight);
		}
	}

	if(is_zero(N))
		N = sd_fetch(N);
	else
		N = normalize(N);

	*N_ = N;
	return eval;
}

ccl_device float3 shader_bssrdf_sum(__ADDR_SPACE__ ShaderData *sd, float3 *N_, float *texture_blur_)
{
	float3 eval = make_float3(0.0f, 0.0f, 0.0f);
	float3 N = make_float3(0.0f, 0.0f, 0.0f);
	float texture_blur = 0.0f, weight_sum = 0.0f;

	for(int i = 0; i< sd_fetch(num_closure); i++) {
		__ADDR_SPACE__ ShaderClosure *sc = sc_fetch(i);

		if(CLOSURE_IS_BSSRDF(sc->type)) {
			float avg_weight = fabsf(average(sc->weight));

			N += sc->N*avg_weight;
			eval += sc->weight;
			texture_blur += sc->data1*avg_weight;
			weight_sum += avg_weight;
		}
	}

	if(N_)
		*N_ = (is_zero(N))? sd_fetch(N): normalize(N);

	if(texture_blur_)
		*texture_blur_ = texture_blur/weight_sum;
	
	return eval;
}

/* Emission */

ccl_device float3 emissive_eval(__ADDR_SPACE__ KernelGlobals *kg, __ADDR_SPACE__ ShaderData *sd, __ADDR_SPACE__ ShaderClosure *sc)
{
	return emissive_simple_eval(sd_fetch(Ng), sd_fetch(I));
}

ccl_device float3 shader_emissive_eval(__ADDR_SPACE__ KernelGlobals *kg, __ADDR_SPACE__ ShaderData *sd)
{
	float3 eval;
	eval = make_float3(0.0f, 0.0f, 0.0f);

	for(int i = 0; i < sd_fetch(num_closure); i++) {
		__ADDR_SPACE__ ShaderClosure *sc = sc_fetch(i);

		if(CLOSURE_IS_EMISSION(sc->type))
			eval += emissive_eval(kg, sd, sc)*sc->weight;
	}

	return eval;
}

/* Holdout */
ccl_device float3 shader_holdout_eval(__ADDR_SPACE__ KernelGlobals *kg, __ADDR_SPACE__ ShaderData *sd)
{
	float3 weight = make_float3(0.0f, 0.0f, 0.0f);

	for(int i = 0; i < sd_fetch(num_closure); i++) {
		__ADDR_SPACE__ ShaderClosure *sc = sc_fetch(i);

		if(CLOSURE_IS_HOLDOUT(sc->type))
			weight += sc->weight;
	}

	return weight;
}

/* Surface Evaluation */

ccl_device void shader_eval_surface(__ADDR_SPACE__ KernelGlobals *kg, __ADDR_SPACE__ ShaderData *sd,
	float randb, int path_flag, ShaderContext ctx)
{
	sd_fetch(num_closure) = 0;
	sd_fetch(randb_closure) = randb;

#ifdef __OSL__
	if(kg->osl)
		OSLShader::eval_surface(kg, sd, path_flag, ctx);
	else
#endif
	{
#ifdef __SVM__
		svm_eval_nodes(kg, sd, SHADER_TYPE_SURFACE, path_flag);
#else
<<<<<<< HEAD
		sc_fetch(0)->weight = make_float3(0.8f, 0.8f, 0.8f);
		sc_fetch(0)->N = sd_fetch(N);
		sd_fetch(flag) |= bsdf_diffuse_setup(sc_fetch(0));
=======
		sd->closure->weight = make_float3(0.8f, 0.8f, 0.8f);
		sd->closure->N = sd->N;
		sd->closure->data0 = 0.0f;
		sd->closure->data1 = 0.0f;
		sd->flag |= bsdf_diffuse_setup(&sd->closure);
>>>>>>> b663f1f1
#endif
	}
}

/* Background Evaluation */

ccl_device float3 shader_eval_background(__ADDR_SPACE__ KernelGlobals *kg, __ADDR_SPACE__ ShaderData *sd, int path_flag, ShaderContext ctx)
{
	sd_fetch(num_closure) = 0;
	sd_fetch(randb_closure) = 0.0f;

#ifdef __OSL__
	if (kg->osl) {
		return OSLShader::eval_background(kg, sd, path_flag, ctx);
	}
	else
#endif

	{
#ifdef __SVM__
		svm_eval_nodes(kg, sd, SHADER_TYPE_SURFACE, path_flag);

		float3 eval = make_float3(0.0f, 0.0f, 0.0f);

		for (int i = 0; i< sd_fetch(num_closure); i++) {
			__ADDR_SPACE__ ShaderClosure *sc = sc_fetch(i);

			if (CLOSURE_IS_BACKGROUND(sc->type))
				eval += sc->weight;
		}

		return eval;
#else
		return make_float3(0.8f, 0.8f, 0.8f);
#endif
	}
}

/* Volume */

#ifdef __VOLUME__

ccl_device_inline void _shader_volume_phase_multi_eval(const ShaderData *sd, const float3 omega_in, float *pdf,
	int skip_phase, BsdfEval *result_eval, float sum_pdf, float sum_sample_weight)
{
	for(int i = 0; i< sd->num_closure; i++) {
		if(i == skip_phase)
			continue;

		const ShaderClosure *sc = &sd->closure[i];

		if(CLOSURE_IS_PHASE(sc->type)) {
			float phase_pdf = 0.0f;
			float3 eval = volume_phase_eval(sd, sc, omega_in, &phase_pdf);

			if(phase_pdf != 0.0f) {
				bsdf_eval_accum(result_eval, sc->type, eval);
				sum_pdf += phase_pdf*sc->sample_weight;
			}

			sum_sample_weight += sc->sample_weight;
		}
	}

	*pdf = (sum_sample_weight > 0.0f)? sum_pdf/sum_sample_weight: 0.0f;
}

ccl_device void shader_volume_phase_eval(__ADDR_SPACE__ KernelGlobals *kg, const ShaderData *sd,
	const float3 omega_in, BsdfEval *eval, float *pdf)
{
	bsdf_eval_init(eval, NBUILTIN_CLOSURES, make_float3(0.0f, 0.0f, 0.0f), kernel_data.film.use_light_pass);

	_shader_volume_phase_multi_eval(sd, omega_in, pdf, -1, eval, 0.0f, 0.0f);
}

ccl_device int shader_volume_phase_sample(__ADDR_SPACE__ KernelGlobals *kg, const ShaderData *sd,
	float randu, float randv, BsdfEval *phase_eval,
	float3 *omega_in, differential3 *domega_in, float *pdf)
{
	int sampled = 0;

	if(sd->num_closure > 1) {
		/* pick a phase closure based on sample weights */
		float sum = 0.0f;

		for(sampled = 0; sampled < sd->num_closure; sampled++) {
			const ShaderClosure *sc = &sd->closure[sampled];
			
			if(CLOSURE_IS_PHASE(sc->type))
				sum += sc->sample_weight;
		}

		float r = sd->randb_closure*sum;
		sum = 0.0f;

		for(sampled = 0; sampled < sd->num_closure; sampled++) {
			const ShaderClosure *sc = &sd->closure[sampled];
			
			if(CLOSURE_IS_PHASE(sc->type)) {
				sum += sc->sample_weight;

				if(r <= sum)
					break;
			}
		}

		if(sampled == sd->num_closure) {
			*pdf = 0.0f;
			return LABEL_NONE;
		}
	}

	/* todo: this isn't quite correct, we don't weight anisotropy properly
	 * depending on color channels, even if this is perhaps not a common case */
	const ShaderClosure *sc = &sd->closure[sampled];
	int label;
	float3 eval;

	*pdf = 0.0f;
	label = volume_phase_sample(sd, sc, randu, randv, &eval, omega_in, domega_in, pdf);

	if(*pdf != 0.0f) {
		bsdf_eval_init(phase_eval, sc->type, eval, kernel_data.film.use_light_pass);
	}

	return label;
}

ccl_device int shader_phase_sample_closure(__ADDR_SPACE__ KernelGlobals *kg, const ShaderData *sd,
	const ShaderClosure *sc, float randu, float randv, BsdfEval *phase_eval,
	float3 *omega_in, differential3 *domega_in, float *pdf)
{
	int label;
	float3 eval;

	*pdf = 0.0f;
	label = volume_phase_sample(sd, sc, randu, randv, &eval, omega_in, domega_in, pdf);

	if(*pdf != 0.0f)
		bsdf_eval_init(phase_eval, sc->type, eval, kernel_data.film.use_light_pass);

	return label;
}

/* Volume Evaluation */

ccl_device void shader_eval_volume(__ADDR_SPACE__ KernelGlobals *kg, ShaderData *sd,
	VolumeStack *stack, int path_flag, ShaderContext ctx)
{
	/* reset closures once at the start, we will be accumulating the closures
	 * for all volumes in the stack into a single array of closures */
	sd->num_closure = 0;
	sd->flag = 0;

	for(int i = 0; stack[i].shader != SHADER_NONE; i++) {
		/* setup shaderdata from stack. it's mostly setup already in
		 * shader_setup_from_volume, this switching should be quick */
		sd->object = stack[i].object;
		sd->shader = stack[i].shader;

		sd->flag &= ~(SD_SHADER_FLAGS|SD_OBJECT_FLAGS);
		sd->flag |= kernel_tex_fetch(__shader_flag, (sd->shader & SHADER_MASK)*2);

		if(sd->object != OBJECT_NONE) {
			sd->flag |= kernel_tex_fetch(__object_flag, sd->object);

#ifdef __OBJECT_MOTION__
			/* todo: this is inefficient for motion blur, we should be
			 * caching matrices instead of recomputing them each step */
			shader_setup_object_transforms(kg, sd, sd->time);
#endif
		}

		/* evaluate shader */
#ifdef __SVM__
#ifdef __OSL__
		if(kg->osl) {
			OSLShader::eval_volume(kg, sd, path_flag, ctx);
		}
		else
#endif
		{
			svm_eval_nodes(kg, sd, SHADER_TYPE_VOLUME, path_flag);
		}
#endif

		/* merge closures to avoid exceeding number of closures limit */
		if(i > 0)
			shader_merge_closures(sd);
	}
}

#endif

/* Displacement Evaluation */
/// XXX not used by split kernel
#if !__SPLIT_KERNEL__
ccl_device void shader_eval_displacement(KernelGlobals *kg, ShaderData *sd, ShaderContext ctx)
{
	sd->num_closure = 0;
	sd->randb_closure = 0.0f;

	/* this will modify sd->P */
#ifdef __SVM__
#ifdef __OSL__
	if(kg->osl)
		OSLShader::eval_displacement(kg, sd, ctx);
	else
#endif
	{
		svm_eval_nodes(kg, sd, SHADER_TYPE_DISPLACEMENT, 0);
	}
#endif
}
#endif

/* Transparent Shadows */

#ifdef __TRANSPARENT_SHADOWS__
ccl_device bool shader_transparent_shadow(__ADDR_SPACE__ KernelGlobals *kg, __ADDR_SPACE__ Intersection *isect)
{
	int prim = kernel_tex_fetch(__prim_index, isect->prim);
	int shader = 0;

#ifdef __HAIR__
	if(kernel_tex_fetch(__prim_type, isect->prim) & PRIMITIVE_ALL_TRIANGLE) {
#endif
		shader = kernel_tex_fetch(__tri_shader, prim);
#ifdef __HAIR__
	}
	else {
		float4 str = kernel_tex_fetch(__curves, prim);
		shader = __float_as_int(str.z);
	}
#endif
	int flag = kernel_tex_fetch(__shader_flag, (shader & SHADER_MASK)*2);

	return (flag & SD_HAS_TRANSPARENT_SHADOW) != 0;
}
#endif

CCL_NAMESPACE_END
<|MERGE_RESOLUTION|>--- conflicted
+++ resolved
@@ -845,17 +845,11 @@
 #ifdef __SVM__
 		svm_eval_nodes(kg, sd, SHADER_TYPE_SURFACE, path_flag);
 #else
-<<<<<<< HEAD
 		sc_fetch(0)->weight = make_float3(0.8f, 0.8f, 0.8f);
 		sc_fetch(0)->N = sd_fetch(N);
+		sc_fetch(0)->data0 = 0.0f;
+		sc_fetch(0)->data1 = 0.0f;
 		sd_fetch(flag) |= bsdf_diffuse_setup(sc_fetch(0));
-=======
-		sd->closure->weight = make_float3(0.8f, 0.8f, 0.8f);
-		sd->closure->N = sd->N;
-		sd->closure->data0 = 0.0f;
-		sd->closure->data1 = 0.0f;
-		sd->flag |= bsdf_diffuse_setup(&sd->closure);
->>>>>>> b663f1f1
 #endif
 	}
 }
