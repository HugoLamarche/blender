--- conflicted
+++ resolved
@@ -1148,12 +1148,6 @@
 	kernel_assert(kernel_data.integrator.use_volumes);
 
 	Ray volume_ray = *ray;
-<<<<<<< HEAD
-	Intersection isect;
-	int step = 0;
-	while(step < VOLUME_STACK_SIZE &&
-		  scene_intersect_volume(kg, &volume_ray, &isect))
-=======
 
 #ifdef __VOLUME_RECORD_ALL__
 	Intersection hits[2*VOLUME_STACK_SIZE];
@@ -1177,7 +1171,6 @@
 	int step = 0;
 	while(step < 2 * VOLUME_STACK_SIZE &&
 	      scene_intersect_volume(kg, &volume_ray, &isect))
->>>>>>> 5a8629c0
 	{
 		ShaderData sd;
 		shader_setup_from_ray(kg, &sd, &isect, &volume_ray, 0, 0);
@@ -1188,10 +1181,7 @@
 		volume_ray.t -= sd.ray_length;
 		++step;
 	}
-<<<<<<< HEAD
-=======
 #endif
->>>>>>> 5a8629c0
 }
 #endif
 
